--- conflicted
+++ resolved
@@ -28,11 +28,7 @@
 			var view = inflater.Inflate(Resource.Layout.TextInputLayoutFilledBox, null);
 			_textInputLayout = (MaterialFormsTextInputLayout)view;
 			_textInputEditText = _textInputLayout.FindViewById<MaterialFormsEditText>(Resource.Id.materialformsedittext);
-<<<<<<< HEAD
 			_textInputEditText.ImeOptions = ImeAction.Done;
-			UpdatePlaceholderText();
-=======
->>>>>>> d5dd8129
 
 			return _textInputLayout;
 		}
