﻿using Microsoft.Build.Framework;
using NUnit.Framework;
using System.CodeDom;
using System.IO;
using System.Linq;
using Xamarin.Forms.Build.Tasks;

using Xamarin.Forms.Core.UnitTests;

namespace Xamarin.Forms.Xaml.UnitTests
{
	[TestFixture]
	public class XamlgTests : BaseTestFixture
	{
		[Test]
		public void LoadXaml2006 ()
		{
			var xaml = @"<View
					xmlns=""http://xamarin.com/schemas/2014/forms""
					xmlns:x=""http://schemas.microsoft.com/winfx/2006/xaml""
					x:Class=""Xamarin.Forms.Xaml.UnitTests.CustomView"" >
						<Label x:Name=""label0""/>
					</View>";

			var reader = new StringReader (xaml);

			var generator = new XamlGenerator();
			generator.ParseXaml(reader);
			Assert.NotNull(generator.RootType);
			Assert.NotNull(generator.RootClrNamespace);
			Assert.NotNull (generator.BaseType);
			Assert.NotNull (generator.NamedFields);

			Assert.AreEqual ("CustomView", generator.RootType);
			Assert.AreEqual ("Xamarin.Forms.Xaml.UnitTests", generator.RootClrNamespace);
			Assert.AreEqual ("Xamarin.Forms.View", generator.BaseType.BaseType);
			Assert.AreEqual (1, generator.NamedFields.Count());
			Assert.AreEqual ("label0", generator.NamedFields.First().Name);
			Assert.AreEqual ("Xamarin.Forms.Label", generator.NamedFields.First().Type.BaseType);
		}

		[Test]
		public void LoadXaml2009 ()
		{
			var xaml = @"<View
					xmlns=""http://xamarin.com/schemas/2014/forms""
					xmlns:x=""http://schemas.microsoft.com/winfx/2009/xaml""
					x:Class=""Xamarin.Forms.Xaml.UnitTests.CustomView"" >
						<Label x:Name=""label0""/>
					</View>";

			var reader = new StringReader (xaml);

			var generator = new XamlGenerator();
			generator.ParseXaml(reader);
			Assert.NotNull(generator.RootType);
			Assert.NotNull(generator.RootClrNamespace);
			Assert.NotNull(generator.BaseType);
			Assert.NotNull(generator.NamedFields);

			Assert.AreEqual("CustomView", generator.RootType);
			Assert.AreEqual("Xamarin.Forms.Xaml.UnitTests", generator.RootClrNamespace);
			Assert.AreEqual("Xamarin.Forms.View", generator.BaseType.BaseType);
			Assert.AreEqual(1, generator.NamedFields.Count());
			Assert.AreEqual("label0", generator.NamedFields.First().Name);
			Assert.AreEqual("Xamarin.Forms.Label", generator.NamedFields.First().Type.BaseType);
		}

		[Test]
		//https://github.com/xamarin/Duplo/issues/1207#issuecomment-47159917
		public void xNameInCustomTypes ()
		{
			var xaml = @"<ContentPage
    xmlns=""http://xamarin.com/schemas/2014/forms""
    xmlns:x=""http://schemas.microsoft.com/winfx/2009/xaml""
    xmlns:local=""clr-namespace:CustomListViewSample;assembly=CustomListViewSample""
    x:Class=""CustomListViewSample.TestPage"">
    <StackLayout 
        VerticalOptions=""CenterAndExpand""
        HorizontalOptions=""CenterAndExpand"">
        <Label Text=""Hello, Custom Renderer!"" />
        <local:CustomListView x:Name=""listView""
            WidthRequest=""960"" CornerRadius=""50"" OutlineColor=""Blue"" />
    </StackLayout>
</ContentPage>";

			var reader = new StringReader (xaml);

			var generator = new XamlGenerator();
			generator.ParseXaml(reader);

			Assert.AreEqual (1, generator.NamedFields.Count());
			Assert.AreEqual ("listView", generator.NamedFields.First ().Name);
			Assert.AreEqual ("CustomListViewSample.CustomListView", generator.NamedFields.First ().Type.BaseType);
		}

		[Test]
		public void xNameInDataTemplates ()
		{
			var xaml = @"<StackLayout 
						    xmlns=""http://xamarin.com/schemas/2014/forms""
						    xmlns:x=""http://schemas.microsoft.com/winfx/2009/xaml""
							x:Class=""FooBar"" >
							<ListView>
								<ListView.ItemTemplate>
									<DataTemplate>
										<ViewCell>
											<Label x:Name=""notincluded""/>
										</ViewCell>
									</DataTemplate>
								</ListView.ItemTemplate>
							</ListView>
							<Label x:Name=""included""/>
						</StackLayout>";
			var reader = new StringReader (xaml);

			var generator = new XamlGenerator();
			generator.ParseXaml(reader);

			Assert.Contains ("included", generator.NamedFields.Select(cmf => cmf.Name).ToList());
			Assert.False (generator.NamedFields.Select(cmf => cmf.Name).Contains ("notincluded"));
			Assert.AreEqual (1, generator.NamedFields.Count());
		}

		[Test]
		public void xNameInStyles ()
		{
			var xaml = @"<StackLayout 
						    xmlns=""http://xamarin.com/schemas/2014/forms""
						    xmlns:x=""http://schemas.microsoft.com/winfx/2009/xaml""
							x:Class=""FooBar"" >
							<StackLayout.Resources>
								<ResourceDictionary>
									<Style TargetType=""Label"" >
										<Setter Property=""Text"">
											<Setter.Value>
												<Label x:Name=""notincluded"" />
											</Setter.Value>
										</Setter>
									</Style>
								</ResourceDictionary>
							</StackLayout.Resources>
						</StackLayout>";
			var reader = new StringReader (xaml);

			var generator = new XamlGenerator();
			generator.ParseXaml(reader);

			Assert.False (generator.NamedFields.Select(cmf => cmf.Name).Contains ("notincluded"));
			Assert.AreEqual (0, generator.NamedFields.Count());
		}

		[Test]
		public void xTypeArgumentsOnRootElement ()
		{
			var xaml = @"<Foo 
						    xmlns=""http://xamarin.com/schemas/2014/forms""
						    xmlns:x=""http://schemas.microsoft.com/winfx/2009/xaml""
							x:Class=""FooBar"" 
							x:TypeArguments=""x:String""
			/>";
			var reader = new StringReader (xaml);

			var generator = new XamlGenerator();
			generator.ParseXaml(reader);

			Assert.AreEqual("FooBar", generator.RootType);
			Assert.AreEqual ("Xamarin.Forms.Foo`1", generator.BaseType.BaseType);
			Assert.AreEqual (1, generator.BaseType.TypeArguments.Count);
			Assert.AreEqual ("System.String", generator.BaseType.TypeArguments [0].BaseType);
		}

		[Test]
		public void MulipleXTypeArgumentsOnRootElement ()
		{
			var xaml = @"<Foo 
						    xmlns=""http://xamarin.com/schemas/2014/forms""
						    xmlns:x=""http://schemas.microsoft.com/winfx/2009/xaml""
							x:Class=""FooBar"" 
							x:TypeArguments=""x:String,x:Int32""
			/>";
			var reader = new StringReader (xaml);

			var generator = new XamlGenerator();
			generator.ParseXaml(reader);

			Assert.AreEqual ("FooBar", generator.RootType);
			Assert.AreEqual ("Xamarin.Forms.Foo`2", generator.BaseType.BaseType);
			Assert.AreEqual (2, generator.BaseType.TypeArguments.Count);
			Assert.AreEqual ("System.String", generator.BaseType.TypeArguments [0].BaseType);
			Assert.AreEqual ("System.Int32", generator.BaseType.TypeArguments [1].BaseType);
		}

		[Test]
		public void MulipleXTypeArgumentsOnRootElementWithWhitespace ()
		{
			var xaml = @"<Foo 
						    xmlns=""http://xamarin.com/schemas/2014/forms""
						    xmlns:x=""http://schemas.microsoft.com/winfx/2009/xaml""
							x:Class=""FooBar"" 
							x:TypeArguments=""x:String, x:Int32""
			/>";
			var reader = new StringReader (xaml);

			var generator = new XamlGenerator();
			generator.ParseXaml(reader);

			Assert.AreEqual ("FooBar", generator.RootType);
			Assert.AreEqual ("Xamarin.Forms.Foo`2", generator.BaseType.BaseType);
			Assert.AreEqual (2, generator.BaseType.TypeArguments.Count);
			Assert.AreEqual ("System.String", generator.BaseType.TypeArguments [0].BaseType);
			Assert.AreEqual ("System.Int32", generator.BaseType.TypeArguments [1].BaseType);
		}

		[Test]
		public void MulipleXTypeArgumentsMulitpleNamespacesOnRootElement ()
		{
			var xaml = @"<Foo 
						    xmlns=""http://xamarin.com/schemas/2014/forms""
						    xmlns:x=""http://schemas.microsoft.com/winfx/2009/xaml""
							x:Class=""FooBar"" 
							x:TypeArguments=""nsone:IDummyInterface,nstwo:IDummyInterfaceTwo""
							xmlns:nsone=""clr-namespace:Xamarin.Forms.Xaml.UnitTests.Bugzilla24258.Interfaces""
							xmlns:nstwo=""clr-namespace:Xamarin.Forms.Xaml.UnitTests.Bugzilla24258.InterfacesTwo""

			/>";
			var reader = new StringReader (xaml);

			var generator = new XamlGenerator();
			generator.ParseXaml(reader);

			Assert.AreEqual ("FooBar", generator.RootType);
			Assert.AreEqual ("Xamarin.Forms.Foo`2", generator.BaseType.BaseType);
			Assert.AreEqual (2, generator.BaseType.TypeArguments.Count);
			Assert.AreEqual ("Xamarin.Forms.Xaml.UnitTests.Bugzilla24258.Interfaces.IDummyInterface", generator.BaseType.TypeArguments [0].BaseType);
			Assert.AreEqual ("Xamarin.Forms.Xaml.UnitTests.Bugzilla24258.InterfacesTwo.IDummyInterfaceTwo", generator.BaseType.TypeArguments [1].BaseType);
		}

		[Test]
		public void MulipleXTypeArgumentsMulitpleNamespacesOnRootElementWithWhitespace ()
		{
			var xaml = @"<Foo 
						    xmlns=""http://xamarin.com/schemas/2014/forms""
						    xmlns:x=""http://schemas.microsoft.com/winfx/2009/xaml""
							x:Class=""FooBar"" 
							x:TypeArguments=""nsone:IDummyInterface, nstwo:IDummyInterfaceTwo""
							xmlns:nsone=""clr-namespace:Xamarin.Forms.Xaml.UnitTests.Bugzilla24258.Interfaces""
							xmlns:nstwo=""clr-namespace:Xamarin.Forms.Xaml.UnitTests.Bugzilla24258.InterfacesTwo""

			/>";
			var reader = new StringReader (xaml);

			var generator = new XamlGenerator();
			generator.ParseXaml(reader);

			Assert.AreEqual ("FooBar", generator.RootType);
			Assert.AreEqual ("Xamarin.Forms.Foo`2", generator.BaseType.BaseType);
			Assert.AreEqual (2, generator.BaseType.TypeArguments.Count);
			Assert.AreEqual ("Xamarin.Forms.Xaml.UnitTests.Bugzilla24258.Interfaces.IDummyInterface", generator.BaseType.TypeArguments [0].BaseType);
			Assert.AreEqual ("Xamarin.Forms.Xaml.UnitTests.Bugzilla24258.InterfacesTwo.IDummyInterfaceTwo", generator.BaseType.TypeArguments [1].BaseType);
		}

		[Test]
		//https://bugzilla.xamarin.com/show_bug.cgi?id=33256
		public void AlwaysUseGlobalReference ()
		{
			var xaml = @"
			<ContentPage
				xmlns=""http://xamarin.com/schemas/2014/forms""
				xmlns:x=""http://schemas.microsoft.com/winfx/2009/xaml""
				x:Class=""FooBar"" >
				<Label x:Name=""label0""/>
			</ContentPage>";
			using (var reader = new StringReader (xaml)) {

				var generator = new XamlGenerator();
				generator.ParseXaml(reader);

				Assert.IsTrue (generator.BaseType.Options.HasFlag (CodeTypeReferenceOptions.GlobalReference));
				Assert.IsTrue (generator.NamedFields.Select(cmf => cmf.Type).First ().Options.HasFlag (CodeTypeReferenceOptions.GlobalReference));
			}
		}

		[Test]
		public void FieldModifier()
		{
			var xaml = @"
			<ContentPage xmlns=""http://xamarin.com/schemas/2014/forms""
			             xmlns:x=""http://schemas.microsoft.com/winfx/2009/xaml""
			             xmlns:local=""clr-namespace:Xamarin.Forms.Xaml.UnitTests""
			             x:Class=""Xamarin.Forms.Xaml.UnitTests.FieldModifier"">
				<StackLayout>
			        <Label x:Name=""privateLabel"" />
			        <Label x:Name=""internalLabel"" x:FieldModifier=""NotPublic"" />
			        <Label x:Name=""publicLabel"" x:FieldModifier=""Public"" />
				</StackLayout>
			</ContentPage>";

			using (var reader = new StringReader(xaml))
			{

				var generator = new XamlGenerator();
				generator.ParseXaml(reader);

				Assert.That(generator.NamedFields.First(cmf => cmf.Name == "privateLabel").Attributes, Is.EqualTo(MemberAttributes.Private));
				Assert.That(generator.NamedFields.First(cmf => cmf.Name == "internalLabel").Attributes, Is.EqualTo(MemberAttributes.Assembly));
				Assert.That(generator.NamedFields.First(cmf => cmf.Name == "publicLabel").Attributes, Is.EqualTo(MemberAttributes.Public));
			}
		}
<<<<<<< HEAD

		[Test]
		//https://github.com/xamarin/Xamarin.Forms/issues/2574
		public void xNameOnRoot()
		{
			var xaml = @"<ContentPage
		xmlns=""http://xamarin.com/schemas/2014/forms""
		xmlns:x=""http://schemas.microsoft.com/winfx/2009/xaml""
		x:Class=""Foo""
		x:Name=""bar"">
	</ContentPage>";

			var generator = new XamlGenerator();
			generator.ParseXaml(new StringReader(xaml));

			Assert.AreEqual(1, generator.NamedFields.Count());
			Assert.AreEqual("bar", generator.NamedFields.First().Name);
			Assert.AreEqual("Xamarin.Forms.ContentPage", generator.NamedFields.First().Type.BaseType);
=======
		
		[Test]
		public void XamlGDifferentInputOutputLengths ()
		{
			var engine = new DummyBuildEngine ();
			var generator = new XamlGTask () {
				BuildEngine = engine,
				AssemblyName = "test",
				Language = "C#",
				XamlFiles = new ITaskItem [1],
				OutputFiles = new ITaskItem [2],
			};

			Assert.IsFalse (generator.Execute (), "XamlGTask.Execute() should fail.");
			Assert.AreEqual (1, engine.Errors.Count, "XamlGTask should have 1 error.");
			var error = engine.Errors.First ();
			Assert.AreEqual ("\"XamlFiles\" refers to 1 item(s), and \"OutputFiles\" refers to 2 item(s). They must have the same number of items.", error.Message);
>>>>>>> 7a06d917
		}
	}
}<|MERGE_RESOLUTION|>--- conflicted
+++ resolved
@@ -307,7 +307,6 @@
 				Assert.That(generator.NamedFields.First(cmf => cmf.Name == "publicLabel").Attributes, Is.EqualTo(MemberAttributes.Public));
 			}
 		}
-<<<<<<< HEAD
 
 		[Test]
 		//https://github.com/xamarin/Xamarin.Forms/issues/2574
@@ -326,7 +325,7 @@
 			Assert.AreEqual(1, generator.NamedFields.Count());
 			Assert.AreEqual("bar", generator.NamedFields.First().Name);
 			Assert.AreEqual("Xamarin.Forms.ContentPage", generator.NamedFields.First().Type.BaseType);
-=======
+		}
 		
 		[Test]
 		public void XamlGDifferentInputOutputLengths ()
@@ -344,7 +343,6 @@
 			Assert.AreEqual (1, engine.Errors.Count, "XamlGTask should have 1 error.");
 			var error = engine.Errors.First ();
 			Assert.AreEqual ("\"XamlFiles\" refers to 1 item(s), and \"OutputFiles\" refers to 2 item(s). They must have the same number of items.", error.Message);
->>>>>>> 7a06d917
 		}
 	}
 }