﻿<?xml version="1.0" encoding="utf-8"?>
<Project DefaultTargets="Build" ToolsVersion="4.0" xmlns="http://schemas.microsoft.com/developer/msbuild/2003">
  <PropertyGroup>
    <Configuration Condition=" '$(Configuration)' == '' ">Debug</Configuration>
    <Platform Condition=" '$(Platform)' == '' ">AnyCPU</Platform>
    <ProjectGuid>{4B14D295-C09B-4C38-B880-7CC768E50585}</ProjectGuid>
    <OutputType>Library</OutputType>
    <RootNamespace>Xamarin.Forms.Xaml.UnitTests</RootNamespace>
    <AssemblyName>Xamarin.Forms.Xaml.UnitTests</AssemblyName>
    <TargetFrameworkVersion>v4.7</TargetFrameworkVersion>
    <SolutionDir Condition="$(SolutionDir) == '' Or $(SolutionDir) == '*Undefined*'">..\</SolutionDir>
    <RestorePackages>true</RestorePackages>
    <XFDisableTargetsValidation>True</XFDisableTargetsValidation>
    <TargetFrameworkProfile />
  </PropertyGroup>
  <PropertyGroup Condition=" '$(Configuration)|$(Platform)' == 'Debug|AnyCPU' ">
    <DebugSymbols>true</DebugSymbols>
    <DebugType>full</DebugType>
    <Optimize>false</Optimize>
    <OutputPath>bin\Debug</OutputPath>
    <DefineConstants>DEBUG;</DefineConstants>
    <ErrorReport>prompt</ErrorReport>
    <WarningLevel>4</WarningLevel>
    <ConsolePause>false</ConsolePause>
    <TreatWarningsAsErrors>true</TreatWarningsAsErrors>
    <NoWarn>0672;0219;0414</NoWarn>
  </PropertyGroup>
  <PropertyGroup Condition=" '$(Configuration)|$(Platform)' == 'Release|AnyCPU' ">
    <DebugType>full</DebugType>
    <Optimize>true</Optimize>
    <OutputPath>bin\Release</OutputPath>
    <ErrorReport>prompt</ErrorReport>
    <WarningLevel>4</WarningLevel>
    <ConsolePause>false</ConsolePause>
    <TreatWarningsAsErrors>true</TreatWarningsAsErrors>
    <NoWarn>0672;0219;0414</NoWarn>
  </PropertyGroup>
  <ItemGroup>
    <Reference Include="Microsoft.Build.Locator, Version=1.0.0.0, Culture=neutral, PublicKeyToken=9dff12846e04bfbd, processorArchitecture=MSIL">
      <HintPath>..\packages\Microsoft.Build.Locator.1.0.13\lib\net46\Microsoft.Build.Locator.dll</HintPath>
    </Reference>
    <Reference Include="nunit.framework, Version=2.6.4.14350, Culture=neutral, PublicKeyToken=96d09a1eb7f44a77, processorArchitecture=MSIL">
      <HintPath>..\packages\NUnit.2.6.4\lib\nunit.framework.dll</HintPath>
      <Private>True</Private>
    </Reference>
    <Reference Include="System" />
    <Reference Include="System.Xml" />
    <Reference Include="System.Xml.Linq" />
    <Reference Include="Mono.Cecil">
      <HintPath>..\packages\Mono.Cecil.0.10.0-beta7\lib\net40\Mono.Cecil.dll</HintPath>
    </Reference>
    <Reference Include="Mono.Cecil.Mdb">
      <HintPath>..\packages\Mono.Cecil.0.10.0-beta7\lib\net40\Mono.Cecil.Mdb.dll</HintPath>
    </Reference>
    <Reference Include="Mono.Cecil.Pdb">
      <HintPath>..\packages\Mono.Cecil.0.10.0-beta7\lib\net40\Mono.Cecil.Pdb.dll</HintPath>
    </Reference>
    <Reference Include="Mono.Cecil.Rocks">
      <HintPath>..\packages\Mono.Cecil.0.10.0-beta7\lib\net40\Mono.Cecil.Rocks.dll</HintPath>
    </Reference>
    <Reference Include="System.Core" />
    <Reference Include="System.Collections.Immutable">
      <HintPath>..\packages\System.Collections.Immutable.1.3.1\lib\portable-net45+win8+wp8+wpa81\System.Collections.Immutable.dll</HintPath>
    </Reference>
    <Reference Include="System.Linq">
      <HintPath>..\packages\System.Linq.4.1.0\lib\net463\System.Linq.dll</HintPath>
    </Reference>
    <Reference Include="mscorlib" />
    <Reference Include="System.Reflection.Metadata">
      <HintPath>..\packages\System.Reflection.Metadata.1.3.0\lib\portable-net45+win8\System.Reflection.Metadata.dll</HintPath>
    </Reference>
    <Reference Include="System.Runtime">
      <HintPath>..\packages\System.Runtime.4.1.0\lib\net462\System.Runtime.dll</HintPath>
    </Reference>
    <Reference Include="System.ComponentModel.Composition" />
    <Reference Include="System.Runtime.InteropServices">
      <HintPath>..\packages\System.Runtime.InteropServices.4.1.0\lib\net462\System.Runtime.InteropServices.dll</HintPath>
    </Reference>
    <Reference Include="System.Runtime.InteropServices.RuntimeInformation">
      <HintPath>..\packages\System.Runtime.InteropServices.RuntimeInformation.4.3.0\lib\net45\System.Runtime.InteropServices.RuntimeInformation.dll</HintPath>
    </Reference>
    <Reference Include="System.Threading.Thread">
      <HintPath>..\packages\System.Threading.Thread.4.0.0\lib\net46\System.Threading.Thread.dll</HintPath>
    </Reference>
    <Reference Include="Microsoft.Build.Framework">
      <HintPath>..\packages\Microsoft.Build.Framework.15.5.180\lib\net46\Microsoft.Build.Framework.dll</HintPath>
    </Reference>
    <Reference Include="Microsoft.Build.Utilities.Core">
      <HintPath>..\packages\Microsoft.Build.Utilities.Core.15.5.180\lib\net46\Microsoft.Build.Utilities.Core.dll</HintPath>
    </Reference>
    <Reference Include="Microsoft.Build.Tasks.Core">
      <HintPath>..\packages\Microsoft.Build.Tasks.Core.15.5.180\lib\net46\Microsoft.Build.Tasks.Core.dll</HintPath>
    </Reference>
    <Reference Include="System.CodeDom">
      <HintPath>..\packages\System.CodeDom.4.4.0\lib\net461\System.CodeDom.dll</HintPath>
    </Reference>
  </ItemGroup>
  <ItemGroup>
    <Compile Include="..\Xamarin.Forms.Core.UnitTests\BaseTestFixture.cs">
      <Link>BaseTestFixture.cs</Link>
    </Compile>
    <Compile Include="..\Xamarin.Forms.Core.UnitTests\MockPlatformServices.cs">
      <Link>MockPlatformServices.cs</Link>
    </Compile>
    <Compile Include="AutomationProperties.xaml.cs">
      <DependentUpon>AutomationProperties.xaml</DependentUpon>
    </Compile>
    <Compile Include="FontConverterTests.cs" />
    <Compile Include="Issues\Bz43450.xaml.cs">
      <DependentUpon>Bz43450.xaml</DependentUpon>
    </Compile>
    <Compile Include="Issues\Bz41296.xaml.cs">
      <DependentUpon>Bz41296.xaml</DependentUpon>
    </Compile>
    <Compile Include="LoaderTests.cs" />
    <Compile Include="MSBuild\MSBuildTests.cs" />
    <Compile Include="MSBuild\MSBuildXmlExtensions.cs" />
    <Compile Include="PlatformSpecifics.xaml.cs">
      <DependentUpon>PlatformSpecifics.xaml</DependentUpon>
    </Compile>
    <Compile Include="ViewExtensionsTest.cs" />
    <Compile Include="MarkupExpressionParserTests.cs" />
    <Compile Include="MarkupExtensionTests.cs" />
    <Compile Include="NameScopeTests.cs" />
    <Compile Include="OnPlatformTests.cs" />
    <Compile Include="NullExtensionTests.cs" />
    <Compile Include="TypeExtensionTests.cs" />
    <Compile Include="VisualStateManagerTests.xaml.cs">
      <DependentUpon>VisualStateManagerTests.xaml</DependentUpon>
    </Compile>
    <Compile Include="XamlgTests.cs" />
    <Compile Include="Issues\TestCases.cs" />
    <Compile Include="Issues\Issue1493.cs" />
    <Compile Include="Issues\Issue1501.cs" />
    <Compile Include="Issues\Issue1497.cs" />
    <Compile Include="Issues\Issue1545.cs" />
    <Compile Include="Issues\Issue1554.cs" />
    <Compile Include="Issues\Issue1549.cs" />
    <Compile Include="Issues\Issue1637.cs" />
    <Compile Include="Issues\Issue1564.cs" />
    <Compile Include="Issues\Issue1641.cs" />
    <Compile Include="Issues\Issue1594.cs" />
    <Compile Include="XamlgFileLockTests.cs" />
    <Compile Include="MSBuild\DummyBuildEngine.cs" />
    <Compile Include="Issues\Issue1794.cs" />
    <Compile Include="StyleTests.xaml.cs">
      <DependentUpon>StyleTests.xaml</DependentUpon>
    </Compile>
    <Compile Include="CustomXamlView.xaml.cs">
      <DependentUpon>CustomXamlView.xaml</DependentUpon>
    </Compile>
    <Compile Include="TriggerTests.xaml.cs">
      <DependentUpon>TriggerTests.xaml</DependentUpon>
    </Compile>
    <Compile Include="Issues\Issue2016.xaml.cs">
      <DependentUpon>Issue2016.xaml</DependentUpon>
    </Compile>
    <Compile Include="Validation\SetterOnNonBP.xaml.cs">
      <DependentUpon>SetterOnNonBP.xaml</DependentUpon>
    </Compile>
    <Compile Include="XamlParseExceptionConstraint.cs" />
    <Compile Include="Issues\Issue2062.xaml.cs">
      <DependentUpon>Issue2062.xaml</DependentUpon>
    </Compile>
    <Compile Include="Issues\Issue2114.xaml.cs">
      <DependentUpon>Issue2114.xaml</DependentUpon>
    </Compile>
    <Compile Include="Validation\StaticExtensionException.xaml.cs">
      <DependentUpon>StaticExtensionException.xaml</DependentUpon>
    </Compile>
    <Compile Include="Issues\Issue2152.xaml.cs">
      <DependentUpon>Issue2152.xaml</DependentUpon>
    </Compile>
    <Compile Include="BuiltInConversions.xaml.cs">
      <DependentUpon>BuiltInConversions.xaml</DependentUpon>
    </Compile>
    <Compile Include="Issues\Issue2450.xaml.cs">
      <DependentUpon>Issue2450.xaml</DependentUpon>
    </Compile>
    <Compile Include="Validation\TypeMismatch.xaml.cs">
      <DependentUpon>TypeMismatch.xaml</DependentUpon>
    </Compile>
    <Compile Include="Issues\Issue2578.xaml.cs">
      <DependentUpon>Issue2578.xaml</DependentUpon>
    </Compile>
    <Compile Include="Issues\Issue2489.xaml.cs">
      <DependentUpon>Issue2489.xaml</DependentUpon>
    </Compile>
    <Compile Include="Issues\Issue2659.xaml.cs">
      <DependentUpon>Issue2659.xaml</DependentUpon>
    </Compile>
    <Compile Include="TypeLoader.xaml.cs">
      <DependentUpon>TypeLoader.xaml</DependentUpon>
    </Compile>
    <Compile Include="StringLiterals.xaml.cs">
      <DependentUpon>StringLiterals.xaml</DependentUpon>
    </Compile>
    <Compile Include="Issues\Issue2742.xaml.cs">
      <DependentUpon>Issue2742.xaml</DependentUpon>
    </Compile>
    <Compile Include="X2009Primitives.xaml.cs">
      <DependentUpon>X2009Primitives.xaml</DependentUpon>
    </Compile>
    <Compile Include="XArray.xaml.cs">
      <DependentUpon>XArray.xaml</DependentUpon>
    </Compile>
    <Compile Include="XReference.xaml.cs">
      <DependentUpon>XReference.xaml</DependentUpon>
    </Compile>
    <Compile Include="DataTemplate.xaml.cs">
      <DependentUpon>DataTemplate.xaml</DependentUpon>
    </Compile>
    <Compile Include="XNull.xaml.cs">
      <DependentUpon>XNull.xaml</DependentUpon>
    </Compile>
    <Compile Include="Properties\AssemblyInfo.cs" />
    <Compile Include="OnPlatform.xaml.cs">
      <DependentUpon>OnPlatform.xaml</DependentUpon>
    </Compile>
    <Compile Include="XStatic.xaml.cs">
      <DependentUpon>XStatic.xaml</DependentUpon>
    </Compile>
    <Compile Include="XamlC\FieldReferenceExtensionsTests.cs" />
    <Compile Include="XamlC\PropertyDefinitionExtensionsTests.cs" />
    <Compile Include="XamlC\MethodReferenceExtensionsTests.cs" />
    <Compile Include="DynamicResource.xaml.cs">
      <DependentUpon>DynamicResource.xaml</DependentUpon>
    </Compile>
    <Compile Include="Issues\Issue1199.xaml.cs">
      <DependentUpon>Issue1199.xaml</DependentUpon>
    </Compile>
    <Compile Include="Issues\Issue1213.xaml.cs">
      <DependentUpon>Issue1213.xaml</DependentUpon>
    </Compile>
    <Compile Include="Issues\Issue1250.xaml.cs">
      <DependentUpon>Issue1250.xaml</DependentUpon>
    </Compile>
    <Compile Include="Issues\Issue1306.xaml.cs">
      <DependentUpon>Issue1306.xaml</DependentUpon>
    </Compile>
    <Compile Include="Issues\Issue1415.xaml.cs">
      <DependentUpon>Issue1415.xaml</DependentUpon>
    </Compile>
    <Compile Include="Issues\Issue1438.xaml.cs">
      <DependentUpon>Issue1438.xaml</DependentUpon>
    </Compile>
    <Compile Include="Speed\SimpleContentPage.xaml.cs">
      <DependentUpon>SimpleContentPage.xaml</DependentUpon>
    </Compile>
    <Compile Include="Issues\Issue3076.xaml.cs">
      <DependentUpon>Issue3076.xaml</DependentUpon>
    </Compile>
    <Compile Include="ConstraintExpression.xaml.cs">
      <DependentUpon>ConstraintExpression.xaml</DependentUpon>
    </Compile>
    <Compile Include="Issues\Issue3090.xaml.cs">
      <DependentUpon>Issue3090.xaml</DependentUpon>
    </Compile>
    <Compile Include="Issues\Issue3106.xaml.cs">
      <DependentUpon>Issue3106.xaml</DependentUpon>
    </Compile>
    <Compile Include="Issues\Bz28689.xaml.cs">
      <DependentUpon>Bz28689.xaml</DependentUpon>
    </Compile>
    <Compile Include="Issues\Bz27863.xaml.cs">
      <DependentUpon>Bz27863.xaml</DependentUpon>
    </Compile>
    <Compile Include="Issues\Bz24910.xaml.cs">
      <DependentUpon>Bz24910.xaml</DependentUpon>
    </Compile>
    <Compile Include="Issues\Bz28719.xaml.cs">
      <DependentUpon>Bz28719.xaml</DependentUpon>
    </Compile>
    <Compile Include="Issues\Bz30074.xaml.cs">
      <DependentUpon>Bz30074.xaml</DependentUpon>
    </Compile>
    <Compile Include="Issues\Bz29300.xaml.cs">
      <DependentUpon>Bz29300.xaml</DependentUpon>
    </Compile>
    <Compile Include="GenericsTests.xaml.cs">
      <DependentUpon>GenericsTests.xaml</DependentUpon>
    </Compile>
    <Compile Include="Issues\Bz27968.xaml.cs">
      <DependentUpon>Bz27968.xaml</DependentUpon>
    </Compile>
    <Compile Include="Issues\Bz28545.xaml.cs">
      <DependentUpon>Bz28545.xaml</DependentUpon>
    </Compile>
    <Compile Include="Issues\Bz27299.xaml.cs">
      <DependentUpon>Bz27299.xaml</DependentUpon>
    </Compile>
    <Compile Include="Issues\Bz24485.xaml.cs">
      <DependentUpon>Bz24485.xaml</DependentUpon>
    </Compile>
    <Compile Include="Issues\Bz30684.xaml.cs">
      <DependentUpon>Bz30684.xaml</DependentUpon>
    </Compile>
    <Compile Include="Issues\Bz28556.xaml.cs">
      <DependentUpon>Bz28556.xaml</DependentUpon>
    </Compile>
    <Compile Include="Issues\Bz31234\A\Bz31234.xaml.cs">
      <DependentUpon>Bz31234.xaml</DependentUpon>
    </Compile>
    <Compile Include="Issues\Bz31234\B\Bz31234.xaml.cs">
      <DependentUpon>Bz31234.xaml</DependentUpon>
    </Compile>
    <Compile Include="Issues\Bz31529.xaml.cs">
      <DependentUpon>Bz31529.xaml</DependentUpon>
    </Compile>
    <Compile Include="Issues\Bz34037.xaml.cs">
      <DependentUpon>Bz34037.xaml</DependentUpon>
    </Compile>
    <Compile Include="EventsConnection.xaml.cs">
      <DependentUpon>EventsConnection.xaml</DependentUpon>
    </Compile>
    <Compile Include="GenericCollections.xaml.cs">
      <DependentUpon>GenericCollections.xaml</DependentUpon>
    </Compile>
    <Compile Include="Issues\Pr3384.xaml.cs">
      <DependentUpon>Pr3384.xaml</DependentUpon>
    </Compile>
    <Compile Include="FactoryMethods.xaml.cs">
      <DependentUpon>FactoryMethods.xaml</DependentUpon>
    </Compile>
    <Compile Include="Issues\Unreported002.xaml.cs">
      <DependentUpon>Unreported002.xaml</DependentUpon>
    </Compile>
    <Compile Include="Issues\Unreported001.xaml.cs">
      <DependentUpon>Unreported001.xaml</DependentUpon>
    </Compile>
    <Compile Include="Issues\Bz36422.xaml.cs">
      <DependentUpon>Bz36422.xaml</DependentUpon>
    </Compile>
    <Compile Include="Issues\Bz37306.xaml.cs">
      <DependentUpon>Bz37306.xaml</DependentUpon>
    </Compile>
    <Compile Include="Issues\BPNotResolvedOnSubClass.xaml.cs">
      <DependentUpon>BPNotResolvedOnSubClass.xaml</DependentUpon>
    </Compile>
    <Compile Include="Issues\Bz37524.xaml.cs">
      <DependentUpon>Bz37524.xaml</DependentUpon>
    </Compile>
    <Compile Include="Issues\Unreported003.xaml.cs">
      <DependentUpon>Unreported003.xaml</DependentUpon>
    </Compile>
    <Compile Include="Issues\GrialIssue01.xaml.cs">
      <DependentUpon>GrialIssue01.xaml</DependentUpon>
    </Compile>
    <Compile Include="Issues\GrialIssue02.xaml.cs">
      <DependentUpon>GrialIssue02.xaml</DependentUpon>
    </Compile>
    <Compile Include="TypeConverterTestsLegacy.cs" />
    <Compile Include="TypeConverterTests.xaml.cs">
      <DependentUpon>TypeConverterTests.xaml</DependentUpon>
    </Compile>
    <Compile Include="IsCompiledDefault.xaml.cs">
      <DependentUpon>IsCompiledDefault.xaml</DependentUpon>
    </Compile>
    <Compile Include="IsCompiledSkip.xaml.cs">
      <DependentUpon>IsCompiledSkip.xaml</DependentUpon>
    </Compile>
    <Compile Include="McIgnorable.xaml.cs">
      <DependentUpon>McIgnorable.xaml</DependentUpon>
    </Compile>
    <Compile Include="XamlLoaderCreateTests.cs" />
    <Compile Include="SharedResourceDictionary.xaml.cs">
      <DependentUpon>SharedResourceDictionary.xaml</DependentUpon>
    </Compile>
    <Compile Include="TestSharedResourceDictionary.xaml.cs">
      <DependentUpon>TestSharedResourceDictionary.xaml</DependentUpon>
    </Compile>
    <Compile Include="SharedResourceDictionary2.xaml.cs">
      <DependentUpon>SharedResourceDictionary2.xaml</DependentUpon>
    </Compile>
    <Compile Include="XamlLoaderGetXamlForTypeTests.xaml.cs">
      <DependentUpon>XamlLoaderGetXamlForTypeTests.xaml</DependentUpon>
    </Compile>
    <Compile Include="Issues\Unreported004.xaml.cs">
      <DependentUpon>Unreported004.xaml</DependentUpon>
    </Compile>
    <Compile Include="FindByName.xaml.cs">
      <DependentUpon>FindByName.xaml</DependentUpon>
    </Compile>
    <Compile Include="SetValue.xaml.cs">
      <DependentUpon>SetValue.xaml</DependentUpon>
    </Compile>
    <Compile Include="TypeExtension.xaml.cs">
      <DependentUpon>TypeExtension.xaml</DependentUpon>
    </Compile>
    <Compile Include="NativeViewsAndBindings.xaml.cs">
      <DependentUpon>NativeViewsAndBindings.xaml</DependentUpon>
    </Compile>
    <Compile Include="MockCompiler.cs" />
    <Compile Include="XStaticException.xaml.cs">
      <DependentUpon>XStaticException.xaml</DependentUpon>
    </Compile>
    <Compile Include="CompiledTypeConverter.xaml.cs">
      <DependentUpon>CompiledTypeConverter.xaml</DependentUpon>
    </Compile>
    <Compile Include="Issues\Bz43301.xaml.cs">
      <DependentUpon>Bz43301.xaml</DependentUpon>
    </Compile>
    <Compile Include="BindingsCompiler.xaml.cs">
      <DependentUpon>BindingsCompiler.xaml</DependentUpon>
    </Compile>
    <Compile Include="Issues\Unreported005.xaml.cs">
      <DependentUpon>Unreported005.xaml</DependentUpon>
    </Compile>
    <Compile Include="Issues\Bz47950.xaml.cs">
      <DependentUpon>Bz47950.xaml</DependentUpon>
    </Compile>
    <Compile Include="Issues\Unreported006.xaml.cs">
      <DependentUpon>Unreported006.xaml</DependentUpon>
    </Compile>
    <Compile Include="Issues\Bz48554.xaml.cs">
      <DependentUpon>Bz48554.xaml</DependentUpon>
    </Compile>
    <Compile Include="Issues\Unreported007.xaml.cs">
      <DependentUpon>Unreported007.xaml</DependentUpon>
    </Compile>
    <Compile Include="Issues\Bz47703.xaml.cs">
      <DependentUpon>Bz47703.xaml</DependentUpon>
    </Compile>
    <Compile Include="FactoryMethodMissingCtor.xaml.cs">
      <DependentUpon>FactoryMethodMissingCtor.xaml</DependentUpon>
    </Compile>
    <Compile Include="FactoryMethodMissingMethod.xaml.cs">
      <DependentUpon>FactoryMethodMissingMethod.xaml</DependentUpon>
    </Compile>
    <Compile Include="XamlC\TypeReferenceExtensionsTests.cs" />
    <Compile Include="Issues\Bz46921.xaml.cs">
      <DependentUpon>Bz46921.xaml</DependentUpon>
    </Compile>
    <Compile Include="I8.xaml.cs">
      <DependentUpon>I8.xaml</DependentUpon>
    </Compile>
    <Compile Include="Issues\Unreported008.xaml.cs">
      <DependentUpon>Unreported008.xaml</DependentUpon>
    </Compile>
    <Compile Include="Issues\Bz40906.xaml.cs">
      <DependentUpon>Bz40906.xaml</DependentUpon>
    </Compile>
    <Compile Include="Issues\Bz45179.xaml.cs">
      <DependentUpon>Bz45179.xaml</DependentUpon>
    </Compile>
    <Compile Include="Issues\Bz51567.xaml.cs">
      <DependentUpon>Bz51567.xaml</DependentUpon>
    </Compile>
    <Compile Include="Issues\Bz42531.xaml.cs">
      <DependentUpon>Bz42531.xaml</DependentUpon>
    </Compile>
    <Compile Include="Issues\Bz45299.xaml.cs">
      <DependentUpon>Bz45299.xaml</DependentUpon>
    </Compile>
    <Compile Include="Issues\Bz43733.xaml.cs">
      <DependentUpon>Bz43733.xaml</DependentUpon>
    </Compile>
    <Compile Include="Issues\Bz44213.xaml.cs">
      <DependentUpon>Bz44213.xaml</DependentUpon>
    </Compile>
    <Compile Include="DefaultCtorRouting.xaml.cs">
      <DependentUpon>DefaultCtorRouting.xaml</DependentUpon>
    </Compile>
    <Compile Include="DefaultCtorRouting2.xaml.cs">
      <DependentUpon>DefaultCtorRouting2.xaml</DependentUpon>
    </Compile>
    <Compile Include="Issues\Bz43694.xaml.cs">
      <DependentUpon>Bz43694.xaml</DependentUpon>
    </Compile>
    <Compile Include="Issues\Bz45891.xaml.cs">
      <DependentUpon>Bz45891.xaml</DependentUpon>
    </Compile>
    <Compile Include="Issues\Bz44216.xaml.cs">
      <DependentUpon>Bz44216.xaml</DependentUpon>
    </Compile>
    <Compile Include="AcceptEmptyServiceProvider.xaml.cs">
      <DependentUpon>AcceptEmptyServiceProvider.xaml</DependentUpon>
    </Compile>
    <Compile Include="Issues\Unreported009.xaml.cs">
      <DependentUpon>Unreported009.xaml</DependentUpon>
    </Compile>
    <Compile Include="Issues\Bz53318.xaml.cs">
      <DependentUpon>Bz53318.xaml</DependentUpon>
    </Compile>
    <Compile Include="Issues\Bz53381.xaml.cs">
      <DependentUpon>Bz53381.xaml</DependentUpon>
    </Compile>
    <Compile Include="Issues\Bz53381App.xaml.cs">
      <DependentUpon>Bz53381App.xaml</DependentUpon>
    </Compile>
    <Compile Include="Issues\Bz53203.xaml.cs">
      <DependentUpon>Bz53203.xaml</DependentUpon>
    </Compile>
    <Compile Include="TestXmlnsUsing.xaml.cs">
      <DependentUpon>TestXmlnsUsing.xaml</DependentUpon>
    </Compile>
    <Compile Include="Issues\Bz54334.xaml.cs">
      <DependentUpon>Bz54334.xaml</DependentUpon>
    </Compile>
    <Compile Include="Issues\Bz41048.xaml.cs">
      <DependentUpon>Bz41048.xaml</DependentUpon>
    </Compile>
    <Compile Include="Issues\Bz53275.xaml.cs">
      <DependentUpon>Bz53275.xaml</DependentUpon>
    </Compile>
    <Compile Include="Issues\Bz55343.xaml.cs">
      <DependentUpon>Bz55343.xaml</DependentUpon>
    </Compile>
    <Compile Include="Issues\Bz54717.xaml.cs">
      <DependentUpon>Bz54717.xaml</DependentUpon>
    </Compile>
    <Compile Include="Issues\Bz55347.xaml.cs">
      <DependentUpon>Bz55347.xaml</DependentUpon>
    </Compile>
    <Compile Include="FieldModifier.xaml.cs">
      <DependentUpon>FieldModifier.xaml</DependentUpon>
    </Compile>
    <Compile Include="Issues\Bz56852.xaml.cs">
      <DependentUpon>Bz56852.xaml</DependentUpon>
    </Compile>
    <Compile Include="Issues\Bz53350.xaml.cs">
      <DependentUpon>Bz53350.xaml</DependentUpon>
    </Compile>
    <Compile Include="XamlC\MethodDefinitionExtensionsTests.cs" />
    <Compile Include="Issues\Bz57574.xaml.cs">
      <DependentUpon>Bz57574.xaml</DependentUpon>
    </Compile>
    <Compile Include="Issues\Bz58922.xaml.cs">
      <DependentUpon>Bz58922.xaml</DependentUpon>
    </Compile>
    <Compile Include="MergedResourceDictionaries.xaml.cs">
      <DependentUpon>MergedResourceDictionaries.xaml</DependentUpon>
    </Compile>
    <Compile Include="Issues\Bz59818.xaml.cs">
      <DependentUpon>Bz59818.xaml</DependentUpon>
    </Compile>
    <Compile Include="ResourceDictionaryWithSource.xaml.cs">
      <DependentUpon>ResourceDictionaryWithSource.xaml</DependentUpon>
    </Compile>
    <Compile Include="ResourceDictionaryWithInvalidSource.xaml.cs">
      <DependentUpon>ResourceDictionaryWithInvalidSource.xaml</DependentUpon>
    </Compile>
    <Compile Include="Issues\Bz60575.xaml.cs">
      <DependentUpon>Bz60575.xaml</DependentUpon>
    </Compile>
    <Compile Include="ResourceLoader.xaml.cs">
      <DependentUpon>ResourceLoader.xaml</DependentUpon>
    </Compile>
    <Compile Include="Issues\Bz60203.xaml.cs">
      <DependentUpon>Bz60203.xaml</DependentUpon>
    </Compile>
    <Compile Include="Issues\Bz55862.xaml.cs">
      <DependentUpon>Bz55862.xaml</DependentUpon>
    </Compile>
    <Compile Include="ImplicitResourceDictionaries.xaml.cs">
      <DependentUpon>ImplicitResourceDictionaries.xaml</DependentUpon>
    </Compile>
    <Compile Include="AutoMergedResourceDictionaries.xaml.cs">
      <DependentUpon>AutoMergedResourceDictionaries.xaml</DependentUpon>
    </Compile>
    <Compile Include="Issues\Gh1346.xaml.cs">
      <DependentUpon>Gh1346.xaml</DependentUpon>
    </Compile>
    <Compile Include="StyleSheet.xaml.cs">
      <DependentUpon>StyleSheet.xaml</DependentUpon>
    </Compile>
    <Compile Include="SetStyleIdFromXName.xaml.cs">
      <DependentUpon>SetStyleIdFromXName.xaml</DependentUpon>
    </Compile>
    <Compile Include="InlineCSS.xaml.cs">
      <DependentUpon>InlineCSS.xaml</DependentUpon>
    </Compile>
    <Compile Include="Issues\Gh1497.xaml.cs">
      <DependentUpon>Gh1497.xaml</DependentUpon>
    </Compile>
    <Compile Include="Issues\Gh1554.xaml.cs">
      <DependentUpon>Gh1554.xaml</DependentUpon>
    </Compile>
    <Compile Include="Issues\Gh1566.xaml.cs">
      <DependentUpon>Gh1566.xaml</DependentUpon>
    </Compile>
    <Compile Include="Issues\Gh1766.xaml.cs">
      <DependentUpon>Gh1766.xaml</DependentUpon>
    </Compile>
    <Compile Include="Issues\Gh1978.xaml.cs">
      <DependentUpon>Gh1978.xaml</DependentUpon>
    </Compile>
    <Compile Include="Issues\Gh2034.xaml.cs">
      <DependentUpon>Gh2034.xaml</DependentUpon>
    </Compile>
    <Compile Include="Issues\Gh2007.xaml.cs">
      <DependentUpon>Gh2007.xaml</DependentUpon>
    </Compile>
    <Compile Include="Issues\Gh2063.xaml.cs">
      <DependentUpon>Gh2063.xaml</DependentUpon>
    </Compile>
    <Compile Include="Issues\Gh2064.xaml.cs">
      <DependentUpon>Gh2064.xaml</DependentUpon>
    </Compile>
    <Compile Include="Issues\Gh2130.xaml.cs">
      <DependentUpon>Gh2130.xaml</DependentUpon>
    </Compile>
    <Compile Include="Issues\Gh2171.xaml.cs">
      <DependentUpon>Gh2171.xaml</DependentUpon>
    </Compile>
    <Compile Include="Issues\Gh2483.xaml.cs">
      <DependentUpon>Gh2483.xaml</DependentUpon>
    </Compile>
    <Compile Include="Issues\Gh2508.xaml.cs">
      <DependentUpon>Gh2508.xaml</DependentUpon>
    </Compile>
    <Compile Include="Issues\Gh2517.xaml.cs">
      <DependentUpon>Gh2517.xaml</DependentUpon>
    </Compile>
    <Compile Include="Issues\Gh2632.xaml.cs">
      <DependentUpon>Gh2632.xaml</DependentUpon>
    </Compile>
<<<<<<< HEAD
    <Compile Include="Issues\Gh2549.xaml.cs">
      <DependentUpon>Gh2549.xaml</DependentUpon>
    </Compile>
    <Compile Include="Issues\Gh2574.xaml.cs">
      <DependentUpon>Gh2574.xaml</DependentUpon>
    </Compile>
=======
    <Compile Include="XFCorePostProcessorCodeInjected.cs" />
>>>>>>> a2d82b5d
  </ItemGroup>
  <Import Project="$(MSBuildBinPath)\Microsoft.CSharp.targets" />
  <Import Project="..\.nuspec\Xamarin.Forms.Debug.targets" Condition="'$(BuildingInsideVisualStudio)' == 'true' AND Exists('..\.nuspec\Xamarin.Forms.Build.Tasks.dll')" />
  <Import Project="..\.nuspec\Xamarin.Forms.Debug.targets" Condition="'$(BuildingInsideVisualStudio)' != 'true'" />
  <ItemGroup>
    <ProjectReference Include="..\Xamarin.Forms.Core\Xamarin.Forms.Core.csproj">
      <Project>{57B8B73D-C3B5-4C42-869E-7B2F17D354AC}</Project>
      <Name>Xamarin.Forms.Core</Name>
    </ProjectReference>
    <ProjectReference Include="..\Xamarin.Forms.Platform\Xamarin.Forms.Platform.csproj">
      <Project>{67F9D3A8-F71E-4428-913F-C37AE82CDB24}</Project>
      <Name>Xamarin.Forms.Platform</Name>
    </ProjectReference>
    <ProjectReference Include="..\Xamarin.Forms.Xaml\Xamarin.Forms.Xaml.csproj">
      <Project>{9DB2F292-8034-4E06-89AD-98BBDA4306B9}</Project>
      <Name>Xamarin.Forms.Xaml</Name>
    </ProjectReference>
    <ProjectReference Include="..\Xamarin.Forms.Build.Tasks\Xamarin.Forms.Build.Tasks.csproj">
      <Project>{96D89208-4EB9-4451-BE73-8A9DF3D9D7B7}</Project>
      <Name>Xamarin.Forms.Build.Tasks</Name>
    </ProjectReference>
    <ProjectReference Include="..\Xamarin.Forms.Controls\Xamarin.Forms.Controls.csproj">
      <Project>{CB9C96CE-125C-4A68-B6A1-C3FF1FBF93E1}</Project>
      <Name>Xamarin.Forms.Controls</Name>
    </ProjectReference>
    <ProjectReference Include="..\Xamarin.Forms.Maps\Xamarin.Forms.Maps.csproj">
      <Project>{7D13BAC2-C6A4-416A-B07E-C169B199E52B}</Project>
      <Name>Xamarin.Forms.Maps</Name>
    </ProjectReference>
  </ItemGroup>
  <ItemGroup>
    <EmbeddedResource Include="CustomXamlView.xaml">
      <Generator>MSBuild:UpdateDesignTimeXaml</Generator>
    </EmbeddedResource>
    <EmbeddedResource Include="StyleTests.xaml">
      <Generator>MSBuild:UpdateDesignTimeXaml</Generator>
    </EmbeddedResource>
    <EmbeddedResource Include="TriggerTests.xaml">
      <Generator>MSBuild:UpdateDesignTimeXaml</Generator>
    </EmbeddedResource>
    <EmbeddedResource Include="Issues\Issue2016.xaml">
      <Generator>MSBuild:UpdateDesignTimeXaml</Generator>
    </EmbeddedResource>
    <EmbeddedResource Include="Validation\SetterOnNonBP.xaml">
      <Generator>MSBuild:UpdateDesignTimeXaml</Generator>
    </EmbeddedResource>
    <EmbeddedResource Include="Issues\Issue2062.xaml">
      <Generator>MSBuild:UpdateDesignTimeXaml</Generator>
    </EmbeddedResource>
    <EmbeddedResource Include="Issues\Issue2114.xaml">
      <Generator>MSBuild:UpdateDesignTimeXaml</Generator>
    </EmbeddedResource>
    <EmbeddedResource Include="Validation\StaticExtensionException.xaml">
      <Generator>MSBuild:UpdateDesignTimeXaml</Generator>
    </EmbeddedResource>
    <EmbeddedResource Include="Issues\Issue2152.xaml">
      <Generator>MSBuild:UpdateDesignTimeXaml</Generator>
    </EmbeddedResource>
    <EmbeddedResource Include="BuiltInConversions.xaml">
      <Generator>MSBuild:UpdateDesignTimeXaml</Generator>
    </EmbeddedResource>
    <EmbeddedResource Include="Issues\Issue2450.xaml">
      <Generator>MSBuild:UpdateDesignTimeXaml</Generator>
    </EmbeddedResource>
    <EmbeddedResource Include="Validation\TypeMismatch.xaml">
      <Generator>MSBuild:UpdateDesignTimeXaml</Generator>
    </EmbeddedResource>
    <EmbeddedResource Include="Issues\Issue2578.xaml">
      <Generator>MSBuild:UpdateDesignTimeXaml</Generator>
    </EmbeddedResource>
    <EmbeddedResource Include="Issues\Issue2489.xaml">
      <Generator>MSBuild:UpdateDesignTimeXaml</Generator>
    </EmbeddedResource>
    <EmbeddedResource Include="Issues\Issue2659.xaml">
      <Generator>MSBuild:UpdateDesignTimeXaml</Generator>
    </EmbeddedResource>
    <EmbeddedResource Include="TypeLoader.xaml">
      <Generator>MSBuild:UpdateDesignTimeXaml</Generator>
    </EmbeddedResource>
    <EmbeddedResource Include="StringLiterals.xaml">
      <Generator>MSBuild:UpdateDesignTimeXaml</Generator>
    </EmbeddedResource>
    <EmbeddedResource Include="Issues\Issue2742.xaml">
      <Generator>MSBuild:UpdateDesignTimeXaml</Generator>
    </EmbeddedResource>
    <EmbeddedResource Include="X2009Primitives.xaml">
      <Generator>MSBuild:UpdateDesignTimeXaml</Generator>
    </EmbeddedResource>
    <EmbeddedResource Include="XArray.xaml">
      <Generator>MSBuild:UpdateDesignTimeXaml</Generator>
    </EmbeddedResource>
    <EmbeddedResource Include="XReference.xaml">
      <Generator>MSBuild:UpdateDesignTimeXaml</Generator>
    </EmbeddedResource>
    <EmbeddedResource Include="DataTemplate.xaml">
      <Generator>MSBuild:UpdateDesignTimeXaml</Generator>
    </EmbeddedResource>
    <EmbeddedResource Include="XNull.xaml">
      <Generator>MSBuild:UpdateDesignTimeXaml</Generator>
    </EmbeddedResource>
    <EmbeddedResource Include="OnPlatform.xaml">
      <Generator>MSBuild:UpdateDesignTimeXaml</Generator>
    </EmbeddedResource>
    <EmbeddedResource Include="XStatic.xaml">
      <Generator>MSBuild:UpdateDesignTimeXaml</Generator>
    </EmbeddedResource>
    <EmbeddedResource Include="DynamicResource.xaml">
      <Generator>MSBuild:UpdateDesignTimeXaml</Generator>
    </EmbeddedResource>
    <EmbeddedResource Include="Issues\Issue1199.xaml">
      <Generator>MSBuild:UpdateDesignTimeXaml</Generator>
    </EmbeddedResource>
    <EmbeddedResource Include="Issues\Issue1213.xaml">
      <Generator>MSBuild:UpdateDesignTimeXaml</Generator>
    </EmbeddedResource>
    <EmbeddedResource Include="Issues\Issue1250.xaml">
      <Generator>MSBuild:UpdateDesignTimeXaml</Generator>
    </EmbeddedResource>
    <EmbeddedResource Include="Issues\Issue1306.xaml">
      <Generator>MSBuild:UpdateDesignTimeXaml</Generator>
    </EmbeddedResource>
    <EmbeddedResource Include="Issues\Issue1415.xaml">
      <Generator>MSBuild:UpdateDesignTimeXaml</Generator>
    </EmbeddedResource>
    <EmbeddedResource Include="Issues\Issue1438.xaml">
      <Generator>MSBuild:UpdateDesignTimeXaml</Generator>
    </EmbeddedResource>
    <EmbeddedResource Include="Speed\SimpleContentPage.xaml">
      <Generator>MSBuild:UpdateDesignTimeXaml</Generator>
    </EmbeddedResource>
    <EmbeddedResource Include="Issues\Issue3076.xaml">
      <Generator>MSBuild:UpdateDesignTimeXaml</Generator>
    </EmbeddedResource>
    <EmbeddedResource Include="ConstraintExpression.xaml">
      <Generator>MSBuild:UpdateDesignTimeXaml</Generator>
    </EmbeddedResource>
    <EmbeddedResource Include="Issues\Issue3090.xaml">
      <Generator>MSBuild:UpdateDesignTimeXaml</Generator>
    </EmbeddedResource>
    <EmbeddedResource Include="Issues\Issue3106.xaml">
      <Generator>MSBuild:UpdateDesignTimeXaml</Generator>
    </EmbeddedResource>
    <EmbeddedResource Include="Issues\Bz28689.xaml">
      <Generator>MSBuild:UpdateDesignTimeXaml</Generator>
    </EmbeddedResource>
    <EmbeddedResource Include="Issues\Bz27863.xaml">
      <Generator>MSBuild:UpdateDesignTimeXaml</Generator>
    </EmbeddedResource>
    <EmbeddedResource Include="Issues\Bz24910.xaml">
      <Generator>MSBuild:UpdateDesignTimeXaml</Generator>
    </EmbeddedResource>
    <EmbeddedResource Include="Issues\Bz28719.xaml">
      <Generator>MSBuild:UpdateDesignTimeXaml</Generator>
    </EmbeddedResource>
    <EmbeddedResource Include="Issues\Bz30074.xaml">
      <Generator>MSBuild:UpdateDesignTimeXaml</Generator>
    </EmbeddedResource>
    <EmbeddedResource Include="Issues\Bz29300.xaml">
      <Generator>MSBuild:UpdateDesignTimeXaml</Generator>
    </EmbeddedResource>
    <EmbeddedResource Include="GenericsTests.xaml">
      <Generator>MSBuild:UpdateDesignTimeXaml</Generator>
    </EmbeddedResource>
    <EmbeddedResource Include="Issues\Bz27968.xaml">
      <Generator>MSBuild:UpdateDesignTimeXaml</Generator>
    </EmbeddedResource>
    <EmbeddedResource Include="Issues\Bz28545.xaml">
      <Generator>MSBuild:UpdateDesignTimeXaml</Generator>
    </EmbeddedResource>
    <EmbeddedResource Include="Issues\Bz27299.xaml">
      <Generator>MSBuild:UpdateDesignTimeXaml</Generator>
    </EmbeddedResource>
    <EmbeddedResource Include="Issues\Bz24485.xaml">
      <Generator>MSBuild:UpdateDesignTimeXaml</Generator>
    </EmbeddedResource>
    <EmbeddedResource Include="Issues\Bz30684.xaml">
      <Generator>MSBuild:UpdateDesignTimeXaml</Generator>
    </EmbeddedResource>
    <EmbeddedResource Include="Issues\Bz28556.xaml">
      <Generator>MSBuild:UpdateDesignTimeXaml</Generator>
    </EmbeddedResource>
    <EmbeddedResource Include="Issues\Bz31234\A\Bz31234.xaml">
      <Generator>MSBuild:UpdateDesignTimeXaml</Generator>
    </EmbeddedResource>
    <EmbeddedResource Include="Issues\Bz31234\B\Bz31234.xaml">
      <Generator>MSBuild:UpdateDesignTimeXaml</Generator>
    </EmbeddedResource>
    <EmbeddedResource Include="Issues\Bz31529.xaml">
      <Generator>MSBuild:UpdateDesignTimeXaml</Generator>
    </EmbeddedResource>
    <EmbeddedResource Include="Issues\Bz34037.xaml">
      <Generator>MSBuild:UpdateDesignTimeXaml</Generator>
    </EmbeddedResource>
    <EmbeddedResource Include="EventsConnection.xaml">
      <Generator>MSBuild:UpdateDesignTimeXaml</Generator>
    </EmbeddedResource>
    <EmbeddedResource Include="GenericCollections.xaml">
      <Generator>MSBuild:UpdateDesignTimeXaml</Generator>
    </EmbeddedResource>
    <EmbeddedResource Include="Issues\Pr3384.xaml">
      <Generator>MSBuild:UpdateDesignTimeXaml</Generator>
    </EmbeddedResource>
    <EmbeddedResource Include="FactoryMethods.xaml">
      <Generator>MSBuild:UpdateDesignTimeXaml</Generator>
    </EmbeddedResource>
    <EmbeddedResource Include="Issues\Unreported002.xaml">
      <Generator>MSBuild:UpdateDesignTimeXaml</Generator>
    </EmbeddedResource>
    <EmbeddedResource Include="Issues\Unreported001.xaml">
      <Generator>MSBuild:UpdateDesignTimeXaml</Generator>
    </EmbeddedResource>
    <EmbeddedResource Include="Issues\Bz36422.xaml">
      <Generator>MSBuild:UpdateDesignTimeXaml</Generator>
    </EmbeddedResource>
    <EmbeddedResource Include="Issues\Bz37306.xaml">
      <Generator>MSBuild:UpdateDesignTimeXaml</Generator>
    </EmbeddedResource>
    <EmbeddedResource Include="Issues\BPNotResolvedOnSubClass.xaml">
      <Generator>MSBuild:UpdateDesignTimeXaml</Generator>
    </EmbeddedResource>
    <EmbeddedResource Include="Issues\Bz37524.xaml">
      <Generator>MSBuild:UpdateDesignTimeXaml</Generator>
    </EmbeddedResource>
    <EmbeddedResource Include="Issues\Unreported003.xaml">
      <Generator>MSBuild:UpdateDesignTimeXaml</Generator>
    </EmbeddedResource>
    <EmbeddedResource Include="Issues\GrialIssue01.xaml">
      <Generator>MSBuild:UpdateDesignTimeXaml</Generator>
    </EmbeddedResource>
    <EmbeddedResource Include="Issues\GrialIssue02.xaml">
      <Generator>MSBuild:UpdateDesignTimeXaml</Generator>
    </EmbeddedResource>
    <EmbeddedResource Include="TypeConverterTests.xaml">
      <Generator>MSBuild:UpdateDesignTimeXaml</Generator>
    </EmbeddedResource>
    <EmbeddedResource Include="IsCompiledDefault.xaml">
      <Generator>MSBuild:UpdateDesignTimeXaml</Generator>
    </EmbeddedResource>
    <EmbeddedResource Include="IsCompiledSkip.xaml">
      <Generator>MSBuild:UpdateDesignTimeXaml</Generator>
    </EmbeddedResource>
    <EmbeddedResource Include="McIgnorable.xaml">
      <Generator>MSBuild:UpdateDesignTimeXaml</Generator>
    </EmbeddedResource>
    <EmbeddedResource Include="SharedResourceDictionary.xaml">
      <Generator>MSBuild:UpdateDesignTimeXaml</Generator>
    </EmbeddedResource>
    <EmbeddedResource Include="TestSharedResourceDictionary.xaml">
      <Generator>MSBuild:UpdateDesignTimeXaml</Generator>
    </EmbeddedResource>
    <EmbeddedResource Include="SharedResourceDictionary2.xaml">
      <Generator>MSBuild:UpdateDesignTimeXaml</Generator>
    </EmbeddedResource>
    <EmbeddedResource Include="XamlLoaderGetXamlForTypeTests.xaml">
      <Generator>MSBuild:UpdateDesignTimeXaml</Generator>
    </EmbeddedResource>
    <EmbeddedResource Include="Issues\Unreported004.xaml">
      <Generator>MSBuild:UpdateDesignTimeXaml</Generator>
    </EmbeddedResource>
    <EmbeddedResource Include="FindByName.xaml">
      <Generator>MSBuild:UpdateDesignTimeXaml</Generator>
    </EmbeddedResource>
    <EmbeddedResource Include="SetValue.xaml">
      <Generator>MSBuild:UpdateDesignTimeXaml</Generator>
    </EmbeddedResource>
    <EmbeddedResource Include="TypeExtension.xaml">
      <Generator>MSBuild:UpdateDesignTimeXaml</Generator>
    </EmbeddedResource>
    <EmbeddedResource Include="NativeViewsAndBindings.xaml">
      <Generator>MSBuild:UpdateDesignTimeXaml</Generator>
    </EmbeddedResource>
    <EmbeddedResource Include="XStaticException.xaml">
      <Generator>MSBuild:UpdateDesignTimeXaml</Generator>
    </EmbeddedResource>
    <EmbeddedResource Include="CompiledTypeConverter.xaml">
      <Generator>MSBuild:UpdateDesignTimeXaml</Generator>
    </EmbeddedResource>
    <EmbeddedResource Include="Issues\Bz43301.xaml">
      <Generator>MSBuild:UpdateDesignTimeXaml</Generator>
    </EmbeddedResource>
    <EmbeddedResource Include="BindingsCompiler.xaml">
      <Generator>MSBuild:UpdateDesignTimeXaml</Generator>
    </EmbeddedResource>
    <EmbeddedResource Include="Issues\Unreported005.xaml">
      <Generator>MSBuild:UpdateDesignTimeXaml</Generator>
    </EmbeddedResource>
    <EmbeddedResource Include="Issues\Bz47950.xaml">
      <Generator>MSBuild:UpdateDesignTimeXaml</Generator>
    </EmbeddedResource>
    <EmbeddedResource Include="Issues\Unreported006.xaml">
      <Generator>MSBuild:UpdateDesignTimeXaml</Generator>
    </EmbeddedResource>
    <EmbeddedResource Include="Issues\Bz48554.xaml">
      <Generator>MSBuild:UpdateDesignTimeXaml</Generator>
    </EmbeddedResource>
    <EmbeddedResource Include="Issues\Unreported007.xaml">
      <Generator>MSBuild:UpdateDesignTimeXaml</Generator>
    </EmbeddedResource>
    <EmbeddedResource Include="Issues\Bz47703.xaml">
      <Generator>MSBuild:UpdateDesignTimeXaml</Generator>
    </EmbeddedResource>
    <EmbeddedResource Include="FactoryMethodMissingCtor.xaml">
      <Generator>MSBuild:UpdateDesignTimeXaml</Generator>
    </EmbeddedResource>
    <EmbeddedResource Include="FactoryMethodMissingMethod.xaml">
      <Generator>MSBuild:UpdateDesignTimeXaml</Generator>
    </EmbeddedResource>
    <EmbeddedResource Include="Issues\Bz46921.xaml">
      <Generator>MSBuild:UpdateDesignTimeXaml</Generator>
    </EmbeddedResource>
    <EmbeddedResource Include="I8.xaml">
      <Generator>MSBuild:UpdateDesignTimeXaml</Generator>
    </EmbeddedResource>
    <EmbeddedResource Include="Issues\Unreported008.xaml">
      <Generator>MSBuild:UpdateDesignTimeXaml</Generator>
    </EmbeddedResource>
    <EmbeddedResource Include="Issues\Bz40906.xaml">
      <Generator>MSBuild:UpdateDesignTimeXaml</Generator>
    </EmbeddedResource>
    <EmbeddedResource Include="Issues\Bz45179.xaml">
      <Generator>MSBuild:UpdateDesignTimeXaml</Generator>
    </EmbeddedResource>
    <EmbeddedResource Include="Issues\Bz51567.xaml">
      <Generator>MSBuild:UpdateDesignTimeXaml</Generator>
    </EmbeddedResource>
    <EmbeddedResource Include="Issues\Bz42531.xaml">
      <Generator>MSBuild:UpdateDesignTimeXaml</Generator>
    </EmbeddedResource>
    <EmbeddedResource Include="Issues\Bz45299.xaml">
      <Generator>MSBuild:UpdateDesignTimeXaml</Generator>
    </EmbeddedResource>
    <EmbeddedResource Include="Issues\Bz43733.xaml">
      <Generator>MSBuild:UpdateDesignTimeXaml</Generator>
    </EmbeddedResource>
    <EmbeddedResource Include="Issues\Bz44213.xaml">
      <Generator>MSBuild:UpdateDesignTimeXaml</Generator>
    </EmbeddedResource>
    <EmbeddedResource Include="DefaultCtorRouting.xaml">
      <Generator>MSBuild:UpdateDesignTimeXaml</Generator>
    </EmbeddedResource>
    <EmbeddedResource Include="DefaultCtorRouting2.xaml">
      <Generator>MSBuild:UpdateDesignTimeXaml</Generator>
    </EmbeddedResource>
    <EmbeddedResource Include="Issues\Bz43694.xaml">
      <Generator>MSBuild:UpdateDesignTimeXaml</Generator>
    </EmbeddedResource>
    <EmbeddedResource Include="Issues\Bz45891.xaml">
      <Generator>MSBuild:UpdateDesignTimeXaml</Generator>
    </EmbeddedResource>
    <EmbeddedResource Include="Issues\Bz44216.xaml">
      <Generator>MSBuild:UpdateDesignTimeXaml</Generator>
    </EmbeddedResource>
    <EmbeddedResource Include="AcceptEmptyServiceProvider.xaml">
      <Generator>MSBuild:UpdateDesignTimeXaml</Generator>
    </EmbeddedResource>
    <EmbeddedResource Include="Issues\Unreported009.xaml">
      <Generator>MSBuild:UpdateDesignTimeXaml</Generator>
    </EmbeddedResource>
    <EmbeddedResource Include="Issues\Bz53318.xaml">
      <Generator>MSBuild:UpdateDesignTimeXaml</Generator>
    </EmbeddedResource>
    <EmbeddedResource Include="Issues\Bz53381.xaml">
      <Generator>MSBuild:UpdateDesignTimeXaml</Generator>
    </EmbeddedResource>
    <EmbeddedResource Include="Issues\Bz53381App.xaml">
      <Generator>MSBuild:UpdateDesignTimeXaml</Generator>
    </EmbeddedResource>
    <EmbeddedResource Include="Issues\Bz53203.xaml">
      <Generator>MSBuild:UpdateDesignTimeXaml</Generator>
    </EmbeddedResource>
    <EmbeddedResource Include="TestXmlnsUsing.xaml">
      <Generator>MSBuild:UpdateDesignTimeXaml</Generator>
    </EmbeddedResource>
    <EmbeddedResource Include="Issues\Bz54334.xaml">
      <Generator>MSBuild:UpdateDesignTimeXaml</Generator>
    </EmbeddedResource>
    <EmbeddedResource Include="Issues\Bz41048.xaml">
      <Generator>MSBuild:UpdateDesignTimeXaml</Generator>
    </EmbeddedResource>
    <EmbeddedResource Include="Issues\Bz53275.xaml">
      <Generator>MSBuild:UpdateDesignTimeXaml</Generator>
    </EmbeddedResource>
    <EmbeddedResource Include="Issues\Bz55343.xaml">
      <Generator>MSBuild:UpdateDesignTimeXaml</Generator>
    </EmbeddedResource>
    <EmbeddedResource Include="Issues\Bz54717.xaml">
      <Generator>MSBuild:UpdateDesignTimeXaml</Generator>
    </EmbeddedResource>
    <EmbeddedResource Include="Issues\Bz55347.xaml">
      <Generator>MSBuild:UpdateDesignTimeXaml</Generator>
    </EmbeddedResource>
    <EmbeddedResource Include="FieldModifier.xaml">
      <Generator>MSBuild:UpdateDesignTimeXaml</Generator>
    </EmbeddedResource>
    <EmbeddedResource Include="Issues\Bz56852.xaml">
      <Generator>MSBuild:UpdateDesignTimeXaml</Generator>
    </EmbeddedResource>
    <EmbeddedResource Include="Issues\Bz53350.xaml">
      <Generator>MSBuild:UpdateDesignTimeXaml</Generator>
    </EmbeddedResource>
    <EmbeddedResource Include="Issues\Bz57574.xaml">
      <Generator>MSBuild:UpdateDesignTimeXaml</Generator>
    </EmbeddedResource>
    <EmbeddedResource Include="Issues\Bz58922.xaml">
      <Generator>MSBuild:UpdateDesignTimeXaml</Generator>
    </EmbeddedResource>
    <EmbeddedResource Include="MergedResourceDictionaries.xaml">
      <Generator>MSBuild:UpdateDesignTimeXaml</Generator>
    </EmbeddedResource>
    <EmbeddedResource Include="Issues\Bz59818.xaml">
      <Generator>MSBuild:UpdateDesignTimeXaml</Generator>
    </EmbeddedResource>
    <EmbeddedResource Include="ResourceDictionaryWithSource.xaml">
      <Generator>MSBuild:UpdateDesignTimeXaml</Generator>
    </EmbeddedResource>
    <EmbeddedResource Include="AppResources\Colors.xaml" />
    <EmbeddedResource Include="AppResources\CompiledColors.xaml" />
    <EmbeddedResource Include="ResourceDictionaryWithInvalidSource.xaml">
      <Generator>MSBuild:UpdateDesignTimeXaml</Generator>
    </EmbeddedResource>
    <EmbeddedResource Include="Issues\Bz60575.xaml">
      <Generator>MSBuild:UpdateDesignTimeXaml</Generator>
    </EmbeddedResource>
    <EmbeddedResource Include="ResourceLoader.xaml">
      <Generator>MSBuild:UpdateDesignTimeXaml</Generator>
    </EmbeddedResource>
    <EmbeddedResource Include="Issues\Bz60203.xaml">
      <Generator>MSBuild:UpdateDesignTimeXaml</Generator>
    </EmbeddedResource>
    <EmbeddedResource Include="Issues\Bz55862.xaml">
      <Generator>MSBuild:UpdateDesignTimeXaml</Generator>
    </EmbeddedResource>
    <EmbeddedResource Include="ImplicitResourceDictionaries.xaml">
      <Generator>MSBuild:UpdateDesignTimeXaml</Generator>
    </EmbeddedResource>
    <EmbeddedResource Include="AutoMergedResourceDictionaries.xaml">
      <Generator>MSBuild:UpdateDesignTimeXaml</Generator>
    </EmbeddedResource>
    <EmbeddedResource Include="Issues\Gh1346.xaml">
      <Generator>MSBuild:UpdateDesignTimeXaml</Generator>
    </EmbeddedResource>
    <EmbeddedResource Include="Issues\Gh1497.xaml">
      <Generator>MSBuild:UpdateDesignTimeXaml</Generator>
    </EmbeddedResource>
    <EmbeddedResource Include="Issues\Gh1554.xaml">
      <Generator>MSBuild:UpdateDesignTimeXaml</Generator>
    </EmbeddedResource>
    <EmbeddedResource Include="Issues\Gh1566.xaml">
      <Generator>MSBuild:UpdateDesignTimeXaml</Generator>
    </EmbeddedResource>
    <EmbeddedResource Include="Issues\Gh1766.xaml">
      <SubType>Designer</SubType>
      <Generator>MSBuild:UpdateDesignTimeXaml</Generator>
    </EmbeddedResource>
    <EmbeddedResource Include="Issues\Gh1978.xaml">
      <SubType>Designer</SubType>
      <Generator>MSBuild:UpdateDesignTimeXaml</Generator>
    </EmbeddedResource>
    <EmbeddedResource Include="Issues\Gh2034.xaml">
      <SubType>Designer</SubType>
      <Generator>MSBuild:UpdateDesignTimeXaml</Generator>
    </EmbeddedResource>
    <EmbeddedResource Include="Issues\Gh2007.xaml">
      <SubType>Designer</SubType>
      <Generator>MSBuild:UpdateDesignTimeXaml</Generator>
    </EmbeddedResource>
    <EmbeddedResource Include="Issues\Gh2063.xaml">
      <SubType>Designer</SubType>
      <Generator>MSBuild:UpdateDesignTimeXaml</Generator>
    </EmbeddedResource>
    <EmbeddedResource Include="Issues\Gh2064.xaml">
      <SubType>Designer</SubType>
      <Generator>MSBuild:UpdateDesignTimeXaml</Generator>
    </EmbeddedResource>
    <EmbeddedResource Include="Issues\Gh2130.xaml">
      <SubType>Designer</SubType>
      <Generator>MSBuild:UpdateDesignTimeXaml</Generator>
    </EmbeddedResource>
    <EmbeddedResource Include="Issues\Gh2171.xaml">
      <SubType>Designer</SubType>
      <Generator>MSBuild:UpdateDesignTimeXaml</Generator>
    </EmbeddedResource>
    <EmbeddedResource Include="Issues\Gh2483.xaml">
      <SubType>Designer</SubType>
      <Generator>MSBuild:UpdateDesignTimeXaml</Generator>
    </EmbeddedResource>
    <EmbeddedResource Include="Issues\Gh2508.xaml">
      <Generator>MSBuild:UpdateDesignTimeXaml</Generator>
      <SubType>Designer</SubType>
    </EmbeddedResource>
    <EmbeddedResource Include="Issues\Gh2517.xaml">
      <SubType>Designer</SubType>
      <Generator>MSBuild:UpdateDesignTimeXaml</Generator>
    </EmbeddedResource>
    <EmbeddedResource Include="Issues\Gh2632.xaml">
      <SubType>Designer</SubType>
      <Generator>MSBuild:UpdateDesignTimeXaml</Generator>
    </EmbeddedResource>
    <EmbeddedResource Include="Issues\Gh2549.xaml">
      <SubType>Designer</SubType>
      <Generator>MSBuild:UpdateDesignTimeXaml</Generator>
    </EmbeddedResource>
    <EmbeddedResource Include="Issues\Gh2574.xaml">
      <SubType>Designer</SubType>
      <Generator>MSBuild:UpdateDesignTimeXaml</Generator>
    </EmbeddedResource>
  </ItemGroup>
  <ItemGroup>
    <Service Include="{82A7F48D-3B50-4B1E-B82E-3ADA8210C358}" />
  </ItemGroup>
  <ItemGroup>
    <None Include="app.config" />
    <None Include="packages.config" />
  </ItemGroup>
  <ItemGroup>
    <EmbeddedResource Include="css\foo.css" />
    <EmbeddedResource Include="css\bar.css" />
    <EmbeddedResource Include="StyleSheet.xaml">
      <Generator>MSBuild:UpdateDesignTimeXaml</Generator>
    </EmbeddedResource>
    <EmbeddedResource Include="Issues\Bz41296.xaml">
      <Generator>MSBuild:UpdateDesignTimeXaml</Generator>
    </EmbeddedResource>
    <EmbeddedResource Include="PlatformSpecifics.xaml">
      <Generator>MSBuild:UpdateDesignTimeXaml</Generator>
    </EmbeddedResource>
    <EmbeddedResource Include="Issues\Bz43450.xaml">
      <Generator>MSBuild:UpdateDesignTimeXaml</Generator>
    </EmbeddedResource>
    <EmbeddedResource Include="AutomationProperties.xaml">
      <Generator>MSBuild:UpdateDesignTimeXaml</Generator>
    </EmbeddedResource>
    <EmbeddedResource Include="SetStyleIdFromXName.xaml">
      <Generator>MSBuild:UpdateDesignTimeXaml</Generator>
    </EmbeddedResource>
    <EmbeddedResource Include="InlineCSS.xaml">
      <Generator>MSBuild:UpdateDesignTimeXaml</Generator>
    </EmbeddedResource>
  </ItemGroup>
  <ItemGroup>
    <Service Include="{82A7F48D-3B50-4B1E-B82E-3ADA8210C358}" />
  </ItemGroup>
  <ItemGroup>
    <None Include="app.config" />
    <None Include="packages.config" />
  </ItemGroup>
  <ItemGroup>
    <Service Include="{82A7F48D-3B50-4B1E-B82E-3ADA8210C358}" />
  </ItemGroup>
  <ItemGroup>
    <EmbeddedResource Include="VisualStateManagerTests.xaml">
      <Generator>MSBuild:UpdateDesignTimeXaml</Generator>
    </EmbeddedResource>
  </ItemGroup>
</Project><|MERGE_RESOLUTION|>--- conflicted
+++ resolved
@@ -615,16 +615,13 @@
     <Compile Include="Issues\Gh2632.xaml.cs">
       <DependentUpon>Gh2632.xaml</DependentUpon>
     </Compile>
-<<<<<<< HEAD
     <Compile Include="Issues\Gh2549.xaml.cs">
       <DependentUpon>Gh2549.xaml</DependentUpon>
     </Compile>
     <Compile Include="Issues\Gh2574.xaml.cs">
       <DependentUpon>Gh2574.xaml</DependentUpon>
     </Compile>
-=======
     <Compile Include="XFCorePostProcessorCodeInjected.cs" />
->>>>>>> a2d82b5d
   </ItemGroup>
   <Import Project="$(MSBuildBinPath)\Microsoft.CSharp.targets" />
   <Import Project="..\.nuspec\Xamarin.Forms.Debug.targets" Condition="'$(BuildingInsideVisualStudio)' == 'true' AND Exists('..\.nuspec\Xamarin.Forms.Build.Tasks.dll')" />
