﻿<?xml version="1.0" encoding="utf-8"?>
<Project DefaultTargets="Build" ToolsVersion="4.0" xmlns="http://schemas.microsoft.com/developer/msbuild/2003">
  <PropertyGroup>
    <Configuration Condition=" '$(Configuration)' == '' ">Debug</Configuration>
    <Platform Condition=" '$(Platform)' == '' ">AnyCPU</Platform>
    <ProjectGuid>{4B14D295-C09B-4C38-B880-7CC768E50585}</ProjectGuid>
    <OutputType>Library</OutputType>
    <RootNamespace>Xamarin.Forms.Xaml.UnitTests</RootNamespace>
    <AssemblyName>Xamarin.Forms.Xaml.UnitTests</AssemblyName>
    <TargetFrameworkVersion>v4.7</TargetFrameworkVersion>
    <SolutionDir Condition="$(SolutionDir) == '' Or $(SolutionDir) == '*Undefined*'">..\</SolutionDir>
    <RestorePackages>true</RestorePackages>
    <XFDisableTargetsValidation>True</XFDisableTargetsValidation>
    <TargetFrameworkProfile />
  </PropertyGroup>
  <PropertyGroup Condition=" '$(Configuration)|$(Platform)' == 'Debug|AnyCPU' ">
    <DebugSymbols>true</DebugSymbols>
    <DebugType>full</DebugType>
    <Optimize>false</Optimize>
    <OutputPath>bin\Debug</OutputPath>
    <DefineConstants>DEBUG;</DefineConstants>
    <ErrorReport>prompt</ErrorReport>
    <WarningLevel>4</WarningLevel>
    <ConsolePause>false</ConsolePause>
    <TreatWarningsAsErrors>true</TreatWarningsAsErrors>
    <NoWarn>0672;0219;0414</NoWarn>
  </PropertyGroup>
  <PropertyGroup Condition=" '$(Configuration)|$(Platform)' == 'Release|AnyCPU' ">
    <DebugType>full</DebugType>
    <Optimize>true</Optimize>
    <OutputPath>bin\Release</OutputPath>
    <ErrorReport>prompt</ErrorReport>
    <WarningLevel>4</WarningLevel>
    <ConsolePause>false</ConsolePause>
    <TreatWarningsAsErrors>true</TreatWarningsAsErrors>
    <NoWarn>0672;0219;0414</NoWarn>
  </PropertyGroup>
  <ItemGroup>
    <Reference Include="nunit.framework, Version=2.6.4.14350, Culture=neutral, PublicKeyToken=96d09a1eb7f44a77, processorArchitecture=MSIL">
      <HintPath>..\packages\NUnit.2.6.4\lib\nunit.framework.dll</HintPath>
      <Private>True</Private>
    </Reference>
    <Reference Include="System" />
    <Reference Include="System.Xml" />
    <Reference Include="Mono.Cecil">
      <HintPath>..\packages\Mono.Cecil.0.10.0-beta7\lib\net40\Mono.Cecil.dll</HintPath>
    </Reference>
    <Reference Include="Mono.Cecil.Mdb">
      <HintPath>..\packages\Mono.Cecil.0.10.0-beta7\lib\net40\Mono.Cecil.Mdb.dll</HintPath>
    </Reference>
    <Reference Include="Mono.Cecil.Pdb">
      <HintPath>..\packages\Mono.Cecil.0.10.0-beta7\lib\net40\Mono.Cecil.Pdb.dll</HintPath>
    </Reference>
    <Reference Include="Mono.Cecil.Rocks">
      <HintPath>..\packages\Mono.Cecil.0.10.0-beta7\lib\net40\Mono.Cecil.Rocks.dll</HintPath>
    </Reference>
    <Reference Include="System.Core" />
    <Reference Include="System.Collections.Immutable">
      <HintPath>..\packages\System.Collections.Immutable.1.3.1\lib\portable-net45+win8+wp8+wpa81\System.Collections.Immutable.dll</HintPath>
    </Reference>
    <Reference Include="System.Linq">
      <HintPath>..\packages\System.Linq.4.1.0\lib\net463\System.Linq.dll</HintPath>
    </Reference>
    <Reference Include="mscorlib" />
    <Reference Include="System.Reflection.Metadata">
      <HintPath>..\packages\System.Reflection.Metadata.1.3.0\lib\portable-net45+win8\System.Reflection.Metadata.dll</HintPath>
    </Reference>
    <Reference Include="System.Runtime">
      <HintPath>..\packages\System.Runtime.4.1.0\lib\net462\System.Runtime.dll</HintPath>
    </Reference>
    <Reference Include="System.ComponentModel.Composition" />
    <Reference Include="System.Runtime.InteropServices">
      <HintPath>..\packages\System.Runtime.InteropServices.4.1.0\lib\net462\System.Runtime.InteropServices.dll</HintPath>
    </Reference>
    <Reference Include="System.Runtime.InteropServices.RuntimeInformation">
      <HintPath>..\packages\System.Runtime.InteropServices.RuntimeInformation.4.3.0\lib\net45\System.Runtime.InteropServices.RuntimeInformation.dll</HintPath>
    </Reference>
    <Reference Include="System.Threading.Thread">
      <HintPath>..\packages\System.Threading.Thread.4.0.0\lib\net46\System.Threading.Thread.dll</HintPath>
    </Reference>
    <Reference Include="Microsoft.Build.Framework">
      <HintPath>..\packages\Microsoft.Build.Framework.15.5.180\lib\net46\Microsoft.Build.Framework.dll</HintPath>
    </Reference>
    <Reference Include="Microsoft.Build.Utilities.Core">
      <HintPath>..\packages\Microsoft.Build.Utilities.Core.15.5.180\lib\net46\Microsoft.Build.Utilities.Core.dll</HintPath>
    </Reference>
    <Reference Include="Microsoft.Build.Tasks.Core">
      <HintPath>..\packages\Microsoft.Build.Tasks.Core.15.5.180\lib\net46\Microsoft.Build.Tasks.Core.dll</HintPath>
    </Reference>
    <Reference Include="System.CodeDom">
      <HintPath>..\packages\System.CodeDom.4.4.0\lib\net461\System.CodeDom.dll</HintPath>
    </Reference>
  </ItemGroup>
  <ItemGroup>
    <Compile Include="..\Xamarin.Forms.Core.UnitTests\BaseTestFixture.cs">
      <Link>BaseTestFixture.cs</Link>
    </Compile>
    <Compile Include="..\Xamarin.Forms.Core.UnitTests\MockPlatformServices.cs">
      <Link>MockPlatformServices.cs</Link>
    </Compile>
    <Compile Include="AutomationProperties.xaml.cs">
      <DependentUpon>AutomationProperties.xaml</DependentUpon>
    </Compile>
    <Compile Include="FontConverterTests.cs" />
    <Compile Include="Issues\Bz43450.xaml.cs">
      <DependentUpon>Bz43450.xaml</DependentUpon>
    </Compile>
    <Compile Include="Issues\Bz41296.xaml.cs">
      <DependentUpon>Bz41296.xaml</DependentUpon>
    </Compile>
    <Compile Include="LoaderTests.cs" />
    <Compile Include="PlatformSpecifics.xaml.cs">
      <DependentUpon>PlatformSpecifics.xaml</DependentUpon>
    </Compile>
    <Compile Include="ViewExtensionsTest.cs" />
    <Compile Include="MarkupExpressionParserTests.cs" />
    <Compile Include="MarkupExtensionTests.cs" />
    <Compile Include="NameScopeTests.cs" />
    <Compile Include="OnPlatformTests.cs" />
    <Compile Include="NullExtensionTests.cs" />
    <Compile Include="TypeExtensionTests.cs" />
    <Compile Include="VisualStateManagerTests.xaml.cs">
      <DependentUpon>VisualStateManagerTests.xaml</DependentUpon>
    </Compile>
    <Compile Include="XamlgTests.cs" />
    <Compile Include="Issues\TestCases.cs" />
    <Compile Include="Issues\Issue1493.cs" />
    <Compile Include="Issues\Issue1501.cs" />
    <Compile Include="Issues\Issue1497.cs" />
    <Compile Include="Issues\Issue1545.cs" />
    <Compile Include="Issues\Issue1554.cs" />
    <Compile Include="Issues\Issue1549.cs" />
    <Compile Include="Issues\Issue1637.cs" />
    <Compile Include="Issues\Issue1564.cs" />
    <Compile Include="Issues\Issue1641.cs" />
    <Compile Include="Issues\Issue1594.cs" />
    <Compile Include="XamlgFileLockTests.cs" />
    <Compile Include="DummyBuildEngine.cs" />
    <Compile Include="Issues\Issue1794.cs" />
    <Compile Include="StyleTests.xaml.cs">
      <DependentUpon>StyleTests.xaml</DependentUpon>
    </Compile>
    <Compile Include="CustomXamlView.xaml.cs">
      <DependentUpon>CustomXamlView.xaml</DependentUpon>
    </Compile>
    <Compile Include="TriggerTests.xaml.cs">
      <DependentUpon>TriggerTests.xaml</DependentUpon>
    </Compile>
    <Compile Include="Issues\Issue2016.xaml.cs">
      <DependentUpon>Issue2016.xaml</DependentUpon>
    </Compile>
    <Compile Include="Validation\SetterOnNonBP.xaml.cs">
      <DependentUpon>SetterOnNonBP.xaml</DependentUpon>
    </Compile>
    <Compile Include="XamlParseExceptionConstraint.cs" />
    <Compile Include="Issues\Issue2062.xaml.cs">
      <DependentUpon>Issue2062.xaml</DependentUpon>
    </Compile>
    <Compile Include="Issues\Issue2114.xaml.cs">
      <DependentUpon>Issue2114.xaml</DependentUpon>
    </Compile>
    <Compile Include="Validation\StaticExtensionException.xaml.cs">
      <DependentUpon>StaticExtensionException.xaml</DependentUpon>
    </Compile>
    <Compile Include="Issues\Issue2152.xaml.cs">
      <DependentUpon>Issue2152.xaml</DependentUpon>
    </Compile>
    <Compile Include="BuiltInConversions.xaml.cs">
      <DependentUpon>BuiltInConversions.xaml</DependentUpon>
    </Compile>
    <Compile Include="Issues\Issue2450.xaml.cs">
      <DependentUpon>Issue2450.xaml</DependentUpon>
    </Compile>
    <Compile Include="Validation\TypeMismatch.xaml.cs">
      <DependentUpon>TypeMismatch.xaml</DependentUpon>
    </Compile>
    <Compile Include="Issues\Issue2578.xaml.cs">
      <DependentUpon>Issue2578.xaml</DependentUpon>
    </Compile>
    <Compile Include="Issues\Issue2489.xaml.cs">
      <DependentUpon>Issue2489.xaml</DependentUpon>
    </Compile>
    <Compile Include="Issues\Issue2659.xaml.cs">
      <DependentUpon>Issue2659.xaml</DependentUpon>
    </Compile>
    <Compile Include="TypeLoader.xaml.cs">
      <DependentUpon>TypeLoader.xaml</DependentUpon>
    </Compile>
    <Compile Include="StringLiterals.xaml.cs">
      <DependentUpon>StringLiterals.xaml</DependentUpon>
    </Compile>
    <Compile Include="Issues\Issue2742.xaml.cs">
      <DependentUpon>Issue2742.xaml</DependentUpon>
    </Compile>
    <Compile Include="X2009Primitives.xaml.cs">
      <DependentUpon>X2009Primitives.xaml</DependentUpon>
    </Compile>
    <Compile Include="XArray.xaml.cs">
      <DependentUpon>XArray.xaml</DependentUpon>
    </Compile>
    <Compile Include="XReference.xaml.cs">
      <DependentUpon>XReference.xaml</DependentUpon>
    </Compile>
    <Compile Include="DataTemplate.xaml.cs">
      <DependentUpon>DataTemplate.xaml</DependentUpon>
    </Compile>
    <Compile Include="XNull.xaml.cs">
      <DependentUpon>XNull.xaml</DependentUpon>
    </Compile>
    <Compile Include="Properties\AssemblyInfo.cs" />
    <Compile Include="OnPlatform.xaml.cs">
      <DependentUpon>OnPlatform.xaml</DependentUpon>
    </Compile>
    <Compile Include="XStatic.xaml.cs">
      <DependentUpon>XStatic.xaml</DependentUpon>
    </Compile>
    <Compile Include="XamlC\FieldReferenceExtensionsTests.cs" />
    <Compile Include="XamlC\PropertyDefinitionExtensionsTests.cs" />
    <Compile Include="XamlC\MethodReferenceExtensionsTests.cs" />
    <Compile Include="DynamicResource.xaml.cs">
      <DependentUpon>DynamicResource.xaml</DependentUpon>
    </Compile>
    <Compile Include="Issues\Issue1199.xaml.cs">
      <DependentUpon>Issue1199.xaml</DependentUpon>
    </Compile>
    <Compile Include="Issues\Issue1213.xaml.cs">
      <DependentUpon>Issue1213.xaml</DependentUpon>
    </Compile>
    <Compile Include="Issues\Issue1250.xaml.cs">
      <DependentUpon>Issue1250.xaml</DependentUpon>
    </Compile>
    <Compile Include="Issues\Issue1306.xaml.cs">
      <DependentUpon>Issue1306.xaml</DependentUpon>
    </Compile>
    <Compile Include="Issues\Issue1415.xaml.cs">
      <DependentUpon>Issue1415.xaml</DependentUpon>
    </Compile>
    <Compile Include="Issues\Issue1438.xaml.cs">
      <DependentUpon>Issue1438.xaml</DependentUpon>
    </Compile>
    <Compile Include="Speed\SimpleContentPage.xaml.cs">
      <DependentUpon>SimpleContentPage.xaml</DependentUpon>
    </Compile>
    <Compile Include="Issues\Issue3076.xaml.cs">
      <DependentUpon>Issue3076.xaml</DependentUpon>
    </Compile>
    <Compile Include="ConstraintExpression.xaml.cs">
      <DependentUpon>ConstraintExpression.xaml</DependentUpon>
    </Compile>
    <Compile Include="Issues\Issue3090.xaml.cs">
      <DependentUpon>Issue3090.xaml</DependentUpon>
    </Compile>
    <Compile Include="Issues\Issue3106.xaml.cs">
      <DependentUpon>Issue3106.xaml</DependentUpon>
    </Compile>
    <Compile Include="Issues\Bz28689.xaml.cs">
      <DependentUpon>Bz28689.xaml</DependentUpon>
    </Compile>
    <Compile Include="Issues\Bz27863.xaml.cs">
      <DependentUpon>Bz27863.xaml</DependentUpon>
    </Compile>
    <Compile Include="Issues\Bz24910.xaml.cs">
      <DependentUpon>Bz24910.xaml</DependentUpon>
    </Compile>
    <Compile Include="Issues\Bz28719.xaml.cs">
      <DependentUpon>Bz28719.xaml</DependentUpon>
    </Compile>
    <Compile Include="Issues\Bz30074.xaml.cs">
      <DependentUpon>Bz30074.xaml</DependentUpon>
    </Compile>
    <Compile Include="Issues\Bz29300.xaml.cs">
      <DependentUpon>Bz29300.xaml</DependentUpon>
    </Compile>
    <Compile Include="GenericsTests.xaml.cs">
      <DependentUpon>GenericsTests.xaml</DependentUpon>
    </Compile>
    <Compile Include="Issues\Bz27968.xaml.cs">
      <DependentUpon>Bz27968.xaml</DependentUpon>
    </Compile>
    <Compile Include="Issues\Bz28545.xaml.cs">
      <DependentUpon>Bz28545.xaml</DependentUpon>
    </Compile>
    <Compile Include="Issues\Bz27299.xaml.cs">
      <DependentUpon>Bz27299.xaml</DependentUpon>
    </Compile>
    <Compile Include="Issues\Bz24485.xaml.cs">
      <DependentUpon>Bz24485.xaml</DependentUpon>
    </Compile>
    <Compile Include="Issues\Bz30684.xaml.cs">
      <DependentUpon>Bz30684.xaml</DependentUpon>
    </Compile>
    <Compile Include="Issues\Bz28556.xaml.cs">
      <DependentUpon>Bz28556.xaml</DependentUpon>
    </Compile>
    <Compile Include="Issues\Bz31234\A\Bz31234.xaml.cs">
      <DependentUpon>Bz31234.xaml</DependentUpon>
    </Compile>
    <Compile Include="Issues\Bz31234\B\Bz31234.xaml.cs">
      <DependentUpon>Bz31234.xaml</DependentUpon>
    </Compile>
    <Compile Include="Issues\Bz31529.xaml.cs">
      <DependentUpon>Bz31529.xaml</DependentUpon>
    </Compile>
    <Compile Include="Issues\Bz34037.xaml.cs">
      <DependentUpon>Bz34037.xaml</DependentUpon>
    </Compile>
    <Compile Include="EventsConnection.xaml.cs">
      <DependentUpon>EventsConnection.xaml</DependentUpon>
    </Compile>
    <Compile Include="GenericCollections.xaml.cs">
      <DependentUpon>GenericCollections.xaml</DependentUpon>
    </Compile>
    <Compile Include="Issues\Pr3384.xaml.cs">
      <DependentUpon>Pr3384.xaml</DependentUpon>
    </Compile>
    <Compile Include="FactoryMethods.xaml.cs">
      <DependentUpon>FactoryMethods.xaml</DependentUpon>
    </Compile>
    <Compile Include="Issues\Unreported002.xaml.cs">
      <DependentUpon>Unreported002.xaml</DependentUpon>
    </Compile>
    <Compile Include="Issues\Unreported001.xaml.cs">
      <DependentUpon>Unreported001.xaml</DependentUpon>
    </Compile>
    <Compile Include="Issues\Bz36422.xaml.cs">
      <DependentUpon>Bz36422.xaml</DependentUpon>
    </Compile>
    <Compile Include="Issues\Bz37306.xaml.cs">
      <DependentUpon>Bz37306.xaml</DependentUpon>
    </Compile>
    <Compile Include="Issues\BPNotResolvedOnSubClass.xaml.cs">
      <DependentUpon>BPNotResolvedOnSubClass.xaml</DependentUpon>
    </Compile>
    <Compile Include="Issues\Bz37524.xaml.cs">
      <DependentUpon>Bz37524.xaml</DependentUpon>
    </Compile>
    <Compile Include="Issues\Unreported003.xaml.cs">
      <DependentUpon>Unreported003.xaml</DependentUpon>
    </Compile>
    <Compile Include="Issues\GrialIssue01.xaml.cs">
      <DependentUpon>GrialIssue01.xaml</DependentUpon>
    </Compile>
    <Compile Include="Issues\GrialIssue02.xaml.cs">
      <DependentUpon>GrialIssue02.xaml</DependentUpon>
    </Compile>
    <Compile Include="TypeConverterTestsLegacy.cs" />
    <Compile Include="TypeConverterTests.xaml.cs">
      <DependentUpon>TypeConverterTests.xaml</DependentUpon>
    </Compile>
    <Compile Include="IsCompiledDefault.xaml.cs">
      <DependentUpon>IsCompiledDefault.xaml</DependentUpon>
    </Compile>
    <Compile Include="IsCompiledSkip.xaml.cs">
      <DependentUpon>IsCompiledSkip.xaml</DependentUpon>
    </Compile>
    <Compile Include="McIgnorable.xaml.cs">
      <DependentUpon>McIgnorable.xaml</DependentUpon>
    </Compile>
    <Compile Include="XamlLoaderCreateTests.cs" />
    <Compile Include="SharedResourceDictionary.xaml.cs">
      <DependentUpon>SharedResourceDictionary.xaml</DependentUpon>
    </Compile>
    <Compile Include="TestSharedResourceDictionary.xaml.cs">
      <DependentUpon>TestSharedResourceDictionary.xaml</DependentUpon>
    </Compile>
    <Compile Include="SharedResourceDictionary2.xaml.cs">
      <DependentUpon>SharedResourceDictionary2.xaml</DependentUpon>
    </Compile>
    <Compile Include="XamlLoaderGetXamlForTypeTests.xaml.cs">
      <DependentUpon>XamlLoaderGetXamlForTypeTests.xaml</DependentUpon>
    </Compile>
    <Compile Include="Issues\Unreported004.xaml.cs">
      <DependentUpon>Unreported004.xaml</DependentUpon>
    </Compile>
    <Compile Include="FindByName.xaml.cs">
      <DependentUpon>FindByName.xaml</DependentUpon>
    </Compile>
    <Compile Include="SetValue.xaml.cs">
      <DependentUpon>SetValue.xaml</DependentUpon>
    </Compile>
    <Compile Include="TypeExtension.xaml.cs">
      <DependentUpon>TypeExtension.xaml</DependentUpon>
    </Compile>
    <Compile Include="NativeViewsAndBindings.xaml.cs">
      <DependentUpon>NativeViewsAndBindings.xaml</DependentUpon>
    </Compile>
    <Compile Include="MockCompiler.cs" />
    <Compile Include="XStaticException.xaml.cs">
      <DependentUpon>XStaticException.xaml</DependentUpon>
    </Compile>
    <Compile Include="CompiledTypeConverter.xaml.cs">
      <DependentUpon>CompiledTypeConverter.xaml</DependentUpon>
    </Compile>
    <Compile Include="Issues\Bz43301.xaml.cs">
      <DependentUpon>Bz43301.xaml</DependentUpon>
    </Compile>
    <Compile Include="BindingsCompiler.xaml.cs">
      <DependentUpon>BindingsCompiler.xaml</DependentUpon>
    </Compile>
    <Compile Include="Issues\Unreported005.xaml.cs">
      <DependentUpon>Unreported005.xaml</DependentUpon>
    </Compile>
    <Compile Include="Issues\Bz47950.xaml.cs">
      <DependentUpon>Bz47950.xaml</DependentUpon>
    </Compile>
    <Compile Include="Issues\Unreported006.xaml.cs">
      <DependentUpon>Unreported006.xaml</DependentUpon>
    </Compile>
    <Compile Include="Issues\Bz48554.xaml.cs">
      <DependentUpon>Bz48554.xaml</DependentUpon>
    </Compile>
    <Compile Include="Issues\Unreported007.xaml.cs">
      <DependentUpon>Unreported007.xaml</DependentUpon>
    </Compile>
    <Compile Include="Issues\Bz47703.xaml.cs">
      <DependentUpon>Bz47703.xaml</DependentUpon>
    </Compile>
    <Compile Include="FactoryMethodMissingCtor.xaml.cs">
      <DependentUpon>FactoryMethodMissingCtor.xaml</DependentUpon>
    </Compile>
    <Compile Include="FactoryMethodMissingMethod.xaml.cs">
      <DependentUpon>FactoryMethodMissingMethod.xaml</DependentUpon>
    </Compile>
    <Compile Include="XamlC\TypeReferenceExtensionsTests.cs" />
    <Compile Include="Issues\Bz46921.xaml.cs">
      <DependentUpon>Bz46921.xaml</DependentUpon>
    </Compile>
    <Compile Include="I8.xaml.cs">
      <DependentUpon>I8.xaml</DependentUpon>
    </Compile>
    <Compile Include="Issues\Unreported008.xaml.cs">
      <DependentUpon>Unreported008.xaml</DependentUpon>
    </Compile>
    <Compile Include="Issues\Bz40906.xaml.cs">
      <DependentUpon>Bz40906.xaml</DependentUpon>
    </Compile>
    <Compile Include="Issues\Bz45179.xaml.cs">
      <DependentUpon>Bz45179.xaml</DependentUpon>
    </Compile>
    <Compile Include="Issues\Bz51567.xaml.cs">
      <DependentUpon>Bz51567.xaml</DependentUpon>
    </Compile>
    <Compile Include="Issues\Bz42531.xaml.cs">
      <DependentUpon>Bz42531.xaml</DependentUpon>
    </Compile>
    <Compile Include="Issues\Bz45299.xaml.cs">
      <DependentUpon>Bz45299.xaml</DependentUpon>
    </Compile>
    <Compile Include="Issues\Bz43733.xaml.cs">
      <DependentUpon>Bz43733.xaml</DependentUpon>
    </Compile>
    <Compile Include="Issues\Bz44213.xaml.cs">
      <DependentUpon>Bz44213.xaml</DependentUpon>
    </Compile>
    <Compile Include="DefaultCtorRouting.xaml.cs">
      <DependentUpon>DefaultCtorRouting.xaml</DependentUpon>
    </Compile>
    <Compile Include="DefaultCtorRouting2.xaml.cs">
      <DependentUpon>DefaultCtorRouting2.xaml</DependentUpon>
    </Compile>
    <Compile Include="Issues\Bz43694.xaml.cs">
      <DependentUpon>Bz43694.xaml</DependentUpon>
    </Compile>
    <Compile Include="Issues\Bz45891.xaml.cs">
      <DependentUpon>Bz45891.xaml</DependentUpon>
    </Compile>
    <Compile Include="Issues\Bz44216.xaml.cs">
      <DependentUpon>Bz44216.xaml</DependentUpon>
    </Compile>
    <Compile Include="AcceptEmptyServiceProvider.xaml.cs">
      <DependentUpon>AcceptEmptyServiceProvider.xaml</DependentUpon>
    </Compile>
    <Compile Include="Issues\Unreported009.xaml.cs">
      <DependentUpon>Unreported009.xaml</DependentUpon>
    </Compile>
    <Compile Include="Issues\Bz53318.xaml.cs">
      <DependentUpon>Bz53318.xaml</DependentUpon>
    </Compile>
    <Compile Include="Issues\Bz53381.xaml.cs">
      <DependentUpon>Bz53381.xaml</DependentUpon>
    </Compile>
    <Compile Include="Issues\Bz53381App.xaml.cs">
      <DependentUpon>Bz53381App.xaml</DependentUpon>
    </Compile>
    <Compile Include="Issues\Bz53203.xaml.cs">
      <DependentUpon>Bz53203.xaml</DependentUpon>
    </Compile>
    <Compile Include="TestXmlnsUsing.xaml.cs">
      <DependentUpon>TestXmlnsUsing.xaml</DependentUpon>
    </Compile>
    <Compile Include="Issues\Bz54334.xaml.cs">
      <DependentUpon>Bz54334.xaml</DependentUpon>
    </Compile>
    <Compile Include="Issues\Bz41048.xaml.cs">
      <DependentUpon>Bz41048.xaml</DependentUpon>
    </Compile>
    <Compile Include="Issues\Bz53275.xaml.cs">
      <DependentUpon>Bz53275.xaml</DependentUpon>
    </Compile>
    <Compile Include="Issues\Bz55343.xaml.cs">
      <DependentUpon>Bz55343.xaml</DependentUpon>
    </Compile>
    <Compile Include="Issues\Bz54717.xaml.cs">
      <DependentUpon>Bz54717.xaml</DependentUpon>
    </Compile>
    <Compile Include="Issues\Bz55347.xaml.cs">
      <DependentUpon>Bz55347.xaml</DependentUpon>
    </Compile>
    <Compile Include="FieldModifier.xaml.cs">
      <DependentUpon>FieldModifier.xaml</DependentUpon>
    </Compile>
    <Compile Include="Issues\Bz56852.xaml.cs">
      <DependentUpon>Bz56852.xaml</DependentUpon>
    </Compile>
    <Compile Include="Issues\Bz53350.xaml.cs">
      <DependentUpon>Bz53350.xaml</DependentUpon>
    </Compile>
    <Compile Include="XamlC\MethodDefinitionExtensionsTests.cs" />
    <Compile Include="Issues\Bz57574.xaml.cs">
      <DependentUpon>Bz57574.xaml</DependentUpon>
    </Compile>
    <Compile Include="Issues\Bz58922.xaml.cs">
      <DependentUpon>Bz58922.xaml</DependentUpon>
    </Compile>
    <Compile Include="MergedResourceDictionaries.xaml.cs">
      <DependentUpon>MergedResourceDictionaries.xaml</DependentUpon>
    </Compile>
    <Compile Include="Issues\Bz59818.xaml.cs">
      <DependentUpon>Bz59818.xaml</DependentUpon>
    </Compile>
    <Compile Include="ResourceDictionaryWithSource.xaml.cs">
      <DependentUpon>ResourceDictionaryWithSource.xaml</DependentUpon>
    </Compile>
    <Compile Include="ResourceDictionaryWithInvalidSource.xaml.cs">
      <DependentUpon>ResourceDictionaryWithInvalidSource.xaml</DependentUpon>
    </Compile>
    <Compile Include="Issues\Bz60575.xaml.cs">
      <DependentUpon>Bz60575.xaml</DependentUpon>
    </Compile>
    <Compile Include="ResourceLoader.xaml.cs">
      <DependentUpon>ResourceLoader.xaml</DependentUpon>
    </Compile>
    <Compile Include="Issues\Bz60203.xaml.cs">
      <DependentUpon>Bz60203.xaml</DependentUpon>
    </Compile>
    <Compile Include="Issues\Bz55862.xaml.cs">
      <DependentUpon>Bz55862.xaml</DependentUpon>
    </Compile>
    <Compile Include="ImplicitResourceDictionaries.xaml.cs">
      <DependentUpon>ImplicitResourceDictionaries.xaml</DependentUpon>
    </Compile>
    <Compile Include="AutoMergedResourceDictionaries.xaml.cs">
      <DependentUpon>AutoMergedResourceDictionaries.xaml</DependentUpon>
    </Compile>
    <Compile Include="Issues\Gh1346.xaml.cs">
      <DependentUpon>Gh1346.xaml</DependentUpon>
    </Compile>
    <Compile Include="StyleSheet.xaml.cs">
      <DependentUpon>StyleSheet.xaml</DependentUpon>
    </Compile>
    <Compile Include="SetStyleIdFromXName.xaml.cs">
      <DependentUpon>SetStyleIdFromXName.xaml</DependentUpon>
    </Compile>
    <Compile Include="InlineCSS.xaml.cs">
      <DependentUpon>InlineCSS.xaml</DependentUpon>
    </Compile>
    <Compile Include="Issues\Gh1497.xaml.cs">
      <DependentUpon>Gh1497.xaml</DependentUpon>
    </Compile>
    <Compile Include="Issues\Gh1554.xaml.cs">
      <DependentUpon>Gh1554.xaml</DependentUpon>
    </Compile>
    <Compile Include="Issues\Gh1566.xaml.cs">
      <DependentUpon>Gh1566.xaml</DependentUpon>
    </Compile>
    <Compile Include="Issues\Gh1766.xaml.cs">
      <DependentUpon>Gh1766.xaml</DependentUpon>
    </Compile>
    <Compile Include="Issues\Gh1978.xaml.cs">
      <DependentUpon>Gh1978.xaml</DependentUpon>
    </Compile>
    <Compile Include="Issues\Gh2034.xaml.cs">
      <DependentUpon>Gh2034.xaml</DependentUpon>
    </Compile>
    <Compile Include="Issues\Gh2007.xaml.cs">
      <DependentUpon>Gh2007.xaml</DependentUpon>
    </Compile>
    <Compile Include="Issues\Gh2063.xaml.cs">
      <DependentUpon>Gh2063.xaml</DependentUpon>
    </Compile>
    <Compile Include="Issues\Gh2064.xaml.cs">
      <DependentUpon>Gh2064.xaml</DependentUpon>
    </Compile>
    <Compile Include="Issues\Gh2130.xaml.cs">
      <DependentUpon>Gh2130.xaml</DependentUpon>
    </Compile>
    <Compile Include="Issues\Gh2171.xaml.cs">
      <DependentUpon>Gh2171.xaml</DependentUpon>
    </Compile>
    <Compile Include="Issues\Gh2483.xaml.cs">
      <DependentUpon>Gh2483.xaml</DependentUpon>
    </Compile>
    <Compile Include="Issues\Gh2508.xaml.cs">
      <DependentUpon>Gh2508.xaml</DependentUpon>
    </Compile>
    <Compile Include="Issues\Gh2517.xaml.cs">
      <DependentUpon>Gh2517.xaml</DependentUpon>
    </Compile>
<<<<<<< HEAD
    <Compile Include="Issues\Gh2549.xaml.cs">
      <DependentUpon>Gh2549.xaml</DependentUpon>
    </Compile>
    <Compile Include="Issues\Gh2574.xaml.cs">
      <DependentUpon>Gh2574.xaml</DependentUpon>
=======
    <Compile Include="Issues\Gh2632.xaml.cs">
      <DependentUpon>Gh2632.xaml</DependentUpon>
>>>>>>> 3fd45e96
    </Compile>
  </ItemGroup>
  <Import Project="$(MSBuildBinPath)\Microsoft.CSharp.targets" />
  
  <Import Project="..\.nuspec\Xamarin.Forms.Debug.targets" Condition="'$(BuildingInsideVisualStudio)' == 'true' AND Exists('..\.nuspec\Xamarin.Forms.Build.Tasks.dll')" />
  <Import Project="..\.nuspec\Xamarin.Forms.Debug.targets" Condition="'$(BuildingInsideVisualStudio)' != 'true'" />
  
  <ItemGroup>
    <ProjectReference Include="..\Xamarin.Forms.Core\Xamarin.Forms.Core.csproj">
      <Project>{57B8B73D-C3B5-4C42-869E-7B2F17D354AC}</Project>
      <Name>Xamarin.Forms.Core</Name>
    </ProjectReference>
    <ProjectReference Include="..\Xamarin.Forms.Platform\Xamarin.Forms.Platform.csproj">
      <Project>{67F9D3A8-F71E-4428-913F-C37AE82CDB24}</Project>
      <Name>Xamarin.Forms.Platform</Name>
    </ProjectReference>
    <ProjectReference Include="..\Xamarin.Forms.Xaml\Xamarin.Forms.Xaml.csproj">
      <Project>{9DB2F292-8034-4E06-89AD-98BBDA4306B9}</Project>
      <Name>Xamarin.Forms.Xaml</Name>
    </ProjectReference>
    <ProjectReference Include="..\Xamarin.Forms.Build.Tasks\Xamarin.Forms.Build.Tasks.csproj">
      <Project>{96D89208-4EB9-4451-BE73-8A9DF3D9D7B7}</Project>
      <Name>Xamarin.Forms.Build.Tasks</Name>
    </ProjectReference>
    <ProjectReference Include="..\Xamarin.Forms.Controls\Xamarin.Forms.Controls.csproj">
      <Project>{CB9C96CE-125C-4A68-B6A1-C3FF1FBF93E1}</Project>
      <Name>Xamarin.Forms.Controls</Name>
    </ProjectReference>
    <ProjectReference Include="..\Xamarin.Forms.Maps\Xamarin.Forms.Maps.csproj">
      <Project>{7D13BAC2-C6A4-416A-B07E-C169B199E52B}</Project>
      <Name>Xamarin.Forms.Maps</Name>
    </ProjectReference>
  </ItemGroup>
  <ItemGroup>
    <EmbeddedResource Include="CustomXamlView.xaml">
      <Generator>MSBuild:UpdateDesignTimeXaml</Generator>
    </EmbeddedResource>
    <EmbeddedResource Include="StyleTests.xaml">
      <Generator>MSBuild:UpdateDesignTimeXaml</Generator>
    </EmbeddedResource>
    <EmbeddedResource Include="TriggerTests.xaml">
      <Generator>MSBuild:UpdateDesignTimeXaml</Generator>
    </EmbeddedResource>
    <EmbeddedResource Include="Issues\Issue2016.xaml">
      <Generator>MSBuild:UpdateDesignTimeXaml</Generator>
    </EmbeddedResource>
    <EmbeddedResource Include="Validation\SetterOnNonBP.xaml">
      <Generator>MSBuild:UpdateDesignTimeXaml</Generator>
    </EmbeddedResource>
    <EmbeddedResource Include="Issues\Issue2062.xaml">
      <Generator>MSBuild:UpdateDesignTimeXaml</Generator>
    </EmbeddedResource>
    <EmbeddedResource Include="Issues\Issue2114.xaml">
      <Generator>MSBuild:UpdateDesignTimeXaml</Generator>
    </EmbeddedResource>
    <EmbeddedResource Include="Validation\StaticExtensionException.xaml">
      <Generator>MSBuild:UpdateDesignTimeXaml</Generator>
    </EmbeddedResource>
    <EmbeddedResource Include="Issues\Issue2152.xaml">
      <Generator>MSBuild:UpdateDesignTimeXaml</Generator>
    </EmbeddedResource>
    <EmbeddedResource Include="BuiltInConversions.xaml">
      <Generator>MSBuild:UpdateDesignTimeXaml</Generator>
    </EmbeddedResource>
    <EmbeddedResource Include="Issues\Issue2450.xaml">
      <Generator>MSBuild:UpdateDesignTimeXaml</Generator>
    </EmbeddedResource>
    <EmbeddedResource Include="Validation\TypeMismatch.xaml">
      <Generator>MSBuild:UpdateDesignTimeXaml</Generator>
    </EmbeddedResource>
    <EmbeddedResource Include="Issues\Issue2578.xaml">
      <Generator>MSBuild:UpdateDesignTimeXaml</Generator>
    </EmbeddedResource>
    <EmbeddedResource Include="Issues\Issue2489.xaml">
      <Generator>MSBuild:UpdateDesignTimeXaml</Generator>
    </EmbeddedResource>
    <EmbeddedResource Include="Issues\Issue2659.xaml">
      <Generator>MSBuild:UpdateDesignTimeXaml</Generator>
    </EmbeddedResource>
    <EmbeddedResource Include="TypeLoader.xaml">
      <Generator>MSBuild:UpdateDesignTimeXaml</Generator>
    </EmbeddedResource>
    <EmbeddedResource Include="StringLiterals.xaml">
      <Generator>MSBuild:UpdateDesignTimeXaml</Generator>
    </EmbeddedResource>
    <EmbeddedResource Include="Issues\Issue2742.xaml">
      <Generator>MSBuild:UpdateDesignTimeXaml</Generator>
    </EmbeddedResource>
    <EmbeddedResource Include="X2009Primitives.xaml">
      <Generator>MSBuild:UpdateDesignTimeXaml</Generator>
    </EmbeddedResource>
    <EmbeddedResource Include="XArray.xaml">
      <Generator>MSBuild:UpdateDesignTimeXaml</Generator>
    </EmbeddedResource>
    <EmbeddedResource Include="XReference.xaml">
      <Generator>MSBuild:UpdateDesignTimeXaml</Generator>
    </EmbeddedResource>
    <EmbeddedResource Include="DataTemplate.xaml">
      <Generator>MSBuild:UpdateDesignTimeXaml</Generator>
    </EmbeddedResource>
    <EmbeddedResource Include="XNull.xaml">
      <Generator>MSBuild:UpdateDesignTimeXaml</Generator>
    </EmbeddedResource>
    <EmbeddedResource Include="OnPlatform.xaml">
      <Generator>MSBuild:UpdateDesignTimeXaml</Generator>
    </EmbeddedResource>
    <EmbeddedResource Include="XStatic.xaml">
      <Generator>MSBuild:UpdateDesignTimeXaml</Generator>
    </EmbeddedResource>
    <EmbeddedResource Include="DynamicResource.xaml">
      <Generator>MSBuild:UpdateDesignTimeXaml</Generator>
    </EmbeddedResource>
    <EmbeddedResource Include="Issues\Issue1199.xaml">
      <Generator>MSBuild:UpdateDesignTimeXaml</Generator>
    </EmbeddedResource>
    <EmbeddedResource Include="Issues\Issue1213.xaml">
      <Generator>MSBuild:UpdateDesignTimeXaml</Generator>
    </EmbeddedResource>
    <EmbeddedResource Include="Issues\Issue1250.xaml">
      <Generator>MSBuild:UpdateDesignTimeXaml</Generator>
    </EmbeddedResource>
    <EmbeddedResource Include="Issues\Issue1306.xaml">
      <Generator>MSBuild:UpdateDesignTimeXaml</Generator>
    </EmbeddedResource>
    <EmbeddedResource Include="Issues\Issue1415.xaml">
      <Generator>MSBuild:UpdateDesignTimeXaml</Generator>
    </EmbeddedResource>
    <EmbeddedResource Include="Issues\Issue1438.xaml">
      <Generator>MSBuild:UpdateDesignTimeXaml</Generator>
    </EmbeddedResource>
    <EmbeddedResource Include="Speed\SimpleContentPage.xaml">
      <Generator>MSBuild:UpdateDesignTimeXaml</Generator>
    </EmbeddedResource>
    <EmbeddedResource Include="Issues\Issue3076.xaml">
      <Generator>MSBuild:UpdateDesignTimeXaml</Generator>
    </EmbeddedResource>
    <EmbeddedResource Include="ConstraintExpression.xaml">
      <Generator>MSBuild:UpdateDesignTimeXaml</Generator>
    </EmbeddedResource>
    <EmbeddedResource Include="Issues\Issue3090.xaml">
      <Generator>MSBuild:UpdateDesignTimeXaml</Generator>
    </EmbeddedResource>
    <EmbeddedResource Include="Issues\Issue3106.xaml">
      <Generator>MSBuild:UpdateDesignTimeXaml</Generator>
    </EmbeddedResource>
    <EmbeddedResource Include="Issues\Bz28689.xaml">
      <Generator>MSBuild:UpdateDesignTimeXaml</Generator>
    </EmbeddedResource>
    <EmbeddedResource Include="Issues\Bz27863.xaml">
      <Generator>MSBuild:UpdateDesignTimeXaml</Generator>
    </EmbeddedResource>
    <EmbeddedResource Include="Issues\Bz24910.xaml">
      <Generator>MSBuild:UpdateDesignTimeXaml</Generator>
    </EmbeddedResource>
    <EmbeddedResource Include="Issues\Bz28719.xaml">
      <Generator>MSBuild:UpdateDesignTimeXaml</Generator>
    </EmbeddedResource>
    <EmbeddedResource Include="Issues\Bz30074.xaml">
      <Generator>MSBuild:UpdateDesignTimeXaml</Generator>
    </EmbeddedResource>
    <EmbeddedResource Include="Issues\Bz29300.xaml">
      <Generator>MSBuild:UpdateDesignTimeXaml</Generator>
    </EmbeddedResource>
    <EmbeddedResource Include="GenericsTests.xaml">
      <Generator>MSBuild:UpdateDesignTimeXaml</Generator>
    </EmbeddedResource>
    <EmbeddedResource Include="Issues\Bz27968.xaml">
      <Generator>MSBuild:UpdateDesignTimeXaml</Generator>
    </EmbeddedResource>
    <EmbeddedResource Include="Issues\Bz28545.xaml">
      <Generator>MSBuild:UpdateDesignTimeXaml</Generator>
    </EmbeddedResource>
    <EmbeddedResource Include="Issues\Bz27299.xaml">
      <Generator>MSBuild:UpdateDesignTimeXaml</Generator>
    </EmbeddedResource>
    <EmbeddedResource Include="Issues\Bz24485.xaml">
      <Generator>MSBuild:UpdateDesignTimeXaml</Generator>
    </EmbeddedResource>
    <EmbeddedResource Include="Issues\Bz30684.xaml">
      <Generator>MSBuild:UpdateDesignTimeXaml</Generator>
    </EmbeddedResource>
    <EmbeddedResource Include="Issues\Bz28556.xaml">
      <Generator>MSBuild:UpdateDesignTimeXaml</Generator>
    </EmbeddedResource>
    <EmbeddedResource Include="Issues\Bz31234\A\Bz31234.xaml">
      <Generator>MSBuild:UpdateDesignTimeXaml</Generator>
    </EmbeddedResource>
    <EmbeddedResource Include="Issues\Bz31234\B\Bz31234.xaml">
      <Generator>MSBuild:UpdateDesignTimeXaml</Generator>
    </EmbeddedResource>
    <EmbeddedResource Include="Issues\Bz31529.xaml">
      <Generator>MSBuild:UpdateDesignTimeXaml</Generator>
    </EmbeddedResource>
    <EmbeddedResource Include="Issues\Bz34037.xaml">
      <Generator>MSBuild:UpdateDesignTimeXaml</Generator>
    </EmbeddedResource>
    <EmbeddedResource Include="EventsConnection.xaml">
      <Generator>MSBuild:UpdateDesignTimeXaml</Generator>
    </EmbeddedResource>
    <EmbeddedResource Include="GenericCollections.xaml">
      <Generator>MSBuild:UpdateDesignTimeXaml</Generator>
    </EmbeddedResource>
    <EmbeddedResource Include="Issues\Pr3384.xaml">
      <Generator>MSBuild:UpdateDesignTimeXaml</Generator>
    </EmbeddedResource>
    <EmbeddedResource Include="FactoryMethods.xaml">
      <Generator>MSBuild:UpdateDesignTimeXaml</Generator>
    </EmbeddedResource>
    <EmbeddedResource Include="Issues\Unreported002.xaml">
      <Generator>MSBuild:UpdateDesignTimeXaml</Generator>
    </EmbeddedResource>
    <EmbeddedResource Include="Issues\Unreported001.xaml">
      <Generator>MSBuild:UpdateDesignTimeXaml</Generator>
    </EmbeddedResource>
    <EmbeddedResource Include="Issues\Bz36422.xaml">
      <Generator>MSBuild:UpdateDesignTimeXaml</Generator>
    </EmbeddedResource>
    <EmbeddedResource Include="Issues\Bz37306.xaml">
      <Generator>MSBuild:UpdateDesignTimeXaml</Generator>
    </EmbeddedResource>
    <EmbeddedResource Include="Issues\BPNotResolvedOnSubClass.xaml">
      <Generator>MSBuild:UpdateDesignTimeXaml</Generator>
    </EmbeddedResource>
    <EmbeddedResource Include="Issues\Bz37524.xaml">
      <Generator>MSBuild:UpdateDesignTimeXaml</Generator>
    </EmbeddedResource>
    <EmbeddedResource Include="Issues\Unreported003.xaml">
      <Generator>MSBuild:UpdateDesignTimeXaml</Generator>
    </EmbeddedResource>
    <EmbeddedResource Include="Issues\GrialIssue01.xaml">
      <Generator>MSBuild:UpdateDesignTimeXaml</Generator>
    </EmbeddedResource>
    <EmbeddedResource Include="Issues\GrialIssue02.xaml">
      <Generator>MSBuild:UpdateDesignTimeXaml</Generator>
    </EmbeddedResource>
    <EmbeddedResource Include="TypeConverterTests.xaml">
      <Generator>MSBuild:UpdateDesignTimeXaml</Generator>
    </EmbeddedResource>
    <EmbeddedResource Include="IsCompiledDefault.xaml">
      <Generator>MSBuild:UpdateDesignTimeXaml</Generator>
    </EmbeddedResource>
    <EmbeddedResource Include="IsCompiledSkip.xaml">
      <Generator>MSBuild:UpdateDesignTimeXaml</Generator>
    </EmbeddedResource>
    <EmbeddedResource Include="McIgnorable.xaml">
      <Generator>MSBuild:UpdateDesignTimeXaml</Generator>
    </EmbeddedResource>
    <EmbeddedResource Include="SharedResourceDictionary.xaml">
      <Generator>MSBuild:UpdateDesignTimeXaml</Generator>
    </EmbeddedResource>
    <EmbeddedResource Include="TestSharedResourceDictionary.xaml">
      <Generator>MSBuild:UpdateDesignTimeXaml</Generator>
    </EmbeddedResource>
    <EmbeddedResource Include="SharedResourceDictionary2.xaml">
      <Generator>MSBuild:UpdateDesignTimeXaml</Generator>
    </EmbeddedResource>
    <EmbeddedResource Include="XamlLoaderGetXamlForTypeTests.xaml">
      <Generator>MSBuild:UpdateDesignTimeXaml</Generator>
    </EmbeddedResource>
    <EmbeddedResource Include="Issues\Unreported004.xaml">
      <Generator>MSBuild:UpdateDesignTimeXaml</Generator>
    </EmbeddedResource>
    <EmbeddedResource Include="FindByName.xaml">
      <Generator>MSBuild:UpdateDesignTimeXaml</Generator>
    </EmbeddedResource>
    <EmbeddedResource Include="SetValue.xaml">
      <Generator>MSBuild:UpdateDesignTimeXaml</Generator>
    </EmbeddedResource>
    <EmbeddedResource Include="TypeExtension.xaml">
      <Generator>MSBuild:UpdateDesignTimeXaml</Generator>
    </EmbeddedResource>
    <EmbeddedResource Include="NativeViewsAndBindings.xaml">
      <Generator>MSBuild:UpdateDesignTimeXaml</Generator>
    </EmbeddedResource>
    <EmbeddedResource Include="XStaticException.xaml">
      <Generator>MSBuild:UpdateDesignTimeXaml</Generator>
    </EmbeddedResource>
    <EmbeddedResource Include="CompiledTypeConverter.xaml">
      <Generator>MSBuild:UpdateDesignTimeXaml</Generator>
    </EmbeddedResource>
    <EmbeddedResource Include="Issues\Bz43301.xaml">
      <Generator>MSBuild:UpdateDesignTimeXaml</Generator>
    </EmbeddedResource>
    <EmbeddedResource Include="BindingsCompiler.xaml">
      <Generator>MSBuild:UpdateDesignTimeXaml</Generator>
    </EmbeddedResource>
    <EmbeddedResource Include="Issues\Unreported005.xaml">
      <Generator>MSBuild:UpdateDesignTimeXaml</Generator>
    </EmbeddedResource>
    <EmbeddedResource Include="Issues\Bz47950.xaml">
      <Generator>MSBuild:UpdateDesignTimeXaml</Generator>
    </EmbeddedResource>
    <EmbeddedResource Include="Issues\Unreported006.xaml">
      <Generator>MSBuild:UpdateDesignTimeXaml</Generator>
    </EmbeddedResource>
    <EmbeddedResource Include="Issues\Bz48554.xaml">
      <Generator>MSBuild:UpdateDesignTimeXaml</Generator>
    </EmbeddedResource>
    <EmbeddedResource Include="Issues\Unreported007.xaml">
      <Generator>MSBuild:UpdateDesignTimeXaml</Generator>
    </EmbeddedResource>
    <EmbeddedResource Include="Issues\Bz47703.xaml">
      <Generator>MSBuild:UpdateDesignTimeXaml</Generator>
    </EmbeddedResource>
    <EmbeddedResource Include="FactoryMethodMissingCtor.xaml">
      <Generator>MSBuild:UpdateDesignTimeXaml</Generator>
    </EmbeddedResource>
    <EmbeddedResource Include="FactoryMethodMissingMethod.xaml">
      <Generator>MSBuild:UpdateDesignTimeXaml</Generator>
    </EmbeddedResource>
    <EmbeddedResource Include="Issues\Bz46921.xaml">
      <Generator>MSBuild:UpdateDesignTimeXaml</Generator>
    </EmbeddedResource>
    <EmbeddedResource Include="I8.xaml">
      <Generator>MSBuild:UpdateDesignTimeXaml</Generator>
    </EmbeddedResource>
    <EmbeddedResource Include="Issues\Unreported008.xaml">
      <Generator>MSBuild:UpdateDesignTimeXaml</Generator>
    </EmbeddedResource>
    <EmbeddedResource Include="Issues\Bz40906.xaml">
      <Generator>MSBuild:UpdateDesignTimeXaml</Generator>
    </EmbeddedResource>
    <EmbeddedResource Include="Issues\Bz45179.xaml">
      <Generator>MSBuild:UpdateDesignTimeXaml</Generator>
    </EmbeddedResource>
    <EmbeddedResource Include="Issues\Bz51567.xaml">
      <Generator>MSBuild:UpdateDesignTimeXaml</Generator>
    </EmbeddedResource>
    <EmbeddedResource Include="Issues\Bz42531.xaml">
      <Generator>MSBuild:UpdateDesignTimeXaml</Generator>
    </EmbeddedResource>
    <EmbeddedResource Include="Issues\Bz45299.xaml">
      <Generator>MSBuild:UpdateDesignTimeXaml</Generator>
    </EmbeddedResource>
    <EmbeddedResource Include="Issues\Bz43733.xaml">
      <Generator>MSBuild:UpdateDesignTimeXaml</Generator>
    </EmbeddedResource>
    <EmbeddedResource Include="Issues\Bz44213.xaml">
      <Generator>MSBuild:UpdateDesignTimeXaml</Generator>
    </EmbeddedResource>
    <EmbeddedResource Include="DefaultCtorRouting.xaml">
      <Generator>MSBuild:UpdateDesignTimeXaml</Generator>
    </EmbeddedResource>
    <EmbeddedResource Include="DefaultCtorRouting2.xaml">
      <Generator>MSBuild:UpdateDesignTimeXaml</Generator>
    </EmbeddedResource>
    <EmbeddedResource Include="Issues\Bz43694.xaml">
      <Generator>MSBuild:UpdateDesignTimeXaml</Generator>
    </EmbeddedResource>
    <EmbeddedResource Include="Issues\Bz45891.xaml">
      <Generator>MSBuild:UpdateDesignTimeXaml</Generator>
    </EmbeddedResource>
    <EmbeddedResource Include="Issues\Bz44216.xaml">
      <Generator>MSBuild:UpdateDesignTimeXaml</Generator>
    </EmbeddedResource>
    <EmbeddedResource Include="AcceptEmptyServiceProvider.xaml">
      <Generator>MSBuild:UpdateDesignTimeXaml</Generator>
    </EmbeddedResource>
    <EmbeddedResource Include="Issues\Unreported009.xaml">
      <Generator>MSBuild:UpdateDesignTimeXaml</Generator>
    </EmbeddedResource>
    <EmbeddedResource Include="Issues\Bz53318.xaml">
      <Generator>MSBuild:UpdateDesignTimeXaml</Generator>
    </EmbeddedResource>
    <EmbeddedResource Include="Issues\Bz53381.xaml">
      <Generator>MSBuild:UpdateDesignTimeXaml</Generator>
    </EmbeddedResource>
    <EmbeddedResource Include="Issues\Bz53381App.xaml">
      <Generator>MSBuild:UpdateDesignTimeXaml</Generator>
    </EmbeddedResource>
    <EmbeddedResource Include="Issues\Bz53203.xaml">
      <Generator>MSBuild:UpdateDesignTimeXaml</Generator>
    </EmbeddedResource>
    <EmbeddedResource Include="TestXmlnsUsing.xaml">
      <Generator>MSBuild:UpdateDesignTimeXaml</Generator>
    </EmbeddedResource>
    <EmbeddedResource Include="Issues\Bz54334.xaml">
      <Generator>MSBuild:UpdateDesignTimeXaml</Generator>
    </EmbeddedResource>
    <EmbeddedResource Include="Issues\Bz41048.xaml">
      <Generator>MSBuild:UpdateDesignTimeXaml</Generator>
    </EmbeddedResource>
    <EmbeddedResource Include="Issues\Bz53275.xaml">
      <Generator>MSBuild:UpdateDesignTimeXaml</Generator>
    </EmbeddedResource>
    <EmbeddedResource Include="Issues\Bz55343.xaml">
      <Generator>MSBuild:UpdateDesignTimeXaml</Generator>
    </EmbeddedResource>
    <EmbeddedResource Include="Issues\Bz54717.xaml">
      <Generator>MSBuild:UpdateDesignTimeXaml</Generator>
    </EmbeddedResource>
    <EmbeddedResource Include="Issues\Bz55347.xaml">
      <Generator>MSBuild:UpdateDesignTimeXaml</Generator>
    </EmbeddedResource>
    <EmbeddedResource Include="FieldModifier.xaml">
      <Generator>MSBuild:UpdateDesignTimeXaml</Generator>
    </EmbeddedResource>
    <EmbeddedResource Include="Issues\Bz56852.xaml">
      <Generator>MSBuild:UpdateDesignTimeXaml</Generator>
    </EmbeddedResource>
    <EmbeddedResource Include="Issues\Bz53350.xaml">
      <Generator>MSBuild:UpdateDesignTimeXaml</Generator>
    </EmbeddedResource>
    <EmbeddedResource Include="Issues\Bz57574.xaml">
      <Generator>MSBuild:UpdateDesignTimeXaml</Generator>
    </EmbeddedResource>
    <EmbeddedResource Include="Issues\Bz58922.xaml">
      <Generator>MSBuild:UpdateDesignTimeXaml</Generator>
    </EmbeddedResource>
    <EmbeddedResource Include="MergedResourceDictionaries.xaml">
      <Generator>MSBuild:UpdateDesignTimeXaml</Generator>
    </EmbeddedResource>
    <EmbeddedResource Include="Issues\Bz59818.xaml">
      <Generator>MSBuild:UpdateDesignTimeXaml</Generator>
    </EmbeddedResource>
    <EmbeddedResource Include="ResourceDictionaryWithSource.xaml">
      <Generator>MSBuild:UpdateDesignTimeXaml</Generator>
    </EmbeddedResource>
    <EmbeddedResource Include="AppResources\Colors.xaml" />
    <EmbeddedResource Include="AppResources\CompiledColors.xaml" />
    <EmbeddedResource Include="ResourceDictionaryWithInvalidSource.xaml">
      <Generator>MSBuild:UpdateDesignTimeXaml</Generator>
    </EmbeddedResource>
    <EmbeddedResource Include="Issues\Bz60575.xaml">
      <Generator>MSBuild:UpdateDesignTimeXaml</Generator>
    </EmbeddedResource>
    <EmbeddedResource Include="ResourceLoader.xaml">
      <Generator>MSBuild:UpdateDesignTimeXaml</Generator>
    </EmbeddedResource>
    <EmbeddedResource Include="Issues\Bz60203.xaml">
      <Generator>MSBuild:UpdateDesignTimeXaml</Generator>
    </EmbeddedResource>
    <EmbeddedResource Include="Issues\Bz55862.xaml">
      <Generator>MSBuild:UpdateDesignTimeXaml</Generator>
    </EmbeddedResource>
    <EmbeddedResource Include="ImplicitResourceDictionaries.xaml">
      <Generator>MSBuild:UpdateDesignTimeXaml</Generator>
    </EmbeddedResource>
    <EmbeddedResource Include="AutoMergedResourceDictionaries.xaml">
      <Generator>MSBuild:UpdateDesignTimeXaml</Generator>
    </EmbeddedResource>
    <EmbeddedResource Include="Issues\Gh1346.xaml">
      <Generator>MSBuild:UpdateDesignTimeXaml</Generator>
    </EmbeddedResource>
    <EmbeddedResource Include="Issues\Gh1497.xaml">
      <Generator>MSBuild:UpdateDesignTimeXaml</Generator>
    </EmbeddedResource>
    <EmbeddedResource Include="Issues\Gh1554.xaml">
      <Generator>MSBuild:UpdateDesignTimeXaml</Generator>
    </EmbeddedResource>
    <EmbeddedResource Include="Issues\Gh1566.xaml">
      <Generator>MSBuild:UpdateDesignTimeXaml</Generator>
    </EmbeddedResource>
    <EmbeddedResource Include="Issues\Gh1766.xaml">
      <SubType>Designer</SubType>
      <Generator>MSBuild:UpdateDesignTimeXaml</Generator>
    </EmbeddedResource>
    <EmbeddedResource Include="Issues\Gh1978.xaml">
      <SubType>Designer</SubType>
      <Generator>MSBuild:UpdateDesignTimeXaml</Generator>
    </EmbeddedResource>
    <EmbeddedResource Include="Issues\Gh2034.xaml">
      <SubType>Designer</SubType>
      <Generator>MSBuild:UpdateDesignTimeXaml</Generator>
    </EmbeddedResource>
    <EmbeddedResource Include="Issues\Gh2007.xaml">
      <SubType>Designer</SubType>
      <Generator>MSBuild:UpdateDesignTimeXaml</Generator>
    </EmbeddedResource>
    <EmbeddedResource Include="Issues\Gh2063.xaml">
      <SubType>Designer</SubType>
      <Generator>MSBuild:UpdateDesignTimeXaml</Generator>
    </EmbeddedResource>
    <EmbeddedResource Include="Issues\Gh2064.xaml">
      <SubType>Designer</SubType>
      <Generator>MSBuild:UpdateDesignTimeXaml</Generator>
    </EmbeddedResource>
    <EmbeddedResource Include="Issues\Gh2130.xaml">
      <SubType>Designer</SubType>
      <Generator>MSBuild:UpdateDesignTimeXaml</Generator>
    </EmbeddedResource>
    <EmbeddedResource Include="Issues\Gh2171.xaml">
      <SubType>Designer</SubType>
      <Generator>MSBuild:UpdateDesignTimeXaml</Generator>
    </EmbeddedResource>
    <EmbeddedResource Include="Issues\Gh2483.xaml">
      <SubType>Designer</SubType>
      <Generator>MSBuild:UpdateDesignTimeXaml</Generator>
    </EmbeddedResource>
    <EmbeddedResource Include="Issues\Gh2508.xaml">
      <Generator>MSBuild:UpdateDesignTimeXaml</Generator>
      <SubType>Designer</SubType>
    </EmbeddedResource>
    <EmbeddedResource Include="Issues\Gh2517.xaml">
      <SubType>Designer</SubType>
      <Generator>MSBuild:UpdateDesignTimeXaml</Generator>
    </EmbeddedResource>
<<<<<<< HEAD
    <EmbeddedResource Include="Issues\Gh2549.xaml">
      <SubType>Designer</SubType>
      <Generator>MSBuild:UpdateDesignTimeXaml</Generator>
    </EmbeddedResource>
    <EmbeddedResource Include="Issues\Gh2574.xaml">
=======
    <EmbeddedResource Include="Issues\Gh2632.xaml">
>>>>>>> 3fd45e96
      <SubType>Designer</SubType>
      <Generator>MSBuild:UpdateDesignTimeXaml</Generator>
    </EmbeddedResource>
  </ItemGroup>
  <ItemGroup>
    <Service Include="{82A7F48D-3B50-4B1E-B82E-3ADA8210C358}" />
  </ItemGroup>
  <ItemGroup>
    <None Include="app.config" />
    <None Include="packages.config" />
  </ItemGroup>
  <ItemGroup>
    <EmbeddedResource Include="css\foo.css" />
    <EmbeddedResource Include="css\bar.css" />
    <EmbeddedResource Include="StyleSheet.xaml">
      <Generator>MSBuild:UpdateDesignTimeXaml</Generator>
    </EmbeddedResource>
    <EmbeddedResource Include="Issues\Bz41296.xaml">
      <Generator>MSBuild:UpdateDesignTimeXaml</Generator>
    </EmbeddedResource>
    <EmbeddedResource Include="PlatformSpecifics.xaml">
      <Generator>MSBuild:UpdateDesignTimeXaml</Generator>
    </EmbeddedResource>
    <EmbeddedResource Include="Issues\Bz43450.xaml">
      <Generator>MSBuild:UpdateDesignTimeXaml</Generator>
    </EmbeddedResource>
    <EmbeddedResource Include="AutomationProperties.xaml">
      <Generator>MSBuild:UpdateDesignTimeXaml</Generator>
    </EmbeddedResource>
    <EmbeddedResource Include="SetStyleIdFromXName.xaml">
      <Generator>MSBuild:UpdateDesignTimeXaml</Generator>
    </EmbeddedResource>
    <EmbeddedResource Include="InlineCSS.xaml">
      <Generator>MSBuild:UpdateDesignTimeXaml</Generator>
    </EmbeddedResource>
  </ItemGroup>
  <ItemGroup>
    <Service Include="{82A7F48D-3B50-4B1E-B82E-3ADA8210C358}" />
  </ItemGroup>
  <ItemGroup>
    <None Include="app.config" />
    <None Include="packages.config" />
  </ItemGroup>
  <ItemGroup>
    <Folder Include="css\" />
  </ItemGroup>
  <ItemGroup />

  <ItemGroup>
    <Service Include="{82A7F48D-3B50-4B1E-B82E-3ADA8210C358}" />
  </ItemGroup>

  <ItemGroup>
    <EmbeddedResource Include="VisualStateManagerTests.xaml">
      <Generator>MSBuild:UpdateDesignTimeXaml</Generator>
    </EmbeddedResource>
  </ItemGroup>
</Project><|MERGE_RESOLUTION|>--- conflicted
+++ resolved
@@ -606,16 +606,14 @@
     <Compile Include="Issues\Gh2517.xaml.cs">
       <DependentUpon>Gh2517.xaml</DependentUpon>
     </Compile>
-<<<<<<< HEAD
+    <Compile Include="Issues\Gh2632.xaml.cs">
+      <DependentUpon>Gh2632.xaml</DependentUpon>
+    </Compile>
     <Compile Include="Issues\Gh2549.xaml.cs">
       <DependentUpon>Gh2549.xaml</DependentUpon>
     </Compile>
     <Compile Include="Issues\Gh2574.xaml.cs">
       <DependentUpon>Gh2574.xaml</DependentUpon>
-=======
-    <Compile Include="Issues\Gh2632.xaml.cs">
-      <DependentUpon>Gh2632.xaml</DependentUpon>
->>>>>>> 3fd45e96
     </Compile>
   </ItemGroup>
   <Import Project="$(MSBuildBinPath)\Microsoft.CSharp.targets" />
@@ -1113,15 +1111,15 @@
       <SubType>Designer</SubType>
       <Generator>MSBuild:UpdateDesignTimeXaml</Generator>
     </EmbeddedResource>
-<<<<<<< HEAD
+    <EmbeddedResource Include="Issues\Gh2632.xaml">
+      <SubType>Designer</SubType>
+      <Generator>MSBuild:UpdateDesignTimeXaml</Generator>
+    </EmbeddedResource>
     <EmbeddedResource Include="Issues\Gh2549.xaml">
       <SubType>Designer</SubType>
       <Generator>MSBuild:UpdateDesignTimeXaml</Generator>
     </EmbeddedResource>
     <EmbeddedResource Include="Issues\Gh2574.xaml">
-=======
-    <EmbeddedResource Include="Issues\Gh2632.xaml">
->>>>>>> 3fd45e96
       <SubType>Designer</SubType>
       <Generator>MSBuild:UpdateDesignTimeXaml</Generator>
     </EmbeddedResource>
