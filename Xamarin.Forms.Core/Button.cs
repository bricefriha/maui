using System;
using System.ComponentModel;
using System.Diagnostics;
using System.Runtime.CompilerServices;
using System.Windows.Input;
using Xamarin.Forms.Internals;
using Xamarin.Forms.Platform;

namespace Xamarin.Forms
{
	[RenderWith(typeof(_ButtonRenderer))]
	public class Button : View, IFontElement, ITextElement, IBorderElement, IButtonController, IElementConfiguration<Button>, IPaddingElement, IImageController, IViewController, IButtonElement, IImageElement
	{
		const int DefaultBorderRadius = 5;
		const double DefaultSpacing = 10;

		public static readonly BindableProperty CommandProperty = ButtonElement.CommandProperty;

		public static readonly BindableProperty CommandParameterProperty = ButtonElement.CommandParameterProperty;

		public static readonly BindableProperty ContentLayoutProperty =
			BindableProperty.Create(nameof(ContentLayout), typeof(ButtonContentLayout), typeof(Button), new ButtonContentLayout(ButtonContentLayout.ImagePosition.Left, DefaultSpacing),
				propertyChanged: (bindable, oldVal, newVal) => ((Button)bindable).InvalidateMeasureInternal(InvalidationTrigger.MeasureChanged));

		public static readonly BindableProperty TextProperty = BindableProperty.Create("Text", typeof(string), typeof(Button), null,
			propertyChanged: (bindable, oldVal, newVal) => ((Button)bindable).InvalidateMeasureInternal(InvalidationTrigger.MeasureChanged));

		public static readonly BindableProperty TextColorProperty = TextElement.TextColorProperty;

		public static readonly BindableProperty CharacterSpacingProperty = TextElement.CharacterSpacingProperty;

		public static readonly BindableProperty FontProperty = FontElement.FontProperty;

		public static readonly BindableProperty FontFamilyProperty = FontElement.FontFamilyProperty;

		public static readonly BindableProperty FontSizeProperty = FontElement.FontSizeProperty;

		public static readonly BindableProperty FontAttributesProperty = FontElement.FontAttributesProperty;

		public static readonly BindableProperty BorderWidthProperty = BindableProperty.Create("BorderWidth", typeof(double), typeof(Button), -1d);

		public static readonly BindableProperty BorderColorProperty = BorderElement.BorderColorProperty;

		[Obsolete("BorderRadiusProperty is obsolete as of 2.5.0. Please use CornerRadius instead.")]
		[EditorBrowsable(EditorBrowsableState.Never)]
		public static readonly BindableProperty BorderRadiusProperty = BindableProperty.Create("BorderRadius", typeof(int), typeof(Button), defaultValue: DefaultBorderRadius,
			propertyChanged: BorderRadiusPropertyChanged);

		public static readonly BindableProperty CornerRadiusProperty = BindableProperty.Create("CornerRadius", typeof(int), typeof(Button), defaultValue: BorderElement.DefaultCornerRadius,
			propertyChanged: CornerRadiusPropertyChanged);

		public static readonly BindableProperty ImageSourceProperty = ImageElement.ImageProperty;

		[Obsolete("ImageProperty is obsolete as of 4.0.0. Please use ImageSourceProperty instead.")]
		[EditorBrowsable(EditorBrowsableState.Never)]
		public static readonly BindableProperty ImageProperty = ImageElement.ImageProperty;

		public static readonly BindableProperty PaddingProperty = PaddingElement.PaddingProperty;

		public Thickness Padding
		{
			get { return (Thickness)GetValue(PaddingElement.PaddingProperty); }
			set { SetValue(PaddingElement.PaddingProperty, value); }
		}

		Thickness IPaddingElement.PaddingDefaultValueCreator()
		{
			return default(Thickness);
		}

		void IPaddingElement.OnPaddingPropertyChanged(Thickness oldValue, Thickness newValue)
		{
			InvalidateMeasureInternal(InvalidationTrigger.MeasureChanged);
		}


		internal static readonly BindablePropertyKey IsPressedPropertyKey = BindableProperty.CreateReadOnly(nameof(IsPressed), typeof(bool), typeof(Button), default(bool));
		public static readonly BindableProperty IsPressedProperty = IsPressedPropertyKey.BindableProperty;


		readonly Lazy<PlatformConfigurationRegistry<Button>> _platformConfigurationRegistry;

		public Color BorderColor
		{
			get { return (Color)GetValue(BorderElement.BorderColorProperty); }
			set { SetValue(BorderElement.BorderColorProperty, value); }
		}

		[Obsolete("BorderRadius is obsolete as of 2.5.0. Please use CornerRadius instead.")]
		[EditorBrowsable(EditorBrowsableState.Never)]
		public int BorderRadius
		{
			get { return (int)GetValue(BorderRadiusProperty); }
			set { SetValue(BorderRadiusProperty, value); }
		}

		public int CornerRadius
		{
			get { return (int)GetValue(CornerRadiusProperty); }
			set { SetValue(CornerRadiusProperty, value); }
		}

		public double BorderWidth
		{
			get { return (double)GetValue(BorderWidthProperty); }
			set { SetValue(BorderWidthProperty, value); }
		}

		public ButtonContentLayout ContentLayout
		{
			get { return (ButtonContentLayout)GetValue(ContentLayoutProperty); }
			set { SetValue(ContentLayoutProperty, value); }
		}

		public ICommand Command
		{
			get { return (ICommand)GetValue(CommandProperty); }
			set { SetValue(CommandProperty, value); }
		}

		public object CommandParameter
		{
			get { return GetValue(CommandParameterProperty); }
			set { SetValue(CommandParameterProperty, value); }
		}

		public Font Font
		{
			get { return (Font)GetValue(FontProperty); }
			set { SetValue(FontProperty, value); }
		}

		public ImageSource ImageSource
		{
			get { return (ImageSource)GetValue(ImageSourceProperty); }
			set { SetValue(ImageSourceProperty, value); }
		}

		[Obsolete("Image is obsolete as of 4.0.0. Please use ImageSource instead.")]
		[EditorBrowsable(EditorBrowsableState.Never)]
		public FileImageSource Image
		{
			get { return GetValue(ImageProperty) as FileImageSource; }
			set { SetValue(ImageProperty, value); }
		}

		public string Text
		{
			get { return (string)GetValue(TextProperty); }
			set { SetValue(TextProperty, value); }
		}

		public Color TextColor
		{
			get { return (Color)GetValue(TextElement.TextColorProperty); }
			set { SetValue(TextElement.TextColorProperty, value); }
		}

		public double CharacterSpacing
		{
			get { return (double)GetValue(TextElement.CharacterSpacingProperty); }
			set { SetValue(TextElement.CharacterSpacingProperty, value); }
		}

		bool IButtonElement.IsEnabledCore
		{
			set { SetValueCore(IsEnabledProperty, value); }
		}

		[EditorBrowsable(EditorBrowsableState.Never)]
		public void SendClicked() => ButtonElement.ElementClicked(this, this);

		public bool IsPressed => (bool)GetValue(IsPressedProperty);

		[EditorBrowsable(EditorBrowsableState.Never)]
		void IButtonElement.SetIsPressed(bool isPressed) => SetValue(IsPressedPropertyKey, isPressed);

		[EditorBrowsable(EditorBrowsableState.Never)]
		public void SendPressed() => ButtonElement.ElementPressed(this, this);

		[EditorBrowsable(EditorBrowsableState.Never)]
		public void SendReleased() => ButtonElement.ElementReleased(this, this);

		[EditorBrowsable(EditorBrowsableState.Never)]
		void IButtonElement.PropagateUpClicked() => Clicked?.Invoke(this, EventArgs.Empty);

		[EditorBrowsable(EditorBrowsableState.Never)]
		void IButtonElement.PropagateUpPressed() => Pressed?.Invoke(this, EventArgs.Empty);

		[EditorBrowsable(EditorBrowsableState.Never)]
		void IButtonElement.PropagateUpReleased() => Released?.Invoke(this, EventArgs.Empty);

		public FontAttributes FontAttributes
		{
			get { return (FontAttributes)GetValue(FontAttributesProperty); }
			set { SetValue(FontAttributesProperty, value); }
		}

		public string FontFamily
		{
			get { return (string)GetValue(FontFamilyProperty); }
			set { SetValue(FontFamilyProperty, value); }
		}

		[TypeConverter(typeof(FontSizeConverter))]
		public double FontSize
		{
			get { return (double)GetValue(FontSizeProperty); }
			set { SetValue(FontSizeProperty, value); }
		}

		public event EventHandler Clicked;
		public event EventHandler Pressed;

		public event EventHandler Released;

		public Button()
		{
			_platformConfigurationRegistry = new Lazy<PlatformConfigurationRegistry<Button>>(() => new PlatformConfigurationRegistry<Button>(this));
		}

		public IPlatformElementConfiguration<T, Button> On<T>() where T : IConfigPlatform
		{
			return _platformConfigurationRegistry.Value.On<T>();
		}

		protected internal override void ChangeVisualState()
		{
			if (IsEnabled && IsPressed)
			{
				VisualStateManager.GoToState(this, ButtonElement.PressedVisualState);
			}
			else
			{
				base.ChangeVisualState();
			}
		}

		protected override void OnBindingContextChanged()
		{
			ImageSource image = ImageSource;
			if (image != null)
				SetInheritedBindingContext(image, BindingContext);

			base.OnBindingContextChanged();
		}

		void IFontElement.OnFontFamilyChanged(string oldValue, string newValue) =>
			InvalidateMeasureInternal(InvalidationTrigger.MeasureChanged);

		void IFontElement.OnFontSizeChanged(double oldValue, double newValue) =>
			InvalidateMeasureInternal(InvalidationTrigger.MeasureChanged);

		double IFontElement.FontSizeDefaultValueCreator() =>
			Device.GetNamedSize(NamedSize.Default, (Button)this);

		void IFontElement.OnFontAttributesChanged(FontAttributes oldValue, FontAttributes newValue) =>
			InvalidateMeasureInternal(InvalidationTrigger.MeasureChanged);

		void IFontElement.OnFontChanged(Font oldValue, Font newValue) =>
			InvalidateMeasureInternal(InvalidationTrigger.MeasureChanged);

		Aspect IImageElement.Aspect => Aspect.AspectFit;
		ImageSource IImageElement.Source => ImageSource;
		bool IImageElement.IsOpaque => false;


		void IImageElement.RaiseImageSourcePropertyChanged() => OnPropertyChanged(ImageSourceProperty.PropertyName);

		int IBorderElement.CornerRadiusDefaultValue => (int)CornerRadiusProperty.DefaultValue;

		Color IBorderElement.BorderColorDefaultValue => (Color)BorderColorProperty.DefaultValue;

		double IBorderElement.BorderWidthDefaultValue => (double)BorderWidthProperty.DefaultValue;


		/// <summary>
		/// Flag to prevent overwriting the value of CornerRadius
		/// </summary>
		bool cornerOrBorderRadiusSetting = false;

		static void BorderRadiusPropertyChanged(BindableObject bindable, object oldvalue, object newvalue)
		{
			if (newvalue == oldvalue)
				return;

			var button = (Button)bindable;
			var val = (int)newvalue;
			if (val == DefaultBorderRadius && !button.cornerOrBorderRadiusSetting)
				val = BorderElement.DefaultCornerRadius;

			var oldVal = (int)bindable.GetValue(Button.CornerRadiusProperty);

			if (oldVal == val)
				return;

			if (button.cornerOrBorderRadiusSetting) // retain until BorderRadiusProperty removed
				return;

			button.cornerOrBorderRadiusSetting = true;
			bindable.SetValue(Button.CornerRadiusProperty, val);
			button.cornerOrBorderRadiusSetting = false;
		}

		static void CornerRadiusPropertyChanged(BindableObject bindable, object oldvalue, object newvalue)
		{
			if (newvalue == oldvalue)
				return;

			var button = (Button)bindable;
			var val = (int)newvalue;
			if (val == BorderElement.DefaultCornerRadius && !button.cornerOrBorderRadiusSetting)
				val = DefaultBorderRadius;

#pragma warning disable 0618 // retain until BorderRadiusProperty removed
			var oldVal = (int)bindable.GetValue(Button.BorderRadiusProperty);
#pragma warning restore

			if (oldVal == val)
				return;

#pragma warning disable 0618 // retain until BorderRadiusProperty removed
			button.cornerOrBorderRadiusSetting = true;
			bindable.SetValue(Button.BorderRadiusProperty, val);
			button.cornerOrBorderRadiusSetting = false;
#pragma warning restore
		}

		void ITextElement.OnTextColorPropertyChanged(Color oldValue, Color newValue)
		{
		}

		void ITextElement.OnCharacterSpacingPropertyChanged(double oldValue, double newValue)
		{
			InvalidateMeasure();
		}


		void IBorderElement.OnBorderColorPropertyChanged(Color oldValue, Color newValue)
		{
		}

<<<<<<< HEAD
		void IImageElement.OnImageSourceSourceChanged(object sender, EventArgs e) =>
			ImageElement.ImageSourceSourceChanged(this, e);
=======

		bool IImageController.GetLoadAsAnimation() => false;
		bool IImageElement.IsLoading => false;

		bool IImageElement.IsAnimationPlaying => false;

		void IImageElement.OnImageSourcesSourceChanged(object sender, EventArgs e) =>
			ImageElement.ImageSourcesSourceChanged(this, e);
>>>>>>> a977333a

		void IButtonElement.OnCommandCanExecuteChanged(object sender, EventArgs e) =>
			ButtonElement.CommandCanExecuteChanged(this, EventArgs.Empty);

		void IImageController.SetIsLoading(bool isLoading)
		{
		}

		bool IBorderElement.IsCornerRadiusSet() => IsSet(CornerRadiusProperty);
		bool IBorderElement.IsBackgroundColorSet() => IsSet(BackgroundColorProperty);
		bool IBorderElement.IsBorderColorSet() => IsSet(BorderColorProperty);
		bool IBorderElement.IsBorderWidthSet() => IsSet(BorderWidthProperty);


		[DebuggerDisplay("Image Position = {Position}, Spacing = {Spacing}")]
		[TypeConverter(typeof(ButtonContentTypeConverter))]
		public sealed class ButtonContentLayout
		{
			public enum ImagePosition
			{
				Left,
				Top,
				Right,
				Bottom
			}

			public ButtonContentLayout(ImagePosition position, double spacing)
			{
				Position = position;
				Spacing = spacing;
			}

			public ImagePosition Position { get; }

			public double Spacing { get; }

			public override string ToString()
			{
				return $"Image Position = {Position}, Spacing = {Spacing}";
			}
		}

		[Xaml.TypeConversion(typeof(ButtonContentLayout))]
		public sealed class ButtonContentTypeConverter : TypeConverter
		{
			public override object ConvertFromInvariantString(string value)
			{
				if (value == null)
				{
					throw new InvalidOperationException($"Cannot convert null into {typeof(ButtonContentLayout)}");
				}

				string[] parts = value.Split(new[] { ',' }, StringSplitOptions.RemoveEmptyEntries);

				if (parts.Length != 1 && parts.Length != 2)
				{
					throw new InvalidOperationException($"Cannot convert \"{value}\" into {typeof(ButtonContentLayout)}");
				}

				double spacing = DefaultSpacing;
				var position = ButtonContentLayout.ImagePosition.Left;

				var spacingFirst = char.IsDigit(parts[0][0]);

				int positionIndex = spacingFirst ? (parts.Length == 2 ? 1 : -1) : 0;
				int spacingIndex = spacingFirst ? 0 : (parts.Length == 2 ? 1 : -1);

				if (spacingIndex > -1)
				{
					spacing = double.Parse(parts[spacingIndex]);
				}

				if (positionIndex > -1)
				{
					position =
						(ButtonContentLayout.ImagePosition)Enum.Parse(typeof(ButtonContentLayout.ImagePosition), parts[positionIndex], true);
				}

				return new ButtonContentLayout(position, spacing);
			}
		}
	}
}<|MERGE_RESOLUTION|>--- conflicted
+++ resolved
@@ -340,19 +340,14 @@
 		{
 		}
 
-<<<<<<< HEAD
+
+		bool IImageController.GetLoadAsAnimation() => false;
+		bool IImageElement.IsLoading => false;
+
+		bool IImageElement.IsAnimationPlaying => false;
+
 		void IImageElement.OnImageSourceSourceChanged(object sender, EventArgs e) =>
 			ImageElement.ImageSourceSourceChanged(this, e);
-=======
-
-		bool IImageController.GetLoadAsAnimation() => false;
-		bool IImageElement.IsLoading => false;
-
-		bool IImageElement.IsAnimationPlaying => false;
-
-		void IImageElement.OnImageSourcesSourceChanged(object sender, EventArgs e) =>
-			ImageElement.ImageSourcesSourceChanged(this, e);
->>>>>>> a977333a
 
 		void IButtonElement.OnCommandCanExecuteChanged(object sender, EventArgs e) =>
 			ButtonElement.CommandCanExecuteChanged(this, EventArgs.Empty);
