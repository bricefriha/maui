﻿using System;
using System.Collections.Generic;
using System.Collections.ObjectModel;
using System.Collections.Specialized;
using System.Linq;
using System.Threading.Tasks;
using Xamarin.Forms.Internals;
using System.ComponentModel;
using System.Runtime.CompilerServices;

namespace Xamarin.Forms
{
	[EditorBrowsable(EditorBrowsableState.Always)]
	public class Tab : ShellSection
	{
	}

	[ContentProperty(nameof(Items))]
	[EditorBrowsable(EditorBrowsableState.Never)]
	public class ShellSection : ShellGroupItem, IShellSectionController, IPropertyPropagationController
	{
		#region PropertyKeys

		static readonly BindablePropertyKey ItemsPropertyKey =
			BindableProperty.CreateReadOnly(nameof(Items), typeof(ShellContentCollection), typeof(ShellSection), null,
				defaultValueCreator: bo => new ShellContentCollection());

		#endregion PropertyKeys

		#region IShellSectionController

		IShellSectionController ShellSectionController => this;
		readonly List<(object Observer, Action<Page> Callback)> _displayedPageObservers =
			new List<(object Observer, Action<Page> Callback)>();
		readonly List<IShellContentInsetObserver> _observers = new List<IShellContentInsetObserver>();
		Thickness _lastInset;
		double _lastTabThickness;

		event EventHandler<NavigationRequestedEventArgs> IShellSectionController.NavigationRequested
		{
			add { _navigationRequested += value; }
			remove { _navigationRequested -= value; }
		}

		event EventHandler<NavigationRequestedEventArgs> _navigationRequested;

		Page IShellSectionController.PresentedPage
		{
			get
			{
				if (_navStack.Count > 1)
					return _navStack[_navStack.Count - 1];
				return ((IShellContentController)CurrentItem)?.Page;
			}
		}

		void IShellSectionController.AddContentInsetObserver(IShellContentInsetObserver observer)
		{
			if (!_observers.Contains(observer))
				_observers.Add(observer);

			observer.OnInsetChanged(_lastInset, _lastTabThickness);
		}

		void IShellSectionController.AddDisplayedPageObserver(object observer, Action<Page> callback)
		{
			_displayedPageObservers.Add((observer, callback));
			callback(DisplayedPage);
		}

		internal Task GoToPart(NavigationRequest request, Dictionary<string, string> queryData)
		{
			ShellContent shellContent = request.Request.Content;

			if (shellContent == null)
				shellContent = ShellSectionController.GetItems()[0];

			if (request.Request.GlobalRoutes.Count > 0)
			{
				// TODO get rid of this hack and fix so if there's a stack the current page doesn't display
				Device.BeginInvokeOnMainThread(async () =>
				{
					await GoToAsync(request, queryData, false);
				});
			}

			Shell.ApplyQueryAttributes(shellContent, queryData, request.Request.GlobalRoutes.Count == 0);

			if (CurrentItem != shellContent)
				SetValueFromRenderer(CurrentItemProperty, shellContent);

			return Task.FromResult(true);
		}

		bool IShellSectionController.RemoveContentInsetObserver(IShellContentInsetObserver observer)
		{
			return _observers.Remove(observer);
		}

		bool IShellSectionController.RemoveDisplayedPageObserver(object observer)
		{
			foreach (var item in _displayedPageObservers)
			{
				if (item.Observer == observer)
				{
					return _displayedPageObservers.Remove(item);
				}
			}
			return false;
		}

		void IShellSectionController.SendInsetChanged(Thickness inset, double tabThickness)
		{
			foreach (var observer in _observers)
			{
				observer.OnInsetChanged(inset, tabThickness);
			}
			_lastInset = inset;
			_lastTabThickness = tabThickness;
		}

		async void IShellSectionController.SendPopping(Task poppingCompleted)
		{
			if (_navStack.Count <= 1)
				throw new Exception("Nav Stack consistency error");

			var page = _navStack[_navStack.Count - 1];

			_navStack.Remove(page);
			UpdateDisplayedPage();

			await poppingCompleted;

			RemovePage(page);
			SendUpdateCurrentState(ShellNavigationSource.Pop);
		}

		async void IShellSectionController.SendPoppingToRoot(Task finishedPopping)
		{
			if (_navStack.Count <= 1)
				throw new Exception("Nav Stack consistency error");

			var oldStack = _navStack;
			_navStack = new List<Page> { null };

			for (int i = 1; i < oldStack.Count; i++)
				oldStack[i].SendDisappearing();

			UpdateDisplayedPage();
			await finishedPopping;

			for (int i = 1; i < oldStack.Count; i++)
				RemovePage(oldStack[i]);

			SendUpdateCurrentState(ShellNavigationSource.PopToRoot);
		}

		[Obsolete]
		[EditorBrowsable(EditorBrowsableState.Never)]

		void IShellSectionController.SendPopped()
		{
			if (_navStack.Count <= 1)
				throw new Exception("Nav Stack consistency error");

			var last = _navStack[_navStack.Count - 1];
			_navStack.Remove(last);

			RemovePage(last);

			SendUpdateCurrentState(ShellNavigationSource.Pop);
		}

<<<<<<< HEAD
		ReadOnlyCollection<ShellContent> IShellSectionController.GetItems() => ((ShellContentCollection)Items).VisibleItems;

=======
		[Obsolete]
		[EditorBrowsable(EditorBrowsableState.Never)]
>>>>>>> 8fb1bb0e
		void IShellSectionController.SendPopping(Page page)
		{
			if (_navStack.Count <= 1)
				throw new Exception("Nav Stack consistency error");

			_navStack.Remove(page);
			SendAppearanceChanged();
		}

		[Obsolete]
		[EditorBrowsable(EditorBrowsableState.Never)]
		void IShellSectionController.SendPopped(Page page)
		{
			if (_navStack.Contains(page))
				_navStack.Remove(page);

			RemovePage(page);
			SendUpdateCurrentState(ShellNavigationSource.Pop);
		}


		event NotifyCollectionChangedEventHandler IShellSectionController.ItemsCollectionChanged
		{
			add { ((ShellContentCollection)Items).VisibleItemsChanged += value; }
			remove { ((ShellContentCollection)Items).VisibleItemsChanged -= value; }
		}

		#endregion IShellSectionController

		#region IPropertyPropagationController
		void IPropertyPropagationController.PropagatePropertyChanged(string propertyName)
		{
			PropertyPropagationExtensions.PropagatePropertyChanged(propertyName, this, Items);
		}
		#endregion

		public static readonly BindableProperty CurrentItemProperty =
			BindableProperty.Create(nameof(CurrentItem), typeof(ShellContent), typeof(ShellSection), null, BindingMode.TwoWay,
				propertyChanged: OnCurrentItemChanged);

		public static readonly BindableProperty ItemsProperty = ItemsPropertyKey.BindableProperty;

		Page _displayedPage;
		IList<Element> _logicalChildren = new List<Element>();

		ReadOnlyCollection<Element> _logicalChildrenReadOnly;

		List<Page> _navStack = new List<Page> { null };

		public ShellSection()
		{
			(Items as INotifyCollectionChanged).CollectionChanged += ItemsCollectionChanged;
			Navigation = new NavigationImpl(this);
		}
				
		public ShellContent CurrentItem
		{
			get { return (ShellContent)GetValue(CurrentItemProperty); }
			set { SetValue(CurrentItemProperty, value); }
		}

		public IList<ShellContent> Items => (IList<ShellContent>)GetValue(ItemsProperty);

		public IReadOnlyList<Page> Stack => _navStack;

		internal override ReadOnlyCollection<Element> LogicalChildrenInternal => _logicalChildrenReadOnly ?? (_logicalChildrenReadOnly = new ReadOnlyCollection<Element>(_logicalChildren));

		Page DisplayedPage
		{
			get { return _displayedPage; }
			set
			{
				if (_displayedPage == value)
					return;
				_displayedPage = value;

				foreach (var item in _displayedPageObservers)
					item.Callback(_displayedPage);
			}
		}

		Shell Shell => Parent?.Parent as Shell;

		ShellItem ShellItem => Parent as ShellItem;

		internal static ShellSection CreateFromShellContent(ShellContent shellContent)
		{
			var shellSection = new ShellSection();

			var contentRoute = shellContent.Route;

			shellSection.Route = Routing.GenerateImplicitRoute(contentRoute);

			shellSection.Items.Add(shellContent);

			shellSection.SetBinding(TitleProperty, new Binding(nameof(Title), BindingMode.OneWay, source: shellContent));
			shellSection.SetBinding(IconProperty, new Binding(nameof(Icon), BindingMode.OneWay, source: shellContent));
			shellSection.SetBinding(FlyoutIconProperty, new Binding(nameof(FlyoutIcon), BindingMode.OneWay, source: shellContent));

			return shellSection;
		}

		internal static ShellSection CreateFromTemplatedPage(TemplatedPage page)
		{
			return CreateFromShellContent((ShellContent)page);
		}

#if DEBUG
		[Obsolete("Please dont use this in core code... its SUPER hard to debug when this happens", true)]
#endif
		public static implicit operator ShellSection(ShellContent shellContent)
		{
			return CreateFromShellContent(shellContent);
		}

#if DEBUG
		[Obsolete("Please dont use this in core code... its SUPER hard to debug when this happens", true)]
#endif
		public static implicit operator ShellSection(TemplatedPage page)
		{
			return (ShellSection)(ShellContent)page;
		}

		internal async Task GoToAsync(NavigationRequest request, IDictionary<string, string> queryData, bool animate)
		{
			List<string> routes = request.Request.GlobalRoutes;
			if (routes == null || routes.Count == 0)
			{
				await Navigation.PopToRootAsync(animate);
				return;
			}

			for (int i = 0; i < routes.Count; i++)
			{
				bool isLast = i == routes.Count - 1;
				var route = routes[i];
				var navPage = _navStack.Count > i + 1 ? _navStack[i + 1] : null;

				if (navPage != null)
				{
					if (Routing.GetRoute(navPage) == route)
					{
						Shell.ApplyQueryAttributes(navPage, queryData, isLast);
						continue;
					}

					if (request.StackRequest == NavigationRequest.WhatToDoWithTheStack.ReplaceIt)
					{
						while (_navStack.Count > i + 1)
						{
							await OnPopAsync(false);
						}
					}
				}

				var content = Routing.GetOrCreateContent(route) as Page;
				if (content == null)
					break;

				Shell.ApplyQueryAttributes(content, queryData, isLast);
				await OnPushAsync(content, i == routes.Count - 1 && animate);
			}
		}

		internal void SendStructureChanged()
		{
			if (Parent?.Parent is Shell shell)
			{
				shell.SendStructureChanged();
			}
		}

		protected virtual IReadOnlyList<Page> GetNavigationStack() => _navStack;

		internal void UpdateDisplayedPage()
		{
			var stack = Stack;
			var previousPage = DisplayedPage;
			if (stack.Count > 1)
			{
				DisplayedPage = stack[stack.Count - 1];
			}
			else
			{
				IShellContentController currentItem = CurrentItem;
				DisplayedPage = currentItem?.Page;
			}

			if (previousPage != DisplayedPage)
			{
				previousPage?.SendDisappearing();
				PresentedPageAppearing();
				SendAppearanceChanged();
			}
		}

		protected override void OnChildAdded(Element child)
		{
			base.OnChildAdded(child);
			if (CurrentItem == null && ((IShellSectionController)this).GetItems().Contains(child))
				SetValueFromRenderer(CurrentItemProperty, child);

			if(CurrentItem != null)
				UpdateDisplayedPage();
		}

		protected override void OnChildRemoved(Element child)
		{
			base.OnChildRemoved(child);
			if (CurrentItem == child)
			{
				var items = ShellSectionController.GetItems();
				if (items.Count == 0)
					ClearValue(CurrentItemProperty);
				else
				{
					// We want to delay invoke this because the renderer may handle this instead
					Device.BeginInvokeOnMainThread(() =>
					{
						if (CurrentItem == null)
							SetValueFromRenderer(CurrentItemProperty, items[0]);
					});
				}
			}

			UpdateDisplayedPage();
		}

		internal override IEnumerable<Element> ChildrenNotDrawnByThisElement => Items;

		protected virtual void OnInsertPageBefore(Page page, Page before)
		{
			var index = _navStack.IndexOf(before);
			if (index == -1)
				throw new ArgumentException("Page not found in nav stack");

			var stack = _navStack.ToList();
			stack.Insert(index, page);

			var allow = ((IShellController)Shell).ProposeNavigation(
				ShellNavigationSource.Insert,
				Parent as ShellItem,
				this,
				CurrentItem,
				stack,
				true
			);

			if (!allow)
				return;

			_navStack.Insert(index, page);
			AddPage(page);

			var args = new NavigationRequestedEventArgs(page, before, false)
			{
				RequestType = NavigationRequestType.Insert
			};

			_navigationRequested?.Invoke(this, args);

			SendUpdateCurrentState(ShellNavigationSource.Insert);
		}

		protected async virtual Task<Page> OnPopAsync(bool animated)
		{
			if (_navStack.Count <= 1)
				throw new InvalidOperationException("Can't pop last page off stack");

			List<Page> stack = _navStack.ToList();
			stack.Remove(stack.Last());
			var allow = ((IShellController)Shell).ProposeNavigation(
				ShellNavigationSource.Pop,
				Parent as ShellItem,
				this,
				CurrentItem,
				stack,
				true
			);

			if (!allow)
				return null;
						
			var page = _navStack[_navStack.Count - 1];
			var args = new NavigationRequestedEventArgs(page, animated)
			{
				RequestType = NavigationRequestType.Pop
			};

			PresentedPageDisappearing();
			_navStack.Remove(page);
			PresentedPageAppearing();

			_navigationRequested?.Invoke(this, args);
			if (args.Task != null)
				await args.Task;
			RemovePage(page);

			SendUpdateCurrentState(ShellNavigationSource.Pop);

			return page;
		}

		protected virtual async Task OnPopToRootAsync(bool animated)
		{
			if (_navStack.Count <= 1)
				return;

			var allow = ((IShellController)Shell).ProposeNavigation(
				ShellNavigationSource.PopToRoot,
				Parent as ShellItem,
				this,
				CurrentItem,
				null,
				true
			);

			if (!allow)
				return;

			var page = _navStack[_navStack.Count - 1];
			var args = new NavigationRequestedEventArgs(page, animated)
			{
				RequestType = NavigationRequestType.PopToRoot
			};

			_navigationRequested?.Invoke(this, args);
			var oldStack = _navStack;
			_navStack = new List<Page> { null };

			if (args.Task != null)
				await args.Task;

			for (int i = 1; i < oldStack.Count; i++)
			{
				oldStack[i].SendDisappearing();
				RemovePage(oldStack[i]);
			}

			PresentedPageAppearing();
			SendUpdateCurrentState(ShellNavigationSource.PopToRoot);
		}

		protected virtual Task OnPushAsync(Page page, bool animated)
		{
			List<Page> stack = _navStack.ToList();
			stack.Add(page);
			var allow = ((IShellController)Shell).ProposeNavigation(
				ShellNavigationSource.Push,
				ShellItem,
				this,
				CurrentItem,
				stack,
				true
			);

			if (!allow)
				return Task.FromResult(true);
						
			var args = new NavigationRequestedEventArgs(page, animated)
			{
				RequestType = NavigationRequestType.Push
			};

			PresentedPageDisappearing();
			_navStack.Add(page);
			PresentedPageAppearing();
			AddPage(page);
			_navigationRequested?.Invoke(this, args);

			SendUpdateCurrentState(ShellNavigationSource.Push);

			if (args.Task == null)
				return Task.FromResult(true);
			return args.Task;
		}

		protected virtual void OnRemovePage(Page page)
		{
			if (!_navStack.Contains(page))
				return;

			bool currentPage = (((IShellSectionController)this).PresentedPage) == page;
			var stack = _navStack.ToList();
			stack.Remove(page);
			var allow = ((IShellController)Shell).ProposeNavigation(
				ShellNavigationSource.Remove,
				ShellItem,
				this,
				CurrentItem,
				stack,
				true
			);

			if (!allow)
				return;

			if(currentPage)
				PresentedPageDisappearing();
			_navStack.Remove(page);

			if(currentPage)
				PresentedPageAppearing();

			RemovePage(page);
			var args = new NavigationRequestedEventArgs(page, false)
			{
				RequestType = NavigationRequestType.Remove
			};
			_navigationRequested?.Invoke(this, args);

			SendUpdateCurrentState(ShellNavigationSource.Remove);
		}

		internal bool IsVisibleSection => Parent?.Parent is Shell shell && shell.CurrentItem?.CurrentItem == this;
		void PresentedPageDisappearing()
		{
			if (this is IShellSectionController sectionController)
			{				
				CurrentItem?.SendDisappearing();
				sectionController.PresentedPage?.SendDisappearing();
			}
		}

		void PresentedPageAppearing()
		{
			if (IsVisibleSection && this is IShellSectionController sectionController)
			{
				if(_navStack.Count == 1)
					CurrentItem?.SendAppearing();

				var presentedPage = sectionController.PresentedPage;
				if (presentedPage != null)
				{
					if(presentedPage.Parent == null)
					{
						presentedPage.ParentSet += OnPresentedPageParentSet;

						void OnPresentedPageParentSet(object sender, EventArgs e)
						{
							PresentedPageAppearing();
							(sender as Page).ParentSet -= OnPresentedPageParentSet;
						}
					}
					else
					{
						presentedPage.SendAppearing();
					}
				}
			}
		}

		static void OnCurrentItemChanged(BindableObject bindable, object oldValue, object newValue)
		{
			var shellSection = (ShellSection)bindable;

			if (oldValue is ShellContent oldShellItem)
				oldShellItem.SendDisappearing();

			shellSection.PresentedPageAppearing();

			if (shellSection.Parent?.Parent is IShellController shell)
			{
				shell.UpdateCurrentState(ShellNavigationSource.ShellSectionChanged);
			}

			shellSection.SendStructureChanged();
			((IShellController)shellSection?.Parent?.Parent)?.AppearanceChanged(shellSection, false);

			shellSection.UpdateDisplayedPage();
		}

		void AddPage(Page page)
		{
			_logicalChildren.Add(page);
			OnChildAdded(page);
		}

		void ItemsCollectionChanged(object sender, NotifyCollectionChangedEventArgs e)
		{
			if (e.NewItems != null)
			{
				foreach (Element element in e.NewItems)
					OnChildAdded(element);
			}

			if (e.OldItems != null)
			{
				foreach (Element element in e.OldItems)
					OnChildRemoved(element);
			}

			SendStructureChanged();
		}

		void RemovePage(Page page)
		{
			if (_logicalChildren.Remove(page))
				OnChildRemoved(page);
		}

		void SendAppearanceChanged() => ((IShellController)Parent?.Parent)?.AppearanceChanged(this, false);

		void SendUpdateCurrentState(ShellNavigationSource source)
		{
			if (Parent?.Parent is IShellController shell)
			{
				shell.UpdateCurrentState(source);
			}
		}

		protected override void OnBindingContextChanged()
		{
			base.OnBindingContextChanged();

			foreach (ShellContent shellContent in Items)
			{
				SetInheritedBindingContext(shellContent, BindingContext);
			}
		}
    
		internal override void SendDisappearing()
		{
			base.SendDisappearing();
			PresentedPageDisappearing();
		}

		internal override void SendAppearing()
		{
			base.SendAppearing();
			PresentedPageAppearing();
		}

		class NavigationImpl : NavigationProxy
		{
			readonly ShellSection _owner;

			public NavigationImpl(ShellSection owner) => _owner = owner;

			protected override IReadOnlyList<Page> GetNavigationStack() => _owner.GetNavigationStack();

			protected override void OnInsertPageBefore(Page page, Page before) => _owner.OnInsertPageBefore(page, before);

			protected override Task<Page> OnPopAsync(bool animated) => _owner.OnPopAsync(animated);

			protected override Task OnPopToRootAsync(bool animated) => _owner.OnPopToRootAsync(animated);

			protected override Task OnPushAsync(Page page, bool animated) => _owner.OnPushAsync(page, animated);

			protected override void OnRemovePage(Page page) => _owner.OnRemovePage(page);

			protected override Task<Page> OnPopModal(bool animated)
			{
				if (ModalStack.Count > 0)
					ModalStack[ModalStack.Count - 1].SendDisappearing();

				if(ModalStack.Count == 1)
				{
					_owner.PresentedPageAppearing();
				}

				return base.OnPopModal(animated);
			}
			protected override Task OnPushModal(Page modal, bool animated)
			{
				if (ModalStack.Count == 0)
				{
					_owner.PresentedPageDisappearing();
				}

				modal.SendAppearing();
				return base.OnPushModal(modal, animated);
			}
		}
	}
}<|MERGE_RESOLUTION|>--- conflicted
+++ resolved
@@ -171,13 +171,10 @@
 			SendUpdateCurrentState(ShellNavigationSource.Pop);
 		}
 
-<<<<<<< HEAD
 		ReadOnlyCollection<ShellContent> IShellSectionController.GetItems() => ((ShellContentCollection)Items).VisibleItems;
 
-=======
 		[Obsolete]
 		[EditorBrowsable(EditorBrowsableState.Never)]
->>>>>>> 8fb1bb0e
 		void IShellSectionController.SendPopping(Page page)
 		{
 			if (_navStack.Count <= 1)
