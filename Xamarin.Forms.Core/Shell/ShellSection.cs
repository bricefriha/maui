﻿using System;
using System.Collections.Generic;
using System.Collections.ObjectModel;
using System.Collections.Specialized;
using System.Linq;
using System.Threading.Tasks;
using Xamarin.Forms.Internals;
using System.ComponentModel;
using System.Runtime.CompilerServices;

namespace Xamarin.Forms
{
	[EditorBrowsable(EditorBrowsableState.Always)]
	public class Tab : ShellSection
	{
	}

	[ContentProperty(nameof(Items))]
	[EditorBrowsable(EditorBrowsableState.Never)]
	public class ShellSection : ShellGroupItem, IShellSectionController, IPropertyPropagationController
	{
		#region PropertyKeys

		static readonly BindablePropertyKey ItemsPropertyKey =
			BindableProperty.CreateReadOnly(nameof(Items), typeof(ShellContentCollection), typeof(ShellSection), null,
				defaultValueCreator: bo => new ShellContentCollection());

		#endregion PropertyKeys

		#region IShellSectionController

		readonly List<(object Observer, Action<Page> Callback)> _displayedPageObservers =
			new List<(object Observer, Action<Page> Callback)>();
		readonly List<IShellContentInsetObserver> _observers = new List<IShellContentInsetObserver>();
		Thickness _lastInset;
		double _lastTabThickness;

		event EventHandler<NavigationRequestedEventArgs> IShellSectionController.NavigationRequested
		{
			add { _navigationRequested += value; }
			remove { _navigationRequested -= value; }
		}

		event EventHandler<NavigationRequestedEventArgs> _navigationRequested;

		Page IShellSectionController.PresentedPage
		{
			get
			{
				if (_navStack.Count > 1)
					return _navStack[_navStack.Count - 1];
				return ((IShellContentController)CurrentItem)?.Page;
			}
		}

		void IShellSectionController.AddContentInsetObserver(IShellContentInsetObserver observer)
		{
			if (!_observers.Contains(observer))
				_observers.Add(observer);

			observer.OnInsetChanged(_lastInset, _lastTabThickness);
		}

		void IShellSectionController.AddDisplayedPageObserver(object observer, Action<Page> callback)
		{
			_displayedPageObservers.Add((observer, callback));
			callback(DisplayedPage);
		}

<<<<<<< HEAD
=======
		internal Task GoToPart(NavigationRequest request, Dictionary<string, string> queryData)
		{
			ShellContent shellContent = request.Request.Content;

			if (shellContent == null)
				shellContent = Items[0];

			if (request.Request.GlobalRoutes.Count > 0)
			{
				// TODO get rid of this hack and fix so if there's a stack the current page doesn't display
				Device.BeginInvokeOnMainThread(async () =>
				{
					await GoToAsync(request, queryData, false);
				});
			}

			Shell.ApplyQueryAttributes(shellContent, queryData, request.Request.GlobalRoutes.Count == 0);

			if (CurrentItem != shellContent)
				SetValueFromRenderer(CurrentItemProperty, shellContent);

			return Task.FromResult(true);
		}

>>>>>>> daeb45b1
		bool IShellSectionController.RemoveContentInsetObserver(IShellContentInsetObserver observer)
		{
			return _observers.Remove(observer);
		}

		bool IShellSectionController.RemoveDisplayedPageObserver(object observer)
		{
			foreach (var item in _displayedPageObservers)
			{
				if (item.Observer == observer)
				{
					return _displayedPageObservers.Remove(item);
				}
			}
			return false;
		}

		void IShellSectionController.SendInsetChanged(Thickness inset, double tabThickness)
		{
			foreach (var observer in _observers)
			{
				observer.OnInsetChanged(inset, tabThickness);
			}
			_lastInset = inset;
			_lastTabThickness = tabThickness;
		}

		void IShellSectionController.SendPopped()
		{
			if (_navStack.Count <= 1)
				throw new Exception("Nav Stack consistency error");

			var last = _navStack[_navStack.Count - 1];
			_navStack.Remove(last);

			RemovePage(last);

			SendUpdateCurrentState(ShellNavigationSource.Pop);
		}

		#endregion IShellSectionController

		#region IPropertyPropagationController
		void IPropertyPropagationController.PropagatePropertyChanged(string propertyName)
		{
			PropertyPropagationExtensions.PropagatePropertyChanged(propertyName, this, Items);
		}
		#endregion

		public static readonly BindableProperty CurrentItemProperty =
			BindableProperty.Create(nameof(CurrentItem), typeof(ShellContent), typeof(ShellSection), null, BindingMode.TwoWay,
				propertyChanged: OnCurrentItemChanged);

		public static readonly BindableProperty ItemsProperty = ItemsPropertyKey.BindableProperty;

		Page _displayedPage;
		IList<Element> _logicalChildren = new List<Element>();

		ReadOnlyCollection<Element> _logicalChildrenReadOnly;

		List<Page> _navStack = new List<Page> { null };

		public ShellSection()
		{
			((INotifyCollectionChanged)Items).CollectionChanged += ItemsCollectionChanged;
			Navigation = new NavigationImpl(this);
		}

		public ShellContent CurrentItem
		{
			get { return (ShellContent)GetValue(CurrentItemProperty); }
			set { SetValue(CurrentItemProperty, value); }
		}

		public IList<ShellContent> Items => (IList<ShellContent>)GetValue(ItemsProperty);

		public IReadOnlyList<Page> Stack => _navStack;

		internal override ReadOnlyCollection<Element> LogicalChildrenInternal => _logicalChildrenReadOnly ?? (_logicalChildrenReadOnly = new ReadOnlyCollection<Element>(_logicalChildren));

		Page DisplayedPage
		{
			get { return _displayedPage; }
			set
			{
				if (_displayedPage == value)
					return;
				_displayedPage = value;

				foreach (var item in _displayedPageObservers)
					item.Callback(_displayedPage);
			}
		}

		Shell Shell => Parent?.Parent as Shell;

		ShellItem ShellItem => Parent as ShellItem;

		internal static ShellSection CreateFromShellContent(ShellContent shellContent)
		{
			var shellSection = new ShellSection();

			var contentRoute = shellContent.Route;

			shellSection.Route = Routing.GenerateImplicitRoute(contentRoute);

			shellSection.Items.Add(shellContent);

			shellSection.SetBinding(TitleProperty, new Binding(nameof(Title), BindingMode.OneWay, source: shellContent));
			shellSection.SetBinding(IconProperty, new Binding(nameof(Icon), BindingMode.OneWay, source: shellContent));
			shellSection.SetBinding(FlyoutIconProperty, new Binding(nameof(FlyoutIcon), BindingMode.OneWay, source: shellContent));

			return shellSection;
		}

		internal static ShellSection CreateFromTemplatedPage(TemplatedPage page)
		{
			return CreateFromShellContent((ShellContent)page);
		}

#if DEBUG
		[Obsolete("Please dont use this in core code... its SUPER hard to debug when this happens", true)]
#endif
		public static implicit operator ShellSection(ShellContent shellContent)
		{
			return CreateFromShellContent(shellContent);
		}

#if DEBUG
		[Obsolete("Please dont use this in core code... its SUPER hard to debug when this happens", true)]
#endif
		public static implicit operator ShellSection(TemplatedPage page)
		{
			return (ShellSection)(ShellContent)page;
		}

		internal async Task GoToAsync(NavigationRequest request, IDictionary<string, string> queryData, bool animate)
		{
			List<string> routes = request.Request.GlobalRoutes;
			if (routes == null || routes.Count == 0)
			{
				await Navigation.PopToRootAsync(animate);
				return;
			}

			for (int i = 0; i < routes.Count; i++)
			{
				bool isLast = i == routes.Count - 1;
				var route = routes[i];
				var navPage = _navStack.Count > i + 1 ? _navStack[i + 1] : null;

				if (navPage != null)
				{
					if (Routing.GetRoute(navPage) == route)
					{
						Shell.ApplyQueryAttributes(navPage, queryData, isLast);
						continue;
					}

					if (request.StackRequest == NavigationRequest.WhatToDoWithTheStack.ReplaceIt)
					{
						while (_navStack.Count > i + 1)
						{
							await OnPopAsync(false);
						}
					}
				}

				var content = Routing.GetOrCreateContent(route) as Page;
				if (content == null)
					break;

				Shell.ApplyQueryAttributes(content, queryData, isLast);
				await OnPushAsync(content, i == routes.Count - 1 && animate);
			}

			SendAppearanceChanged();
		}

		internal void SendStructureChanged()
		{
			if (Parent?.Parent is Shell shell)
			{
				shell.SendStructureChanged();
			}
		}

		protected virtual IReadOnlyList<Page> GetNavigationStack() => _navStack;

		internal void UpdateDisplayedPage()
		{
			var stack = Stack;
			if (stack.Count > 1)
			{
				DisplayedPage = stack[stack.Count - 1];
			}
			else
			{
				IShellContentController currentItem = CurrentItem;
				if (currentItem.Page != null)
					DisplayedPage = currentItem.Page;
			}

			PresentedPageAppearing();
		}

		protected override void OnChildAdded(Element child)
		{
			base.OnChildAdded(child);
			if (CurrentItem == null && Items.Contains(child))
				SetValueFromRenderer(CurrentItemProperty, child);

			UpdateDisplayedPage();
		}

		protected override void OnChildRemoved(Element child)
		{
			base.OnChildRemoved(child);
			if (CurrentItem == child)
			{
				if (Items.Count == 0)
					ClearValue(CurrentItemProperty);
				else
				{
					// We want to delay invoke this because the renderer may handle this instead
					Device.BeginInvokeOnMainThread(() =>
					{
						if (CurrentItem == null)
							SetValueFromRenderer(CurrentItemProperty, Items[0]);
					});
				}
			}

			UpdateDisplayedPage();
		}

		internal override IEnumerable<Element> ChildrenNotDrawnByThisElement => Items;

		protected virtual void OnInsertPageBefore(Page page, Page before)
		{
			var index = _navStack.IndexOf(before);
			if (index == -1)
				throw new ArgumentException("Page not found in nav stack");

			var stack = _navStack.ToList();
			stack.Insert(index, page);

			var allow = ((IShellController)Shell).ProposeNavigation(
				ShellNavigationSource.Insert,
				Parent as ShellItem,
				this,
				CurrentItem,
				stack,
				true
			);

			if (!allow)
				return;

			_navStack.Insert(index, page);
			AddPage(page);
			SendAppearanceChanged();

			var args = new NavigationRequestedEventArgs(page, before, false)
			{
				RequestType = NavigationRequestType.Insert
			};

			_navigationRequested?.Invoke(this, args);

			SendUpdateCurrentState(ShellNavigationSource.Insert);
		}

		protected async virtual Task<Page> OnPopAsync(bool animated)
		{
			if (_navStack.Count <= 1)
				throw new InvalidOperationException("Can't pop last page off stack");

			List<Page> stack = _navStack.ToList();
			stack.Remove(stack.Last());
			var allow = ((IShellController)Shell).ProposeNavigation(
				ShellNavigationSource.Pop,
				Parent as ShellItem,
				this,
				CurrentItem,
				stack,
				true
			);

			if (!allow)
				return null;
						
			var page = _navStack[_navStack.Count - 1];
			var args = new NavigationRequestedEventArgs(page, animated)
			{
				RequestType = NavigationRequestType.Pop
			};

			PresentedPageDisappearing();
			_navStack.Remove(page);
			PresentedPageAppearing();

			SendAppearanceChanged();
			_navigationRequested?.Invoke(this, args);
			if (args.Task != null)
				await args.Task;
			RemovePage(page);

			SendUpdateCurrentState(ShellNavigationSource.Pop);

			return page;
		}

		protected virtual async Task OnPopToRootAsync(bool animated)
		{
			if (_navStack.Count <= 1)
				return;

			var allow = ((IShellController)Shell).ProposeNavigation(
				ShellNavigationSource.PopToRoot,
				Parent as ShellItem,
				this,
				CurrentItem,
				null,
				true
			);

			if (!allow)
				return;

			var page = _navStack[_navStack.Count - 1];
			var args = new NavigationRequestedEventArgs(page, animated)
			{
				RequestType = NavigationRequestType.PopToRoot
			};

			_navigationRequested?.Invoke(this, args);
			var oldStack = _navStack;
			_navStack = new List<Page> { null };
			SendAppearanceChanged();

			if (args.Task != null)
				await args.Task;

			for (int i = 1; i < oldStack.Count; i++)
			{
				oldStack[i].SendDisappearing();
				RemovePage(oldStack[i]);
			}

			PresentedPageAppearing();
			SendUpdateCurrentState(ShellNavigationSource.PopToRoot);
		}

		protected virtual Task OnPushAsync(Page page, bool animated)
		{
			List<Page> stack = _navStack.ToList();
			stack.Add(page);
			var allow = ((IShellController)Shell).ProposeNavigation(
				ShellNavigationSource.Push,
				ShellItem,
				this,
				CurrentItem,
				stack,
				true
			);

			if (!allow)
				return Task.FromResult(true);
						
			var args = new NavigationRequestedEventArgs(page, animated)
			{
				RequestType = NavigationRequestType.Push
			};

			PresentedPageDisappearing();
			_navStack.Add(page);
			PresentedPageAppearing();
			AddPage(page);
			SendAppearanceChanged();
			_navigationRequested?.Invoke(this, args);

			SendUpdateCurrentState(ShellNavigationSource.Push);

			if (args.Task == null)
				return Task.FromResult(true);
			return args.Task;
		}

		protected virtual void OnRemovePage(Page page)
		{
			if (!_navStack.Contains(page))
				return;

			bool currentPage = (((IShellSectionController)this).PresentedPage) == page;
			var stack = _navStack.ToList();
			stack.Remove(page);
			var allow = ((IShellController)Shell).ProposeNavigation(
				ShellNavigationSource.Remove,
				ShellItem,
				this,
				CurrentItem,
				stack,
				true
			);

			if (!allow)
				return;

			if(currentPage)
				PresentedPageDisappearing();
			_navStack.Remove(page);

			if(currentPage)
				PresentedPageAppearing();

			SendAppearanceChanged();
			RemovePage(page);
			var args = new NavigationRequestedEventArgs(page, false)
			{
				RequestType = NavigationRequestType.Remove
			};
			_navigationRequested?.Invoke(this, args);

			SendUpdateCurrentState(ShellNavigationSource.Remove);
		}

		internal bool IsVisibleSection => Parent?.Parent is Shell shell && shell.CurrentItem?.CurrentItem == this;
		void PresentedPageDisappearing()
		{
			if (this is IShellSectionController sectionController)
			{				
				CurrentItem?.SendDisappearing();
				sectionController.PresentedPage?.SendDisappearing();
			}
		}

		void PresentedPageAppearing()
		{
			if (IsVisibleSection && this is IShellSectionController sectionController)
			{
				if(_navStack.Count == 1)
					CurrentItem?.SendAppearing();

				sectionController.PresentedPage?.SendAppearing();
			}
		}

		static void OnCurrentItemChanged(BindableObject bindable, object oldValue, object newValue)
		{
			var shellSection = (ShellSection)bindable;

			if (oldValue is ShellContent oldShellItem)
				oldShellItem.SendDisappearing();

			shellSection.PresentedPageAppearing();

			if (shellSection.Parent?.Parent is IShellController shell)
			{
				shell.UpdateCurrentState(ShellNavigationSource.ShellSectionChanged);
			}

			shellSection.SendStructureChanged();
			((IShellController)shellSection?.Parent?.Parent)?.AppearanceChanged(shellSection, false);

			shellSection.UpdateDisplayedPage();
		}

		void AddPage(Page page)
		{
			_logicalChildren.Add(page);
			OnChildAdded(page);
		}

		void ItemsCollectionChanged(object sender, NotifyCollectionChangedEventArgs e)
		{
			if (e.NewItems != null)
			{
				foreach (Element element in e.NewItems)
					OnChildAdded(element);
			}

			if (e.OldItems != null)
			{
				foreach (Element element in e.OldItems)
					OnChildRemoved(element);
			}

			SendStructureChanged();
		}

		void RemovePage(Page page)
		{
			if (_logicalChildren.Remove(page))
				OnChildRemoved(page);
		}

		void SendAppearanceChanged() => ((IShellController)Parent?.Parent)?.AppearanceChanged(this, false);

		void SendUpdateCurrentState(ShellNavigationSource source)
		{
			if (Parent?.Parent is IShellController shell)
			{
				shell?.UpdateCurrentState(source);
			}
		}

		internal override void SendDisappearing()
		{
			base.SendDisappearing();
			PresentedPageDisappearing();

		}

		internal override void SendAppearing()
		{
			base.SendAppearing();
			PresentedPageAppearing();
		}

		class NavigationImpl : NavigationProxy
		{
			readonly ShellSection _owner;

			public NavigationImpl(ShellSection owner) => _owner = owner;

			protected override IReadOnlyList<Page> GetNavigationStack() => _owner.GetNavigationStack();

			protected override void OnInsertPageBefore(Page page, Page before) => _owner.OnInsertPageBefore(page, before);

			protected override Task<Page> OnPopAsync(bool animated) => _owner.OnPopAsync(animated);

			protected override Task OnPopToRootAsync(bool animated) => _owner.OnPopToRootAsync(animated);

			protected override Task OnPushAsync(Page page, bool animated) => _owner.OnPushAsync(page, animated);

			protected override void OnRemovePage(Page page) => _owner.OnRemovePage(page);

			protected override Task<Page> OnPopModal(bool animated)
			{
				if (ModalStack.Count > 0)
					ModalStack[ModalStack.Count - 1].SendDisappearing();

				if(ModalStack.Count == 1)
				{
					_owner.PresentedPageAppearing();
				}

				return base.OnPopModal(animated);
			}
			protected override Task OnPushModal(Page modal, bool animated)
			{
				if (ModalStack.Count == 0)
				{
					_owner.PresentedPageDisappearing();
				}

				modal.SendAppearing();
				return base.OnPushModal(modal, animated);
			}
		}
	}
}<|MERGE_RESOLUTION|>--- conflicted
+++ resolved
@@ -67,8 +67,6 @@
 			callback(DisplayedPage);
 		}
 
-<<<<<<< HEAD
-=======
 		internal Task GoToPart(NavigationRequest request, Dictionary<string, string> queryData)
 		{
 			ShellContent shellContent = request.Request.Content;
@@ -93,7 +91,6 @@
 			return Task.FromResult(true);
 		}
 
->>>>>>> daeb45b1
 		bool IShellSectionController.RemoveContentInsetObserver(IShellContentInsetObserver observer)
 		{
 			return _observers.Remove(observer);
