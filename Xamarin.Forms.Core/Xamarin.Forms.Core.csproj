﻿<?xml version="1.0" encoding="utf-8"?>
<Project DefaultTargets="Build" ToolsVersion="4.0" xmlns="http://schemas.microsoft.com/developer/msbuild/2003">
  <PropertyGroup>
    <Configuration Condition=" '$(Configuration)' == '' ">Debug</Configuration>
    <Platform Condition=" '$(Platform)' == '' ">AnyCPU</Platform>
    <ProjectGuid>{57B8B73D-C3B5-4C42-869E-7B2F17D354AC}</ProjectGuid>
    <ProjectTypeGuids>{786C830F-07A1-408B-BD7F-6EE04809D6DB};{FAE04EC0-301F-11D3-BF4B-00C04F79EFBC}</ProjectTypeGuids>
    <OutputType>Library</OutputType>
    <RootNamespace>Xamarin.Forms</RootNamespace>
    <AssemblyName>Xamarin.Forms.Core</AssemblyName>
    <TargetFrameworkProfile>Profile259</TargetFrameworkProfile>
    <TargetFrameworkVersion>v4.5</TargetFrameworkVersion>
    <MinimumVisualStudioVersion>10.0</MinimumVisualStudioVersion>
  </PropertyGroup>
  <PropertyGroup Condition=" '$(Configuration)|$(Platform)' == 'Debug|AnyCPU' ">
    <DebugSymbols>true</DebugSymbols>
    <DebugType>full</DebugType>
    <Optimize>false</Optimize>
    <OutputPath>bin\Debug</OutputPath>
    <DefineConstants>DEBUG;</DefineConstants>
    <ErrorReport>prompt</ErrorReport>
    <WarningLevel>4</WarningLevel>
    <ConsolePause>false</ConsolePause>
    <TreatWarningsAsErrors>true</TreatWarningsAsErrors>
    <NoWarn>
    </NoWarn>
  </PropertyGroup>
  <PropertyGroup Condition=" '$(Configuration)|$(Platform)' == 'Release|AnyCPU' ">
    <DebugType>full</DebugType>
    <Optimize>true</Optimize>
    <OutputPath>bin\Release</OutputPath>
    <ErrorReport>prompt</ErrorReport>
    <WarningLevel>4</WarningLevel>
    <ConsolePause>false</ConsolePause>
    <TreatWarningsAsErrors>true</TreatWarningsAsErrors>
    <NoWarn>
    </NoWarn>
  </PropertyGroup>
  <PropertyGroup Condition="'$(Configuration)|$(Platform)' == 'Turkey|AnyCPU'">
    <DebugSymbols>true</DebugSymbols>
    <OutputPath>bin\Turkey\</OutputPath>
    <DefineConstants>DEBUG;</DefineConstants>
    <TreatWarningsAsErrors>true</TreatWarningsAsErrors>
    <NoWarn>
    </NoWarn>
    <DebugType>full</DebugType>
    <PlatformTarget>AnyCPU</PlatformTarget>
    <ErrorReport>prompt</ErrorReport>
    <CodeAnalysisRuleSet>MinimumRecommendedRules.ruleset</CodeAnalysisRuleSet>
  </PropertyGroup>
  <ItemGroup>
    <Compile Include="AbsoluteLayoutFlags.cs" />
    <Compile Include="Accelerator.cs" />
    <Compile Include="AcceleratorTypeConverter.cs" />
    <Compile Include="AutomationProperties.cs" />
    <Compile Include="ActionSheetArguments.cs" />
    <Compile Include="AlertArguments.cs" />
    <Compile Include="AnimatableKey.cs" />
    <Compile Include="Application.cs" />
    <Compile Include="Aspect.cs" />
    <Compile Include="BackButtonPressedEventArgs.cs" />
    <Compile Include="BaseMenuItem.cs" />
    <Compile Include="BindablePropertyConverter.cs" />
    <Compile Include="BindingMode.cs" />
    <Compile Include="BindingTypeConverter.cs" />
    <Compile Include="BoundsConstraint.cs" />
    <Compile Include="BoundsTypeConverter.cs" />
    <Compile Include="CastingEnumerator.cs" />
    <Compile Include="Cells\EntryCell.cs" />
    <Compile Include="Cells\ICellController.cs" />
    <Compile Include="Cells\IEntryCellController.cs" />
    <Compile Include="Cells\ImageCell.cs" />
    <Compile Include="Cells\INativeElementView.cs" />
    <Compile Include="ChatKeyboard.cs" />
    <Compile Include="ChildCollectionChangedEventArgs.cs" />
    <Compile Include="CollectionSynchronizationCallback.cs" />
    <Compile Include="CollectionSynchronizationContext.cs" />
    <Compile Include="ColorTypeConverter.cs" />
    <Compile Include="ColumnDefinition.cs" />
    <Compile Include="ColumnDefinitionCollection.cs" />
    <Compile Include="Constraint.cs" />
    <Compile Include="ConstraintExpression.cs" />
    <Compile Include="ConstraintType.cs" />
    <Compile Include="ConstraintTypeConverter.cs" />
    <Compile Include="ContentPresenter.cs" />
    <Compile Include="ControlTemplate.cs" />
    <Compile Include="CustomKeyboard.cs" />
    <Compile Include="DataTemplateExtensions.cs" />
    <Compile Include="DataTemplateSelector.cs" />
    <Compile Include="DateChangedEventArgs.cs" />
    <Compile Include="DelegateLogListener.cs" />
    <Compile Include="IEditorController.cs" />
    <Compile Include="IGridController.cs" />
    <Compile Include="IWebViewController.cs" />
    <Compile Include="INavigationMenuController.cs" />
    <Compile Include="Internals\EffectUtilities.cs" />
    <Compile Include="EnumerableExtensions.cs" />
    <Compile Include="IMultiPageController.cs" />
    <Compile Include="LockableObservableListWrapper.cs" />
    <Compile Include="PlatformConfiguration\AndroidSpecific\AppCompat\Application.cs" />
    <Compile Include="PlatformConfiguration\AndroidSpecific\Application.cs" />
    <Compile Include="PlatformConfiguration\AndroidSpecific\Elevation.cs" />
    <Compile Include="PlatformConfiguration\AndroidSpecific\TabbedPage.cs" />
    <Compile Include="PlatformConfiguration\ExtensionPoints.cs" />
    <Compile Include="PlatformConfiguration\iOSSpecific\BlurEffectStyle.cs" />
    <Compile Include="PlatformConfiguration\iOSSpecific\Entry.cs" />
    <Compile Include="PlatformConfiguration\iOSSpecific\NavigationPage.cs" />
    <Compile Include="PlatformConfiguration\iOSSpecific\ScrollView.cs" />
    <Compile Include="PlatformConfiguration\iOSSpecific\Picker.cs" />
    <Compile Include="PlatformConfiguration\iOSSpecific\StatusBarTextColorMode.cs" />
    <Compile Include="PlatformConfiguration\iOSSpecific\Page.cs" />
    <Compile Include="PlatformConfiguration\iOSSpecific\StatusBarHiddenMode.cs" />
    <Compile Include="PlatformConfiguration\iOSSpecific\UIStatusBarAnimation.cs" />
    <Compile Include="PlatformConfiguration\iOSSpecific\UpdateMode.cs" />
    <Compile Include="PlatformConfiguration\iOSSpecific\VisualElement.cs" />
    <Compile Include="PlatformConfiguration\WindowsSpecific\ListView.cs" />
    <Compile Include="PlatformConfiguration\WindowsSpecific\MasterDetailPage.cs" />
    <Compile Include="PlatformConfiguration\WindowsSpecific\CollapseStyle.cs" />
    <Compile Include="Configuration.cs" />
    <Compile Include="IConfigElement.cs" />
    <Compile Include="IConfigPlatform.cs" />
    <Compile Include="IElementConfiguration.cs" />
    <Compile Include="IPlatformElementConfiguration.cs" />
    <Compile Include="PlatformConfigurationRegistry.cs" />
    <Compile Include="IFontElement.cs" />
    <Compile Include="DependencyAttribute.cs" />
    <Compile Include="DependencyFetchTarget.cs" />
    <Compile Include="DeviceOrientation.cs" />
    <Compile Include="DeviceOrientationExtensions.cs" />
    <Compile Include="Effect.cs" />
    <Compile Include="ElementEventArgs.cs" />
    <Compile Include="ElementTemplate.cs" />
    <Compile Include="EmailKeyboard.cs" />
    <Compile Include="IListProxy.cs" />
    <Compile Include="IMenuItemController.cs" />
    <Compile Include="IEntryController.cs" />
    <Compile Include="IImageController.cs" />
    <Compile Include="INavigationPageController.cs" />
    <Compile Include="IMasterDetailPageController.cs" />
    <Compile Include="Internals\EvalRequested.cs" />
    <Compile Include="ExportEffectAttribute.cs" />
    <Compile Include="ExpressionSearch.cs" />
    <Compile Include="FileAccess.cs" />
    <Compile Include="FileImageSourceConverter.cs" />
    <Compile Include="FileMode.cs" />
    <Compile Include="FileShare.cs" />
    <Compile Include="FontAttributes.cs" />
    <Compile Include="FontSizeConverter.cs" />
    <Compile Include="FontTypeConverter.cs" />
    <Compile Include="GestureRecognizer.cs" />
    <Compile Include="GridLength.cs" />
    <Compile Include="GridLengthTypeConverter.cs" />
    <Compile Include="GridUnitType.cs" />
    <Compile Include="HandlerAttribute.cs" />
    <Compile Include="HtmlWebViewSource.cs" />
    <Compile Include="IButtonController.cs" />
    <Compile Include="IControlTemplated.cs" />
    <Compile Include="IDefinition.cs" />
    <Compile Include="IEffectControlProvider.cs" />
    <Compile Include="IElementController.cs" />
    <Compile Include="IExpressionSearch.cs" />
    <Compile Include="IExtendedTypeConverter.cs" />
    <Compile Include="IGestureRecognizer.cs" />
    <Compile Include="IItemsView.cs" />
    <Compile Include="IItemViewController.cs" />
    <Compile Include="ILayoutController.cs" />
    <Compile Include="IListViewController.cs" />
    <Compile Include="ImageSourceConverter.cs" />
    <Compile Include="INavigation.cs" />
    <Compile Include="InvalidationEventArgs.cs" />
    <Compile Include="Internals\InvalidationTrigger.cs" />
    <Compile Include="InvalidNavigationException.cs" />
    <Compile Include="IOpenGlViewController.cs" />
    <Compile Include="IPageController.cs" />
    <Compile Include="IPanGestureController.cs" />
    <Compile Include="IPinchGestureController.cs" />
    <Compile Include="IPlatform.cs" />
    <Compile Include="IProvideParentValues.cs" />
    <Compile Include="IProvideValueTarget.cs" />
    <Compile Include="IRegisterable.cs" />
    <Compile Include="IResourceDictionary.cs" />
    <Compile Include="IResourcesProvider.cs" />
    <Compile Include="IRootObjectProvider.cs" />
    <Compile Include="IScrollViewController.cs" />
    <Compile Include="ITableModel.cs" />
    <Compile Include="ITableViewController.cs" />
    <Compile Include="ITemplatedItemsList.cs" />
    <Compile Include="ITemplatedItemsListScrollToRequestedEventArgs.cs" />
    <Compile Include="ITemplatedItemsView.cs" />
    <Compile Include="ISearchBarController.cs" />
    <Compile Include="IStreamImageSource.cs" />
    <Compile Include="ItemTappedEventArgs.cs" />
    <Compile Include="ItemVisibilityEventArgs.cs" />
    <Compile Include="IValueConverterProvider.cs" />
    <Compile Include="IValueProvider.cs" />
    <Compile Include="IViewController.cs" />
    <Compile Include="IVisualElementController.cs" />
    <Compile Include="IWebViewDelegate.cs" />
    <Compile Include="IXamlTypeResolver.cs" />
    <Compile Include="IXmlLineInfoProvider.cs" />
    <Compile Include="KeyboardFlags.cs" />
    <Compile Include="KeyboardTypeConverter.cs" />
    <Compile Include="LayoutAlignment.cs" />
    <Compile Include="LayoutAlignmentExtensions.cs" />
    <Compile Include="LayoutConstraint.cs" />
    <Compile Include="LayoutExpandFlag.cs" />
    <Compile Include="LayoutOptionsConverter.cs" />
    <Compile Include="ListViewCachingStrategy.cs" />
    <Compile Include="LockingSemaphore.cs" />
    <Compile Include="Log.cs" />
    <Compile Include="LogListener.cs" />
    <Compile Include="MasterBehavior.cs" />
    <Compile Include="MeasureFlags.cs" />
    <Compile Include="MenuItem.cs" />
    <Compile Include="ModalEventArgs.cs" />
    <Compile Include="ModalPoppedEventArgs.cs" />
    <Compile Include="ModalPoppingEventArgs.cs" />
    <Compile Include="ModalPushedEventArgs.cs" />
    <Compile Include="ModalPushingEventArgs.cs" />
    <Compile Include="NavigationEventArgs.cs" />
    <Compile Include="NavigationModel.cs" />
    <Compile Include="Internals\NavigationRequestedEventArgs.cs" />
    <Compile Include="Internals\NotifyCollectionChangedEventArgsEx.cs" />
    <Compile Include="Internals\NotifyCollectionChangedEventArgsExtensions.cs" />
    <Compile Include="NullEffect.cs" />
    <Compile Include="NumericKeyboard.cs" />
    <Compile Include="ObservableList.cs" />
    <Compile Include="OrderedDictionary.cs" />
    <Compile Include="PanGestureRecognizer.cs" />
    <Compile Include="PanUpdatedEventArgs.cs" />
    <Compile Include="Performance.cs" />
    <Compile Include="PinchGestureUpdatedEventArgs.cs" />
    <Compile Include="PlatformConfiguration\WindowsSpecific\Page.cs" />
    <Compile Include="PlatformConfiguration\WindowsSpecific\ToolbarPlacement.cs" />
    <Compile Include="PlatformEffect.cs" />
    <Compile Include="PointTypeConverter.cs" />
    <Compile Include="Internals\PreserveAttribute.cs" />
    <Compile Include="Properties\AssemblyInfo.cs" />
    <Compile Include="BindableObject.cs" />
    <Compile Include="BindableObjectExtensions.cs" />
    <Compile Include="BindableProperty.cs" />
    <Compile Include="Binding.cs" />
    <Compile Include="BindingBase.cs" />
    <Compile Include="BindingBaseExtensions.cs" />
    <Compile Include="BindingExpression.cs" />
    <Compile Include="Properties\GlobalAssemblyInfo.cs" />
    <Compile Include="PropertyChangingEventArgs.cs" />
    <Compile Include="IValueConverter.cs" />
    <Compile Include="PropertyChangingEventHandler.cs" />
    <Compile Include="ReadOnlyCastingList.cs" />
    <Compile Include="ReadOnlyListAdapter.cs" />
    <Compile Include="RectangleTypeConverter.cs" />
    <Compile Include="Registrar.cs" />
    <Compile Include="RenderWithAttribute.cs" />
    <Compile Include="ResolutionGroupNameAttribute.cs" />
    <Compile Include="ResourcesChangedEventArgs.cs" />
    <Compile Include="ResourcesExtensions.cs" />
    <Compile Include="RoutingEffect.cs" />
    <Compile Include="RowDefinition.cs" />
    <Compile Include="RowDefinitionCollection.cs" />
    <Compile Include="ScrollOrientation.cs" />
    <Compile Include="ScrollToMode.cs" />
    <Compile Include="ScrollToPosition.cs" />
    <Compile Include="SelectedItemChangedEventArgs.cs" />
    <Compile Include="SelectedPositionChangedEventArgs.cs" />
    <Compile Include="SeparatorMenuItem.cs" />
    <Compile Include="SeparatorVisibility.cs" />
    <Compile Include="SizeRequest.cs" />
    <Compile Include="Span.cs" />
    <Compile Include="StackOrientation.cs" />
    <Compile Include="StreamWrapper.cs" />
    <Compile Include="SynchronizedList.cs" />
    <Compile Include="TableIntent.cs" />
    <Compile Include="TableRoot.cs" />
    <Compile Include="TableSectionBase.cs" />
    <Compile Include="TapGestureRecognizer.cs" />
    <Compile Include="TelephoneKeyboard.cs" />
    <Compile Include="TemplateBinding.cs" />
    <Compile Include="TemplatedItemsList.cs" />
    <Compile Include="Internals\CellExtensions.cs" />
    <Compile Include="TemplatedPage.cs" />
    <Compile Include="TemplatedView.cs" />
    <Compile Include="TemplateUtilities.cs" />
    <Compile Include="TextChangedEventArgs.cs" />
    <Compile Include="TextKeyboard.cs" />
    <Compile Include="ThicknessTypeConverter.cs" />
    <Compile Include="Internals\Ticker.cs" />
    <Compile Include="ToggledEventArgs.cs" />
    <Compile Include="ToolbarItemEventArgs.cs" />
    <Compile Include="ToolbarItemOrder.cs" />
    <Compile Include="TrackableCollection.cs" />
    <Compile Include="TypeConverterAttribute.cs" />
    <Compile Include="TypeConverter.cs" />
    <Compile Include="ReflectionExtensions.cs" />
    <Compile Include="Device.cs" />
    <Compile Include="TargetPlatform.cs" />
    <Compile Include="TargetIdiom.cs" />
    <Compile Include="UnsolvableConstraintsException.cs" />
    <Compile Include="UrlKeyboard.cs" />
    <Compile Include="UrlWebViewSource.cs" />
    <Compile Include="ValueChangedEventArgs.cs" />
    <Compile Include="Vec2.cs" />
    <Compile Include="View.cs" />
    <Compile Include="IElement.cs" />
    <Compile Include="IAnimatable.cs" />
    <Compile Include="Easing.cs" />
    <Compile Include="NavigationProxy.cs" />
    <Compile Include="NavigationPage.cs" />
    <Compile Include="Page.cs" />
    <Compile Include="LayoutOptions.cs" />
    <Compile Include="CarouselPage.cs" />
    <Compile Include="Rectangle.cs" />
    <Compile Include="Color.cs" />
    <Compile Include="ResourceDictionary.cs" />
    <Compile Include="EventArg.cs" />
    <Compile Include="Size.cs" />
    <Compile Include="GestureState.cs" />
    <Compile Include="Point.cs" />
    <Compile Include="Thickness.cs" />
    <Compile Include="ToolbarItem.cs" />
    <Compile Include="ContentPropertyAttribute.cs" />
    <Compile Include="MessagingCenter.cs" />
    <Compile Include="Cells\Cell.cs" />
    <Compile Include="Cells\SwitchCell.cs" />
    <Compile Include="Cells\TextCell.cs" />
    <Compile Include="Cells\ViewCell.cs" />
    <Compile Include="ListView.cs" />
    <Compile Include="TableView.cs" />
    <Compile Include="ItemsView.cs" />
    <Compile Include="TableModel.cs" />
    <Compile Include="TableSection.cs" />
    <Compile Include="DataTemplate.cs" />
    <Compile Include="ListProxy.cs" />
    <Compile Include="AbsoluteLayout.cs" />
    <Compile Include="ActivityIndicator.cs" />
    <Compile Include="BoxView.cs" />
    <Compile Include="Button.cs" />
    <Compile Include="Command.cs" />
    <Compile Include="ContentView.cs" />
    <Compile Include="DatePicker.cs" />
    <Compile Include="DependencyService.cs" />
    <Compile Include="Editor.cs" />
    <Compile Include="Entry.cs" />
    <Compile Include="Frame.cs" />
    <Compile Include="Image.cs" />
    <Compile Include="UriImageSource.cs" />
    <Compile Include="IMarkupExtension.cs" />
    <Compile Include="InputView.cs" />
    <Compile Include="Keyboard.cs" />
    <Compile Include="Label.cs" />
    <Compile Include="LineBreakMode.cs" />
    <Compile Include="MasterDetailPage.cs" />
    <Compile Include="NavigationMenu.cs" />
    <Compile Include="OpenGLView.cs" />
    <Compile Include="ProgressBar.cs" />
    <Compile Include="RelativeLayout.cs" />
    <Compile Include="ScrollView.cs" />
    <Compile Include="SearchBar.cs" />
    <Compile Include="Slider.cs" />
    <Compile Include="StackLayout.cs" />
    <Compile Include="Stepper.cs" />
    <Compile Include="Switch.cs" />
    <Compile Include="TabbedPage.cs" />
    <Compile Include="TemplateExtensions.cs" />
    <Compile Include="TimePicker.cs" />
    <Compile Include="Internals\ToolbarTracker.cs" />
    <Compile Include="ViewExtensions.cs" />
    <Compile Include="ViewState.cs" />
    <Compile Include="WeakEventManager.cs" />
    <Compile Include="WeakReferenceExtensions.cs" />
    <Compile Include="WebNavigatedEventArgs.cs" />
    <Compile Include="WebNavigatingEventArgs.cs" />
    <Compile Include="WebNavigationEvent.cs" />
    <Compile Include="WebNavigationEventArgs.cs" />
    <Compile Include="WebNavigationResult.cs" />
    <Compile Include="WebView.cs" />
    <Compile Include="Animation.cs" />
    <Compile Include="AnimationExtensions.cs" />
    <Compile Include="Tweener.cs" />
    <Compile Include="IPlatformServices.cs" />
    <Compile Include="UriTypeConverter.cs" />
    <Compile Include="IIsolatedStorageFile.cs" />
    <Compile Include="Grid.cs" />
    <Compile Include="GridCalc.cs" />
    <Compile Include="DefinitionCollection.cs" />
    <Compile Include="Element.cs" />
    <Compile Include="ObservableWrapper.cs" />
    <Compile Include="ElementCollection.cs" />
    <Compile Include="IViewContainer.cs" />
    <Compile Include="Layout.cs" />
    <Compile Include="ContentPage.cs" />
    <Compile Include="IPageContainer.cs" />
    <Compile Include="MultiPage.cs" />
    <Compile Include="ILayout.cs" />
    <Compile Include="FocusEventArgs.cs" />
    <Compile Include="VisualElement.cs" />
    <Compile Include="NameScopeExtensions.cs" />
    <Compile Include="NamedSize.cs" />
    <Compile Include="TextAlignment.cs" />
    <Compile Include="Font.cs" />
    <Compile Include="Picker.cs" />
    <Compile Include="NumericExtensions.cs" />
    <Compile Include="BindablePropertyKey.cs" />
    <Compile Include="ImageSource.cs" />
    <Compile Include="FileImageSource.cs" />
    <Compile Include="StreamImageSource.cs" />
    <Compile Include="OnPlatform.cs" />
    <Compile Include="OnIdiom.cs" />
    <Compile Include="TappedEventArgs.cs" />
    <Compile Include="FormattedString.cs" />
    <Compile Include="Interactivity\Behavior.cs" />
    <Compile Include="Interactivity\IAttachedObject.cs" />
    <Compile Include="Interactivity\AttachedCollection.cs" />
    <Compile Include="Interactivity\TriggerAction.cs" />
    <Compile Include="Interactivity\EventTrigger.cs" />
    <Compile Include="Interactivity\TriggerBase.cs" />
    <Compile Include="Interactivity\Trigger.cs" />
    <Compile Include="Setter.cs" />
    <Compile Include="Style.cs" />
    <Compile Include="ParameterAttribute.cs" />
    <Compile Include="TypeTypeConverter.cs" />
    <Compile Include="SettersExtensions.cs" />
    <Compile Include="IDeserializer.cs" />
    <Compile Include="ISystemResourcesProvider.cs" />
    <Compile Include="Interactivity\DataTrigger.cs" />
    <Compile Include="Interactivity\Condition.cs" />
    <Compile Include="Interactivity\BindingCondition.cs" />
    <Compile Include="Interactivity\PropertyCondition.cs" />
    <Compile Include="Interactivity\MultiTrigger.cs" />
    <Compile Include="Interactivity\MultiCondition.cs" />
    <Compile Include="DeviceInfo.cs" />
    <Compile Include="WebViewSource.cs" />
    <Compile Include="WebViewSourceTypeConverter.cs" />
    <Compile Include="XamlParseException.cs" />
    <Compile Include="ScrolledEventArgs.cs" />
    <Compile Include="ScrollToRequestedEventArgs.cs" />
    <Compile Include="XmlLineInfo.cs" />
    <Compile Include="GestureStatus.cs" />
    <Compile Include="Internals\INameScope.cs" />
    <Compile Include="Internals\NameScope.cs" />
    <Compile Include="Internals\IDataTemplate.cs" />
    <Compile Include="Internals\IDynamicResourceHandler.cs" />
    <Compile Include="Internals\DynamicResource.cs" />
    <Compile Include="PinchGestureRecognizer.cs" />
    <Compile Include="IStyle.cs" />
    <Compile Include="MergedStyle.cs" />
    <Compile Include="IAppLinks.cs" />
    <Compile Include="IAppLinkEntry.cs" />
    <Compile Include="AppLinkEntry.cs" />
    <Compile Include="IApplicationController.cs" />
    <Compile Include="IAppIndexingProvider.cs" />
    <Compile Include="ListStringTypeConverter.cs" />
    <Compile Include="PoppedToRootEventArgs.cs" />
    <Compile Include="NativeBindingHelpers.cs" />
    <Compile Include="INativeValueConverterService.cs" />
    <Compile Include="INativeBindingService.cs" />
    <Compile Include="ProvideCompiledAttribute.cs" />
    <Compile Include="TypedBinding.cs" />
    <Compile Include="XmlnsDefinitionAttribute.cs" />
    <Compile Include="PlatformConfiguration\macOSSpecific\TabbedPage.cs" />
    <Compile Include="PlatformConfiguration\macOSSpecific\TabsStyle.cs" />
    <Compile Include="FontElement.cs" />
    <Compile Include="PlatformConfiguration\AndroidSpecific\ListView.cs" />
    <Compile Include="ITextElement.cs" />
    <Compile Include="TextElement.cs" />
    <Compile Include="Internals\ResourceLoader.cs" />
    <Compile Include="Xaml\TypeConversionExtensions.cs" />
    <Compile Include="Xaml\ValueConverterProvider.cs" />
    <Compile Include="PlatformConfiguration\macOSSpecific\Page.cs" />
<<<<<<< HEAD
    <Compile Include="ClickGestureRecognizer.cs" />
    <Compile Include="ClickedEventArgs.cs" />
    <Compile Include="Menu.cs" />
    <Compile Include="CompressedLayout.cs" />
    <Compile Include="PlatformConfiguration\macOSSpecific\NavigationPage.cs" />
    <Compile Include="PlatformConfiguration\macOSSpecific\NavigationTransitionStyle.cs" />
=======
    <Compile Include="PlatformConfiguration\iOSSpecific\LargeTitleDisplayMode.cs" />
>>>>>>> 958373ac
  </ItemGroup>
  <Import Project="$(MSBuildExtensionsPath32)\Microsoft\Portable\$(TargetFrameworkVersion)\Microsoft.Portable.CSharp.targets" />
  <ItemGroup>
    <ProjectReference Include="..\Xamarin.Forms.Platform\Xamarin.Forms.Platform.csproj">
      <Project>{67f9d3a8-f71e-4428-913f-c37ae82cdb24}</Project>
      <Name>Xamarin.Forms.Platform</Name>
    </ProjectReference>
  </ItemGroup>
  <ItemGroup />
  <PropertyGroup>
    <PostBuildEvent>
    </PostBuildEvent>
  </PropertyGroup>
  <ItemGroup />
  <ItemGroup />
  <ItemGroup />
</Project><|MERGE_RESOLUTION|>--- conflicted
+++ resolved
@@ -467,16 +467,13 @@
     <Compile Include="Xaml\TypeConversionExtensions.cs" />
     <Compile Include="Xaml\ValueConverterProvider.cs" />
     <Compile Include="PlatformConfiguration\macOSSpecific\Page.cs" />
-<<<<<<< HEAD
     <Compile Include="ClickGestureRecognizer.cs" />
     <Compile Include="ClickedEventArgs.cs" />
     <Compile Include="Menu.cs" />
     <Compile Include="CompressedLayout.cs" />
     <Compile Include="PlatformConfiguration\macOSSpecific\NavigationPage.cs" />
     <Compile Include="PlatformConfiguration\macOSSpecific\NavigationTransitionStyle.cs" />
-=======
     <Compile Include="PlatformConfiguration\iOSSpecific\LargeTitleDisplayMode.cs" />
->>>>>>> 958373ac
   </ItemGroup>
   <Import Project="$(MSBuildExtensionsPath32)\Microsoft\Portable\$(TargetFrameworkVersion)\Microsoft.Portable.CSharp.targets" />
   <ItemGroup>
