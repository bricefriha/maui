--- conflicted
+++ resolved
@@ -442,7 +442,6 @@
 					{
 						continue;
 					}
-<<<<<<< HEAD
 
 					if (starRowHeight == 0)
 					{
@@ -458,23 +457,6 @@
 						starRowMinHeight = row.MinimumHeight;
 					}
 
-=======
-
-					if (starRowHeight == 0)
-					{
-						starRowHeight = row.ActualHeight;
-					}
-					else
-					{
-						starRowHeight = Math.Min(row.ActualHeight, starRowHeight);
-					}
-
-					if (row.MinimumHeight > starRowMinHeight)
-					{
-						starRowMinHeight = row.MinimumHeight;
-					}
-
->>>>>>> 626f756a
 					contractionSpace += row.ActualHeight - row.MinimumHeight;
 				}
 
@@ -656,12 +638,10 @@
 				}
 
 				ContractStarRowsIfNeeded(height, columnSpacing, rowSpacing);
-<<<<<<< HEAD
 			}
 
 			double MeasuredStarredColumns(Grid grid, double widthConstraint, double heightConstraint, double totalStarsWidth)
 			{
-				double starColWidth;
 				for (var iteration = 0; iteration < 2; iteration++)
 				{
 					for (var colspan = 1; colspan <= _columns.Count; colspan++)
@@ -701,22 +681,28 @@
 					}
 				}
 
-				starColWidth = 0;
+				double starColRequestWidth = 0;
+				double starColMinWidth = 0;
 				for (var index = 0; index < _columns.Count; index++)
 				{
 					ColumnDefinition col = _columns[index];
 					if (!col.Width.IsStar || col.Width.Value == 0 || col.ActualWidth <= 0)
 						continue;
 
-					starColWidth += col.ActualWidth;
-				}
-
-				return Math.Max(starColWidth / totalStarsWidth, 1);
+					starColRequestWidth = Math.Max(starColRequestWidth, col.ActualWidth / col.Width.Value);
+					starColMinWidth = Math.Max(starColMinWidth, col.MinimumWidth / col.Width.Value);
+				}
+
+				if (starColRequestWidth * totalStarsWidth <= widthConstraint)
+				{
+					return starColRequestWidth;
+				}
+
+				return Math.Max(widthConstraint / totalStarsWidth, starColMinWidth);
 			}
 
 			double MeasureStarredRows(Grid grid, double widthConstraint, double heightConstraint, double totalStarsHeight)
 			{
-				double starRowHeight;
 				for (var iteration = 0; iteration < 2; iteration++)
 				{
 					for (var rowspan = 1; rowspan <= _rows.Count; rowspan++)
@@ -756,130 +742,14 @@
 					}
 				}
 
-				starRowHeight = 0;
+				double starRowRequestHeight = 0;
+				double starRowMinHeight = 0;
 				for (var index = 0; index < _rows.Count; index++)
 				{
 					RowDefinition row = _rows[index];
 					if (!row.Height.IsStar || row.Height.Value == 0 || row.ActualHeight <= 0)
 						continue;
 
-					starRowHeight += row.ActualHeight;
-				}
-
-				return Math.Max(starRowHeight / totalStarsHeight, 1);
-=======
-			}
-
-			double MeasuredStarredColumns(Grid grid, double widthConstraint, double heightConstraint, double totalStarsWidth)
-			{
-				for (var iteration = 0; iteration < 2; iteration++)
-				{
-					for (var colspan = 1; colspan <= _columns.Count; colspan++)
-					{
-						for (var i = 0; i < _columns.Count; i++)
-						{
-							ColumnDefinition col = _columns[i];
-							if (!col.Width.IsStar)
-								continue;
-							if (col.ActualWidth >= 0) // if Actual is already set (by a smaller span), skip
-								continue;
-
-							double actualWidth = col.ActualWidth;
-							double minimumWidth = col.MinimumWidth;
-							for (var index = 0; index < grid.InternalChildren.Count; index++)
-							{
-								var child = (View)(grid.InternalChildren)[index];
-								if (!child.IsVisible || GetColumnSpan(child) != colspan || !IsInColumn(child, i) || NumberOfUnsetColumnWidth(child) > 1)
-									continue;
-								double assignedWidth = GetAssignedColumnWidth(child);
-
-								// If we already have row height info, use it when measuring
-								double assignedHeight = GetAssignedRowHeight(child);
-								var hConstraint = assignedHeight > 0 ? assignedHeight : heightConstraint;
-
-								SizeRequest sizeRequest = child.Measure(widthConstraint, hConstraint, MeasureFlags.IncludeMargins);
-								var columnSpacing = (GetColumnSpan(child) - 1) * grid.ColumnSpacing;
-								actualWidth = Math.Max(actualWidth, sizeRequest.Request.Width - assignedWidth - columnSpacing);
-								minimumWidth = Math.Max(minimumWidth, sizeRequest.Minimum.Width - assignedWidth - columnSpacing);
-							}
-							if (actualWidth >= 0)
-								col.ActualWidth = actualWidth;
-
-							if (minimumWidth >= 0)
-								col.MinimumWidth = minimumWidth;
-						}
-					}
-				}
-
-				double starColRequestWidth = 0;
-				double starColMinWidth = 0;
-				for (var index = 0; index < _columns.Count; index++)
-				{
-					ColumnDefinition col = _columns[index];
-					if (!col.Width.IsStar || col.Width.Value == 0 || col.ActualWidth <= 0)
-						continue;
-
-					starColRequestWidth = Math.Max(starColRequestWidth, col.ActualWidth / col.Width.Value);
-					starColMinWidth = Math.Max(starColMinWidth, col.MinimumWidth / col.Width.Value);
-				}
-
-				if (starColRequestWidth * totalStarsWidth <= widthConstraint)
-				{
-					return starColRequestWidth;
-				}
-
-				return Math.Max(widthConstraint / totalStarsWidth, starColMinWidth);
-			}
-
-			double MeasureStarredRows(Grid grid, double widthConstraint, double heightConstraint, double totalStarsHeight)
-			{
-				for (var iteration = 0; iteration < 2; iteration++)
-				{
-					for (var rowspan = 1; rowspan <= _rows.Count; rowspan++)
-					{
-						for (var i = 0; i < _rows.Count; i++)
-						{
-							RowDefinition row = _rows[i];
-							if (!row.Height.IsStar)
-								continue;
-							if (row.ActualHeight >= 0) // if Actual is already set (by a smaller span), skip till pass 3
-								continue;
-
-							double actualHeight = row.ActualHeight;
-							double minimumHeight = row.MinimumHeight;
-							for (var index = 0; index < grid.InternalChildren.Count; index++)
-							{
-								var child = (View)(grid.InternalChildren)[index];
-								if (!child.IsVisible || GetRowSpan(child) != rowspan || !IsInRow(child, i) || NumberOfUnsetRowHeight(child) > 1)
-									continue;
-								double assignedHeight = GetAssignedRowHeight(child);
-
-								// If we already have column width info, use it when measuring
-								double assignedWidth = GetAssignedColumnWidth(child);
-								var wConstraint = assignedWidth > 0 ? assignedWidth : widthConstraint;
-
-								SizeRequest sizeRequest = child.Measure(wConstraint, heightConstraint, MeasureFlags.IncludeMargins);
-								var rowSpacing = (GetRowSpan(child) - 1) * grid.RowSpacing;
-								actualHeight = Math.Max(actualHeight, sizeRequest.Request.Height - assignedHeight - rowSpacing);
-								minimumHeight = Math.Max(minimumHeight, sizeRequest.Minimum.Height - assignedHeight - rowSpacing);
-							}
-							if (actualHeight >= 0)
-								row.ActualHeight = actualHeight;
-
-							if (minimumHeight >= 0)
-								row.MinimumHeight = minimumHeight;
-						}
-					}
-				}
-
-				double starRowRequestHeight = 0;
-				double starRowMinHeight = 0;
-				for (var index = 0; index < _rows.Count; index++)
-				{
-					RowDefinition row = _rows[index];
-					if (!row.Height.IsStar || row.Height.Value == 0 || row.ActualHeight <= 0)
-						continue;
-
 					starRowRequestHeight = Math.Max(starRowRequestHeight, row.ActualHeight / row.Height.Value);
 					starRowMinHeight = Math.Max(starRowMinHeight, row.MinimumHeight / row.Height.Value);
 				}
@@ -890,7 +760,6 @@
 				}
 
 				return Math.Max(heightConstraint / totalStarsHeight, starRowMinHeight);
->>>>>>> 626f756a
 			}
 
 			void ZeroUnassignedCells()
