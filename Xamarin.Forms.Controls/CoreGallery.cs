--- conflicted
+++ resolved
@@ -84,7 +84,6 @@
 			On<iOS>().SetPrefersLargeTitles(true);
 
 			Navigation.PushAsync(new CoreRootPage(this));
-<<<<<<< HEAD
 		}
 	}
 	[Preserve(AllMembers = true)]
@@ -94,14 +93,11 @@
 		{
 			On<Android>().SetToolbarPlacement(ToolbarPlacement.Bottom);
 			base.Init();
-=======
->>>>>>> 3fd45e96
 		}
 	}
 
 	[Preserve(AllMembers = true)]
 	[Issue(IssueTracker.Github, 2456, "StackOverflow after reordering tabs in a TabbedPageView", PlatformAffected.All)]
-<<<<<<< HEAD
 	public class CoreTabbedPage : CoreTabbedPageBase
 	{
 	}
@@ -109,19 +105,11 @@
 	[Preserve(AllMembers = true)]
 	public class CoreTabbedPageBase : TestTabbedPage
 	{
-=======
-	public class CoreTabbedPage : TestTabbedPage
-	{
->>>>>>> 3fd45e96
 		protected override void Init()
 		{
 		}
 #if APP
-<<<<<<< HEAD
 		public CoreTabbedPageBase()
-=======
-		public CoreTabbedPage()
->>>>>>> 3fd45e96
 		{
 			AutomationId = "TabbedPageRoot";
 
@@ -162,7 +150,6 @@
 				Title = "Bookmarks",
 			});
 
-<<<<<<< HEAD
 			if (On<Android>().GetMaxItemCount() > 5)
 			{
 				Children.Add(new NavigationPage(new Page { Title = "Alertes" })
@@ -180,22 +167,6 @@
 					Title = "About",
 				});
 			}
-=======
-			Children.Add(new NavigationPage(new Page { Title = "Alertes" })
-			{
-				Title = "Notifications",
-			});
-
-			Children.Add(new NavigationPage(new Page { Title = "My account" })
-			{
-				Title = "My account",
-			});
-
-			Children.Add(new NavigationPage(new Page { Title = "About" })
-			{
-				Title = "About",
-			});
->>>>>>> 3fd45e96
 		}
 #endif
 
@@ -472,11 +443,8 @@
 	{
 		public CoreRootPage(Page rootPage, NavigationBehavior navigationBehavior = NavigationBehavior.PushAsync)
 		{
-<<<<<<< HEAD
-=======
 			ValidateRegistrar();
 
->>>>>>> 3fd45e96
 			IStringProvider stringProvider = DependencyService.Get<IStringProvider>();
 
 			Title = stringProvider.CoreGalleryTitle;
