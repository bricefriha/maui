--- conflicted
+++ resolved
@@ -5,7 +5,6 @@
   <!-- `clear` ensures no additional sources are inherited from another config file. -->
   <packageSources>
     <clear />
-<<<<<<< HEAD
 
     <!--Begin: Package sources managed by Dependency Flow automation. Do not edit the sources below.-->
     <!--  Begin: Package sources from dotnet-emsdk -->
@@ -21,23 +20,17 @@
     <!--  Begin: Package sources from dotnet-runtime -->
     <add key="darc-pub-dotnet-runtime-919e5b2" value="https://pkgs.dev.azure.com/dnceng/public/_packaging/darc-pub-dotnet-runtime-919e5b2b/nuget/v3/index.json" />
     <!--  End: Package sources from dotnet-runtime -->
-    <!-- <add key="local" value="artifacts" /> -->
-=======
     <add key="local" value="LOCAL_PLACEHOLDER" />
     <add key="nuget-only" value="NUGET_ONLY_PLACEHOLDER" />
->>>>>>> 78b9840b
     <add key="dotnet-tools" value="https://pkgs.dev.azure.com/dnceng/public/_packaging/dotnet-tools/nuget/v3/index.json" protocolVersion="3" />
     <add key="dotnet-eng" value="https://pkgs.dev.azure.com/dnceng/public/_packaging/dotnet-eng/nuget/v3/index.json" protocolVersion="3" />
     <add key="dotnet-public" value="https://pkgs.dev.azure.com/dnceng/public/_packaging/dotnet-public/nuget/v3/index.json" protocolVersion="3" />
     <add key="benchmark-dotnet-prerelease" value="https://pkgs.dev.azure.com/dnceng/public/_packaging/benchmark-dotnet-prerelease/nuget/v3/index.json" />
-<<<<<<< HEAD
     <add key="dotnet8" value="https://pkgs.dev.azure.com/dnceng/public/_packaging/dotnet8/nuget/v3/index.json" />
     <add key="dotnet8-transport" value="https://pkgs.dev.azure.com/dnceng/public/_packaging/dotnet8-transport/nuget/v3/index.json" />
     <add key="dotnet9" value="https://pkgs.dev.azure.com/dnceng/public/_packaging/dotnet9/nuget/v3/index.json" />
     <add key="dotnet9-transport" value="https://pkgs.dev.azure.com/dnceng/public/_packaging/dotnet9-transport/nuget/v3/index.json" />
-=======
     <add key="skiasharp" value="https://pkgs.dev.azure.com/xamarin/public/_packaging/SkiaSharp/nuget/v3/index.json" />
->>>>>>> 78b9840b
   </packageSources>
 
   <activePackageSource>
