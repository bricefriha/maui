<<<<<<< HEAD

var channel = Env("PROVISIONATOR_XAMARIN_CHANNEL") ?? "Stable";

=======
var channel = Env("PROVISIONATOR_XAMARIN_CHANNEL") ?? "Stable";

>>>>>>> 701ee4bf
if (IsMac)
{
  Item (XreItem.Xcode_10_1_0).XcodeSelect ();
}
XamarinChannel(channel);<|MERGE_RESOLUTION|>--- conflicted
+++ resolved
@@ -1,13 +1,9 @@
-<<<<<<< HEAD
 
 var channel = Env("PROVISIONATOR_XAMARIN_CHANNEL") ?? "Stable";
 
-=======
-var channel = Env("PROVISIONATOR_XAMARIN_CHANNEL") ?? "Stable";
-
->>>>>>> 701ee4bf
 if (IsMac)
 {
   Item (XreItem.Xcode_10_1_0).XcodeSelect ();
 }
+
 XamarinChannel(channel);