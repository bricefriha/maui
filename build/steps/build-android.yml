parameters:
  name: ''            # in the form type_platform_host
  displayName: ''     # the human name
  vmImage: ''         # the VM image
  vmPool: ''         # the VM pool
  targetFolder: ''    # the bootstrapper target
  dependsOn: []       # the dependiencies
  preBuildSteps: []   # any steps to run before the build
  postBuildSteps: []  # any additional steps to run after the build
  slnPath : 'Xamarin.Forms.sln'
  buildTaskPath : 'Xamarin.Forms.Build.Tasks/Xamarin.Forms.Build.Tasks.csproj'
  androidPath : 'Xamarin.Forms.ControlGallery.Android'
  androidProjectPath : 'Xamarin.Forms.ControlGallery.Android/Xamarin.Forms.ControlGallery.Android.csproj'
  androidProjectArguments : ''
  buildConfiguration : 'Debug'
  nugetVersion: $(NUGET_VERSION)
  monoVersion: $(MONO_VERSION)
  apkTargetFolder: '$(build.artifactstagingdirectory)/androidApp'
  provisionatorPath: 'build/provisioning/provisioning.csx'
  provisionatorExtraArguments: ''

jobs:
  - job: ${{ parameters.name }}
    displayName: ${{ parameters.displayName }}
    timeoutInMinutes: 120
    pool:
      name: ${{ parameters.vmImage }}
    dependsOn: ${{ parameters.dependsOn }}
    steps:
      - checkout: self
<<<<<<< HEAD

=======
        clean: true
      
>>>>>>> 6351caa8
      - task: xamops.azdevex.provisionator-task.provisionator@1
        displayName: 'Provisionator'
        condition: eq(variables['provisioning'], 'true')
        inputs:
          provisioning_script: ${{ parameters.provisionatorPath }}
          provisioning_extra_args: ${{ parameters.provisionator.extraArguments }}

      - task: Bash@3
        displayName: 'Cake Provision'
        condition: eq(variables['provisioning'], 'false')
        inputs:
          targetType: 'filePath'
          filePath: 'build.sh'
          arguments: --target provision

      - task: DotNetCoreInstaller@0
        displayName: 'Install .net core $(DOTNET_VERSION)'
        condition: ne(variables['DOTNET_VERSION'], '')
        inputs:
          version: $(DOTNET_VERSION)

      - script: |
          export PATH="$PATH:/Users/vsts/.dotnet/tools"
          export DOTNET_ROOT="$(dirname "$(readlink "$(command -v dotnet)")")"
          dotnet new globaljson --sdk-version $(DOTNET_VERSION)
        displayName: 'Add globaljson file'
        condition: ne(variables['DOTNET_VERSION'], '')

      - script: '/bin/bash -c "sudo $AGENT_HOMEDIRECTORY/scripts/select-xamarin-sdk.sh ${{ parameters.monoVersion }}"'
        displayName: 'Select MONO ${{ parameters.monoVersion }}'

      - task: NuGetToolInstaller@0
        displayName: 'Use NuGet'
        condition: ne(variables['NUGET_VERSION'], '')
        inputs:
          versionSpec: $(NUGET_VERSION)

      - task: NuGetCommand@2
        displayName: 'NuGet restore ${{ parameters.slnPath }}'
        inputs:
          restoreSolution:  ${{ parameters.slnPath }}

      - task: MSBuild@1
        displayName: 'Build ${{ parameters.buildTaskPath  }}'
        inputs:
          solution: ${{ parameters.buildTaskPath }}

      - task: MSBuild@1
        displayName: 'Build Android ${{ parameters.name }}'
        inputs:
          solution: ${{ parameters.androidProjectPath }}
          configuration: ${{ parameters.buildConfiguration }}
          msbuildArguments: ${{ parameters.androidProjectArguments }}

      - task: CopyFiles@2
        displayName: 'Copy ${{ parameters.name }}'
        inputs:
          SourceFolder: ${{ parameters.androidPath }}/bin/Debug/
          Contents: '**/*.apk'
          TargetFolder: ${{ parameters.targetFolder }}
          CleanTargetFolder: true
          OverWrite: true

      - task: CopyFiles@2
        displayName: 'Copy Android apk ${{ parameters.name }} for UITest'
        inputs:
          Contents: |
            ${{ parameters.targetFolder }}/$(ApkName)
          TargetFolder: ${{ parameters.apkTargetFolder }}
          CleanTargetFolder: true

      - task: PublishBuildArtifacts@1
        displayName: 'Publish Artifact: AndroidApps'
        inputs:
          PathtoPublish: '$(build.artifactstagingdirectory)'
          ArtifactName: OSXArtifacts<|MERGE_RESOLUTION|>--- conflicted
+++ resolved
@@ -28,12 +28,8 @@
     dependsOn: ${{ parameters.dependsOn }}
     steps:
       - checkout: self
-<<<<<<< HEAD
+        clean: true
 
-=======
-        clean: true
-      
->>>>>>> 6351caa8
       - task: xamops.azdevex.provisionator-task.provisionator@1
         displayName: 'Provisionator'
         condition: eq(variables['provisioning'], 'true')
