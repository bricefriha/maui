--- conflicted
+++ resolved
@@ -102,7 +102,7 @@
       TargetFolder: '$(build.artifactstagingdirectory)/ios'
       CleanTargetFolder: true
       flattenFolders: true
-      
+
   - task: CopyFiles@2
     displayName: 'Copy iOS dSYM'
     inputs:
@@ -110,7 +110,7 @@
       TargetFolder: '$(build.artifactstagingdirectory)/ios/iPhone/XamarinFormsControlGalleryiOS.app.dSYM/'
       CleanTargetFolder: false
       flattenFolders: false
-      
+
   - task: CopyFiles@2
     displayName: 'Copy iOS App'
     inputs:
@@ -118,7 +118,7 @@
       TargetFolder: '$(build.artifactstagingdirectory)/ios/iPhoneSimulator/XamarinFormsControlGalleryiOS.app/'
       CleanTargetFolder: false
       flattenFolders: false
-  
+
   - task: MSBuild@1
     displayName: 'Build Android Tests'
     inputs:
@@ -136,7 +136,6 @@
       flattenFolders: true
 
   - task: CopyFiles@2
-<<<<<<< HEAD
     displayName: 'Copy iOS Files for UITest'
     inputs:
       Contents: |
@@ -147,25 +146,10 @@
         Xamarin.Forms.Core.iOS.UITests/bin/$(BuildConfiguration)/Plugin.*
         Xamarin.Forms.Core.iOS.UITests/bin/$(BuildConfiguration)/Xamarin.*
       TargetFolder: '$(build.artifactstagingdirectory)/ios'
-=======
-    displayName: 'Copy iOS Files for UITest 2017'
-    condition: eq(variables['buildForVS2017'], 'true')
-    inputs:
-      Contents: |
-       **/$(IpaName)
-       Xamarin.Forms.Core.iOS.UITests/bin/$(BuildConfiguration)/Newtonsoft.Json.*
-       Xamarin.Forms.Core.iOS.UITests/bin/$(BuildConfiguration)/nunit.*
-       Xamarin.Forms.Core.iOS.UITests/bin/$(BuildConfiguration)/NUnit3.*
-       Xamarin.Forms.Core.iOS.UITests/bin/$(BuildConfiguration)/Plugin.*
-       Xamarin.Forms.Core.iOS.UITests/bin/$(BuildConfiguration)/Xamarin.*
-
-      TargetFolder: '$(build.artifactstagingdirectory)/ios_2017'
->>>>>>> 93f3cf87
       CleanTargetFolder: true
       flattenFolders: true
 
   - task: CopyFiles@2
-<<<<<<< HEAD
     displayName: 'Copy iOS dSYM'
     inputs:
       Contents: |
@@ -175,8 +159,6 @@
       flattenFolders: false
 
   - task: CopyFiles@2
-=======
->>>>>>> 93f3cf87
     displayName: 'Copy Android Files for UITest'
     inputs:
       Contents: |
