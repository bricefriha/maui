parameters:
  msbuildExtraArguments : ''
  artifactsTargetFolder: '$(build.artifactstagingdirectory)'
  artifactsName: 'win_build'
  nunitTestFolder: '$(build.sourcesdirectory)'
  includeUwp: 'true'
  includeAndroid: 'true'
  includeNonUwpAndNonAndroid: 'true'

steps:
  - checkout: self
    clean: true

  - script: build.cmd -Target provision
    displayName: 'Cake Provision'
    condition: eq(variables['provisioningCake'], 'true')

  - task: xamops.azdevex.provisionator-task.provisionator@1
    displayName: 'Provisionator'
    condition: eq(variables['provisioning'], 'true')
    inputs:
      provisioning_script: ${{ parameters.provisionatorPath }}
      provisioning_extra_args: ${{ parameters.provisionator.extraArguments }}

  # - task: UseDotNet@2
  #   displayName: "Install .net core $(DOTNET_VERSION)"
  #   condition: ne(variables['DOTNET_VERSION'], '')
  #   inputs:
  #     version: $(DOTNET_VERSION)
  #     packageType: 'sdk'

  - script: build.cmd -Target BuildForNuget -ScriptArgs '-BUILD_CONFIGURATION="$(BuildConfiguration)"','-Build_ArtifactStagingDirectory="$(Build.ArtifactStagingDirectory)"'
    name: winbuild
    displayName: 'Build Projects For Nuget'
<<<<<<< HEAD
=======
    condition: ne(${{ parameters.includePages }}, 'true')

  - script: build.cmd -Target BuildPages -ScriptArgs '-BUILD_CONFIGURATION="$(BuildConfiguration)"','-Build_ArtifactStagingDirectory="$(Build.ArtifactStagingDirectory)"'
    name: winslnbuild
    displayName: 'Build solution Xamarin.Forms.Pages.sln'
    condition: eq(${{ parameters.includePages }}, 'true')
>>>>>>> c7829306

  - task: VSTest@2
    displayName: 'Unit Tests'
    inputs:
      testAssemblyVer2: |
        **/bin/$(BuildConfiguration)/Xamarin.Forms.Core.UnitTests.dll
        **/bin/$(BuildConfiguration)/**/Xamarin.Forms.DualScreen.UnitTests.dll
        **/bin/$(BuildConfiguration)/**/Xamarin.Forms.Xaml.UnitTests.dll
      searchFolder: ${{ parameters.nunitTestFolder }}
      codeCoverageEnabled: true
      testRunTitle: '$(BuildConfiguration)_UnitTests'
      configuration: '$(BuildConfiguration)'
      diagnosticsEnabled: true

  - task: CopyFiles@2
    displayName: 'Copy Files dlls'
    condition: eq(${{ parameters.includeNonUwpAndNonAndroid }}, 'true')
    inputs:
      Contents: |
        Stubs/**/bin/**/*.dll
        Microsoft.XamlStandard/bin/**/*.dll
        Microsoft.XamlStandard.Design/bin/**/*.dll
        Xamarin.Forms.Core/bin/**/*.dll
        Xamarin.Forms.Core/bin/**/*.pdb
        Xamarin.Forms.Core/bin/**/*.mdb
        Xamarin.Forms.Xaml/bin/**/*.dll
        Xamarin.Forms.Xaml/bin/**/*.pdb
        Xamarin.Forms.Xaml/bin/**/*.mdb
        Xamarin.Forms.Platform/bin/**/*.dll
        Xamarin.Forms.Build.Tasks/bin/**/*.dll
        Xamarin.Forms.Core.Design/bin/**/*.dll
        Xamarin.Forms.Xaml.Design/bin/**/*.dll
        Xamarin.Forms.Maps/bin/$(BuildConfiguration)/**/*.dll
        Xamarin.Forms.Maps/bin/$(BuildConfiguration)/**/*.mdb
        Xamarin.Forms.Maps/bin/$(BuildConfiguration)/**/*.pdb
        Xamarin.Forms.Platform.iOS/bin/$(BuildConfiguration)/**/*.dll
        Xamarin.Forms.Platform.iOS/bin/$(BuildConfiguration)/**/*.pdb
        Xamarin.Forms.Platform.iOS/bin/$(BuildConfiguration)/**/*.mdb
        Xamarin.Forms.Material.iOS/bin/$(BuildConfiguration)/**/*.dll
        Xamarin.Forms.Material.iOS/bin/$(BuildConfiguration)/**/*.pdb
        Xamarin.Forms.Material.iOS/bin/$(BuildConfiguration)/**/*.mdb
        Xamarin.Forms.Material.Tizen/bin/$(BuildConfiguration)/**/*.dll
        Xamarin.Forms.Material.Tizen/bin/$(BuildConfiguration)/**/*.pdb
        Xamarin.Forms.Material.Tizen/bin/$(BuildConfiguration)/**/*.mdb
        Xamarin.Forms.Platform.MacOS/bin/$(BuildConfiguration)/**/*.dll
        Xamarin.Forms.Platform.MacOS/bin/$(BuildConfiguration)/**/*.mdb
        Xamarin.Forms.Maps/bin/$(BuildConfiguration)/**/*.dll
        Xamarin.Forms.Maps/bin/$(BuildConfiguration)/**/*.pdb
        Xamarin.Forms.Maps/bin/$(BuildConfiguration)/**/*.mdb
        Xamarin.Forms.Maps.iOS/bin/iPhoneSimulator/$(BuildConfiguration)/**/*.dll
        Xamarin.Forms.Maps.MacOS/bin/$(BuildConfiguration)/**/*.dll
        Xamarin.Forms.Core.UnitTests/bin/$(BuildConfiguration)/**/*.dll
        Xamarin.Forms.Xaml.UnitTests/bin/$(BuildConfiguration)/**/*.dll
        Xamarin.Forms.Maps.Tizen/bin/$(BuildConfiguration)/**/*.dll
        Xamarin.Forms.Maps.Tizen/bin/$(BuildConfiguration)/**/*.mdb
        Xamarin.Forms.Maps.Tizen/bin/$(BuildConfiguration)/**/*.pdb
        Xamarin.Forms.Platform.Tizen/bin/$(BuildConfiguration)/**/*.dll
        Xamarin.Forms.Platform.Tizen/bin/$(BuildConfiguration)/**/*.pdb
        Xamarin.Forms.Platform.Tizen/bin/$(BuildConfiguration)/**/*.mdb
        Xamarin.Forms.Build.Tasks.Core/bin/$(BuildConfiguration)/**/*.dll
        Xamarin.Forms.Build.Tasks.Core/bin/$(BuildConfiguration)/**/*.pdb
        Xamarin.Forms.Build.Tasks.Core/bin/$(BuildConfiguration)/**/*.mdb
        Xamarin.Forms.Maps.WPF/bin/$(BuildConfiguration)/**/*.dll
        Xamarin.Forms.Maps.WPF/bin/$(BuildConfiguration)/**/*.mdb
        Xamarin.Forms.Maps.WPF/bin/$(BuildConfiguration)/**/*.pdb
        Xamarin.Forms.Maps.GTK/bin/$(BuildConfiguration)/**/*.dll
        Xamarin.Forms.Maps.GTK/bin/$(BuildConfiguration)/**/*.mdb
        Xamarin.Forms.Maps.GTK/bin/$(BuildConfiguration)/**/*.pdb
        Xamarin.Forms.Platform.WPF/bin/$(BuildConfiguration)/**/*.dll
        Xamarin.Forms.Platform.WPF/bin/$(BuildConfiguration)/**/*.mdb
        Xamarin.Forms.Platform.WPF/bin/$(BuildConfiguration)/**/*.pdb
        Xamarin.Forms.Platform.GTK/bin/$(BuildConfiguration)/**/*.dll
        Xamarin.Forms.Platform.GTK/bin/$(BuildConfiguration)/**/*.mdb
        Xamarin.Forms.Platform.GTK/bin/$(BuildConfiguration)/**/*.pdb
        Microsoft.XamlStandard/bin/$(BuildConfiguration)/**/*.dll
        Microsoft.XamlStandard/bin/$(BuildConfiguration)/**/*.mdb
        Microsoft.XamlStandard/bin/$(BuildConfiguration)/**/*.pdb
        Xamarin.Forms.DualScreen/bin/$(BuildConfiguration)/**/*.dll
        Xamarin.Forms.DualScreen/bin/$(BuildConfiguration)/**/*.pdb
        Xamarin.Forms.DualScreen/bin/$(BuildConfiguration)/**/*.mdb
        Xamarin.Forms.DualScreen.UnitTests/bin/$(BuildConfiguration)/**/*.dll
        **/*.binlog

      TargetFolder: ${{ parameters.artifactsTargetFolder }}

  - task: CopyFiles@2
    displayName: 'Copy UWP'
    condition: eq(${{ parameters.includeUwp }}, 'true')
    inputs:
      Contents: |
        Xamarin.Forms.Platform.UAP/bin/$(BuildConfiguration)/**/*.pdb
        Xamarin.Forms.Platform.UAP/bin/$(BuildConfiguration)/**/*.dll
        Xamarin.Forms.Platform.UAP/bin/$(BuildConfiguration)/**/*.pri
        Xamarin.Forms.Platform.UAP/bin/$(BuildConfiguration)/**/*.xr.xml
        Xamarin.Forms.Platform.UAP/obj/$(BuildConfiguration)/**/*.xaml
        Xamarin.Forms.Platform.UAP/Properties/Xamarin.Forms.Platform.UAP.rd.xml
        Xamarin.Forms.Maps.UWP/bin/$(BuildConfiguration)/**/*.dll
        Xamarin.Forms.Maps.UWP/bin/$(BuildConfiguration)/**/*.pdb
        Xamarin.Forms.Maps.UWP/bin/$(BuildConfiguration)/**/*.pri
        Xamarin.Forms.Maps.UWP/bin/$(BuildConfiguration)/**/*.xbf
        Xamarin.Forms.DualScreen/bin/$(BuildConfiguration)/**/*.dll
        Xamarin.Forms.DualScreen/bin/$(BuildConfiguration)/**/*.pdb
        Xamarin.Forms.DualScreen/bin/$(BuildConfiguration)/**/*.mdb
        Xamarin.Forms.DualScreen.UnitTests/bin/$(BuildConfiguration)/**/*.dll

      TargetFolder: ${{ parameters.artifactsTargetFolder }}

    
  - task: CopyFiles@2
    displayName: 'Copy Android Files dlls'
    condition: eq('${{ parameters.includeAndroid }}', true)
    inputs:
      Contents: |
        Stubs/**/bin/**/*.dll
        Xamarin.Forms.Platform.Android/bin/$(BuildConfiguration)/**/*.dll
        Xamarin.Forms.Platform.Android/bin/$(BuildConfiguration)/**/*.pdb
        Xamarin.Forms.Platform.Android.FormsViewGroup/bin/$(BuildConfiguration)/**/*.dll
        Xamarin.Forms.Platform.Android.FormsViewGroup/bin/$(BuildConfiguration)/**/*.pdb
        Xamarin.Forms.Material.Android/bin/$(BuildConfiguration)/**/*.dll
        Xamarin.Forms.Material.Android/bin/$(BuildConfiguration)/**/*.pdb
        Xamarin.Forms.Material.Android/bin/$(BuildConfiguration)/**/*.mdb
        Xamarin.Forms.Maps.Android/bin/$(BuildConfiguration)/**/*.dll
        Xamarin.Forms.Platform.Android.AppLinks/bin/$(BuildConfiguration)/**/*.dll
        Xamarin.Forms.Platform.Android.AppLinks/bin/$(BuildConfiguration)/**/*.pdb
        Xamarin.Forms.Platform.Android.AppLinks/bin/$(BuildConfiguration)/**/*.mdb
        Xamarin.Forms.DualScreen/bin/$(BuildConfiguration)/**/*.dll
        Xamarin.Forms.DualScreen/bin/$(BuildConfiguration)/**/*.pdb
        Xamarin.Forms.DualScreen/bin/$(BuildConfiguration)/**/*.mdb
        Xamarin.Forms.DualScreen.UnitTests/bin/$(BuildConfiguration)/**/*.dll
        **/*.binlog

      TargetFolder: ${{ parameters.artifactsTargetFolder }}
  
  - script: build.cmd -Target cg-uwp-build-tests  -ScriptArgs '-BUILD_CONFIGURATION="$(BuildConfiguration)"'
    condition: eq(variables['BuildConfiguration'], 'Release')
    displayName: 'Build Tests and APPX'

  - task: CopyFiles@2
    displayName: 'Copy Appx Packages'
    condition: eq(variables['BuildConfiguration'], 'Release')
    inputs:
      Contents: |
        Xamarin.Forms.ControlGallery.WindowsUniversal/AppPackages/*/*
        Xamarin.Forms.ControlGallery.WindowsUniversal/AppPackages/*/Add-AppDevPackage.resources/**
        Xamarin.Forms.ControlGallery.WindowsUniversal/AppPackages/*/TelemetryDependencies/**
        Xamarin.Forms.ControlGallery.WindowsUniversal/AppPackages/*/Dependencies/x86/**
      TargetFolder: '$(build.artifactstagingdirectory)'
      CleanTargetFolder: false
      flattenFolders: false

  - task: CopyFiles@2
    displayName: 'Copy Cake File'
    inputs:
      Contents: |
        build.cake
      TargetFolder: '${{ parameters.artifactsTargetFolder }}'
      CleanTargetFolder: false
      flattenFolders: false

  - task: CopyFiles@2
    displayName: 'Copy UITest Files'
    condition: eq(variables['BuildConfiguration'], 'Release')
    inputs:
      SourceFolder: Xamarin.Forms.Core.Windows.UITests/bin/Debug/
      TargetFolder: '$(build.artifactstagingdirectory)/UITests'

  - task: CopyFiles@2
    displayName: 'Copy Certificate File'
    condition: eq(variables['BuildConfiguration'], 'Debug')
    inputs:
      Contents: |
        Xamarin.Forms.ControlGallery.WindowsUniversal\Xamarin.Forms.ControlGallery.WindowsUniversal_TemporaryKey.pfx
      TargetFolder: '$(build.artifactstagingdirectory)'
      CleanTargetFolder: false
      flattenFolders: false

  - task: PublishBuildArtifacts@1
    displayName: 'Publish Artifact: ${{ parameters.artifactsName }}'
    condition: always()
    inputs:
      ArtifactName: ${{ parameters.artifactsName }}<|MERGE_RESOLUTION|>--- conflicted
+++ resolved
@@ -32,15 +32,6 @@
   - script: build.cmd -Target BuildForNuget -ScriptArgs '-BUILD_CONFIGURATION="$(BuildConfiguration)"','-Build_ArtifactStagingDirectory="$(Build.ArtifactStagingDirectory)"'
     name: winbuild
     displayName: 'Build Projects For Nuget'
-<<<<<<< HEAD
-=======
-    condition: ne(${{ parameters.includePages }}, 'true')
-
-  - script: build.cmd -Target BuildPages -ScriptArgs '-BUILD_CONFIGURATION="$(BuildConfiguration)"','-Build_ArtifactStagingDirectory="$(Build.ArtifactStagingDirectory)"'
-    name: winslnbuild
-    displayName: 'Build solution Xamarin.Forms.Pages.sln'
-    condition: eq(${{ parameters.includePages }}, 'true')
->>>>>>> c7829306
 
   - task: VSTest@2
     displayName: 'Unit Tests'
