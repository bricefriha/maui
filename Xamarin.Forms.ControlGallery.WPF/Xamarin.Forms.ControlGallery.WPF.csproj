--- conflicted
+++ resolved
@@ -7,12 +7,8 @@
     <OutputType>WinExe</OutputType>
     <UseWPF>true</UseWPF>
     <AppendTargetFrameworkToOutputPath>true</AppendTargetFrameworkToOutputPath>
-    <GenerateAssemblyInfo>true</GenerateAssemblyInfo>    
-<<<<<<< HEAD
-    <AutoGenerateBindingRedirects>true</AutoGenerateBindingRedirects>  
-=======
+    <GenerateAssemblyInfo>true</GenerateAssemblyInfo>
     <AutoGenerateBindingRedirects>true</AutoGenerateBindingRedirects>
->>>>>>> 0bb52af9
   </PropertyGroup>
   <PropertyGroup>
     <NoWarn>$(NoWarn);NU1701</NoWarn>
