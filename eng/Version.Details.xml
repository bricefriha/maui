--- conflicted
+++ resolved
@@ -87,23 +87,6 @@
       <Uri>https://github.com/dotnet/templating</Uri>
       <Sha>3f4da9ced34942d83054e647f3b1d9d7dde281e8</Sha>
     </Dependency>
-<<<<<<< HEAD
-    <Dependency Name="Microsoft.DotNet.XHarness.TestRunners.Common" Version="1.0.0-prerelease.22503.4">
-      <Uri>https://github.com/dotnet/xharness</Uri>
-      <Sha>c1a5db9daed957c62a2c803809c7aeb6fc05f4a3</Sha>
-    </Dependency>
-    <Dependency Name="Microsoft.DotNet.XHarness.TestRunners.Xunit" Version="1.0.0-prerelease.22503.4">
-      <Uri>https://github.com/dotnet/xharness</Uri>
-      <Sha>c1a5db9daed957c62a2c803809c7aeb6fc05f4a3</Sha>
-    </Dependency>
-    <Dependency Name="Microsoft.DotNet.XHarness.CLI" Version="1.0.0-prerelease.22503.4">
-      <Uri>https://github.com/dotnet/xharness</Uri>
-      <Sha>c1a5db9daed957c62a2c803809c7aeb6fc05f4a3</Sha>
-=======
-    <Dependency Name="Microsoft.Maui.Graphics" Version="6.0.501">
-      <Uri>https://github.com/dotnet/Microsoft.Maui.Graphics</Uri>
-      <Sha>015c4cd2d4ce120e516d75601ef5e80004b141a7</Sha>
-    </Dependency>
     <Dependency Name="Microsoft.DotNet.XHarness.TestRunners.Common" Version="1.0.0-prerelease.22514.1">
       <Uri>https://github.com/dotnet/xharness</Uri>
       <Sha>625a866f72b15b09cab79e84ef0f1cf4729de634</Sha>
@@ -115,7 +98,6 @@
     <Dependency Name="Microsoft.DotNet.XHarness.CLI" Version="1.0.0-prerelease.22514.1">
       <Uri>https://github.com/dotnet/xharness</Uri>
       <Sha>625a866f72b15b09cab79e84ef0f1cf4729de634</Sha>
->>>>>>> 5e90685c
     </Dependency>
   </ProductDependencies>
 </Dependencies>