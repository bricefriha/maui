<Dependencies>
  <ProductDependencies>
<<<<<<< HEAD
    <Dependency Name="Microsoft.Dotnet.Sdk.Internal" Version="9.0.100-preview.3.24165.20" CoherentParentDependency="Microsoft.Android.Sdk.Windows">
      <Uri>https://github.com/dotnet/installer</Uri>
      <Sha>b40c44502deca1e7f51674b97b2d6ca2d5e0abac</Sha>
    </Dependency>
    <Dependency Name="Microsoft.NETCore.App.Ref" Version="9.0.0-preview.3.24162.31" CoherentParentDependency="Microsoft.Android.Sdk.Windows">
      <Uri>https://github.com/dotnet/runtime</Uri>
      <Sha>596a1f7b6429fc06cf71465238cb349cab4edc35</Sha>
    </Dependency>
    <Dependency Name="Microsoft.Android.Sdk.Windows" Version="34.99.0-preview.3.223">
      <Uri>https://github.com/xamarin/xamarin-android</Uri>
      <Sha>9a782d7f404d83240fb7dce9548fccbb0d679e17</Sha>
    </Dependency>
    <Dependency Name="Microsoft.MacCatalyst.Sdk.net9.0_17.2" Version="17.2.9399-net9-p3">
      <Uri>https://github.com/xamarin/xamarin-macios</Uri>
      <Sha>b371df66306225d937dae92a57b96e6c6c4d4601</Sha>
    </Dependency>
    <Dependency Name="Microsoft.macOS.Sdk.net9.0_14.2" Version="14.2.9399-net9-p3">
      <Uri>https://github.com/xamarin/xamarin-macios</Uri>
      <Sha>b371df66306225d937dae92a57b96e6c6c4d4601</Sha>
    </Dependency>
    <Dependency Name="Microsoft.iOS.Sdk.net9.0_17.2" Version="17.2.9399-net9-p3">
      <Uri>https://github.com/xamarin/xamarin-macios</Uri>
      <Sha>b371df66306225d937dae92a57b96e6c6c4d4601</Sha>
    </Dependency>
    <Dependency Name="Microsoft.tvOS.Sdk.net9.0_17.2" Version="17.2.9399-net9-p3">
      <Uri>https://github.com/xamarin/xamarin-macios</Uri>
      <Sha>b371df66306225d937dae92a57b96e6c6c4d4601</Sha>
    </Dependency>
    <Dependency Name="Microsoft.WindowsAppSDK" Version="0.0.1">
      <Uri>https://dev.azure.com/microsoft/ProjectReunion/_git/ProjectReunionInternal</Uri>
    </Dependency>
    <Dependency Name="Microsoft.NET.Workload.Emscripten.Current.Manifest-9.0.100.Transport" Version="9.0.0-preview.3.24156.3" CoherentParentDependency="Microsoft.NETCore.App.Ref">
      <Uri>https://github.com/dotnet/emsdk</Uri>
      <Sha>a5f4de78fca42544771977f8e8e04c4aa83e1d02</Sha>
    </Dependency>
    <Dependency Name="Microsoft.AspNetCore.Authorization" Version="9.0.0-preview.3.24172.13">
      <Uri>https://github.com/dotnet/aspnetcore</Uri>
      <Sha>d4eca39c3fc1944b2c6431bf6b22036bdb176c0d</Sha>
    </Dependency>
    <Dependency Name="Microsoft.AspNetCore.Authentication.Facebook" Version="9.0.0-preview.3.24172.13">
      <Uri>https://github.com/dotnet/aspnetcore</Uri>
      <Sha>d4eca39c3fc1944b2c6431bf6b22036bdb176c0d</Sha>
    </Dependency>
    <Dependency Name="Microsoft.AspNetCore.Authentication.Google" Version="9.0.0-preview.3.24172.13">
      <Uri>https://github.com/dotnet/aspnetcore</Uri>
      <Sha>d4eca39c3fc1944b2c6431bf6b22036bdb176c0d</Sha>
    </Dependency>
    <Dependency Name="Microsoft.AspNetCore.Authentication.MicrosoftAccount" Version="9.0.0-preview.3.24172.13">
      <Uri>https://github.com/dotnet/aspnetcore</Uri>
      <Sha>d4eca39c3fc1944b2c6431bf6b22036bdb176c0d</Sha>
    </Dependency>
    <Dependency Name="Microsoft.AspNetCore.Components" Version="9.0.0-preview.3.24172.13">
      <Uri>https://github.com/dotnet/aspnetcore</Uri>
      <Sha>d4eca39c3fc1944b2c6431bf6b22036bdb176c0d</Sha>
    </Dependency>
    <Dependency Name="Microsoft.AspNetCore.Components.Analyzers" Version="9.0.0-preview.3.24172.13">
      <Uri>https://github.com/dotnet/aspnetcore</Uri>
      <Sha>d4eca39c3fc1944b2c6431bf6b22036bdb176c0d</Sha>
    </Dependency>
    <Dependency Name="Microsoft.AspNetCore.Components.Forms" Version="9.0.0-preview.3.24172.13">
      <Uri>https://github.com/dotnet/aspnetcore</Uri>
      <Sha>d4eca39c3fc1944b2c6431bf6b22036bdb176c0d</Sha>
    </Dependency>
    <Dependency Name="Microsoft.AspNetCore.Components.WebView" Version="9.0.0-preview.3.24172.13">
      <Uri>https://github.com/dotnet/aspnetcore</Uri>
      <Sha>d4eca39c3fc1944b2c6431bf6b22036bdb176c0d</Sha>
    </Dependency>
    <Dependency Name="Microsoft.AspNetCore.Components.Web" Version="9.0.0-preview.3.24172.13">
      <Uri>https://github.com/dotnet/aspnetcore</Uri>
      <Sha>d4eca39c3fc1944b2c6431bf6b22036bdb176c0d</Sha>
    </Dependency>
    <Dependency Name="Microsoft.AspNetCore.Metadata" Version="9.0.0-preview.3.24172.13">
      <Uri>https://github.com/dotnet/aspnetcore</Uri>
      <Sha>d4eca39c3fc1944b2c6431bf6b22036bdb176c0d</Sha>
    </Dependency>
    <Dependency Name="Microsoft.JSInterop" Version="9.0.0-preview.3.24172.13">
      <Uri>https://github.com/dotnet/aspnetcore</Uri>
      <Sha>d4eca39c3fc1944b2c6431bf6b22036bdb176c0d</Sha>
    </Dependency>
    <Dependency Name="Microsoft.TemplateEngine.Tasks" Version="7.0.100-preview.2.22102.8">
      <Uri>https://github.com/dotnet/templating</Uri>
      <Sha>3f4da9ced34942d83054e647f3b1d9d7dde281e8</Sha>
    </Dependency>
    <Dependency Name="Microsoft.Extensions.Configuration" Version="9.0.0-preview.3.24172.9" CoherentParentDependency="Microsoft.AspNetCore.Authorization">
      <Uri>https://github.com/dotnet/runtime</Uri>
      <Sha>9e6ba1f68c6a9c7206dacdf1e4cac67ea19931eb</Sha>
    </Dependency>
    <Dependency Name="Microsoft.Extensions.Configuration.Abstractions" Version="9.0.0-preview.3.24172.9" CoherentParentDependency="Microsoft.AspNetCore.Authorization">
      <Uri>https://github.com/dotnet/runtime</Uri>
      <Sha>9e6ba1f68c6a9c7206dacdf1e4cac67ea19931eb</Sha>
    </Dependency>
    <Dependency Name="Microsoft.Extensions.Configuration.Json" Version="9.0.0-preview.3.24172.9" CoherentParentDependency="Microsoft.AspNetCore.Authorization">
      <Uri>https://github.com/dotnet/runtime</Uri>
      <Sha>9e6ba1f68c6a9c7206dacdf1e4cac67ea19931eb</Sha>
    </Dependency>
    <Dependency Name="Microsoft.Extensions.DependencyInjection" Version="9.0.0-preview.3.24172.9" CoherentParentDependency="Microsoft.AspNetCore.Authorization">
      <Uri>https://github.com/dotnet/runtime</Uri>
      <Sha>9e6ba1f68c6a9c7206dacdf1e4cac67ea19931eb</Sha>
    </Dependency>
    <Dependency Name="Microsoft.Extensions.DependencyInjection.Abstractions" Version="9.0.0-preview.3.24172.9" CoherentParentDependency="Microsoft.AspNetCore.Authorization">
      <Uri>https://github.com/dotnet/runtime</Uri>
      <Sha>9e6ba1f68c6a9c7206dacdf1e4cac67ea19931eb</Sha>
    </Dependency>
    <Dependency Name="Microsoft.Extensions.FileProviders.Abstractions" Version="9.0.0-preview.3.24172.9" CoherentParentDependency="Microsoft.AspNetCore.Authorization">
      <Uri>https://github.com/dotnet/runtime</Uri>
      <Sha>9e6ba1f68c6a9c7206dacdf1e4cac67ea19931eb</Sha>
    </Dependency>
    <Dependency Name="Microsoft.Extensions.Logging.Abstractions" Version="9.0.0-preview.3.24172.9" CoherentParentDependency="Microsoft.AspNetCore.Authorization">
      <Uri>https://github.com/dotnet/runtime</Uri>
      <Sha>9e6ba1f68c6a9c7206dacdf1e4cac67ea19931eb</Sha>
    </Dependency>
    <Dependency Name="Microsoft.Extensions.Logging" Version="9.0.0-preview.3.24172.9" CoherentParentDependency="Microsoft.AspNetCore.Authorization">
      <Uri>https://github.com/dotnet/runtime</Uri>
      <Sha>9e6ba1f68c6a9c7206dacdf1e4cac67ea19931eb</Sha>
    </Dependency>
    <Dependency Name="Microsoft.Extensions.Logging.Console" Version="9.0.0-preview.3.24172.9" CoherentParentDependency="Microsoft.AspNetCore.Authorization">
      <Uri>https://github.com/dotnet/runtime</Uri>
      <Sha>9e6ba1f68c6a9c7206dacdf1e4cac67ea19931eb</Sha>
    </Dependency>
    <Dependency Name="Microsoft.Extensions.Logging.Debug" Version="9.0.0-preview.3.24172.9" CoherentParentDependency="Microsoft.AspNetCore.Authorization">
      <Uri>https://github.com/dotnet/runtime</Uri>
      <Sha>9e6ba1f68c6a9c7206dacdf1e4cac67ea19931eb</Sha>
    </Dependency>
    <Dependency Name="Microsoft.Extensions.Primitives" Version="9.0.0-preview.3.24172.9" CoherentParentDependency="Microsoft.AspNetCore.Authorization">
      <Uri>https://github.com/dotnet/runtime</Uri>
      <Sha>9e6ba1f68c6a9c7206dacdf1e4cac67ea19931eb</Sha>
    </Dependency>
    <Dependency Name="Microsoft.DotNet.XHarness.TestRunners.Common" Version="9.0.0-prerelease.24129.1">
=======
    <Dependency Name="Microsoft.DotNet.XHarness.TestRunners.Common" Version="9.0.0-prerelease.24168.2">
>>>>>>> 402fdf7f
      <Uri>https://github.com/dotnet/xharness</Uri>
      <Sha>006ea312a94e8b7f5b7ae47a6470f733ddd1738a</Sha>
    </Dependency>
    <Dependency Name="Microsoft.DotNet.XHarness.TestRunners.Xunit" Version="9.0.0-prerelease.24168.2">
      <Uri>https://github.com/dotnet/xharness</Uri>
      <Sha>006ea312a94e8b7f5b7ae47a6470f733ddd1738a</Sha>
    </Dependency>
    <Dependency Name="Microsoft.DotNet.XHarness.CLI" Version="9.0.0-prerelease.24168.2">
      <Uri>https://github.com/dotnet/xharness</Uri>
      <Sha>006ea312a94e8b7f5b7ae47a6470f733ddd1738a</Sha>
    </Dependency>
  </ProductDependencies>
  <ToolsetDependencies>
    <Dependency Name="Microsoft.DotNet.Build.Tasks.Feed" Version="8.0.0-beta.24113.2">
      <Uri>https://github.com/dotnet/arcade</Uri>
      <Sha>da98edc4c3ea539f109ea320672136ceb32591a7</Sha>
    </Dependency>
  </ToolsetDependencies>
</Dependencies><|MERGE_RESOLUTION|>--- conflicted
+++ resolved
@@ -1,6 +1,5 @@
 <Dependencies>
   <ProductDependencies>
-<<<<<<< HEAD
     <Dependency Name="Microsoft.Dotnet.Sdk.Internal" Version="9.0.100-preview.3.24165.20" CoherentParentDependency="Microsoft.Android.Sdk.Windows">
       <Uri>https://github.com/dotnet/installer</Uri>
       <Sha>b40c44502deca1e7f51674b97b2d6ca2d5e0abac</Sha>
@@ -128,10 +127,7 @@
       <Uri>https://github.com/dotnet/runtime</Uri>
       <Sha>9e6ba1f68c6a9c7206dacdf1e4cac67ea19931eb</Sha>
     </Dependency>
-    <Dependency Name="Microsoft.DotNet.XHarness.TestRunners.Common" Version="9.0.0-prerelease.24129.1">
-=======
     <Dependency Name="Microsoft.DotNet.XHarness.TestRunners.Common" Version="9.0.0-prerelease.24168.2">
->>>>>>> 402fdf7f
       <Uri>https://github.com/dotnet/xharness</Uri>
       <Sha>006ea312a94e8b7f5b7ae47a6470f733ddd1738a</Sha>
     </Dependency>
