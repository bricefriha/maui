--- conflicted
+++ resolved
@@ -1,6 +1,5 @@
 <Dependencies>
   <ProductDependencies>
-<<<<<<< HEAD
     <Dependency Name="Microsoft.Dotnet.Sdk.Internal" Version="9.0.100-alpha.1.24062.11">
       <Uri>https://github.com/dotnet/installer</Uri>
       <Sha>5e2e0f97587ecd33d108d16208522e4c764bb7c6</Sha>
@@ -128,18 +127,7 @@
       <Uri>https://github.com/dotnet/runtime</Uri>
       <Sha>6f9d6569684cc17015aa6fc5f9d9a5f7580ade97</Sha>
     </Dependency>
-    <Dependency Name="Microsoft.DotNet.XHarness.TestRunners.Common" Version="9.0.0-prerelease.23606.1">
-      <Uri>https://github.com/dotnet/xharness</Uri>
-      <Sha>b058fd28cbd724817c21efee85bb34effb5d2c14</Sha>
-    </Dependency>
-    <Dependency Name="Microsoft.DotNet.XHarness.TestRunners.Xunit" Version="9.0.0-prerelease.23606.1">
-      <Uri>https://github.com/dotnet/xharness</Uri>
-      <Sha>b058fd28cbd724817c21efee85bb34effb5d2c14</Sha>
-    </Dependency>
-    <Dependency Name="Microsoft.DotNet.XHarness.TestRunners.Common" Version="9.0.0-prerelease.23620.1">
-=======
     <Dependency Name="Microsoft.DotNet.XHarness.TestRunners.Common" Version="9.0.0-prerelease.24066.3">
->>>>>>> 97b21b7a
       <Uri>https://github.com/dotnet/xharness</Uri>
       <Sha>fa3b643cc0b028ae875546b7527927adcfcd9348</Sha>
     </Dependency>
