--- conflicted
+++ resolved
@@ -1,6 +1,5 @@
 <Dependencies>
   <ProductDependencies>
-<<<<<<< HEAD
     <Dependency Name="Microsoft.NET.Sdk" Version="9.0.100-rc.2.24426.11">
       <Uri>https://github.com/dotnet/sdk</Uri>
       <Sha>a9ebd73da1c3d4a1913f085cf9e9148ef670472c</Sha>
@@ -136,10 +135,7 @@
       <Uri>https://github.com/dotnet/runtime</Uri>
       <Sha>46cfb747b4c22471242dee0d106f5c79cf9fd4c5</Sha>
     </Dependency>
-    <Dependency Name="Microsoft.DotNet.XHarness.TestRunners.Common" Version="10.0.0-prerelease.24466.1">
-=======
     <Dependency Name="Microsoft.DotNet.XHarness.TestRunners.Common" Version="10.0.0-prerelease.24467.4">
->>>>>>> a4d2290e
       <Uri>https://github.com/dotnet/xharness</Uri>
       <Sha>3cfb1a3d86da666fb80ba0adb970525e88339d57</Sha>
     </Dependency>
