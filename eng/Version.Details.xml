<Dependencies>
  <ProductDependencies>
<<<<<<< HEAD
    <Dependency Name="Microsoft.Dotnet.Sdk.Internal" Version="7.0.100-preview.7.22362.31" CoherentParentDependency="Microsoft.Android.Sdk.Windows">
      <Uri>https://github.com/dotnet/installer</Uri>
      <Sha>d2fff6df585efa03cbe883b4fb6ce41be8d61342</Sha>
=======
    <Dependency Name="Microsoft.Dotnet.Sdk.Internal" Version="6.0.400-rtm.22371.2" CoherentParentDependency="Microsoft.Android.Sdk.Windows">
      <Uri>https://github.com/dotnet/installer</Uri>
      <Sha>55859829cd6c1ba18e7782630579e88df970a049</Sha>
>>>>>>> 331a3dc1
    </Dependency>
    <Dependency Name="Microsoft.NETCore.App.Ref" Version="7.0.0-preview.6.22356.1" CoherentParentDependency="Microsoft.Dotnet.Sdk.Internal">
      <Uri>https://github.com/dotnet/runtime</Uri>
      <Sha>206dccb7945aaa3f26599fbe742de9022ca7ef91</Sha>
    </Dependency>
<<<<<<< HEAD
    <Dependency Name="Microsoft.Android.Sdk.Windows" Version="33.0.0-preview.7.97">
      <Uri>https://github.com/xamarin/xamarin-android</Uri>
      <Sha>3387f5e16d6a98627fbb3c63bc62d004e3d0d6e7</Sha>
=======
    <Dependency Name="Microsoft.Android.Sdk.Windows" Version="32.0.448">
      <Uri>https://github.com/xamarin/xamarin-android</Uri>
      <Sha>2c639362ff709d9f9c090d8bb363b2d6b67945ce</Sha>
>>>>>>> 331a3dc1
    </Dependency>
    <Dependency Name="Microsoft.MacCatalyst.Sdk" Version="15.4.907-preview.7">
      <Uri>https://github.com/xamarin/xamarin-macios</Uri>
      <Sha>11ed26e529f0e1711c848e1ca729e04c5ec7382d</Sha>
    </Dependency>
    <Dependency Name="Microsoft.iOS.Sdk" Version="15.4.907-preview.7">
      <Uri>https://github.com/xamarin/xamarin-macios</Uri>
      <Sha>11ed26e529f0e1711c848e1ca729e04c5ec7382d</Sha>
    </Dependency>
    <Dependency Name="Microsoft.tvOS.Sdk" Version="15.4.907-preview.7">
      <Uri>https://github.com/xamarin/xamarin-macios</Uri>
      <Sha>11ed26e529f0e1711c848e1ca729e04c5ec7382d</Sha>
    </Dependency>
    <Dependency Name="Microsoft.macOS.Sdk" Version="12.3.907-preview.7">
      <Uri>https://github.com/xamarin/xamarin-macios</Uri>
      <Sha>11ed26e529f0e1711c848e1ca729e04c5ec7382d</Sha>
    </Dependency>
    <Dependency Name="Microsoft.NET.Workload.Emscripten.Manifest-7.0.100" Version="7.0.0-preview.7.22330.1" CoherentParentDependency="Microsoft.NETCore.App.Ref">
      <Uri>https://github.com/dotnet/emsdk</Uri>
      <Sha>40e7c6226711ec616ee07e725563eda708630fe1</Sha>
    </Dependency>
    <Dependency Name="Microsoft.WindowsAppSDK" Version="0.0.1">
      <Uri>https://dev.azure.com/microsoft/ProjectReunion/_git/ProjectReunionInternal</Uri>
    </Dependency>
    <Dependency Name="Microsoft.AspNetCore.Authorization" Version="7.0.0-preview.7.22369.8">
      <Uri>https://github.com/dotnet/aspnetcore</Uri>
      <Sha>5cdbfc137861196cf6e02130ea50403c13c8a01b</Sha>
    </Dependency>
    <Dependency Name="Microsoft.AspNetCore.Components" Version="7.0.0-preview.7.22369.8">
      <Uri>https://github.com/dotnet/aspnetcore</Uri>
      <Sha>5cdbfc137861196cf6e02130ea50403c13c8a01b</Sha>
    </Dependency>
    <Dependency Name="Microsoft.AspNetCore.Components.Analyzers" Version="7.0.0-preview.7.22369.8">
      <Uri>https://github.com/dotnet/aspnetcore</Uri>
      <Sha>5cdbfc137861196cf6e02130ea50403c13c8a01b</Sha>
    </Dependency>
    <Dependency Name="Microsoft.AspNetCore.Components.Forms" Version="7.0.0-preview.7.22369.8">
      <Uri>https://github.com/dotnet/aspnetcore</Uri>
      <Sha>5cdbfc137861196cf6e02130ea50403c13c8a01b</Sha>
    </Dependency>
    <Dependency Name="Microsoft.AspNetCore.Components.WebView" Version="7.0.0-preview.7.22369.8">
      <Uri>https://github.com/dotnet/aspnetcore</Uri>
      <Sha>5cdbfc137861196cf6e02130ea50403c13c8a01b</Sha>
    </Dependency>
    <Dependency Name="Microsoft.AspNetCore.Components.Web" Version="7.0.0-preview.7.22369.8">
      <Uri>https://github.com/dotnet/aspnetcore</Uri>
      <Sha>5cdbfc137861196cf6e02130ea50403c13c8a01b</Sha>
    </Dependency>
    <Dependency Name="Microsoft.AspNetCore.Metadata" Version="7.0.0-preview.7.22369.8">
      <Uri>https://github.com/dotnet/aspnetcore</Uri>
      <Sha>5cdbfc137861196cf6e02130ea50403c13c8a01b</Sha>
    </Dependency>
    <Dependency Name="Microsoft.JSInterop" Version="7.0.0-preview.7.22369.8">
      <Uri>https://github.com/dotnet/aspnetcore</Uri>
      <Sha>5cdbfc137861196cf6e02130ea50403c13c8a01b</Sha>
    </Dependency>
    <Dependency Name="Microsoft.TemplateEngine.Tasks" Version="7.0.100-preview.2.22102.8">
      <Uri>https://github.com/dotnet/templating</Uri>
      <Sha>3f4da9ced34942d83054e647f3b1d9d7dde281e8</Sha>
    </Dependency>
    <Dependency Name="Microsoft.Maui.Graphics" Version="6.0.403">
      <Uri>https://github.com/dotnet/Microsoft.Maui.Graphics</Uri>
      <Sha>691c654ff69df33f16f43b390ad6ef9b4ec03e6e</Sha>
    </Dependency>
    <Dependency Name="Microsoft.DotNet.XHarness.TestRunners.Common" Version="1.0.0-prerelease.22375.5">
      <Uri>https://github.com/dotnet/xharness</Uri>
      <Sha>d43453b9981bfd8705025250caff58d18e2abc7e</Sha>
    </Dependency>
    <Dependency Name="Microsoft.DotNet.XHarness.TestRunners.Xunit" Version="1.0.0-prerelease.22375.5">
      <Uri>https://github.com/dotnet/xharness</Uri>
      <Sha>d43453b9981bfd8705025250caff58d18e2abc7e</Sha>
    </Dependency>
    <Dependency Name="Microsoft.DotNet.XHarness.CLI" Version="1.0.0-prerelease.22375.5">
      <Uri>https://github.com/dotnet/xharness</Uri>
      <Sha>d43453b9981bfd8705025250caff58d18e2abc7e</Sha>
    </Dependency>
  </ProductDependencies>
</Dependencies><|MERGE_RESOLUTION|>--- conflicted
+++ resolved
@@ -1,28 +1,16 @@
 <Dependencies>
   <ProductDependencies>
-<<<<<<< HEAD
     <Dependency Name="Microsoft.Dotnet.Sdk.Internal" Version="7.0.100-preview.7.22362.31" CoherentParentDependency="Microsoft.Android.Sdk.Windows">
       <Uri>https://github.com/dotnet/installer</Uri>
       <Sha>d2fff6df585efa03cbe883b4fb6ce41be8d61342</Sha>
-=======
-    <Dependency Name="Microsoft.Dotnet.Sdk.Internal" Version="6.0.400-rtm.22371.2" CoherentParentDependency="Microsoft.Android.Sdk.Windows">
-      <Uri>https://github.com/dotnet/installer</Uri>
-      <Sha>55859829cd6c1ba18e7782630579e88df970a049</Sha>
->>>>>>> 331a3dc1
     </Dependency>
     <Dependency Name="Microsoft.NETCore.App.Ref" Version="7.0.0-preview.6.22356.1" CoherentParentDependency="Microsoft.Dotnet.Sdk.Internal">
       <Uri>https://github.com/dotnet/runtime</Uri>
       <Sha>206dccb7945aaa3f26599fbe742de9022ca7ef91</Sha>
     </Dependency>
-<<<<<<< HEAD
     <Dependency Name="Microsoft.Android.Sdk.Windows" Version="33.0.0-preview.7.97">
       <Uri>https://github.com/xamarin/xamarin-android</Uri>
       <Sha>3387f5e16d6a98627fbb3c63bc62d004e3d0d6e7</Sha>
-=======
-    <Dependency Name="Microsoft.Android.Sdk.Windows" Version="32.0.448">
-      <Uri>https://github.com/xamarin/xamarin-android</Uri>
-      <Sha>2c639362ff709d9f9c090d8bb363b2d6b67945ce</Sha>
->>>>>>> 331a3dc1
     </Dependency>
     <Dependency Name="Microsoft.MacCatalyst.Sdk" Version="15.4.907-preview.7">
       <Uri>https://github.com/xamarin/xamarin-macios</Uri>
