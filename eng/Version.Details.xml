--- conflicted
+++ resolved
@@ -1,34 +1,17 @@
 <Dependencies>
   <ProductDependencies>
-<<<<<<< HEAD
     <Dependency Name="Microsoft.Dotnet.Sdk.Internal" Version="7.0.100-rc.1.22425.9" CoherentParentDependency="Microsoft.Android.Sdk.Windows">
       <Uri>https://github.com/dotnet/installer</Uri>
       <Sha>cd7df40ff129744cc664ea5c83c113ccf2763829</Sha>
-=======
-    <Dependency Name="Microsoft.Dotnet.Sdk.Internal" Version="6.0.402-servicing.22457.1" CoherentParentDependency="Microsoft.Android.Sdk.Windows">
-      <Uri>https://github.com/dotnet/installer</Uri>
-      <Sha>87b6130a2949b0df13e43766a7ecf1507655a7ff</Sha>
->>>>>>> ed349ff2
     </Dependency>
     <Dependency Name="Microsoft.NETCore.App.Ref" Version="7.0.0-rc.1.22426.10" CoherentParentDependency="Microsoft.Android.Sdk.Windows">
       <Uri>https://github.com/dotnet/runtime</Uri>
       <Sha>06aceb7015f3bd2ff019ef5920d2354eb2ea2c92</Sha>
     </Dependency>
-<<<<<<< HEAD
     <Dependency Name="Microsoft.Android.Sdk.Windows" Version="33.0.0-rc.1.151">
       <Uri>https://github.com/xamarin/xamarin-android</Uri>
       <Sha>b9389dc0168e184758c226962a0b270d300c17eb</Sha>
-=======
-    <Dependency Name="Microsoft.Android.Sdk.Windows" Version="32.0.468">
-      <Uri>https://github.com/xamarin/xamarin-android</Uri>
-      <Sha>04623cdc317c3da5efce46cb16d94befe4833125</Sha>
->>>>>>> ed349ff2
     </Dependency>
-    <Dependency Name="Microsoft.MacCatalyst.Sdk" Version="15.4.1024-rc.1">
-      <Uri>https://github.com/xamarin/xamarin-macios</Uri>
-      <Sha>fca8b10f73d022d649b8985f046fb927adbdedac</Sha>
-    </Dependency>
-    <Dependency Name="Microsoft.iOS.Sdk" Version="15.4.1024-rc.1">
       <Uri>https://github.com/xamarin/xamarin-macios</Uri>
       <Sha>fca8b10f73d022d649b8985f046fb927adbdedac</Sha>
     </Dependency>
