<Dependencies>
  <ProductDependencies>
<<<<<<< HEAD
    <Dependency Name="Microsoft.NET.Sdk" Version="9.0.100-rc.1.24421.6">
      <Uri>https://github.com/dotnet/sdk</Uri>
      <Sha>ff60cabe4fc75690baea70746ddc2ced90544f44</Sha>
    </Dependency>
    <Dependency Name="Microsoft.NETCore.App.Ref" Version="9.0.0-rc.1.24420.11" CoherentParentDependency="Microsoft.NET.Sdk">
      <Uri>https://github.com/dotnet/runtime</Uri>
      <Sha>fe0cfd55339cc2a0d745f742a48d5e880c112ec2</Sha>
    </Dependency>
    <Dependency Name="Microsoft.Android.Sdk.Windows" Version="35.0.0-rc.1.69">
      <Uri>https://github.com/dotnet/android</Uri>
      <Sha>e70ae00cbef38de282f16701045eec6578c5062f</Sha>
    </Dependency>
    <Dependency Name="Microsoft.MacCatalyst.Sdk.net9.0_17.5" Version="17.5.9260-net9-rc1">
      <Uri>https://github.com/xamarin/xamarin-macios</Uri>
      <Sha>5b516f0122f424cf9bb62e5d2e7730339ea78aee</Sha>
    </Dependency>
    <Dependency Name="Microsoft.macOS.Sdk.net9.0_14.5" Version="14.5.9260-net9-rc1">
      <Uri>https://github.com/xamarin/xamarin-macios</Uri>
      <Sha>5b516f0122f424cf9bb62e5d2e7730339ea78aee</Sha>
    </Dependency>
    <Dependency Name="Microsoft.iOS.Sdk.net9.0_17.5" Version="17.5.9260-net9-rc1">
      <Uri>https://github.com/xamarin/xamarin-macios</Uri>
      <Sha>5b516f0122f424cf9bb62e5d2e7730339ea78aee</Sha>
    </Dependency>
    <Dependency Name="Microsoft.tvOS.Sdk.net9.0_17.5" Version="17.5.9260-net9-rc1">
      <Uri>https://github.com/xamarin/xamarin-macios</Uri>
      <Sha>5b516f0122f424cf9bb62e5d2e7730339ea78aee</Sha>
    </Dependency>
    <Dependency Name="Microsoft.WindowsAppSDK" Version="0.0.1">
      <Uri>https://dev.azure.com/microsoft/ProjectReunion/_git/ProjectReunionInternal</Uri>
    </Dependency>
    <Dependency Name="Microsoft.NET.Workload.Emscripten.Current.Manifest-9.0.100.Transport" Version="9.0.0-rc.1.24416.2" CoherentParentDependency="Microsoft.NETCore.App.Ref">
      <Uri>https://github.com/dotnet/emsdk</Uri>
      <Sha>459c92904b224d125a350a3f3e431fe90152a95e</Sha>
    </Dependency>
    <Dependency Name="Microsoft.AspNetCore.Authorization" Version="9.0.0-rc.1.24420.6">
      <Uri>https://github.com/dotnet/aspnetcore</Uri>
      <Sha>955f83bd344d4b6ece5062ebe2c7887b56d73968</Sha>
    </Dependency>
    <Dependency Name="Microsoft.AspNetCore.Authentication.Facebook" Version="9.0.0-rc.1.24420.6">
      <Uri>https://github.com/dotnet/aspnetcore</Uri>
      <Sha>955f83bd344d4b6ece5062ebe2c7887b56d73968</Sha>
    </Dependency>
    <Dependency Name="Microsoft.AspNetCore.Authentication.Google" Version="9.0.0-rc.1.24420.6">
      <Uri>https://github.com/dotnet/aspnetcore</Uri>
      <Sha>955f83bd344d4b6ece5062ebe2c7887b56d73968</Sha>
    </Dependency>
    <Dependency Name="Microsoft.AspNetCore.Authentication.MicrosoftAccount" Version="9.0.0-rc.1.24420.6">
      <Uri>https://github.com/dotnet/aspnetcore</Uri>
      <Sha>955f83bd344d4b6ece5062ebe2c7887b56d73968</Sha>
    </Dependency>
    <Dependency Name="Microsoft.AspNetCore.Components" Version="9.0.0-rc.1.24420.6">
      <Uri>https://github.com/dotnet/aspnetcore</Uri>
      <Sha>955f83bd344d4b6ece5062ebe2c7887b56d73968</Sha>
    </Dependency>
    <Dependency Name="Microsoft.AspNetCore.Components.Analyzers" Version="9.0.0-rc.1.24420.6">
      <Uri>https://github.com/dotnet/aspnetcore</Uri>
      <Sha>955f83bd344d4b6ece5062ebe2c7887b56d73968</Sha>
    </Dependency>
    <Dependency Name="Microsoft.AspNetCore.Components.Forms" Version="9.0.0-rc.1.24420.6">
      <Uri>https://github.com/dotnet/aspnetcore</Uri>
      <Sha>955f83bd344d4b6ece5062ebe2c7887b56d73968</Sha>
    </Dependency>
    <Dependency Name="Microsoft.AspNetCore.Components.WebAssembly" Version="9.0.0-rc.1.24420.6">
      <Uri>https://github.com/dotnet/aspnetcore</Uri>
      <Sha>955f83bd344d4b6ece5062ebe2c7887b56d73968</Sha>
    </Dependency>
    <Dependency Name="Microsoft.AspNetCore.Components.WebAssembly.Server" Version="9.0.0-rc.1.24420.6">
      <Uri>https://github.com/dotnet/aspnetcore</Uri>
      <Sha>955f83bd344d4b6ece5062ebe2c7887b56d73968</Sha>
    </Dependency>
    <Dependency Name="Microsoft.AspNetCore.Components.WebView" Version="9.0.0-rc.1.24420.6">
      <Uri>https://github.com/dotnet/aspnetcore</Uri>
      <Sha>955f83bd344d4b6ece5062ebe2c7887b56d73968</Sha>
    </Dependency>
    <Dependency Name="Microsoft.AspNetCore.Components.Web" Version="9.0.0-rc.1.24420.6">
      <Uri>https://github.com/dotnet/aspnetcore</Uri>
      <Sha>955f83bd344d4b6ece5062ebe2c7887b56d73968</Sha>
    </Dependency>
    <Dependency Name="Microsoft.AspNetCore.Metadata" Version="9.0.0-rc.1.24420.6">
      <Uri>https://github.com/dotnet/aspnetcore</Uri>
      <Sha>955f83bd344d4b6ece5062ebe2c7887b56d73968</Sha>
    </Dependency>
    <Dependency Name="Microsoft.JSInterop" Version="9.0.0-rc.1.24420.6">
      <Uri>https://github.com/dotnet/aspnetcore</Uri>
      <Sha>955f83bd344d4b6ece5062ebe2c7887b56d73968</Sha>
    </Dependency>
    <Dependency Name="Microsoft.TemplateEngine.Tasks" Version="7.0.100-preview.2.22102.8">
      <Uri>https://github.com/dotnet/templating</Uri>
      <Sha>3f4da9ced34942d83054e647f3b1d9d7dde281e8</Sha>
    </Dependency>
    <Dependency Name="Microsoft.Extensions.Configuration" Version="9.0.0-rc.1.24419.7" CoherentParentDependency="Microsoft.AspNetCore.Authorization">
      <Uri>https://github.com/dotnet/runtime</Uri>
      <Sha>2a9d9bc6274412cec94d561c999d060df0e53457</Sha>
    </Dependency>
    <Dependency Name="Microsoft.Extensions.Configuration.Abstractions" Version="9.0.0-rc.1.24419.7" CoherentParentDependency="Microsoft.AspNetCore.Authorization">
      <Uri>https://github.com/dotnet/runtime</Uri>
      <Sha>2a9d9bc6274412cec94d561c999d060df0e53457</Sha>
    </Dependency>
    <Dependency Name="Microsoft.Extensions.Configuration.Json" Version="9.0.0-rc.1.24419.7" CoherentParentDependency="Microsoft.AspNetCore.Authorization">
      <Uri>https://github.com/dotnet/runtime</Uri>
      <Sha>2a9d9bc6274412cec94d561c999d060df0e53457</Sha>
    </Dependency>
    <Dependency Name="Microsoft.Extensions.DependencyInjection" Version="9.0.0-rc.1.24419.7" CoherentParentDependency="Microsoft.AspNetCore.Authorization">
      <Uri>https://github.com/dotnet/runtime</Uri>
      <Sha>2a9d9bc6274412cec94d561c999d060df0e53457</Sha>
    </Dependency>
    <Dependency Name="Microsoft.Extensions.DependencyInjection.Abstractions" Version="9.0.0-rc.1.24419.7" CoherentParentDependency="Microsoft.AspNetCore.Authorization">
      <Uri>https://github.com/dotnet/runtime</Uri>
      <Sha>2a9d9bc6274412cec94d561c999d060df0e53457</Sha>
    </Dependency>
    <Dependency Name="Microsoft.Extensions.FileProviders.Abstractions" Version="9.0.0-rc.1.24419.7" CoherentParentDependency="Microsoft.AspNetCore.Authorization">
      <Uri>https://github.com/dotnet/runtime</Uri>
      <Sha>2a9d9bc6274412cec94d561c999d060df0e53457</Sha>
    </Dependency>
    <Dependency Name="Microsoft.Extensions.Logging.Abstractions" Version="9.0.0-rc.1.24419.7" CoherentParentDependency="Microsoft.AspNetCore.Authorization">
      <Uri>https://github.com/dotnet/runtime</Uri>
      <Sha>2a9d9bc6274412cec94d561c999d060df0e53457</Sha>
    </Dependency>
    <Dependency Name="Microsoft.Extensions.Logging" Version="9.0.0-rc.1.24419.7" CoherentParentDependency="Microsoft.AspNetCore.Authorization">
      <Uri>https://github.com/dotnet/runtime</Uri>
      <Sha>2a9d9bc6274412cec94d561c999d060df0e53457</Sha>
    </Dependency>
    <Dependency Name="Microsoft.Extensions.Logging.Console" Version="9.0.0-rc.1.24419.7" CoherentParentDependency="Microsoft.AspNetCore.Authorization">
      <Uri>https://github.com/dotnet/runtime</Uri>
      <Sha>2a9d9bc6274412cec94d561c999d060df0e53457</Sha>
    </Dependency>
    <Dependency Name="Microsoft.Extensions.Logging.Debug" Version="9.0.0-rc.1.24419.7" CoherentParentDependency="Microsoft.AspNetCore.Authorization">
      <Uri>https://github.com/dotnet/runtime</Uri>
      <Sha>2a9d9bc6274412cec94d561c999d060df0e53457</Sha>
    </Dependency>
    <Dependency Name="Microsoft.Extensions.Primitives" Version="9.0.0-rc.1.24419.7" CoherentParentDependency="Microsoft.AspNetCore.Authorization">
      <Uri>https://github.com/dotnet/runtime</Uri>
      <Sha>2a9d9bc6274412cec94d561c999d060df0e53457</Sha>
    </Dependency>
    <Dependency Name="Microsoft.DotNet.XHarness.TestRunners.Common" Version="9.0.0-prerelease.24405.1">
=======
    <Dependency Name="Microsoft.DotNet.XHarness.TestRunners.Common" Version="9.0.0-prerelease.24420.3">
>>>>>>> 879aaf5b
      <Uri>https://github.com/dotnet/xharness</Uri>
      <Sha>69f15217657bc3a7f0102911aa967525529fdfdb</Sha>
    </Dependency>
    <Dependency Name="Microsoft.DotNet.XHarness.TestRunners.Xunit" Version="9.0.0-prerelease.24420.3">
      <Uri>https://github.com/dotnet/xharness</Uri>
      <Sha>69f15217657bc3a7f0102911aa967525529fdfdb</Sha>
    </Dependency>
    <Dependency Name="Microsoft.DotNet.XHarness.CLI" Version="9.0.0-prerelease.24420.3">
      <Uri>https://github.com/dotnet/xharness</Uri>
      <Sha>69f15217657bc3a7f0102911aa967525529fdfdb</Sha>
    </Dependency>
  </ProductDependencies>
  <ToolsetDependencies>
    <Dependency Name="Microsoft.DotNet.Build.Tasks.Feed" Version="9.0.0-beta.24416.2">
      <Uri>https://github.com/dotnet/arcade</Uri>
      <Sha>8fe02bab989df1265eee225df2c28af6dbdccc83</Sha>
    </Dependency>
    <Dependency Name="Microsoft.DotNet.Arcade.Sdk" Version="9.0.0-beta.24416.2">
      <Uri>https://github.com/dotnet/arcade</Uri>
      <Sha>8fe02bab989df1265eee225df2c28af6dbdccc83</Sha>
      <SourceBuild RepoName="arcade" ManagedOnly="true" />
    </Dependency>
  </ToolsetDependencies>
</Dependencies><|MERGE_RESOLUTION|>--- conflicted
+++ resolved
@@ -1,6 +1,5 @@
 <Dependencies>
   <ProductDependencies>
-<<<<<<< HEAD
     <Dependency Name="Microsoft.NET.Sdk" Version="9.0.100-rc.1.24421.6">
       <Uri>https://github.com/dotnet/sdk</Uri>
       <Sha>ff60cabe4fc75690baea70746ddc2ced90544f44</Sha>
@@ -136,10 +135,7 @@
       <Uri>https://github.com/dotnet/runtime</Uri>
       <Sha>2a9d9bc6274412cec94d561c999d060df0e53457</Sha>
     </Dependency>
-    <Dependency Name="Microsoft.DotNet.XHarness.TestRunners.Common" Version="9.0.0-prerelease.24405.1">
-=======
     <Dependency Name="Microsoft.DotNet.XHarness.TestRunners.Common" Version="9.0.0-prerelease.24420.3">
->>>>>>> 879aaf5b
       <Uri>https://github.com/dotnet/xharness</Uri>
       <Sha>69f15217657bc3a7f0102911aa967525529fdfdb</Sha>
     </Dependency>
