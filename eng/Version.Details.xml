<Dependencies>
  <ProductDependencies>
<<<<<<< HEAD
    <Dependency Name="Microsoft.Dotnet.Sdk.Internal" Version="9.0.100-alpha.1.24062.11">
      <Uri>https://github.com/dotnet/installer</Uri>
      <Sha>5e2e0f97587ecd33d108d16208522e4c764bb7c6</Sha>
    </Dependency>
    <Dependency Name="Microsoft.NETCore.App.Ref" Version="9.0.0-alpha.1.24064.3">
      <Uri>https://github.com/dotnet/runtime</Uri>
      <Sha>6f9d6569684cc17015aa6fc5f9d9a5f7580ade97</Sha>
    </Dependency>
    <Dependency Name="Microsoft.Android.Sdk.Windows" Version="34.99.0-preview.1.122">
      <Uri>https://github.com/xamarin/xamarin-android</Uri>
      <Sha>87341ccd162813fc44834980daa25b34c1ce0fc4</Sha>
    </Dependency>
    <Dependency Name="Microsoft.MacCatalyst.Sdk" Version="17.0.9804-net9-p1">
      <Uri>https://github.com/xamarin/xamarin-macios</Uri>
      <Sha>ed1b6e55c08d3996665bd70d23fbe506cdcb3a4c</Sha>
    </Dependency>
    <Dependency Name="Microsoft.macOS.Sdk" Version="14.0.9804-net9-p1">
      <Uri>https://github.com/xamarin/xamarin-macios</Uri>
      <Sha>ed1b6e55c08d3996665bd70d23fbe506cdcb3a4c</Sha>
    </Dependency>
    <Dependency Name="Microsoft.iOS.Sdk" Version="17.0.9804-net9-p1">
      <Uri>https://github.com/xamarin/xamarin-macios</Uri>
      <Sha>ed1b6e55c08d3996665bd70d23fbe506cdcb3a4c</Sha>
    </Dependency>
    <Dependency Name="Microsoft.tvOS.Sdk" Version="17.0.9804-net9-p1">
      <Uri>https://github.com/xamarin/xamarin-macios</Uri>
      <Sha>ed1b6e55c08d3996665bd70d23fbe506cdcb3a4cs</Sha>
    </Dependency>
    <Dependency Name="Microsoft.WindowsAppSDK" Version="0.0.1">
      <Uri>https://dev.azure.com/microsoft/ProjectReunion/_git/ProjectReunionInternal</Uri>
    </Dependency>
    <Dependency Name="Microsoft.NET.Workload.Emscripten.Current.Manifest-9.0.100.Transport" Version="9.0.0-alpha.1.24053.1" CoherentParentDependency="Microsoft.NETCore.App.Ref">
      <Uri>https://github.com/dotnet/emsdk</Uri>
      <Sha>5cda86493ac07dce11dcb04323d2b57eecff00b7</Sha>
    </Dependency>
    <Dependency Name="Microsoft.AspNetCore.Authorization" Version="9.0.0-alpha.1.24064.1">
      <Uri>https://github.com/dotnet/aspnetcore</Uri>
      <Sha>4b2255e982a94539df04197983bb41e18a30adf7</Sha>
    </Dependency>
    <Dependency Name="Microsoft.AspNetCore.Authentication.Facebook" Version="9.0.0-alpha.1.24064.1">
      <Uri>https://github.com/dotnet/aspnetcore</Uri>
      <Sha>4b2255e982a94539df04197983bb41e18a30adf7</Sha>
    </Dependency>
    <Dependency Name="Microsoft.AspNetCore.Authentication.Google" Version="9.0.0-alpha.1.24064.1">
      <Uri>https://github.com/dotnet/aspnetcore</Uri>
      <Sha>4b2255e982a94539df04197983bb41e18a30adf7</Sha>
    </Dependency>
    <Dependency Name="Microsoft.AspNetCore.Authentication.MicrosoftAccount" Version="9.0.0-alpha.1.24064.1">
      <Uri>https://github.com/dotnet/aspnetcore</Uri>
      <Sha>4b2255e982a94539df04197983bb41e18a30adf7</Sha>
    </Dependency>
    <Dependency Name="Microsoft.AspNetCore.Components" Version="9.0.0-alpha.1.24064.1">
      <Uri>https://github.com/dotnet/aspnetcore</Uri>
      <Sha>4b2255e982a94539df04197983bb41e18a30adf7</Sha>
    </Dependency>
    <Dependency Name="Microsoft.AspNetCore.Components.Analyzers" Version="9.0.0-alpha.1.24064.1">
      <Uri>https://github.com/dotnet/aspnetcore</Uri>
      <Sha>4b2255e982a94539df04197983bb41e18a30adf7</Sha>
    </Dependency>
    <Dependency Name="Microsoft.AspNetCore.Components.Forms" Version="9.0.0-alpha.1.24064.1">
      <Uri>https://github.com/dotnet/aspnetcore</Uri>
      <Sha>4b2255e982a94539df04197983bb41e18a30adf7</Sha>
    </Dependency>
    <Dependency Name="Microsoft.AspNetCore.Components.WebView" Version="9.0.0-alpha.1.24064.1">
      <Uri>https://github.com/dotnet/aspnetcore</Uri>
      <Sha>4b2255e982a94539df04197983bb41e18a30adf7</Sha>
    </Dependency>
    <Dependency Name="Microsoft.AspNetCore.Components.Web" Version="9.0.0-alpha.1.24064.1">
      <Uri>https://github.com/dotnet/aspnetcore</Uri>
      <Sha>4b2255e982a94539df04197983bb41e18a30adf7</Sha>
    </Dependency>
    <Dependency Name="Microsoft.AspNetCore.Metadata" Version="9.0.0-alpha.1.24064.1">
      <Uri>https://github.com/dotnet/aspnetcore</Uri>
      <Sha>4b2255e982a94539df04197983bb41e18a30adf7</Sha>
    </Dependency>
    <Dependency Name="Microsoft.JSInterop" Version="9.0.0-alpha.1.24064.1">
      <Uri>https://github.com/dotnet/aspnetcore</Uri>
      <Sha>4b2255e982a94539df04197983bb41e18a30adf7</Sha>
    </Dependency>
    <Dependency Name="Microsoft.TemplateEngine.Tasks" Version="7.0.100-preview.2.22102.8">
      <Uri>https://github.com/dotnet/templating</Uri>
      <Sha>3f4da9ced34942d83054e647f3b1d9d7dde281e8</Sha>
    </Dependency>
    <Dependency Name="Microsoft.Extensions.Configuration" Version="9.0.0-alpha.1.24064.3">
      <Uri>https://github.com/dotnet/runtime</Uri>
      <Sha>6f9d6569684cc17015aa6fc5f9d9a5f7580ade97</Sha>
    </Dependency>
    <Dependency Name="Microsoft.Extensions.Configuration.Abstractions" Version="9.0.0-alpha.1.24064.3">
      <Uri>https://github.com/dotnet/runtime</Uri>
      <Sha>6f9d6569684cc17015aa6fc5f9d9a5f7580ade97</Sha>
    </Dependency>
    <Dependency Name="Microsoft.Extensions.Configuration.Json" Version="9.0.0-alpha.1.24064.3">
      <Uri>https://github.com/dotnet/runtime</Uri>
      <Sha>6f9d6569684cc17015aa6fc5f9d9a5f7580ade97</Sha>
    </Dependency>
    <Dependency Name="Microsoft.Extensions.DependencyInjection" Version="9.0.0-alpha.1.24064.3">
      <Uri>https://github.com/dotnet/runtime</Uri>
      <Sha>6f9d6569684cc17015aa6fc5f9d9a5f7580ade97</Sha>
    </Dependency>
    <Dependency Name="Microsoft.Extensions.DependencyInjection.Abstractions" Version="9.0.0-alpha.1.24064.3">
      <Uri>https://github.com/dotnet/runtime</Uri>
      <Sha>6f9d6569684cc17015aa6fc5f9d9a5f7580ade97</Sha>
    </Dependency>
    <Dependency Name="Microsoft.Extensions.FileProviders.Abstractions" Version="9.0.0-alpha.1.24064.3">
      <Uri>https://github.com/dotnet/runtime</Uri>
      <Sha>6f9d6569684cc17015aa6fc5f9d9a5f7580ade97</Sha>
    </Dependency>
    <Dependency Name="Microsoft.Extensions.Logging.Abstractions" Version="9.0.0-alpha.1.24064.3">
      <Uri>https://github.com/dotnet/runtime</Uri>
      <Sha>6f9d6569684cc17015aa6fc5f9d9a5f7580ade97</Sha>
    </Dependency>
    <Dependency Name="Microsoft.Extensions.Logging" Version="9.0.0-alpha.1.24064.3">
      <Uri>https://github.com/dotnet/runtime</Uri>
      <Sha>6f9d6569684cc17015aa6fc5f9d9a5f7580ade97</Sha>
    </Dependency>
    <Dependency Name="Microsoft.Extensions.Logging.Console" Version="9.0.0-alpha.1.24064.3">
      <Uri>https://github.com/dotnet/runtime</Uri>
      <Sha>6f9d6569684cc17015aa6fc5f9d9a5f7580ade97</Sha>
    </Dependency>
    <Dependency Name="Microsoft.Extensions.Logging.Debug" Version="9.0.0-alpha.1.24064.3">
      <Uri>https://github.com/dotnet/runtime</Uri>
      <Sha>6f9d6569684cc17015aa6fc5f9d9a5f7580ade97</Sha>
    </Dependency>
    <Dependency Name="Microsoft.Extensions.Primitives" Version="9.0.0-alpha.1.24064.3">
      <Uri>https://github.com/dotnet/runtime</Uri>
      <Sha>6f9d6569684cc17015aa6fc5f9d9a5f7580ade97</Sha>
    </Dependency>
    <Dependency Name="Microsoft.DotNet.XHarness.TestRunners.Common" Version="9.0.0-prerelease.23606.1">
      <Uri>https://github.com/dotnet/xharness</Uri>
      <Sha>b058fd28cbd724817c21efee85bb34effb5d2c14</Sha>
    </Dependency>
    <Dependency Name="Microsoft.DotNet.XHarness.TestRunners.Xunit" Version="9.0.0-prerelease.23606.1">
      <Uri>https://github.com/dotnet/xharness</Uri>
      <Sha>b058fd28cbd724817c21efee85bb34effb5d2c14</Sha>
    </Dependency>
    <Dependency Name="Microsoft.DotNet.XHarness.CLI" Version="9.0.0-prerelease.23606.1">
      <Uri>https://github.com/dotnet/xharness</Uri>
      <Sha>b058fd28cbd724817c21efee85bb34effb5d2c14</Sha>
=======
    <Dependency Name="Microsoft.DotNet.XHarness.TestRunners.Common" Version="9.0.0-prerelease.23620.1">
      <Uri>https://github.com/dotnet/xharness</Uri>
      <Sha>b645a7369491a5d0f5307faf62c3c8b15633c8f6</Sha>
    </Dependency>
    <Dependency Name="Microsoft.DotNet.XHarness.TestRunners.Xunit" Version="9.0.0-prerelease.23620.1">
      <Uri>https://github.com/dotnet/xharness</Uri>
      <Sha>b645a7369491a5d0f5307faf62c3c8b15633c8f6</Sha>
    </Dependency>
    <Dependency Name="Microsoft.DotNet.XHarness.CLI" Version="9.0.0-prerelease.23620.1">
      <Uri>https://github.com/dotnet/xharness</Uri>
      <Sha>b645a7369491a5d0f5307faf62c3c8b15633c8f6</Sha>
>>>>>>> fceed199
    </Dependency>
  </ProductDependencies>
</Dependencies><|MERGE_RESOLUTION|>--- conflicted
+++ resolved
@@ -1,6 +1,5 @@
 <Dependencies>
   <ProductDependencies>
-<<<<<<< HEAD
     <Dependency Name="Microsoft.Dotnet.Sdk.Internal" Version="9.0.100-alpha.1.24062.11">
       <Uri>https://github.com/dotnet/installer</Uri>
       <Sha>5e2e0f97587ecd33d108d16208522e4c764bb7c6</Sha>
@@ -136,10 +135,6 @@
       <Uri>https://github.com/dotnet/xharness</Uri>
       <Sha>b058fd28cbd724817c21efee85bb34effb5d2c14</Sha>
     </Dependency>
-    <Dependency Name="Microsoft.DotNet.XHarness.CLI" Version="9.0.0-prerelease.23606.1">
-      <Uri>https://github.com/dotnet/xharness</Uri>
-      <Sha>b058fd28cbd724817c21efee85bb34effb5d2c14</Sha>
-=======
     <Dependency Name="Microsoft.DotNet.XHarness.TestRunners.Common" Version="9.0.0-prerelease.23620.1">
       <Uri>https://github.com/dotnet/xharness</Uri>
       <Sha>b645a7369491a5d0f5307faf62c3c8b15633c8f6</Sha>
@@ -151,7 +146,6 @@
     <Dependency Name="Microsoft.DotNet.XHarness.CLI" Version="9.0.0-prerelease.23620.1">
       <Uri>https://github.com/dotnet/xharness</Uri>
       <Sha>b645a7369491a5d0f5307faf62c3c8b15633c8f6</Sha>
->>>>>>> fceed199
     </Dependency>
   </ProductDependencies>
 </Dependencies>