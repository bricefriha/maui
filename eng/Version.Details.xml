--- conflicted
+++ resolved
@@ -87,15 +87,7 @@
       <Uri>https://github.com/dotnet/templating</Uri>
       <Sha>3f4da9ced34942d83054e647f3b1d9d7dde281e8</Sha>
     </Dependency>
-<<<<<<< HEAD
-    <Dependency Name="Microsoft.DotNet.XHarness.TestRunners.Common" Version="1.0.0-prerelease.22473.1">
-=======
-    <Dependency Name="Microsoft.Maui.Graphics" Version="6.0.501">
-      <Uri>https://github.com/dotnet/Microsoft.Maui.Graphics</Uri>
-      <Sha>015c4cd2d4ce120e516d75601ef5e80004b141a7</Sha>
-    </Dependency>
     <Dependency Name="Microsoft.DotNet.XHarness.TestRunners.Common" Version="1.0.0-prerelease.22503.4">
->>>>>>> 983485e0
       <Uri>https://github.com/dotnet/xharness</Uri>
       <Sha>c1a5db9daed957c62a2c803809c7aeb6fc05f4a3</Sha>
     </Dependency>
