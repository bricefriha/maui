<Dependencies>
  <ProductDependencies>
<<<<<<< HEAD
    <Dependency Name="Microsoft.Dotnet.Sdk.Internal" Version="9.0.100-preview.3.24155.3">
      <Uri>https://github.com/dotnet/installer</Uri>
      <Sha>75494d3ada6624c411116d4c6e52daaf49154ee7</Sha>
    </Dependency>
    <Dependency Name="Microsoft.NETCore.App.Ref" Version="9.0.0-preview.3.24154.11">
      <Uri>https://github.com/dotnet/runtime</Uri>
      <Sha>b020042548428b0d059d2e5ba5aa686e27775ca1</Sha>
    </Dependency>
    <Dependency Name="Microsoft.Android.Sdk.Windows" Version="34.99.0-preview.3.196">
      <Uri>https://github.com/xamarin/xamarin-android</Uri>
      <Sha>aea89e161fb49fe921d9c601abb44360c653787d</Sha>
    </Dependency>
    <Dependency Name="Microsoft.MacCatalyst.Sdk.net9.0_17.2" Version="17.2.9331-net9-p3">
      <Uri>https://github.com/xamarin/xamarin-macios</Uri>
      <Sha>efc39def7b3cbd4f059b06eee7741a1188d0b0e8</Sha>
    </Dependency>
    <Dependency Name="Microsoft.macOS.Sdk.net9.0_14.2" Version="14.2.9331-net9-p3">
      <Uri>https://github.com/xamarin/xamarin-macios</Uri>
      <Sha>efc39def7b3cbd4f059b06eee7741a1188d0b0e8</Sha>
    </Dependency>
    <Dependency Name="Microsoft.iOS.Sdk.net9.0_17.2" Version="17.2.9331-net9-p3">
      <Uri>https://github.com/xamarin/xamarin-macios</Uri>
      <Sha>efc39def7b3cbd4f059b06eee7741a1188d0b0e8</Sha>
    </Dependency>
    <Dependency Name="Microsoft.tvOS.Sdk.net9.0_17.2" Version="17.2.9331-net9-p3">
      <Uri>https://github.com/xamarin/xamarin-macios</Uri>
      <Sha>efc39def7b3cbd4f059b06eee7741a1188d0b0e8</Sha>
    </Dependency>
    <Dependency Name="Microsoft.WindowsAppSDK" Version="0.0.1">
      <Uri>https://dev.azure.com/microsoft/ProjectReunion/_git/ProjectReunionInternal</Uri>
    </Dependency>
    <Dependency Name="Microsoft.NET.Workload.Emscripten.Current.Manifest-9.0.100.Transport" Version="9.0.0-preview.3.24128.1" CoherentParentDependency="Microsoft.NETCore.App.Ref">
      <Uri>https://github.com/dotnet/emsdk</Uri>
      <Sha>e926eb7d9614243be6b936cbbe9988fd8cc6d8a6</Sha>
    </Dependency>
    <Dependency Name="Microsoft.AspNetCore.Authorization" Version="9.0.0-preview.3.24154.12">
      <Uri>https://github.com/dotnet/aspnetcore</Uri>
      <Sha>32b772a470e3c7dc147d3d124c32199bb3e7b6bc</Sha>
    </Dependency>
    <Dependency Name="Microsoft.AspNetCore.Authentication.Facebook" Version="9.0.0-preview.3.24154.12">
      <Uri>https://github.com/dotnet/aspnetcore</Uri>
      <Sha>32b772a470e3c7dc147d3d124c32199bb3e7b6bc</Sha>
    </Dependency>
    <Dependency Name="Microsoft.AspNetCore.Authentication.Google" Version="9.0.0-preview.3.24154.12">
      <Uri>https://github.com/dotnet/aspnetcore</Uri>
      <Sha>32b772a470e3c7dc147d3d124c32199bb3e7b6bc</Sha>
    </Dependency>
    <Dependency Name="Microsoft.AspNetCore.Authentication.MicrosoftAccount" Version="9.0.0-preview.3.24154.12">
      <Uri>https://github.com/dotnet/aspnetcore</Uri>
      <Sha>32b772a470e3c7dc147d3d124c32199bb3e7b6bc</Sha>
    </Dependency>
    <Dependency Name="Microsoft.AspNetCore.Components" Version="9.0.0-preview.3.24154.12">
      <Uri>https://github.com/dotnet/aspnetcore</Uri>
      <Sha>32b772a470e3c7dc147d3d124c32199bb3e7b6bc</Sha>
    </Dependency>
    <Dependency Name="Microsoft.AspNetCore.Components.Analyzers" Version="9.0.0-preview.3.24154.12">
      <Uri>https://github.com/dotnet/aspnetcore</Uri>
      <Sha>32b772a470e3c7dc147d3d124c32199bb3e7b6bc</Sha>
    </Dependency>
    <Dependency Name="Microsoft.AspNetCore.Components.Forms" Version="9.0.0-preview.3.24154.12">
      <Uri>https://github.com/dotnet/aspnetcore</Uri>
      <Sha>32b772a470e3c7dc147d3d124c32199bb3e7b6bc</Sha>
    </Dependency>
    <Dependency Name="Microsoft.AspNetCore.Components.WebView" Version="9.0.0-preview.3.24154.12">
      <Uri>https://github.com/dotnet/aspnetcore</Uri>
      <Sha>32b772a470e3c7dc147d3d124c32199bb3e7b6bc</Sha>
    </Dependency>
    <Dependency Name="Microsoft.AspNetCore.Components.Web" Version="9.0.0-preview.3.24154.12">
      <Uri>https://github.com/dotnet/aspnetcore</Uri>
      <Sha>32b772a470e3c7dc147d3d124c32199bb3e7b6bc</Sha>
    </Dependency>
    <Dependency Name="Microsoft.AspNetCore.Metadata" Version="9.0.0-preview.3.24154.12">
      <Uri>https://github.com/dotnet/aspnetcore</Uri>
      <Sha>32b772a470e3c7dc147d3d124c32199bb3e7b6bc</Sha>
    </Dependency>
    <Dependency Name="Microsoft.JSInterop" Version="9.0.0-preview.3.24154.12">
      <Uri>https://github.com/dotnet/aspnetcore</Uri>
      <Sha>32b772a470e3c7dc147d3d124c32199bb3e7b6bc</Sha>
    </Dependency>
    <Dependency Name="Microsoft.TemplateEngine.Tasks" Version="7.0.100-preview.2.22102.8">
      <Uri>https://github.com/dotnet/templating</Uri>
      <Sha>3f4da9ced34942d83054e647f3b1d9d7dde281e8</Sha>
    </Dependency>
    <Dependency Name="Microsoft.Extensions.Configuration" Version="9.0.0-preview.3.24154.11">
      <Uri>https://github.com/dotnet/runtime</Uri>
      <Sha>b020042548428b0d059d2e5ba5aa686e27775ca1</Sha>
    </Dependency>
    <Dependency Name="Microsoft.Extensions.Configuration.Abstractions" Version="9.0.0-preview.3.24154.11">
      <Uri>https://github.com/dotnet/runtime</Uri>
      <Sha>b020042548428b0d059d2e5ba5aa686e27775ca1</Sha>
    </Dependency>
    <Dependency Name="Microsoft.Extensions.Configuration.Json" Version="9.0.0-preview.3.24154.11">
      <Uri>https://github.com/dotnet/runtime</Uri>
      <Sha>b020042548428b0d059d2e5ba5aa686e27775ca1</Sha>
    </Dependency>
    <Dependency Name="Microsoft.Extensions.DependencyInjection" Version="9.0.0-preview.3.24154.11">
      <Uri>https://github.com/dotnet/runtime</Uri>
      <Sha>b020042548428b0d059d2e5ba5aa686e27775ca1</Sha>
    </Dependency>
    <Dependency Name="Microsoft.Extensions.DependencyInjection.Abstractions" Version="9.0.0-preview.3.24154.11">
      <Uri>https://github.com/dotnet/runtime</Uri>
      <Sha>b020042548428b0d059d2e5ba5aa686e27775ca1</Sha>
    </Dependency>
    <Dependency Name="Microsoft.Extensions.FileProviders.Abstractions" Version="9.0.0-preview.3.24154.11">
      <Uri>https://github.com/dotnet/runtime</Uri>
      <Sha>b020042548428b0d059d2e5ba5aa686e27775ca1</Sha>
    </Dependency>
    <Dependency Name="Microsoft.Extensions.Logging.Abstractions" Version="9.0.0-preview.3.24154.11">
      <Uri>https://github.com/dotnet/runtime</Uri>
      <Sha>b020042548428b0d059d2e5ba5aa686e27775ca1</Sha>
    </Dependency>
    <Dependency Name="Microsoft.Extensions.Logging" Version="9.0.0-preview.3.24154.11">
      <Uri>https://github.com/dotnet/runtime</Uri>
      <Sha>b020042548428b0d059d2e5ba5aa686e27775ca1</Sha>
    </Dependency>
    <Dependency Name="Microsoft.Extensions.Logging.Console" Version="9.0.0-preview.3.24154.11">
      <Uri>https://github.com/dotnet/runtime</Uri>
      <Sha>b020042548428b0d059d2e5ba5aa686e27775ca1</Sha>
    </Dependency>
    <Dependency Name="Microsoft.Extensions.Logging.Debug" Version="9.0.0-preview.3.24154.11">
      <Uri>https://github.com/dotnet/runtime</Uri>
      <Sha>b020042548428b0d059d2e5ba5aa686e27775ca1</Sha>
    </Dependency>
    <Dependency Name="Microsoft.Extensions.Primitives" Version="9.0.0-preview.3.24154.11">
      <Uri>https://github.com/dotnet/runtime</Uri>
      <Sha>b020042548428b0d059d2e5ba5aa686e27775ca1</Sha>
    </Dependency>
    <Dependency Name="Microsoft.DotNet.XHarness.TestRunners.Common" Version="9.0.0-prerelease.24112.1">
=======
    <Dependency Name="Microsoft.DotNet.XHarness.TestRunners.Common" Version="9.0.0-prerelease.24129.1">
>>>>>>> df5061e5
      <Uri>https://github.com/dotnet/xharness</Uri>
      <Sha>9649ddab48b3795a49c6b51ccf588d56ca4be4e5</Sha>
    </Dependency>
    <Dependency Name="Microsoft.DotNet.XHarness.TestRunners.Xunit" Version="9.0.0-prerelease.24129.1">
      <Uri>https://github.com/dotnet/xharness</Uri>
      <Sha>9649ddab48b3795a49c6b51ccf588d56ca4be4e5</Sha>
    </Dependency>
    <Dependency Name="Microsoft.DotNet.XHarness.CLI" Version="9.0.0-prerelease.24129.1">
      <Uri>https://github.com/dotnet/xharness</Uri>
      <Sha>9649ddab48b3795a49c6b51ccf588d56ca4be4e5</Sha>
    </Dependency>
  </ProductDependencies>
  <ToolsetDependencies>
    <Dependency Name="Microsoft.DotNet.Build.Tasks.Feed" Version="8.0.0-beta.24113.2">
      <Uri>https://github.com/dotnet/arcade</Uri>
      <Sha>da98edc4c3ea539f109ea320672136ceb32591a7</Sha>
    </Dependency>
  </ToolsetDependencies>
</Dependencies><|MERGE_RESOLUTION|>--- conflicted
+++ resolved
@@ -1,6 +1,5 @@
 <Dependencies>
   <ProductDependencies>
-<<<<<<< HEAD
     <Dependency Name="Microsoft.Dotnet.Sdk.Internal" Version="9.0.100-preview.3.24155.3">
       <Uri>https://github.com/dotnet/installer</Uri>
       <Sha>75494d3ada6624c411116d4c6e52daaf49154ee7</Sha>
@@ -128,10 +127,7 @@
       <Uri>https://github.com/dotnet/runtime</Uri>
       <Sha>b020042548428b0d059d2e5ba5aa686e27775ca1</Sha>
     </Dependency>
-    <Dependency Name="Microsoft.DotNet.XHarness.TestRunners.Common" Version="9.0.0-prerelease.24112.1">
-=======
     <Dependency Name="Microsoft.DotNet.XHarness.TestRunners.Common" Version="9.0.0-prerelease.24129.1">
->>>>>>> df5061e5
       <Uri>https://github.com/dotnet/xharness</Uri>
       <Sha>9649ddab48b3795a49c6b51ccf588d56ca4be4e5</Sha>
     </Dependency>
