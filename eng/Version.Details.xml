--- conflicted
+++ resolved
@@ -12,14 +12,11 @@
       <Uri>https://github.com/xamarin/xamarin-android</Uri>
       <Sha>b9389dc0168e184758c226962a0b270d300c17eb</Sha>
     </Dependency>
-<<<<<<< HEAD
-=======
     <Dependency Name="Microsoft.MacCatalyst.Sdk" Version="15.4.1029-rc.1">
       <Uri>https://github.com/xamarin/xamarin-macios</Uri>
       <Sha>e7aa824644021c2ff80d5948f089f399bf7568aa</Sha>
     </Dependency>
     <Dependency Name="Microsoft.iOS.Sdk" Version="15.4.1029-rc.1">
->>>>>>> 923e97c7
       <Uri>https://github.com/xamarin/xamarin-macios</Uri>
       <Sha>e7aa824644021c2ff80d5948f089f399bf7568aa</Sha>
     </Dependency>
