<Dependencies>
  <ProductDependencies>
    <Dependency Name="Microsoft.Dotnet.Sdk.Internal" Version="7.0.100-rtm.22519.39" CoherentParentDependency="Microsoft.Android.Sdk.Windows">
      <Uri>https://github.com/dotnet/installer</Uri>
      <Sha>e6dd91c290b808f971a1ac69c2fb29395bbf1051</Sha>
    </Dependency>
    <Dependency Name="Microsoft.NETCore.App.Ref" Version="7.0.0-rtm.22511.4" CoherentParentDependency="Microsoft.Android.Sdk.Windows">
      <Uri>https://github.com/dotnet/runtime</Uri>
      <Sha>d25158d0dffd699340cedcfd43324c87a809a214</Sha>
    </Dependency>
    <Dependency Name="Microsoft.Android.Sdk.Windows" Version="33.0.4">
      <Uri>https://github.com/xamarin/xamarin-android</Uri>
      <Sha>8f1d9a47205ead80132661f68b0cee9ed0e0220b</Sha>
    </Dependency>
    <Dependency Name="Microsoft.MacCatalyst.Sdk" Version="15.4.2370">
      <Uri>https://github.com/xamarin/xamarin-macios</Uri>
      <Sha>16925e40c98a9789323ade1c8a0660968d8ac244</Sha>
    </Dependency>
    <Dependency Name="Microsoft.macOS.Sdk" Version="12.3.2370">
      <Uri>https://github.com/xamarin/xamarin-macios</Uri>
      <Sha>16925e40c98a9789323ade1c8a0660968d8ac244</Sha>
    </Dependency>
    <Dependency Name="Microsoft.iOS.Sdk" Version="16.0.1475">
      <Uri>https://github.com/xamarin/xamarin-macios</Uri>
      <Sha>12993a6a15caf9793f3b65db21407f085ea2ae4f</Sha>
    </Dependency>
    <Dependency Name="Microsoft.tvOS.Sdk" Version="16.0.1475">
      <Uri>https://github.com/xamarin/xamarin-macios</Uri>
      <Sha>12993a6a15caf9793f3b65db21407f085ea2ae4f</Sha>
    </Dependency>
    <Dependency Name="Microsoft.NET.Workload.Emscripten.net6.Manifest-7.0.100" Version="7.0.0-rtm.22504.3" CoherentParentDependency="Microsoft.NETCore.App.Ref">
      <Uri>https://github.com/dotnet/emsdk</Uri>
      <Sha>daca2015ce74956591df9c9dc7ee732af7863b42</Sha>
    </Dependency>
    <Dependency Name="Microsoft.NET.Workload.Emscripten.net7.Manifest-7.0.100" Version="7.0.0-rtm.22504.3" CoherentParentDependency="Microsoft.NETCore.App.Ref">
      <Uri>https://github.com/dotnet/emsdk</Uri>
      <Sha>daca2015ce74956591df9c9dc7ee732af7863b42</Sha>
    </Dependency>
    <Dependency Name="Microsoft.WindowsAppSDK" Version="0.0.1">
      <Uri>https://dev.azure.com/microsoft/ProjectReunion/_git/ProjectReunionInternal</Uri>
    </Dependency>
    <Dependency Name="Microsoft.AspNetCore.Authorization" Version="7.0.0">
      <Uri>https://github.com/dotnet/aspnetcore</Uri>
      <Sha>d50065c4a4fe31a66a1cc2e1a31896d30464da13</Sha>
    </Dependency>
    <Dependency Name="Microsoft.AspNetCore.Authentication.Facebook" Version="7.0.0">
      <Uri>https://github.com/dotnet/aspnetcore</Uri>
      <Sha>d50065c4a4fe31a66a1cc2e1a31896d30464da13</Sha>
    </Dependency>
    <Dependency Name="Microsoft.AspNetCore.Authentication.Google" Version="7.0.0">
      <Uri>https://github.com/dotnet/aspnetcore</Uri>
      <Sha>d50065c4a4fe31a66a1cc2e1a31896d30464da13</Sha>
    </Dependency>
    <Dependency Name="Microsoft.AspNetCore.Authentication.MicrosoftAccount" Version="7.0.0">
      <Uri>https://github.com/dotnet/aspnetcore</Uri>
      <Sha>d50065c4a4fe31a66a1cc2e1a31896d30464da13</Sha>
    </Dependency>
    <Dependency Name="Microsoft.AspNetCore.Components" Version="7.0.0">
      <Uri>https://github.com/dotnet/aspnetcore</Uri>
      <Sha>d50065c4a4fe31a66a1cc2e1a31896d30464da13</Sha>
    </Dependency>
    <Dependency Name="Microsoft.AspNetCore.Components.Analyzers" Version="7.0.0">
      <Uri>https://github.com/dotnet/aspnetcore</Uri>
      <Sha>d50065c4a4fe31a66a1cc2e1a31896d30464da13</Sha>
    </Dependency>
    <Dependency Name="Microsoft.AspNetCore.Components.Forms" Version="7.0.0">
      <Uri>https://github.com/dotnet/aspnetcore</Uri>
      <Sha>d50065c4a4fe31a66a1cc2e1a31896d30464da13</Sha>
    </Dependency>
    <Dependency Name="Microsoft.AspNetCore.Components.WebView" Version="7.0.0">
      <Uri>https://github.com/dotnet/aspnetcore</Uri>
      <Sha>d50065c4a4fe31a66a1cc2e1a31896d30464da13</Sha>
    </Dependency>
    <Dependency Name="Microsoft.AspNetCore.Components.Web" Version="7.0.0">
      <Uri>https://github.com/dotnet/aspnetcore</Uri>
      <Sha>d50065c4a4fe31a66a1cc2e1a31896d30464da13</Sha>
    </Dependency>
    <Dependency Name="Microsoft.AspNetCore.Metadata" Version="7.0.0">
      <Uri>https://github.com/dotnet/aspnetcore</Uri>
      <Sha>d50065c4a4fe31a66a1cc2e1a31896d30464da13</Sha>
    </Dependency>
    <Dependency Name="Microsoft.JSInterop" Version="7.0.0">
      <Uri>https://github.com/dotnet/aspnetcore</Uri>
      <Sha>d50065c4a4fe31a66a1cc2e1a31896d30464da13</Sha>
    </Dependency>
    <Dependency Name="Microsoft.TemplateEngine.Tasks" Version="7.0.100-preview.2.22102.8">
      <Uri>https://github.com/dotnet/templating</Uri>
      <Sha>3f4da9ced34942d83054e647f3b1d9d7dde281e8</Sha>
    </Dependency>
<<<<<<< HEAD
    <Dependency Name="Microsoft.DotNet.XHarness.TestRunners.Common" Version="1.0.0-prerelease.22514.1">
=======
    <Dependency Name="Microsoft.Maui.Graphics" Version="6.0.501">
      <Uri>https://github.com/dotnet/Microsoft.Maui.Graphics</Uri>
      <Sha>015c4cd2d4ce120e516d75601ef5e80004b141a7</Sha>
    </Dependency>
    <Dependency Name="Microsoft.DotNet.XHarness.TestRunners.Common" Version="1.0.0-prerelease.22524.1">
>>>>>>> 5ba81306
      <Uri>https://github.com/dotnet/xharness</Uri>
      <Sha>49b581c1ac56352864cb692d3c523b3fc27eddf7</Sha>
    </Dependency>
    <Dependency Name="Microsoft.DotNet.XHarness.TestRunners.Xunit" Version="1.0.0-prerelease.22524.1">
      <Uri>https://github.com/dotnet/xharness</Uri>
      <Sha>49b581c1ac56352864cb692d3c523b3fc27eddf7</Sha>
    </Dependency>
    <Dependency Name="Microsoft.DotNet.XHarness.CLI" Version="1.0.0-prerelease.22524.1">
      <Uri>https://github.com/dotnet/xharness</Uri>
      <Sha>49b581c1ac56352864cb692d3c523b3fc27eddf7</Sha>
    </Dependency>
  </ProductDependencies>
</Dependencies><|MERGE_RESOLUTION|>--- conflicted
+++ resolved
@@ -87,15 +87,7 @@
       <Uri>https://github.com/dotnet/templating</Uri>
       <Sha>3f4da9ced34942d83054e647f3b1d9d7dde281e8</Sha>
     </Dependency>
-<<<<<<< HEAD
-    <Dependency Name="Microsoft.DotNet.XHarness.TestRunners.Common" Version="1.0.0-prerelease.22514.1">
-=======
-    <Dependency Name="Microsoft.Maui.Graphics" Version="6.0.501">
-      <Uri>https://github.com/dotnet/Microsoft.Maui.Graphics</Uri>
-      <Sha>015c4cd2d4ce120e516d75601ef5e80004b141a7</Sha>
-    </Dependency>
     <Dependency Name="Microsoft.DotNet.XHarness.TestRunners.Common" Version="1.0.0-prerelease.22524.1">
->>>>>>> 5ba81306
       <Uri>https://github.com/dotnet/xharness</Uri>
       <Sha>49b581c1ac56352864cb692d3c523b3fc27eddf7</Sha>
     </Dependency>
