--- conflicted
+++ resolved
@@ -1,28 +1,16 @@
 <Dependencies>
   <ProductDependencies>
-<<<<<<< HEAD
-    <Dependency Name="Microsoft.Dotnet.Sdk.Internal" Version="6.0.400-preview.22356.7" CoherentParentDependency="Microsoft.Android.Sdk.Windows">
-      <Uri>https://github.com/dotnet/installer</Uri>
-      <Sha>c671341ee86ecdafde8791709c37487e3e377ca8</Sha>
-=======
     <Dependency Name="Microsoft.Dotnet.Sdk.Internal" Version="6.0.400-rtm.22364.21" CoherentParentDependency="Microsoft.Android.Sdk.Windows">
       <Uri>https://github.com/dotnet/installer</Uri>
       <Sha>7a5b36b4a4b0c72f2e14dfb4e950e2c118a4f346</Sha>
->>>>>>> 0da1bd4d
     </Dependency>
     <Dependency Name="Microsoft.NETCore.App.Ref" Version="6.0.7" CoherentParentDependency="Microsoft.Android.Sdk.Windows">
       <Uri>https://github.com/dotnet/runtime</Uri>
       <Sha>705ec75fc00dc5d62ffeae1b6d5439fd14ada9b4</Sha>
     </Dependency>
-<<<<<<< HEAD
-    <Dependency Name="Microsoft.Android.Sdk.Windows" Version="32.0.443">
-      <Uri>https://github.com/xamarin/xamarin-android</Uri>
-      <Sha>d267a4f16d26dad98259a802fefb6bc12897ad68</Sha>
-=======
     <Dependency Name="Microsoft.Android.Sdk.Windows" Version="32.0.444">
       <Uri>https://github.com/xamarin/xamarin-android</Uri>
       <Sha>f6ba44c7d00a18bfb76ac8f53a71ecaf14e5cf31</Sha>
->>>>>>> 0da1bd4d
     </Dependency>
     <Dependency Name="Microsoft.MacCatalyst.Sdk" Version="15.4.441">
       <Uri>https://github.com/xamarin/xamarin-macios</Uri>
