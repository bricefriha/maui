--- conflicted
+++ resolved
@@ -87,15 +87,7 @@
       <Uri>https://github.com/dotnet/templating</Uri>
       <Sha>3f4da9ced34942d83054e647f3b1d9d7dde281e8</Sha>
     </Dependency>
-<<<<<<< HEAD
-    <Dependency Name="Microsoft.DotNet.XHarness.TestRunners.Common" Version="1.0.0-prerelease.22524.1">
-=======
-    <Dependency Name="Microsoft.Maui.Graphics" Version="6.0.501">
-      <Uri>https://github.com/dotnet/Microsoft.Maui.Graphics</Uri>
-      <Sha>015c4cd2d4ce120e516d75601ef5e80004b141a7</Sha>
-    </Dependency>
     <Dependency Name="Microsoft.DotNet.XHarness.TestRunners.Common" Version="1.0.0-prerelease.22531.1">
->>>>>>> bab5d324
       <Uri>https://github.com/dotnet/xharness</Uri>
       <Sha>9832d3f69cb3a3ba9b6196b7210cb3949f4af6c1</Sha>
     </Dependency>
