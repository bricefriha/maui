--- conflicted
+++ resolved
@@ -1,6 +1,5 @@
 <Dependencies>
   <ProductDependencies>
-<<<<<<< HEAD
     <Dependency Name="Microsoft.NET.Sdk" Version="9.0.100-rc.1.24409.1">
       <Uri>https://github.com/dotnet/sdk</Uri>
       <Sha>43360291a50c9c7c471551f8f8363919d38014ea</Sha>
@@ -136,10 +135,7 @@
       <Uri>https://github.com/dotnet/runtime</Uri>
       <Sha>a562a9fe5582dabf601884392d5ce987484ea706</Sha>
     </Dependency>
-    <Dependency Name="Microsoft.DotNet.XHarness.TestRunners.Common" Version="9.0.0-prerelease.24379.2">
-=======
     <Dependency Name="Microsoft.DotNet.XHarness.TestRunners.Common" Version="9.0.0-prerelease.24405.1">
->>>>>>> 25adb9b0
       <Uri>https://github.com/dotnet/xharness</Uri>
       <Sha>9794254fa909ff5adc46326e9b54009793f61dcd</Sha>
     </Dependency>
