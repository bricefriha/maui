--- conflicted
+++ resolved
@@ -135,19 +135,6 @@
       <Uri>https://github.com/dotnet/runtime</Uri>
       <Sha>e1ab2243b27da4aa8a76372e4384bcd2b5894b3b</Sha>
     </Dependency>
-<<<<<<< HEAD
-    <Dependency Name="Microsoft.DotNet.XHarness.TestRunners.Common" Version="9.0.0-prerelease.24374.1">
-      <Uri>https://github.com/dotnet/xharness</Uri>
-      <Sha>1d8b68d9236bd4aba783c804630d7d2093822785</Sha>
-    </Dependency>
-    <Dependency Name="Microsoft.DotNet.XHarness.TestRunners.Xunit" Version="9.0.0-prerelease.24374.1">
-      <Uri>https://github.com/dotnet/xharness</Uri>
-      <Sha>1d8b68d9236bd4aba783c804630d7d2093822785</Sha>
-    </Dependency>
-    <Dependency Name="Microsoft.DotNet.XHarness.CLI" Version="9.0.0-prerelease.24374.1">
-      <Uri>https://github.com/dotnet/xharness</Uri>
-      <Sha>1d8b68d9236bd4aba783c804630d7d2093822785</Sha>
-=======
     <Dependency Name="Microsoft.DotNet.XHarness.TestRunners.Common" Version="9.0.0-prerelease.24379.2">
       <Uri>https://github.com/dotnet/xharness</Uri>
       <Sha>35965f58a6c3b98aac88b2859eaac36dc6395d1a</Sha>
@@ -159,7 +146,6 @@
     <Dependency Name="Microsoft.DotNet.XHarness.CLI" Version="9.0.0-prerelease.24379.2">
       <Uri>https://github.com/dotnet/xharness</Uri>
       <Sha>35965f58a6c3b98aac88b2859eaac36dc6395d1a</Sha>
->>>>>>> 73276e9b
     </Dependency>
   </ProductDependencies>
   <ToolsetDependencies>
