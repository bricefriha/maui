<Dependencies>
  <ProductDependencies>
    <Dependency Name="Microsoft.Dotnet.Sdk.Internal" Version="7.0.100-rc.1.22425.9" CoherentParentDependency="Microsoft.Android.Sdk.Windows">
      <Uri>https://github.com/dotnet/installer</Uri>
      <Sha>cd7df40ff129744cc664ea5c83c113ccf2763829</Sha>
    </Dependency>
    <Dependency Name="Microsoft.NETCore.App.Ref" Version="7.0.0-rc.1.22426.10" CoherentParentDependency="Microsoft.Android.Sdk.Windows">
      <Uri>https://github.com/dotnet/runtime</Uri>
      <Sha>06aceb7015f3bd2ff019ef5920d2354eb2ea2c92</Sha>
    </Dependency>
    <Dependency Name="Microsoft.Android.Sdk.Windows" Version="33.0.0-rc.1.151">
      <Uri>https://github.com/xamarin/xamarin-android</Uri>
      <Sha>b9389dc0168e184758c226962a0b270d300c17eb</Sha>
    </Dependency>
<<<<<<< HEAD
    <Dependency Name="Microsoft.MacCatalyst.Sdk" Version="15.4.1029-rc.1">
      <Uri>https://github.com/xamarin/xamarin-macios</Uri>
      <Sha>e7aa824644021c2ff80d5948f089f399bf7568aa</Sha>
    </Dependency>
    <Dependency Name="Microsoft.iOS.Sdk" Version="15.4.1029-rc.1">
      <Uri>https://github.com/xamarin/xamarin-macios</Uri>
      <Sha>e7aa824644021c2ff80d5948f089f399bf7568aa</Sha>
    </Dependency>
    <Dependency Name="Microsoft.tvOS.Sdk" Version="15.4.1029-rc.1">
      <Uri>https://github.com/xamarin/xamarin-macios</Uri>
      <Sha>e7aa824644021c2ff80d5948f089f399bf7568aa</Sha>
    </Dependency>
    <Dependency Name="Microsoft.macOS.Sdk" Version="12.3.1029-rc.1">
      <Uri>https://github.com/xamarin/xamarin-macios</Uri>
      <Sha>e7aa824644021c2ff80d5948f089f399bf7568aa</Sha>
=======
    <Dependency Name="Microsoft.MacCatalyst.Sdk" Version="15.4.465">
      <Uri>https://github.com/xamarin/xamarin-macios</Uri>
      <Sha>ad955c0d4f7c1e680fddae23707c94faf3cb2802</Sha>
    </Dependency>
    <Dependency Name="Microsoft.iOS.Sdk" Version="16.0.514">
      <Uri>https://github.com/xamarin/xamarin-macios</Uri>
      <Sha>d84d07446e1163cb15012e3a6d181599a1054192</Sha>
    </Dependency>
    <Dependency Name="Microsoft.tvOS.Sdk" Version="16.0.514">
      <Uri>https://github.com/xamarin/xamarin-macios</Uri>
      <Sha>d84d07446e1163cb15012e3a6d181599a1054192</Sha>
    </Dependency>
    <Dependency Name="Microsoft.macOS.Sdk" Version="12.3.465">
      <Uri>https://github.com/xamarin/xamarin-macios</Uri>
      <Sha>ad955c0d4f7c1e680fddae23707c94faf3cb2802</Sha>
>>>>>>> 0a07dab6
    </Dependency>
    <Dependency Name="Microsoft.NET.Workload.Emscripten.net6.Manifest-7.0.100" Version="7.0.0-rc.1.22424.1" CoherentParentDependency="Microsoft.NETCore.App.Ref">
      <Uri>https://github.com/dotnet/emsdk</Uri>
      <Sha>5ef661392ae7b1595b683df83d63e3a0365fc126</Sha>
    </Dependency>
    <Dependency Name="Microsoft.NET.Workload.Emscripten.net7.Manifest-7.0.100" Version="7.0.0-rc.1.22424.1" CoherentParentDependency="Microsoft.NETCore.App.Ref">
      <Uri>https://github.com/dotnet/emsdk</Uri>
      <Sha>5ef661392ae7b1595b683df83d63e3a0365fc126</Sha>
    </Dependency>
    <Dependency Name="Microsoft.WindowsAppSDK" Version="0.0.1">
      <Uri>https://dev.azure.com/microsoft/ProjectReunion/_git/ProjectReunionInternal</Uri>
    </Dependency>
    <Dependency Name="Microsoft.AspNetCore.Authorization" Version="7.0.0-rc.2.22452.11">
      <Uri>https://github.com/dotnet/aspnetcore</Uri>
      <Sha>59a0a28436a4a8785302e71d40ac7fd58890a967</Sha>
    </Dependency>
    <Dependency Name="Microsoft.AspNetCore.Authentication.Facebook" Version="7.0.0-rc.2.22452.11">
      <Uri>https://github.com/dotnet/aspnetcore</Uri>
      <Sha>59a0a28436a4a8785302e71d40ac7fd58890a967</Sha>
    </Dependency>
    <Dependency Name="Microsoft.AspNetCore.Authentication.Google" Version="7.0.0-rc.2.22452.11">
      <Uri>https://github.com/dotnet/aspnetcore</Uri>
      <Sha>59a0a28436a4a8785302e71d40ac7fd58890a967</Sha>
    </Dependency>
    <Dependency Name="Microsoft.AspNetCore.Authentication.MicrosoftAccount" Version="7.0.0-rc.2.22452.11">
      <Uri>https://github.com/dotnet/aspnetcore</Uri>
      <Sha>59a0a28436a4a8785302e71d40ac7fd58890a967</Sha>
    </Dependency>
    <Dependency Name="Microsoft.AspNetCore.Components" Version="7.0.0-rc.2.22452.11">
      <Uri>https://github.com/dotnet/aspnetcore</Uri>
      <Sha>59a0a28436a4a8785302e71d40ac7fd58890a967</Sha>
    </Dependency>
    <Dependency Name="Microsoft.AspNetCore.Components.Analyzers" Version="7.0.0-rc.2.22452.11">
      <Uri>https://github.com/dotnet/aspnetcore</Uri>
      <Sha>59a0a28436a4a8785302e71d40ac7fd58890a967</Sha>
    </Dependency>
    <Dependency Name="Microsoft.AspNetCore.Components.Forms" Version="7.0.0-rc.2.22452.11">
      <Uri>https://github.com/dotnet/aspnetcore</Uri>
      <Sha>59a0a28436a4a8785302e71d40ac7fd58890a967</Sha>
    </Dependency>
    <Dependency Name="Microsoft.AspNetCore.Components.WebView" Version="7.0.0-rc.2.22452.11">
      <Uri>https://github.com/dotnet/aspnetcore</Uri>
      <Sha>59a0a28436a4a8785302e71d40ac7fd58890a967</Sha>
    </Dependency>
    <Dependency Name="Microsoft.AspNetCore.Components.Web" Version="7.0.0-rc.2.22452.11">
      <Uri>https://github.com/dotnet/aspnetcore</Uri>
      <Sha>59a0a28436a4a8785302e71d40ac7fd58890a967</Sha>
    </Dependency>
    <Dependency Name="Microsoft.AspNetCore.Metadata" Version="7.0.0-rc.2.22452.11">
      <Uri>https://github.com/dotnet/aspnetcore</Uri>
      <Sha>59a0a28436a4a8785302e71d40ac7fd58890a967</Sha>
    </Dependency>
    <Dependency Name="Microsoft.JSInterop" Version="7.0.0-rc.2.22452.11">
      <Uri>https://github.com/dotnet/aspnetcore</Uri>
      <Sha>59a0a28436a4a8785302e71d40ac7fd58890a967</Sha>
    </Dependency>
    <Dependency Name="Microsoft.TemplateEngine.Tasks" Version="7.0.100-preview.2.22102.8">
      <Uri>https://github.com/dotnet/templating</Uri>
      <Sha>3f4da9ced34942d83054e647f3b1d9d7dde281e8</Sha>
    </Dependency>
<<<<<<< HEAD
    <Dependency Name="Microsoft.DotNet.XHarness.TestRunners.Common" Version="1.0.0-prerelease.22456.1">
      <Uri>https://github.com/dotnet/xharness</Uri>
      <Sha>55e8420fb913c035522bbb30e28d4fd7181ecd69</Sha>
    </Dependency>
    <Dependency Name="Microsoft.DotNet.XHarness.TestRunners.Xunit" Version="1.0.0-prerelease.22456.1">
      <Uri>https://github.com/dotnet/xharness</Uri>
      <Sha>55e8420fb913c035522bbb30e28d4fd7181ecd69</Sha>
    </Dependency>
    <Dependency Name="Microsoft.DotNet.XHarness.CLI" Version="1.0.0-prerelease.22456.1">
      <Uri>https://github.com/dotnet/xharness</Uri>
      <Sha>55e8420fb913c035522bbb30e28d4fd7181ecd69</Sha>
=======
    <Dependency Name="Microsoft.Maui.Graphics" Version="6.0.501">
      <Uri>https://github.com/dotnet/Microsoft.Maui.Graphics</Uri>
      <Sha>015c4cd2d4ce120e516d75601ef5e80004b141a7</Sha>
    </Dependency>
    <Dependency Name="Microsoft.DotNet.XHarness.TestRunners.Common" Version="1.0.0-prerelease.22473.1">
      <Uri>https://github.com/dotnet/xharness</Uri>
      <Sha>a8e8fc0ffeb9b8c56ab799597597ce35d5be6111</Sha>
    </Dependency>
    <Dependency Name="Microsoft.DotNet.XHarness.TestRunners.Xunit" Version="1.0.0-prerelease.22473.1">
      <Uri>https://github.com/dotnet/xharness</Uri>
      <Sha>a8e8fc0ffeb9b8c56ab799597597ce35d5be6111</Sha>
    </Dependency>
    <Dependency Name="Microsoft.DotNet.XHarness.CLI" Version="1.0.0-prerelease.22473.1">
      <Uri>https://github.com/dotnet/xharness</Uri>
      <Sha>a8e8fc0ffeb9b8c56ab799597597ce35d5be6111</Sha>
>>>>>>> 0a07dab6
    </Dependency>
  </ProductDependencies>
</Dependencies><|MERGE_RESOLUTION|>--- conflicted
+++ resolved
@@ -12,7 +12,6 @@
       <Uri>https://github.com/xamarin/xamarin-android</Uri>
       <Sha>b9389dc0168e184758c226962a0b270d300c17eb</Sha>
     </Dependency>
-<<<<<<< HEAD
     <Dependency Name="Microsoft.MacCatalyst.Sdk" Version="15.4.1029-rc.1">
       <Uri>https://github.com/xamarin/xamarin-macios</Uri>
       <Sha>e7aa824644021c2ff80d5948f089f399bf7568aa</Sha>
@@ -28,23 +27,6 @@
     <Dependency Name="Microsoft.macOS.Sdk" Version="12.3.1029-rc.1">
       <Uri>https://github.com/xamarin/xamarin-macios</Uri>
       <Sha>e7aa824644021c2ff80d5948f089f399bf7568aa</Sha>
-=======
-    <Dependency Name="Microsoft.MacCatalyst.Sdk" Version="15.4.465">
-      <Uri>https://github.com/xamarin/xamarin-macios</Uri>
-      <Sha>ad955c0d4f7c1e680fddae23707c94faf3cb2802</Sha>
-    </Dependency>
-    <Dependency Name="Microsoft.iOS.Sdk" Version="16.0.514">
-      <Uri>https://github.com/xamarin/xamarin-macios</Uri>
-      <Sha>d84d07446e1163cb15012e3a6d181599a1054192</Sha>
-    </Dependency>
-    <Dependency Name="Microsoft.tvOS.Sdk" Version="16.0.514">
-      <Uri>https://github.com/xamarin/xamarin-macios</Uri>
-      <Sha>d84d07446e1163cb15012e3a6d181599a1054192</Sha>
-    </Dependency>
-    <Dependency Name="Microsoft.macOS.Sdk" Version="12.3.465">
-      <Uri>https://github.com/xamarin/xamarin-macios</Uri>
-      <Sha>ad955c0d4f7c1e680fddae23707c94faf3cb2802</Sha>
->>>>>>> 0a07dab6
     </Dependency>
     <Dependency Name="Microsoft.NET.Workload.Emscripten.net6.Manifest-7.0.100" Version="7.0.0-rc.1.22424.1" CoherentParentDependency="Microsoft.NETCore.App.Ref">
       <Uri>https://github.com/dotnet/emsdk</Uri>
@@ -105,23 +87,6 @@
       <Uri>https://github.com/dotnet/templating</Uri>
       <Sha>3f4da9ced34942d83054e647f3b1d9d7dde281e8</Sha>
     </Dependency>
-<<<<<<< HEAD
-    <Dependency Name="Microsoft.DotNet.XHarness.TestRunners.Common" Version="1.0.0-prerelease.22456.1">
-      <Uri>https://github.com/dotnet/xharness</Uri>
-      <Sha>55e8420fb913c035522bbb30e28d4fd7181ecd69</Sha>
-    </Dependency>
-    <Dependency Name="Microsoft.DotNet.XHarness.TestRunners.Xunit" Version="1.0.0-prerelease.22456.1">
-      <Uri>https://github.com/dotnet/xharness</Uri>
-      <Sha>55e8420fb913c035522bbb30e28d4fd7181ecd69</Sha>
-    </Dependency>
-    <Dependency Name="Microsoft.DotNet.XHarness.CLI" Version="1.0.0-prerelease.22456.1">
-      <Uri>https://github.com/dotnet/xharness</Uri>
-      <Sha>55e8420fb913c035522bbb30e28d4fd7181ecd69</Sha>
-=======
-    <Dependency Name="Microsoft.Maui.Graphics" Version="6.0.501">
-      <Uri>https://github.com/dotnet/Microsoft.Maui.Graphics</Uri>
-      <Sha>015c4cd2d4ce120e516d75601ef5e80004b141a7</Sha>
-    </Dependency>
     <Dependency Name="Microsoft.DotNet.XHarness.TestRunners.Common" Version="1.0.0-prerelease.22473.1">
       <Uri>https://github.com/dotnet/xharness</Uri>
       <Sha>a8e8fc0ffeb9b8c56ab799597597ce35d5be6111</Sha>
@@ -133,7 +98,6 @@
     <Dependency Name="Microsoft.DotNet.XHarness.CLI" Version="1.0.0-prerelease.22473.1">
       <Uri>https://github.com/dotnet/xharness</Uri>
       <Sha>a8e8fc0ffeb9b8c56ab799597597ce35d5be6111</Sha>
->>>>>>> 0a07dab6
     </Dependency>
   </ProductDependencies>
 </Dependencies>