--- conflicted
+++ resolved
@@ -1,28 +1,16 @@
 <Dependencies>
   <ProductDependencies>
-<<<<<<< HEAD
     <Dependency Name="Microsoft.Dotnet.Sdk.Internal" Version="7.0.100-rc.1.22424.4" CoherentParentDependency="Microsoft.Android.Sdk.Windows">
       <Uri>https://github.com/dotnet/installer</Uri>
       <Sha>bcf1c82b2c5aa3a9bbfea49b62e214826e59fff2</Sha>
-=======
-    <Dependency Name="Microsoft.Dotnet.Sdk.Internal" Version="6.0.401-servicing.22419.11" CoherentParentDependency="Microsoft.Android.Sdk.Windows">
-      <Uri>https://github.com/dotnet/installer</Uri>
-      <Sha>b98928971106bd301a7827962ff6d46fb7c28fc1</Sha>
->>>>>>> 29828c2e
     </Dependency>
     <Dependency Name="Microsoft.NETCore.App.Ref" Version="7.0.0-rc.1.22423.16" CoherentParentDependency="Microsoft.Dotnet.Sdk.Internal">
       <Uri>https://github.com/dotnet/runtime</Uri>
       <Sha>430c42acb0eb0481f58d1acb172af346363e2edc</Sha>
     </Dependency>
-<<<<<<< HEAD
     <Dependency Name="Microsoft.Android.Sdk.Windows" Version="33.0.0-rc.1.144">
       <Uri>https://github.com/xamarin/xamarin-android</Uri>
       <Sha>2bf5153313128b4705c117dbdf9b83c04650c841</Sha>
-=======
-    <Dependency Name="Microsoft.Android.Sdk.Windows" Version="32.0.465">
-      <Uri>https://github.com/xamarin/xamarin-android</Uri>
-      <Sha>d6224ca6b1032ffebc8fe2b496f93a511b0674a6</Sha>
->>>>>>> 29828c2e
     </Dependency>
     <Dependency Name="Microsoft.MacCatalyst.Sdk" Version="15.4.1009-rc.1">
       <Uri>https://github.com/xamarin/xamarin-macios</Uri>
