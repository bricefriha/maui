--- conflicted
+++ resolved
@@ -87,15 +87,7 @@
       <Uri>https://github.com/dotnet/templating</Uri>
       <Sha>3f4da9ced34942d83054e647f3b1d9d7dde281e8</Sha>
     </Dependency>
-<<<<<<< HEAD
     <Dependency Name="Microsoft.DotNet.XHarness.TestRunners.Common" Version="1.0.0-prerelease.22429.1">
-=======
-    <Dependency Name="Microsoft.Maui.Graphics" Version="6.0.500">
-      <Uri>https://github.com/dotnet/Microsoft.Maui.Graphics</Uri>
-      <Sha>1759e742e20189e92f19b409687a14458accbe85</Sha>
-    </Dependency>
-    <Dependency Name="Microsoft.DotNet.XHarness.TestRunners.Common" Version="1.0.0-prerelease.22451.1">
->>>>>>> 33d8e64c
       <Uri>https://github.com/dotnet/xharness</Uri>
       <Sha>919daad8a314e5b0e16f15db62352c367a306c85</Sha>
     </Dependency>
