<Dependencies>
  <ProductDependencies>
    <Dependency Name="Microsoft.Dotnet.Sdk.Internal" Version="8.0.100-alpha.1.23063.11" CoherentParentDependency="Microsoft.Android.Sdk.Windows">
      <Uri>https://github.com/dotnet/installer</Uri>
      <Sha>9962c6a686a31ba1e7c20983a810ba7989c3fc0c</Sha>
    </Dependency>
    <Dependency Name="Microsoft.NETCore.App.Ref" Version="8.0.0-alpha.1.23058.2" CoherentParentDependency="Microsoft.Android.Sdk.Windows">
      <Uri>https://github.com/dotnet/runtime</Uri>
      <Sha>5da4a9e919dcee35f831ab69b6e475baaf798875</Sha>
    </Dependency>
    <Dependency Name="Microsoft.Android.Sdk.Windows" Version="34.0.0-preview.1.129">
      <Uri>https://github.com/xamarin/xamarin-android</Uri>
      <Sha>953cd1939d309e0affe610728a79ede865a3bb75</Sha>
    </Dependency>
<<<<<<< HEAD
    <Dependency Name="Microsoft.MacCatalyst.Sdk" Version="16.2.223-net8-p1">
      <Uri>https://github.com/xamarin/xamarin-macios</Uri>
      <Sha>6498d7da54d56ce51603a184850ef3cee6530bdd</Sha>
    </Dependency>
    <Dependency Name="Microsoft.macOS.Sdk" Version="13.1.223-net8-p1">
      <Uri>https://github.com/xamarin/xamarin-macios</Uri>
      <Sha>6498d7da54d56ce51603a184850ef3cee6530bdd</Sha>
    </Dependency>
    <Dependency Name="Microsoft.iOS.Sdk" Version="16.2.223-net8-p1">
      <Uri>https://github.com/xamarin/xamarin-macios</Uri>
      <Sha>6498d7da54d56ce51603a184850ef3cee6530bdd</Sha>
    </Dependency>
    <Dependency Name="Microsoft.tvOS.Sdk" Version="16.1.1011-net8-p1">
      <Uri>https://github.com/xamarin/xamarin-macios</Uri>
      <Sha>6498d7da54d56ce51603a184850ef3cee6530bdd</Sha>
=======
    <Dependency Name="Microsoft.MacCatalyst.Sdk" Version="16.2.196-net8-p1">
      <Uri>https://github.com/xamarin/xamarin-macios</Uri>
      <Sha>4872da683d24f89741343fa328f8215d29d3ffc2</Sha>
    </Dependency>
    <Dependency Name="Microsoft.macOS.Sdk" Version="13.1.196-net8-p1">
      <Uri>https://github.com/xamarin/xamarin-macios</Uri>
      <Sha>4872da683d24f89741343fa328f8215d29d3ffc2</Sha>
    </Dependency>
    <Dependency Name="Microsoft.iOS.Sdk" Version="16.2.196-net8-p1">
      <Uri>https://github.com/xamarin/xamarin-macios</Uri>
      <Sha>4872da683d24f89741343fa328f8215d29d3ffc2</Sha>
    </Dependency>
    <Dependency Name="Microsoft.tvOS.Sdk" Version="16.1.984-net8-p1">
      <Uri>https://github.com/xamarin/xamarin-macios</Uri>
      <Sha>4872da683d24f89741343fa328f8215d29d3ffc2</Sha>
>>>>>>> 2cc208c7
    </Dependency>
    <Dependency Name="Microsoft.NET.Workload.Emscripten.net7.Manifest-8.0.100" Version="8.0.0-alpha.1.22620.1" CoherentParentDependency="Microsoft.NETCore.App.Ref">
      <Uri>https://github.com/dotnet/emsdk</Uri>
      <Sha>66b984594a008151bdb14dc60589373e3d44be83</Sha>
    </Dependency>
    <Dependency Name="Microsoft.WindowsAppSDK" Version="0.0.1">
      <Uri>https://dev.azure.com/microsoft/ProjectReunion/_git/ProjectReunionInternal</Uri>
    </Dependency>
    <Dependency Name="Microsoft.AspNetCore.Authorization" Version="7.0.0">
      <Uri>https://github.com/dotnet/aspnetcore</Uri>
      <Sha>d50065c4a4fe31a66a1cc2e1a31896d30464da13</Sha>
    </Dependency>
    <Dependency Name="Microsoft.AspNetCore.Authentication.Facebook" Version="7.0.0">
      <Uri>https://github.com/dotnet/aspnetcore</Uri>
      <Sha>d50065c4a4fe31a66a1cc2e1a31896d30464da13</Sha>
    </Dependency>
    <Dependency Name="Microsoft.AspNetCore.Authentication.Google" Version="7.0.0">
      <Uri>https://github.com/dotnet/aspnetcore</Uri>
      <Sha>d50065c4a4fe31a66a1cc2e1a31896d30464da13</Sha>
    </Dependency>
    <Dependency Name="Microsoft.AspNetCore.Authentication.MicrosoftAccount" Version="7.0.0">
      <Uri>https://github.com/dotnet/aspnetcore</Uri>
      <Sha>d50065c4a4fe31a66a1cc2e1a31896d30464da13</Sha>
    </Dependency>
    <Dependency Name="Microsoft.AspNetCore.Components" Version="7.0.0">
      <Uri>https://github.com/dotnet/aspnetcore</Uri>
      <Sha>d50065c4a4fe31a66a1cc2e1a31896d30464da13</Sha>
    </Dependency>
    <Dependency Name="Microsoft.AspNetCore.Components.Analyzers" Version="7.0.0">
      <Uri>https://github.com/dotnet/aspnetcore</Uri>
      <Sha>d50065c4a4fe31a66a1cc2e1a31896d30464da13</Sha>
    </Dependency>
    <Dependency Name="Microsoft.AspNetCore.Components.Forms" Version="7.0.0">
      <Uri>https://github.com/dotnet/aspnetcore</Uri>
      <Sha>d50065c4a4fe31a66a1cc2e1a31896d30464da13</Sha>
    </Dependency>
    <Dependency Name="Microsoft.AspNetCore.Components.WebView" Version="7.0.0">
      <Uri>https://github.com/dotnet/aspnetcore</Uri>
      <Sha>d50065c4a4fe31a66a1cc2e1a31896d30464da13</Sha>
    </Dependency>
    <Dependency Name="Microsoft.AspNetCore.Components.Web" Version="7.0.0">
      <Uri>https://github.com/dotnet/aspnetcore</Uri>
      <Sha>d50065c4a4fe31a66a1cc2e1a31896d30464da13</Sha>
    </Dependency>
    <Dependency Name="Microsoft.AspNetCore.Metadata" Version="7.0.0">
      <Uri>https://github.com/dotnet/aspnetcore</Uri>
      <Sha>d50065c4a4fe31a66a1cc2e1a31896d30464da13</Sha>
    </Dependency>
    <Dependency Name="Microsoft.JSInterop" Version="7.0.0">
      <Uri>https://github.com/dotnet/aspnetcore</Uri>
      <Sha>d50065c4a4fe31a66a1cc2e1a31896d30464da13</Sha>
    </Dependency>
    <Dependency Name="Microsoft.TemplateEngine.Tasks" Version="7.0.100-preview.2.22102.8">
      <Uri>https://github.com/dotnet/templating</Uri>
      <Sha>3f4da9ced34942d83054e647f3b1d9d7dde281e8</Sha>
    </Dependency>
    <Dependency Name="Microsoft.DotNet.XHarness.TestRunners.Common" Version="1.0.0-prerelease.22569.1">
      <Uri>https://github.com/dotnet/xharness</Uri>
      <Sha>bc9877ac24c13ef8d4ad4c2c3652291a1b02b78f</Sha>
    </Dependency>
    <Dependency Name="Microsoft.DotNet.XHarness.TestRunners.Xunit" Version="1.0.0-prerelease.22569.1">
      <Uri>https://github.com/dotnet/xharness</Uri>
      <Sha>bc9877ac24c13ef8d4ad4c2c3652291a1b02b78f</Sha>
    </Dependency>
    <Dependency Name="Microsoft.DotNet.XHarness.CLI" Version="1.0.0-prerelease.22569.1">
      <Uri>https://github.com/dotnet/xharness</Uri>
      <Sha>bc9877ac24c13ef8d4ad4c2c3652291a1b02b78f</Sha>
    </Dependency>
  </ProductDependencies>
</Dependencies><|MERGE_RESOLUTION|>--- conflicted
+++ resolved
@@ -12,7 +12,6 @@
       <Uri>https://github.com/xamarin/xamarin-android</Uri>
       <Sha>953cd1939d309e0affe610728a79ede865a3bb75</Sha>
     </Dependency>
-<<<<<<< HEAD
     <Dependency Name="Microsoft.MacCatalyst.Sdk" Version="16.2.223-net8-p1">
       <Uri>https://github.com/xamarin/xamarin-macios</Uri>
       <Sha>6498d7da54d56ce51603a184850ef3cee6530bdd</Sha>
@@ -28,23 +27,6 @@
     <Dependency Name="Microsoft.tvOS.Sdk" Version="16.1.1011-net8-p1">
       <Uri>https://github.com/xamarin/xamarin-macios</Uri>
       <Sha>6498d7da54d56ce51603a184850ef3cee6530bdd</Sha>
-=======
-    <Dependency Name="Microsoft.MacCatalyst.Sdk" Version="16.2.196-net8-p1">
-      <Uri>https://github.com/xamarin/xamarin-macios</Uri>
-      <Sha>4872da683d24f89741343fa328f8215d29d3ffc2</Sha>
-    </Dependency>
-    <Dependency Name="Microsoft.macOS.Sdk" Version="13.1.196-net8-p1">
-      <Uri>https://github.com/xamarin/xamarin-macios</Uri>
-      <Sha>4872da683d24f89741343fa328f8215d29d3ffc2</Sha>
-    </Dependency>
-    <Dependency Name="Microsoft.iOS.Sdk" Version="16.2.196-net8-p1">
-      <Uri>https://github.com/xamarin/xamarin-macios</Uri>
-      <Sha>4872da683d24f89741343fa328f8215d29d3ffc2</Sha>
-    </Dependency>
-    <Dependency Name="Microsoft.tvOS.Sdk" Version="16.1.984-net8-p1">
-      <Uri>https://github.com/xamarin/xamarin-macios</Uri>
-      <Sha>4872da683d24f89741343fa328f8215d29d3ffc2</Sha>
->>>>>>> 2cc208c7
     </Dependency>
     <Dependency Name="Microsoft.NET.Workload.Emscripten.net7.Manifest-8.0.100" Version="8.0.0-alpha.1.22620.1" CoherentParentDependency="Microsoft.NETCore.App.Ref">
       <Uri>https://github.com/dotnet/emsdk</Uri>
