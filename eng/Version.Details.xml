--- conflicted
+++ resolved
@@ -12,7 +12,6 @@
       <Uri>https://github.com/xamarin/xamarin-android</Uri>
       <Sha>59112738fc22850413213c3c21618ee6d743c23f</Sha>
     </Dependency>
-<<<<<<< HEAD
     <Dependency Name="Microsoft.MacCatalyst.Sdk" Version="15.4.200-rc.2.24">
       <Uri>https://github.com/xamarin/xamarin-macios</Uri>
       <Sha>38528043d1b64e5e11ab91ad7c57238e773da13d</Sha>
@@ -28,23 +27,6 @@
     <Dependency Name="Microsoft.macOS.Sdk" Version="12.3.200-rc.2.24">
       <Uri>https://github.com/xamarin/xamarin-macios</Uri>
       <Sha>38528043d1b64e5e11ab91ad7c57238e773da13d</Sha>
-=======
-    <Dependency Name="Microsoft.MacCatalyst.Sdk" Version="15.4.100-rc.1.125">
-      <Uri>https://github.com/xamarin/xamarin-macios</Uri>
-      <Sha>4b11b5ca005a88606f0deff3dff816cfc4112dea</Sha>
-    </Dependency>
-    <Dependency Name="Microsoft.iOS.Sdk" Version="15.4.100-rc.1.125">
-      <Uri>https://github.com/xamarin/xamarin-macios</Uri>
-      <Sha>4b11b5ca005a88606f0deff3dff816cfc4112dea</Sha>
-    </Dependency>
-    <Dependency Name="Microsoft.tvOS.Sdk" Version="15.4.100-rc.1.125">
-      <Uri>https://github.com/xamarin/xamarin-macios</Uri>
-      <Sha>4b11b5ca005a88606f0deff3dff816cfc4112dea</Sha>
-    </Dependency>
-    <Dependency Name="Microsoft.macOS.Sdk" Version="12.3.100-rc.1.125">
-      <Uri>https://github.com/xamarin/xamarin-macios</Uri>
-      <Sha>4b11b5ca005a88606f0deff3dff816cfc4112dea</Sha>
->>>>>>> 2d3f5600
     </Dependency>
     <Dependency Name="Microsoft.NET.Workload.Emscripten.Manifest-6.0.300" Version="6.0.4" CoherentParentDependency="Microsoft.NETCore.App.Ref">
       <Uri>https://github.com/dotnet/emsdk</Uri>
@@ -97,14 +79,9 @@
       <Uri>https://github.com/dotnet/templating</Uri>
       <Sha>3f4da9ced34942d83054e647f3b1d9d7dde281e8</Sha>
     </Dependency>
-<<<<<<< HEAD
     <Dependency Name="Microsoft.Maui.Graphics" Version="6.0.300-rc.2.1217">
       <Uri>https://github.com/dotnet/Microsoft.Maui.Graphics</Uri>
       <Sha>d8f6a8a08aa646f6938a70417a38bf8797404f77</Sha>
-=======
-    <Dependency Name="Microsoft.Maui.Graphics" Version="6.0.300-rc.1.1219">
-      <Uri>https://github.com/dotnet/Microsoft.Maui.Graphics</Uri>
-      <Sha>5274ea36da2043faab850c3cb587ed2ef83984b8</Sha>
     </Dependency>
     <Dependency Name="Microsoft.DotNet.XHarness.TestRunners.Common" Version="1.0.0-prerelease.21558.2">
       <Uri>https://github.com/dotnet/xharness</Uri>
@@ -117,7 +94,6 @@
     <Dependency Name="Microsoft.DotNet.XHarness.CLI" Version="1.0.0-prerelease.21558.2">
       <Uri>https://github.com/dotnet/xharness</Uri>
       <Sha></Sha>
->>>>>>> 2d3f5600
     </Dependency>
   </ProductDependencies>
 </Dependencies>