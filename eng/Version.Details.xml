<Dependencies>
  <ProductDependencies>
<<<<<<< HEAD
    <Dependency Name="Microsoft.Dotnet.Sdk.Internal" Version="9.0.100-preview.1.24101.2">
      <Uri>https://github.com/dotnet/installer</Uri>
      <Sha>6bbd460f4db0a37cafeb04a1ed2d798ae56b0283</Sha>
    </Dependency>
    <Dependency Name="Microsoft.NETCore.App.Ref" Version="9.0.0-preview.1.24080.9">
      <Uri>https://github.com/dotnet/runtime</Uri>
      <Sha>1d1bf92fcf43aa6981804dc53c5174445069c9e4</Sha>
    </Dependency>
    <Dependency Name="Microsoft.Android.Sdk.Windows" Version="34.99.0-preview.1.148">
      <Uri>https://github.com/xamarin/xamarin-android</Uri>
      <Sha>d18cbfe1e988220163513d705e37266f7c61e3ce</Sha>
    </Dependency>
    <Dependency Name="Microsoft.MacCatalyst.Sdk" Version="17.2.9085-net9-p1">
      <Uri>https://github.com/xamarin/xamarin-macios</Uri>
      <Sha>1ffdfbca2f1995ba6c65d0452fd6a27abaecc622</Sha>
    </Dependency>
    <Dependency Name="Microsoft.macOS.Sdk" Version="14.2.9085-net9-p1">
      <Uri>https://github.com/xamarin/xamarin-macios</Uri>
      <Sha>1ffdfbca2f1995ba6c65d0452fd6a27abaecc622</Sha>
    </Dependency>
    <Dependency Name="Microsoft.iOS.Sdk" Version="17.2.9085-net9-p1">
      <Uri>https://github.com/xamarin/xamarin-macios</Uri>
      <Sha>1ffdfbca2f1995ba6c65d0452fd6a27abaecc622</Sha>
    </Dependency>
    <Dependency Name="Microsoft.tvOS.Sdk" Version="17.2.9085-net9-p1">
      <Uri>https://github.com/xamarin/xamarin-macios</Uri>
      <Sha>1ffdfbca2f1995ba6c65d0452fd6a27abaecc622</Sha>
    </Dependency>
    <Dependency Name="Microsoft.WindowsAppSDK" Version="0.0.1">
      <Uri>https://dev.azure.com/microsoft/ProjectReunion/_git/ProjectReunionInternal</Uri>
    </Dependency>
    <Dependency Name="Microsoft.NET.Workload.Emscripten.Current.Manifest-9.0.100.Transport" Version="9.0.0-preview.1.24072.2" CoherentParentDependency="Microsoft.NETCore.App.Ref">
      <Uri>https://github.com/dotnet/emsdk</Uri>
      <Sha>e8ab136db368ccb85c572d2c1541e3056883df3c</Sha>
    </Dependency>
    <Dependency Name="Microsoft.AspNetCore.Authorization" Version="9.0.0-preview.1.24081.5">
      <Uri>https://github.com/dotnet/aspnetcore</Uri>
      <Sha>b1beadfe0ad3d02eb5207681a5328793c4b3822c</Sha>
    </Dependency>
    <Dependency Name="Microsoft.AspNetCore.Authentication.Facebook" Version="9.0.0-preview.1.24081.5">
      <Uri>https://github.com/dotnet/aspnetcore</Uri>
      <Sha>b1beadfe0ad3d02eb5207681a5328793c4b3822c</Sha>
    </Dependency>
    <Dependency Name="Microsoft.AspNetCore.Authentication.Google" Version="9.0.0-preview.1.24081.5">
      <Uri>https://github.com/dotnet/aspnetcore</Uri>
      <Sha>b1beadfe0ad3d02eb5207681a5328793c4b3822c</Sha>
    </Dependency>
    <Dependency Name="Microsoft.AspNetCore.Authentication.MicrosoftAccount" Version="9.0.0-preview.1.24081.5">
      <Uri>https://github.com/dotnet/aspnetcore</Uri>
      <Sha>b1beadfe0ad3d02eb5207681a5328793c4b3822c</Sha>
    </Dependency>
    <Dependency Name="Microsoft.AspNetCore.Components" Version="9.0.0-preview.1.24081.5">
      <Uri>https://github.com/dotnet/aspnetcore</Uri>
      <Sha>b1beadfe0ad3d02eb5207681a5328793c4b3822c</Sha>
    </Dependency>
    <Dependency Name="Microsoft.AspNetCore.Components.Analyzers" Version="9.0.0-preview.1.24081.5">
      <Uri>https://github.com/dotnet/aspnetcore</Uri>
      <Sha>b1beadfe0ad3d02eb5207681a5328793c4b3822c</Sha>
    </Dependency>
    <Dependency Name="Microsoft.AspNetCore.Components.Forms" Version="9.0.0-preview.1.24081.5">
      <Uri>https://github.com/dotnet/aspnetcore</Uri>
      <Sha>b1beadfe0ad3d02eb5207681a5328793c4b3822c</Sha>
    </Dependency>
    <Dependency Name="Microsoft.AspNetCore.Components.WebView" Version="9.0.0-preview.1.24081.5">
      <Uri>https://github.com/dotnet/aspnetcore</Uri>
      <Sha>b1beadfe0ad3d02eb5207681a5328793c4b3822c</Sha>
    </Dependency>
    <Dependency Name="Microsoft.AspNetCore.Components.Web" Version="9.0.0-preview.1.24081.5">
      <Uri>https://github.com/dotnet/aspnetcore</Uri>
      <Sha>b1beadfe0ad3d02eb5207681a5328793c4b3822c</Sha>
    </Dependency>
    <Dependency Name="Microsoft.AspNetCore.Metadata" Version="9.0.0-preview.1.24081.5">
      <Uri>https://github.com/dotnet/aspnetcore</Uri>
      <Sha>b1beadfe0ad3d02eb5207681a5328793c4b3822c</Sha>
    </Dependency>
    <Dependency Name="Microsoft.JSInterop" Version="9.0.0-preview.1.24081.5">
      <Uri>https://github.com/dotnet/aspnetcore</Uri>
      <Sha>b1beadfe0ad3d02eb5207681a5328793c4b3822c</Sha>
    </Dependency>
    <Dependency Name="Microsoft.TemplateEngine.Tasks" Version="7.0.100-preview.2.22102.8">
      <Uri>https://github.com/dotnet/templating</Uri>
      <Sha>3f4da9ced34942d83054e647f3b1d9d7dde281e8</Sha>
    </Dependency>
    <Dependency Name="Microsoft.Extensions.Configuration" Version="9.0.0-preview.1.24080.9">
      <Uri>https://github.com/dotnet/runtime</Uri>
      <Sha>1d1bf92fcf43aa6981804dc53c5174445069c9e4</Sha>
    </Dependency>
    <Dependency Name="Microsoft.Extensions.Configuration.Abstractions" Version="9.0.0-preview.1.24080.9">
      <Uri>https://github.com/dotnet/runtime</Uri>
      <Sha>1d1bf92fcf43aa6981804dc53c5174445069c9e4</Sha>
    </Dependency>
    <Dependency Name="Microsoft.Extensions.Configuration.Json" Version="9.0.0-preview.1.24080.9">
      <Uri>https://github.com/dotnet/runtime</Uri>
      <Sha>1d1bf92fcf43aa6981804dc53c5174445069c9e4</Sha>
    </Dependency>
    <Dependency Name="Microsoft.Extensions.DependencyInjection" Version="9.0.0-preview.1.24080.9">
      <Uri>https://github.com/dotnet/runtime</Uri>
      <Sha>1d1bf92fcf43aa6981804dc53c5174445069c9e4</Sha>
    </Dependency>
    <Dependency Name="Microsoft.Extensions.DependencyInjection.Abstractions" Version="9.0.0-preview.1.24080.9">
      <Uri>https://github.com/dotnet/runtime</Uri>
      <Sha>1d1bf92fcf43aa6981804dc53c5174445069c9e4</Sha>
    </Dependency>
    <Dependency Name="Microsoft.Extensions.FileProviders.Abstractions" Version="9.0.0-preview.1.24080.9">
      <Uri>https://github.com/dotnet/runtime</Uri>
      <Sha>1d1bf92fcf43aa6981804dc53c5174445069c9e4</Sha>
    </Dependency>
    <Dependency Name="Microsoft.Extensions.Logging.Abstractions" Version="9.0.0-preview.1.24080.9">
      <Uri>https://github.com/dotnet/runtime</Uri>
      <Sha>1d1bf92fcf43aa6981804dc53c5174445069c9e4</Sha>
    </Dependency>
    <Dependency Name="Microsoft.Extensions.Logging" Version="9.0.0-preview.1.24080.9">
      <Uri>https://github.com/dotnet/runtime</Uri>
      <Sha>1d1bf92fcf43aa6981804dc53c5174445069c9e4</Sha>
    </Dependency>
    <Dependency Name="Microsoft.Extensions.Logging.Console" Version="9.0.0-preview.1.24080.9">
      <Uri>https://github.com/dotnet/runtime</Uri>
      <Sha>1d1bf92fcf43aa6981804dc53c5174445069c9e4</Sha>
    </Dependency>
    <Dependency Name="Microsoft.Extensions.Logging.Debug" Version="9.0.0-preview.1.24080.9">
      <Uri>https://github.com/dotnet/runtime</Uri>
      <Sha>1d1bf92fcf43aa6981804dc53c5174445069c9e4</Sha>
    </Dependency>
    <Dependency Name="Microsoft.Extensions.Primitives" Version="9.0.0-preview.1.24080.9">
      <Uri>https://github.com/dotnet/runtime</Uri>
      <Sha>1d1bf92fcf43aa6981804dc53c5174445069c9e4</Sha>
    </Dependency>
    <Dependency Name="Microsoft.DotNet.XHarness.TestRunners.Common" Version="9.0.0-prerelease.24066.3">
=======
    <Dependency Name="Microsoft.DotNet.XHarness.TestRunners.Common" Version="9.0.0-prerelease.24077.1">
>>>>>>> a6c99972
      <Uri>https://github.com/dotnet/xharness</Uri>
      <Sha>f49b5c0db06528a9580686a5b63b0e5b4aba566b</Sha>
    </Dependency>
    <Dependency Name="Microsoft.DotNet.XHarness.TestRunners.Xunit" Version="9.0.0-prerelease.24077.1">
      <Uri>https://github.com/dotnet/xharness</Uri>
      <Sha>f49b5c0db06528a9580686a5b63b0e5b4aba566b</Sha>
    </Dependency>
    <Dependency Name="Microsoft.DotNet.XHarness.CLI" Version="9.0.0-prerelease.24077.1">
      <Uri>https://github.com/dotnet/xharness</Uri>
      <Sha>f49b5c0db06528a9580686a5b63b0e5b4aba566b</Sha>
    </Dependency>
  </ProductDependencies>
</Dependencies><|MERGE_RESOLUTION|>--- conflicted
+++ resolved
@@ -1,6 +1,5 @@
 <Dependencies>
   <ProductDependencies>
-<<<<<<< HEAD
     <Dependency Name="Microsoft.Dotnet.Sdk.Internal" Version="9.0.100-preview.1.24101.2">
       <Uri>https://github.com/dotnet/installer</Uri>
       <Sha>6bbd460f4db0a37cafeb04a1ed2d798ae56b0283</Sha>
@@ -128,10 +127,7 @@
       <Uri>https://github.com/dotnet/runtime</Uri>
       <Sha>1d1bf92fcf43aa6981804dc53c5174445069c9e4</Sha>
     </Dependency>
-    <Dependency Name="Microsoft.DotNet.XHarness.TestRunners.Common" Version="9.0.0-prerelease.24066.3">
-=======
     <Dependency Name="Microsoft.DotNet.XHarness.TestRunners.Common" Version="9.0.0-prerelease.24077.1">
->>>>>>> a6c99972
       <Uri>https://github.com/dotnet/xharness</Uri>
       <Sha>f49b5c0db06528a9580686a5b63b0e5b4aba566b</Sha>
     </Dependency>
