--- conflicted
+++ resolved
@@ -158,12 +158,7 @@
 			AndroidSystemImageApi.GooglePlayStore,
 			AndroidSystemImageAbi.x86,
 			AndroidVirtualDevice.NEXUS_5X)
-<<<<<<< HEAD
 		.SdkManagerPackage ("build-tools;33.0.0");
-=======
-		
-		.SdkManagerPackage ("build-tools;29.0.3");
->>>>>>> 472d1564
 }
 else{
 
