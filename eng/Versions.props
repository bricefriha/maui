<Project>
  <PropertyGroup>
    <!-- The .NET product branding version -->
<<<<<<< HEAD
    <ProductVersion>9.0.0</ProductVersion>
    <MajorVersion>9</MajorVersion>
    <MinorVersion>0</MinorVersion>
    <PatchVersion>0</PatchVersion>
    <SdkBandVersion>9.0.100</SdkBandVersion>
    <PreReleaseVersionLabel>preview</PreReleaseVersionLabel>
    <PreReleaseVersionIteration>6</PreReleaseVersionIteration>
=======
    <ProductVersion>8.0.70</ProductVersion>
    <MajorVersion>8</MajorVersion>
    <MinorVersion>0</MinorVersion>
    <PatchVersion>70</PatchVersion>
    <SdkBandVersion>8.0.100</SdkBandVersion>
    <PreReleaseVersionLabel>ci.net8</PreReleaseVersionLabel>
>>>>>>> 5d675311
    <!-- Servicing builds have different characteristics for the way dependencies, baselines, and versions are handled. -->
    <IsServicingBuild Condition=" '$(PreReleaseVersionLabel)' == 'servicing' ">true</IsServicingBuild>
    <!-- Enable to remove prerelease label and produce stable package versions. -->
    <StabilizePackageVersion Condition="'$(StabilizePackageVersion)' == ''">false</StabilizePackageVersion>
    <DotNetFinalVersionKind Condition="'$(StabilizePackageVersion)' == 'true'">release</DotNetFinalVersionKind>
    <WorkloadVersionSuffix Condition="'$(DotNetFinalVersionKind)' != 'release' and '$(PreReleaseVersionIteration)' == ''">-$(PreReleaseVersionLabel)</WorkloadVersionSuffix>
    <WorkloadVersionSuffix Condition="'$(WorkloadVersionSuffix)' == '' and '$(DotNetFinalVersionKind)' != 'release'">-$(PreReleaseVersionLabel).$(PreReleaseVersionIteration)</WorkloadVersionSuffix>
    <SdkBandVersionForWorkload_FromRuntimeVersions>$(SdkBandVersion)$(WorkloadVersionSuffix)</SdkBandVersionForWorkload_FromRuntimeVersions>
    <!-- set to false for release branches -->
    <WorkloadsTestPreviousVersions Condition="'$(WorkloadsTestPreviousVersions)' == ''">true</WorkloadsTestPreviousVersions>
    <!-- Set assembly version to align with major and minor version,
         as for the patches and revisions should be manually updated per assembly if it is serviced. -->
    <AssemblyVersion>$(MajorVersion).$(MinorVersion).0.0</AssemblyVersion>
    <!-- Opt-out repo features -->
    <UsingToolIbcOptimization>false</UsingToolIbcOptimization>
    <UsingToolXliff>false</UsingToolXliff>
  </PropertyGroup>
  <PropertyGroup>
    <!-- Current previous .NET SDK major version's stable release of MAUI packages -->
    <MicrosoftMauiPreviousDotNetReleasedVersion>8.0.40</MicrosoftMauiPreviousDotNetReleasedVersion>
    <!-- dotnet/installer -->
    <VSToolsNetCoreSDKResolverPackageVersion>9.0.100-preview.5.24304.3</VSToolsNetCoreSDKResolverPackageVersion>
    <MicrosoftDotnetSdkInternalPackageVersion>$(VSToolsNetCoreSDKResolverPackageVersion)</MicrosoftDotnetSdkInternalPackageVersion>
    <!-- dotnet/runtime -->
    <MicrosoftNETCoreAppRefPackageVersion>9.0.0-preview.5.24280.5</MicrosoftNETCoreAppRefPackageVersion>
    <SystemTextJsonPackageVersion>$(MicrosoftNETCoreAppRefPackageVersion)</SystemTextJsonPackageVersion>
    <SystemTextEncodingsWebPackageVersion>$(MicrosoftNETCoreAppRefPackageVersion)</SystemTextEncodingsWebPackageVersion>
    <MicrosoftBclAsyncInterfacesPackageVersion>$(MicrosoftNETCoreAppRefPackageVersion)</MicrosoftBclAsyncInterfacesPackageVersion>
    <!-- Microsoft/Extensions -->
    <SystemCodeDomPackageVersion>$(MicrosoftNETCoreAppRefPackageVersion)</SystemCodeDomPackageVersion>
    <MicrosoftExtensionsConfigurationVersion>9.0.0-preview.5.24272.1</MicrosoftExtensionsConfigurationVersion>
    <MicrosoftExtensionsConfigurationAbstractionsVersion>9.0.0-preview.5.24272.1</MicrosoftExtensionsConfigurationAbstractionsVersion>
    <MicrosoftExtensionsConfigurationJsonVersion>9.0.0-preview.5.24272.1</MicrosoftExtensionsConfigurationJsonVersion>
    <MicrosoftExtensionsDependencyInjectionVersion>9.0.0-preview.5.24272.1</MicrosoftExtensionsDependencyInjectionVersion>
    <MicrosoftExtensionsDependencyInjectionAbstractionsVersion>9.0.0-preview.5.24272.1</MicrosoftExtensionsDependencyInjectionAbstractionsVersion>
    <MicrosoftExtensionsFileProvidersAbstractionsVersion>9.0.0-preview.5.24272.1</MicrosoftExtensionsFileProvidersAbstractionsVersion>
    <MicrosoftExtensionsLoggingAbstractionsVersion>9.0.0-preview.5.24272.1</MicrosoftExtensionsLoggingAbstractionsVersion>
    <MicrosoftExtensionsLoggingVersion>9.0.0-preview.5.24272.1</MicrosoftExtensionsLoggingVersion>
    <MicrosoftExtensionsLoggingConsoleVersion>9.0.0-preview.5.24272.1</MicrosoftExtensionsLoggingConsoleVersion>
    <MicrosoftExtensionsLoggingDebugVersion>9.0.0-preview.5.24272.1</MicrosoftExtensionsLoggingDebugVersion>
    <MicrosoftExtensionsPrimitivesVersion>9.0.0-preview.5.24272.1</MicrosoftExtensionsPrimitivesVersion>
    <!-- xamarin/xamarin-android -->
    <MicrosoftAndroidSdkWindowsPackageVersion>34.99.0-preview.6.312</MicrosoftAndroidSdkWindowsPackageVersion>
    <!-- xamarin/xamarin-macios -->
    <MicrosoftMacCatalystSdknet90_172PackageVersion>17.2.9638-net9-p5</MicrosoftMacCatalystSdknet90_172PackageVersion>
    <MicrosoftmacOSSdknet90_142PackageVersion>14.2.9638-net9-p5</MicrosoftmacOSSdknet90_142PackageVersion>
    <MicrosoftiOSSdknet90_172PackageVersion>17.2.9638-net9-p5</MicrosoftiOSSdknet90_172PackageVersion>
    <MicrosofttvOSSdknet90_172PackageVersion>17.2.9638-net9-p5</MicrosofttvOSSdknet90_172PackageVersion>
    <!-- Samsung/Tizen.NET -->
    <SamsungTizenSdkPackageVersion>8.0.148</SamsungTizenSdkPackageVersion>
    <!-- emsdk -->
    <MicrosoftNETWorkloadEmscriptenCurrentManifest90100TransportVersion>9.0.0-preview.5.24273.1</MicrosoftNETWorkloadEmscriptenCurrentManifest90100TransportVersion>
    <MicrosoftNETWorkloadEmscriptenPackageVersion>$(MicrosoftNETWorkloadEmscriptenCurrentManifest90100TransportVersion)</MicrosoftNETWorkloadEmscriptenPackageVersion>
    <!-- wasdk -->
    <MicrosoftWindowsAppSDKPackageVersion>1.5.240311000</MicrosoftWindowsAppSDKPackageVersion>
    <MicrosoftWindowsSDKBuildToolsPackageVersion>10.0.22621.756</MicrosoftWindowsSDKBuildToolsPackageVersion>
    <MicrosoftGraphicsWin2DPackageVersion>1.2.0</MicrosoftGraphicsWin2DPackageVersion>
    <!-- Everything else -->
    <MicrosoftAspNetCoreAuthorizationPackageVersion>9.0.0-preview.6.24310.7</MicrosoftAspNetCoreAuthorizationPackageVersion>
    <MicrosoftAspNetCoreAuthenticationFacebookPackageVersion>9.0.0-preview.6.24310.7</MicrosoftAspNetCoreAuthenticationFacebookPackageVersion>
    <MicrosoftAspNetCoreAuthenticationGooglePackageVersion>9.0.0-preview.6.24310.7</MicrosoftAspNetCoreAuthenticationGooglePackageVersion>
    <MicrosoftAspNetCoreAuthenticationMicrosoftAccountPackageVersion>9.0.0-preview.6.24310.7</MicrosoftAspNetCoreAuthenticationMicrosoftAccountPackageVersion>
    <MicrosoftAspNetCoreComponentsAnalyzersPackageVersion>9.0.0-preview.6.24310.7</MicrosoftAspNetCoreComponentsAnalyzersPackageVersion>
    <MicrosoftAspNetCoreComponentsFormsPackageVersion>9.0.0-preview.6.24310.7</MicrosoftAspNetCoreComponentsFormsPackageVersion>
    <MicrosoftAspNetCoreComponentsPackageVersion>9.0.0-preview.6.24310.7</MicrosoftAspNetCoreComponentsPackageVersion>
    <MicrosoftAspNetCoreComponentsWebPackageVersion>9.0.0-preview.6.24310.7</MicrosoftAspNetCoreComponentsWebPackageVersion>
    <MicrosoftAspNetCoreComponentsWebAssemblyPackageVersion>9.0.0-preview.6.24310.7</MicrosoftAspNetCoreComponentsWebAssemblyPackageVersion>
    <MicrosoftAspNetCoreComponentsWebAssemblyServerPackageVersion>9.0.0-preview.6.24310.7</MicrosoftAspNetCoreComponentsWebAssemblyServerPackageVersion>
    <MicrosoftAspNetCoreComponentsWebViewPackageVersion>9.0.0-preview.6.24310.7</MicrosoftAspNetCoreComponentsWebViewPackageVersion>
    <MicrosoftAspNetCoreMetadataPackageVersion>9.0.0-preview.6.24310.7</MicrosoftAspNetCoreMetadataPackageVersion>
    <MicrosoftJSInteropPackageVersion>9.0.0-preview.6.24310.7</MicrosoftJSInteropPackageVersion>
    <!-- Other packages -->
    <MicrosoftCodeAnalysisNetAnalyzersVersion>9.0.0-preview*</MicrosoftCodeAnalysisNetAnalyzersVersion>
    <MicrosoftCodeAnalysisPublicApiAnalyzersVersion>3.3.4</MicrosoftCodeAnalysisPublicApiAnalyzersVersion>
    <MicrosoftCodeAnalysisBannedApiAnalyzersVersion>3.3.4</MicrosoftCodeAnalysisBannedApiAnalyzersVersion>
    <SystemNumericsVectorsVersion>4.5.0</SystemNumericsVectorsVersion>
    <SystemMemoryPackageVersion>4.5.5</SystemMemoryPackageVersion>
    <SystemBuffersPackageVersion>4.5.1</SystemBuffersPackageVersion>
    <SystemIOUnmanagedMemoryStreamPackageVersion>4.3.0</SystemIOUnmanagedMemoryStreamPackageVersion>
    <SystemObjectModelPackageVersion>4.3.0</SystemObjectModelPackageVersion>
    <SystemRuntimeCompilerServicesUnsafePackageVersion>6.0.0</SystemRuntimeCompilerServicesUnsafePackageVersion>
    <_MicrosoftWebWebView2Version>1.0.2151.40</_MicrosoftWebWebView2Version>
    <!-- GLIDE - the android maven artifact in /src/Core/AndroidNative/maui/build.gradle -->
    <!-- must be kept in sync with the binding library version to it here: -->
    <_XamarinAndroidGlideVersion>4.15.1.2</_XamarinAndroidGlideVersion>
    <_XamarinAndroidXSecurityVersion>1.1.0.1-alpha06</_XamarinAndroidXSecurityVersion>
    <_XamarinGoogleCryptoTinkAndroidVersion>1.10.0</_XamarinGoogleCryptoTinkAndroidVersion>
    <!-- Android Maps -->
    <XamarinGooglePlayServicesMaps>118.1.0.3</XamarinGooglePlayServicesMaps>
    <!--
      SKIASHARP & HARFBUZZSHARP - the various things must be kept in sync with maui graphics:
       - NuGet versions below
       - Feed URI in the nuget.config
       - Native assets build and sha
    -->
    <_SkiaSharpVersion>2.88.8</_SkiaSharpVersion>
    <_SkiaSharpExtendedVersion>2.0.0</_SkiaSharpExtendedVersion>
    <_HarfBuzzSharpVersion>7.3.0.2</_HarfBuzzSharpVersion>
    <_SkiaSharpNativeAssetsVersion>0.0.0-commit.7af1d0840a381c0ce7ef2877454a88dbb2949686.1086</_SkiaSharpNativeAssetsVersion>
    <MicrosoftTemplateEngineTasksVersion>7.0.114</MicrosoftTemplateEngineTasksVersion>
    <MicrosoftDotNetXHarnessTestRunnersCommonVersion>9.0.0-prerelease.24311.2</MicrosoftDotNetXHarnessTestRunnersCommonVersion>
    <MicrosoftDotNetXHarnessTestRunnersXunitVersion>9.0.0-prerelease.24311.2</MicrosoftDotNetXHarnessTestRunnersXunitVersion>
    <MicrosoftDotNetXHarnessCLIVersion>9.0.0-prerelease.24311.2</MicrosoftDotNetXHarnessCLIVersion>
    <TizenUIExtensionsVersion>0.9.2</TizenUIExtensionsVersion>
    <SvgSkiaPackageVersion>1.0.0.16</SvgSkiaPackageVersion>
    <FizzlerPackageVersion>1.3.0</FizzlerPackageVersion>
    <TizenUIExtensionsVersion>0.9.0</TizenUIExtensionsVersion>
    <ExCSSPackageVersion>4.2.3</ExCSSPackageVersion>
    <SystemDrawingCommonPackageVersion>8.0.3</SystemDrawingCommonPackageVersion>
<<<<<<< HEAD
    <MicrosoftDotNetBuildTasksInstallersPackageVersion>9.0.0-beta.24274.1</MicrosoftDotNetBuildTasksInstallersPackageVersion>
    <MicrosoftDotNetBuildTasksFeedVersion>9.0.0-beta.24311.4</MicrosoftDotNetBuildTasksFeedVersion>
=======
    <MicrosoftDotNetBuildTasksFeedVersion>8.0.0-beta.24310.5</MicrosoftDotNetBuildTasksFeedVersion>
>>>>>>> 5d675311
  </PropertyGroup>
  <PropertyGroup>
    <MicrosoftNETTestSdkPackageVersion>17.6.0</MicrosoftNETTestSdkPackageVersion>
    <XunitPackageVersion>2.6.6</XunitPackageVersion>
    <XunitRunnerVisualStudioPackageVersion>2.8.0</XunitRunnerVisualStudioPackageVersion>
    <XunitExtensibilityExecutionPackageVersion>2.6.6</XunitExtensibilityExecutionPackageVersion>
    <XunitAssertPackageVersion>2.6.6</XunitAssertPackageVersion>
    <XUnitAnalyzersPackageVersion>1.13.0</XUnitAnalyzersPackageVersion>
    <XunitAbstractionsPackageVersion>2.0.3</XunitAbstractionsPackageVersion>
    <NSubstitutePackageVersion>5.1.0</NSubstitutePackageVersion>
    <CoverletCollectorPackageVersion>6.0.0</CoverletCollectorPackageVersion>
  </PropertyGroup>
  <PropertyGroup>
    <!-- arcade -->
    <!-- xunit -->
    <XUnitVersion>$(XunitPackageVersion)</XUnitVersion>
    <XUnitAnalyzersVersion>$(XUnitAnalyzersPackageVersion)</XUnitAnalyzersVersion>
    <XUnitRunnerConsoleVersion>$(XunitPackageVersion)</XUnitRunnerConsoleVersion>
    <XUnitRunnerVisualStudioVersion>$(XunitRunnerVisualStudioPackageVersion)</XUnitRunnerVisualStudioVersion>
  </PropertyGroup>
  <PropertyGroup>
    <VersionBand Condition=" '$(VersionBand)' == '' ">$([System.Text.RegularExpressions.Regex]::Match($(MicrosoftDotnetSdkInternalPackageVersion), `^\d+\.\d+\.\d`))00</VersionBand>
    <DotNetVersionBand Condition=" '$(DotNetPreviewVersionBand)' == '' ">$(VersionBand)$([System.Text.RegularExpressions.Regex]::Match($(MicrosoftDotnetSdkInternalPackageVersion), `\-(preview|rc|alpha).\d+`))</DotNetVersionBand>
    <DotNetSdkManifestsFolder>$(DotNetVersionBand)</DotNetSdkManifestsFolder>
    <DotNetMauiManifestVersionBand>$(DotNetVersionBand)</DotNetMauiManifestVersionBand>
    <DotNetMonoManifestVersionBand>$(DotNetVersionBand)</DotNetMonoManifestVersionBand>
    <DotNetEmscriptenManifestVersionBand>$(DotNetVersionBand)</DotNetEmscriptenManifestVersionBand>
    <DotNetAndroidManifestVersionBand>$(DotNetVersionBand)</DotNetAndroidManifestVersionBand>
    <DotNetMaciOSManifestVersionBand>$(DotNetVersionBand)</DotNetMaciOSManifestVersionBand>
    <DotNetTizenManifestVersionBand>9.0.100</DotNetTizenManifestVersionBand>
    <MicrosoftMacCatalystSdkPackageVersion>$(MicrosoftMacCatalystSdknet90_172PackageVersion)</MicrosoftMacCatalystSdkPackageVersion>
    <MicrosoftmacOSSdkPackageVersion>$(MicrosoftmacOSSdknet90_142PackageVersion)</MicrosoftmacOSSdkPackageVersion>
    <MicrosoftiOSSdkPackageVersion>$(MicrosoftiOSSdknet90_172PackageVersion)</MicrosoftiOSSdkPackageVersion>
    <MicrosofttvOSSdkPackageVersion>$(MicrosofttvOSSdknet90_172PackageVersion)</MicrosofttvOSSdkPackageVersion>
  </PropertyGroup>
</Project><|MERGE_RESOLUTION|>--- conflicted
+++ resolved
@@ -1,7 +1,6 @@
 <Project>
   <PropertyGroup>
     <!-- The .NET product branding version -->
-<<<<<<< HEAD
     <ProductVersion>9.0.0</ProductVersion>
     <MajorVersion>9</MajorVersion>
     <MinorVersion>0</MinorVersion>
@@ -9,14 +8,6 @@
     <SdkBandVersion>9.0.100</SdkBandVersion>
     <PreReleaseVersionLabel>preview</PreReleaseVersionLabel>
     <PreReleaseVersionIteration>6</PreReleaseVersionIteration>
-=======
-    <ProductVersion>8.0.70</ProductVersion>
-    <MajorVersion>8</MajorVersion>
-    <MinorVersion>0</MinorVersion>
-    <PatchVersion>70</PatchVersion>
-    <SdkBandVersion>8.0.100</SdkBandVersion>
-    <PreReleaseVersionLabel>ci.net8</PreReleaseVersionLabel>
->>>>>>> 5d675311
     <!-- Servicing builds have different characteristics for the way dependencies, baselines, and versions are handled. -->
     <IsServicingBuild Condition=" '$(PreReleaseVersionLabel)' == 'servicing' ">true</IsServicingBuild>
     <!-- Enable to remove prerelease label and produce stable package versions. -->
@@ -126,12 +117,7 @@
     <TizenUIExtensionsVersion>0.9.0</TizenUIExtensionsVersion>
     <ExCSSPackageVersion>4.2.3</ExCSSPackageVersion>
     <SystemDrawingCommonPackageVersion>8.0.3</SystemDrawingCommonPackageVersion>
-<<<<<<< HEAD
-    <MicrosoftDotNetBuildTasksInstallersPackageVersion>9.0.0-beta.24274.1</MicrosoftDotNetBuildTasksInstallersPackageVersion>
     <MicrosoftDotNetBuildTasksFeedVersion>9.0.0-beta.24311.4</MicrosoftDotNetBuildTasksFeedVersion>
-=======
-    <MicrosoftDotNetBuildTasksFeedVersion>8.0.0-beta.24310.5</MicrosoftDotNetBuildTasksFeedVersion>
->>>>>>> 5d675311
   </PropertyGroup>
   <PropertyGroup>
     <MicrosoftNETTestSdkPackageVersion>17.6.0</MicrosoftNETTestSdkPackageVersion>
