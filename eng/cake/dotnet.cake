--- conflicted
+++ resolved
@@ -539,10 +539,7 @@
         StartVisualStudioForDotNet();
     }); 
 
-<<<<<<< HEAD
-=======
-
->>>>>>> 0a0be964
+
 bool RunPackTarget()
 {
     // Is the user running the pack target explicitly?
@@ -593,10 +590,7 @@
 {
     var dotnet = dotnetDir ?? MakeAbsolute(Directory("./bin/dotnet/")).ToString();
     
-<<<<<<< HEAD
     SetEnvironmentVariable("VSDebugger_ValidateDotnetDebugLibSignatures", "0");
-=======
->>>>>>> 0a0be964
     SetEnvironmentVariable("DOTNET_INSTALL_DIR", dotnet);
     SetEnvironmentVariable("DOTNET_ROOT", dotnet);
     SetEnvironmentVariable("DOTNET_MSBUILD_SDK_RESOLVER_CLI_DIR", dotnet);
