--- conflicted
+++ resolved
@@ -209,22 +209,12 @@
 
 void ExecutePrepareUITests(string project, string app, string device, string resultsDir, string binDir, string config, string tfm, string rid, string ver, string toolPath)
 {
-<<<<<<< HEAD
-	Information("Starting UI Tests...");
+	Information("Preparing UI Tests...");
 	Information($"Testing Device: {device}");
 	Information($"Testing App Project: {app}");
-	Information($"Results Directory: {resultsDir}");
 	Information($"USE_NATIVE_AOT: {USE_NATIVE_AOT}");
 	
-	string testApp = GetTestApplications(app, device, config, tfm, rid).FirstOrDefault();
-=======
-	Information("Preparing UI Tests...");
 	var testApp = GetTestApplications(app, device, config, tfm, rid).FirstOrDefault();
-
-	Information($"Testing Device: {device}");
-	Information($"Testing App Project: {app}");
-	Information($"Testing App: {testApp}");
->>>>>>> 96485233
 
 	Information($"Testing App found: {testApp}");
 	
