#addin nuget:?package=Cake.Android.Adb&version=3.2.0
#addin nuget:?package=Cake.Android.AvdManager&version=2.2.0
#load "../cake/helpers.cake"
#load "../cake/dotnet.cake"
#load "./devices-shared.cake"

<<<<<<< HEAD
#tool nuget:?package=NUnit.ConsoleRunner&version=3.16.3

const int defaultVersion = 30;
const string dotnetVersion = "net9.0";

// required
FilePath PROJECT = Argument("project", EnvironmentVariable("ANDROID_TEST_PROJECT") ?? DEFAULT_PROJECT);
string TEST_DEVICE = Argument("device", EnvironmentVariable("ANDROID_TEST_DEVICE") ?? $"android-emulator-64_{defaultVersion}");
string DEVICE_SKIN = Argument("skin", EnvironmentVariable("ANDROID_TEST_SKIN") ?? "Nexus 5X");

// optional
var USE_DOTNET = Argument("dotnet", true);
var DOTNET_ROOT = Argument("dotnet-root", EnvironmentVariable("DOTNET_ROOT"));
var DOTNET_PATH = Argument("dotnet-path", EnvironmentVariable("DOTNET_PATH"));
var TARGET_FRAMEWORK = Argument("tfm", EnvironmentVariable("TARGET_FRAMEWORK") ?? (USE_DOTNET ? $"{dotnetVersion}-android" : ""));
var BINLOG_ARG = Argument("binlog", EnvironmentVariable("ANDROID_TEST_BINLOG") ?? "");
DirectoryPath BINLOG_DIR = string.IsNullOrEmpty(BINLOG_ARG) && !string.IsNullOrEmpty(PROJECT.FullPath) ? PROJECT.GetDirectory() : BINLOG_ARG;
var TEST_APP = Argument("app", EnvironmentVariable("ANDROID_TEST_APP") ?? "");
FilePath TEST_APP_PROJECT = Argument("appproject", EnvironmentVariable("ANDROID_TEST_APP_PROJECT") ?? DEFAULT_APP_PROJECT);
var TEST_APP_PACKAGE_NAME = Argument("package", EnvironmentVariable("ANDROID_TEST_APP_PACKAGE_NAME") ?? "");
var TEST_APP_INSTRUMENTATION = Argument("instrumentation", EnvironmentVariable("ANDROID_TEST_APP_INSTRUMENTATION") ?? "");
var TEST_RESULTS = Argument("results", EnvironmentVariable("ANDROID_TEST_RESULTS") ?? "");

string TEST_WHERE = Argument("where", EnvironmentVariable("NUNIT_TEST_WHERE") ?? $"");
=======
const int DefaultApiLevel = 30;

var projectPath = Argument("project", EnvironmentVariable("ANDROID_TEST_PROJECT") ?? DEFAULT_PROJECT);
var testDevice = Argument("device", EnvironmentVariable("ANDROID_TEST_DEVICE") ?? $"android-emulator-64_{DefaultApiLevel}");
var targetFramework = Argument("tfm", EnvironmentVariable("TARGET_FRAMEWORK") ?? $"{DotnetVersion}-android");
var binlogArg = Argument("binlog", EnvironmentVariable("ANDROID_TEST_BINLOG") ?? "");
var testApp = Argument("app", EnvironmentVariable("ANDROID_TEST_APP") ?? "");
var testAppProjectPath = Argument("appproject", EnvironmentVariable("ANDROID_TEST_APP_PROJECT") ?? DEFAULT_APP_PROJECT);
var testAppPackageName = Argument("package", EnvironmentVariable("ANDROID_TEST_APP_PACKAGE_NAME") ?? "");
var testAppInstrumentation = Argument("instrumentation", EnvironmentVariable("ANDROID_TEST_APP_INSTRUMENTATION") ?? "");
var testResultsPath = Argument("results", EnvironmentVariable("ANDROID_TEST_RESULTS") ?? GetTestResultsDirectory()?.FullPath);
var deviceCleanupEnabled = Argument("cleanup", true);

// Test where clause
string testWhere = Argument("where", EnvironmentVariable("NUNIT_TEST_WHERE") ?? "");

// Device details
var deviceSkin = Argument("skin", EnvironmentVariable("ANDROID_TEST_SKIN") ?? "Nexus 5X");
var androidAvd = "DEVICE_TESTS_EMULATOR";
var androidAvdImage = "";
var deviceArch = "";
bool deviceBoot = Argument("boot", true);
bool deviceBootWait = Argument("wait", true);

var androidVersion = Argument("apiversion", EnvironmentVariable("ANDROID_PLATFORM_VERSION") ?? DefaultApiLevel.ToString());

// Directory setup
var binlogDirectory = DetermineBinlogDirectory(projectPath, binlogArg)?.FullPath;
>>>>>>> 0a0be964

string DEVICE_UDID = "";
string DEVICE_VERSION = "";
string DEVICE_NAME = "";
string DEVICE_OS = "";

// Android SDK setup
var androidSdkRoot = GetAndroidSDKPath();

SetAndroidEnvironmentVariables(androidSdkRoot);

Information("Android SDK Root: {0}", androidSdkRoot);
Information("Project File: {0}", projectPath);
Information("Build Binary Log (binlog): {0}", binlogDirectory);
Information("Build Configuration: {0}", configuration);

var avdSettings = new AndroidAvdManagerToolSettings { SdkRoot = androidSdkRoot };
var adbSettings = new AdbToolSettings { SdkRoot = androidSdkRoot };
var emuSettings = new AndroidEmulatorToolSettings { SdkRoot = androidSdkRoot };
emuSettings = AdjustEmulatorSettingsForCI(emuSettings);

AndroidEmulatorProcess emulatorProcess = null;

var dotnetToolPath = GetDotnetToolPath();

Setup(context =>
{
	LogSetupInfo(dotnetToolPath);
	PerformCleanupIfNeeded(deviceCleanupEnabled);

	DetermineDeviceCharacteristics(testDevice, DefaultApiLevel);

	HandleVirtualDevice(emuSettings, avdSettings, androidAvd, androidAvdImage, deviceSkin, deviceBoot);
});

Teardown(context =>
{
	CleanUpVirtualDevice(emulatorProcess, avdSettings);
});

Task("boot");

Task("build")
	.WithCriteria(!string.IsNullOrEmpty(projectPath))
	.Does(() =>
	{
		ExecuteBuild(projectPath, testDevice, binlogDirectory, configuration, targetFramework, dotnetToolPath);
	});

Task("test")
	.IsDependentOn("Build")
	.Does(() =>
	{
		ExecuteTests(projectPath, testDevice, testApp, testAppPackageName, testResultsPath, configuration, targetFramework, adbSettings, dotnetToolPath, deviceBootWait, testAppInstrumentation);
	});

Task("uitest-build")
	.Does(() =>
	{
		ExecuteBuildUITestApp(testAppProjectPath, testDevice, binlogDirectory, configuration, targetFramework, "", dotnetToolPath);

	});
Task("uitest")
	.IsDependentOn("uitest-build")
	.Does(() =>
	{
		ExecuteUITests(projectPath, testAppProjectPath, testAppPackageName, testDevice, testResultsPath, binlogDirectory, configuration, targetFramework, "", androidVersion, dotnetToolPath, testAppInstrumentation);
	});

Task("cg-uitest")
	.Does(() =>
	{
		ExecuteCGLegacyUITests(projectPath, testAppProjectPath, testAppPackageName, testDevice, testResultsPath, configuration, targetFramework, dotnetToolPath, testAppInstrumentation);
	});

Task("logcat")
	.Does(() =>
{
	WriteLogCat();
});

RunTarget(TARGET);

void ExecuteCGLegacyUITests(string project, string appProject, string appPackageName, string device, string resultsDir, string config, string tfm, string toolPath, string instrumentation)
{
	CleanDirectories(resultsDir);

	Information("Starting Compatibility Gallery UI Tests...");

	var testApp = GetTestApplications(appProject, device, config, tfm, "").FirstOrDefault();

	if (string.IsNullOrEmpty(appPackageName))
	{
		var appFile = new FilePath(testApp);
		appFile = appFile.GetFilenameWithoutExtension();
		appPackageName = appFile.FullPath.Replace("-Signed", "");
	}

	Information($"Testing Device: {device}");
	Information($"Testing App Project: {appProject}");
	Information($"Testing App: {testApp}");
	Information($"Testing App Package Name: {appPackageName}");
	Information($"Results Directory: {resultsDir}");

	InstallApk(testApp, appPackageName, resultsDir, deviceSkin);

	//set env var for the app path for Xamarin.UITest setup
	SetEnvironmentVariable("ANDROID_APP", $"{testApp}");

	var resultName = $"{System.IO.Path.GetFileNameWithoutExtension(project)}-{config}-{DateTime.UtcNow.ToFileTimeUtc()}";
	Information("Run UITests project {0}", resultName);
	RunTestWithLocalDotNet(
		project,
		config: config,
		pathDotnet: toolPath,
		noBuild: false,
		resultsFileNameWithoutExtension: resultName,
		filter: Argument("filter", ""));
}

void ExecuteBuild(string project, string device, string binDir, string config, string tfm, string toolPath)
{
<<<<<<< HEAD
	SetDotNetEnvironmentVariables();
	var name = System.IO.Path.GetFileNameWithoutExtension(PROJECT.FullPath);
	var binlog = $"{BINLOG_DIR}/{name}-{CONFIGURATION}-android--{DateTime.UtcNow.ToFileTimeUtc()}.binlog";

	if (USE_DOTNET)
	{
		Information($"Build target dotnet root: {DOTNET_ROOT}");
		Information($"Build target set dotnet tool path: {DOTNET_PATH}");
		
		var localDotnetRoot = MakeAbsolute(Directory("../../bin/dotnet/"));
		Information("new dotnet root: {0}", localDotnetRoot);

		DOTNET_ROOT = localDotnetRoot.ToString();

		DotNetBuild(PROJECT.FullPath, new DotNetBuildSettings {
			Configuration = CONFIGURATION,
			Framework = TARGET_FRAMEWORK,
			MSBuildSettings = new DotNetMSBuildSettings {
				MaxCpuCount = 0
			},
			ToolPath = DOTNET_PATH,
			ArgumentCustomization = args => args
				.Append("/p:EmbedAssembliesIntoApk=true")
				.Append("/bl:" + binlog)
				//.Append("/tl")
		});
	}
	else
	{
		MSBuild(PROJECT.FullPath, c => {
			c.Configuration = CONFIGURATION;
			c.MaxCpuCount = 0;
			c.Restore = true;
			c.Properties["ContinuousIntegrationBuild"] = new List<string> { "false" };
			if (!string.IsNullOrEmpty(TARGET_FRAMEWORK))
				c.Properties["TargetFramework"] = new List<string> { TARGET_FRAMEWORK };
			c.Targets.Clear();
			c.Targets.Add("Build");
			c.Targets.Add("SignAndroidPackage");
			c.BinaryLogger = new MSBuildBinaryLogSettings {
				Enabled = true,
				FileName = binlog,
			};
		});
	}
});
=======
	var projectName = System.IO.Path.GetFileNameWithoutExtension(project);
	var binlog = $"{binDir}/{projectName}-{config}-ios.binlog";
>>>>>>> 0a0be964

	DotNetBuild(project, new DotNetBuildSettings
	{
		Configuration = config,
		Framework = tfm,
		MSBuildSettings = new DotNetMSBuildSettings
		{
			MaxCpuCount = 0
		},
		ToolPath = toolPath,
		ArgumentCustomization = args => args
			.Append("/p:EmbedAssembliesIntoApk=true")
			.Append("/bl:" + binlog)
	});
}

void ExecuteTests(string project, string device, string appPath, string appPackageName, string resultsDir, string config, string tfm, AdbToolSettings adbSettings, string toolPath, bool waitDevice, string instrumentation)
{
	CleanResults(resultsDir);

	var testApp = GetTestApplications(project, device, config, tfm, "").FirstOrDefault();

	if (string.IsNullOrEmpty(appPackageName))
	{
		var appFile = new FilePath(testApp);
		appFile = appFile.GetFilenameWithoutExtension();
		appPackageName = appFile.FullPath.Replace("-Signed", "");
	}
	if (string.IsNullOrEmpty(instrumentation))
	{
		instrumentation = appPackageName + ".TestInstrumentation";
	}

	Information("Test App: {0}", testApp);
	Information("Test App Package Name: {0}", appPackageName);
	Information("Test Results Directory: {0}", resultsDir);

	if (waitDevice)
	{
		Information("Waiting for the emulator to finish booting...");

		// wait for it to finish booting (10 mins)
		var waited = 0;
		var total = 60 * 10;
		while (AdbShell("getprop sys.boot_completed", adbSettings).FirstOrDefault() != "1")
		{
			System.Threading.Thread.Sleep(1000);
			Information("Wating {0}/{1} seconds for the emulator to boot up.", waited, total);
			if (waited++ > total)
				break;
		}
		Information("Waited {0} seconds for the emulator to boot up.", waited);
	}

	Information("Setting the ADB properties...");
	var lines = AdbShell("setprop debug.mono.log default,mono_log_level=debug,mono_log_mask=all", adbSettings);
	Information("{0}", string.Join("\n", lines));
	lines = AdbShell("getprop debug.mono.log", adbSettings);
	Information("{0}", string.Join("\n", lines));

	var settings = new DotNetToolSettings
	{
		DiagnosticOutput = true,
		ArgumentCustomization = args => args.Append("run xharness android test " +
			$"--app=\"{testApp}\" " +
			$"--package-name=\"{appPackageName}\" " +
			$"--instrumentation=\"{instrumentation}\" " +
			$"--device-arch=\"{deviceArch}\" " +
			$"--output-directory=\"{resultsDir}\" " +
			$"--verbosity=\"Debug\" ")
	};

	bool testsFailed = true;
	try
	{
		DotNetTool("tool", settings);
		testsFailed = false;
	}
	finally
	{

		HandleTestResults(resultsDir, testsFailed, false);
	}
	
	Information("Testing completed.");
}

void ExecuteBuildUITestApp(string appProject, string device, string binDir, string config, string tfm, string rid, string toolPath)
{
	Information($"Building UI Test app: {appProject}");
	var projectName = System.IO.Path.GetFileNameWithoutExtension(appProject);
	var binlog = $"{binDir}/{projectName}-{config}-ios.binlog";

	DotNetBuild(appProject, new DotNetBuildSettings
	{
		Configuration = config,
		Framework = tfm,
		ToolPath = toolPath,
		ArgumentCustomization = args =>
		{
			args
			.Append("/p:EmbedAssembliesIntoApk=true")
			.Append("/bl:" + binlog)
			.Append("/tl");

			return args;
		}
	});

	Information("UI Test app build completed.");
}

void ExecuteUITests(string project, string app, string appPackageName, string device, string resultsDir, string binDir, string config, string tfm, string rid, string ver, string toolPath, string instrumentation)
{
	string platform = "android";
	Information("Starting UI Tests...");
	var testApp = GetTestApplications(app, device, config, tfm, "").FirstOrDefault();

	if (string.IsNullOrEmpty(testApp))
	{
		throw new Exception("UI Test application path not specified.");
	}
	if (string.IsNullOrEmpty(appPackageName))
	{
		var appFile = new FilePath(testApp);
		appFile = appFile.GetFilenameWithoutExtension();
		appPackageName = appFile.FullPath.Replace("-Signed", "");
	}
	if (string.IsNullOrEmpty(instrumentation))
	{
		instrumentation = appPackageName + ".TestInstrumentation";
	}

	Information("Test App: {0}", testApp);
	Information("Test App Package Name: {0}", appPackageName);
	Information("Test Results Directory: {0}", resultsDir);
	Information($"Testing Device: {device}");
	Information($"Testing App Project: {app}");
	Information($"Testing App: {testApp}");
	Information($"Results Directory: {resultsDir}");

	InstallApk(testApp, appPackageName, resultsDir, deviceSkin);

	Information("Build UITests project {0}", project);

	var name = System.IO.Path.GetFileNameWithoutExtension(project);
	var binlog = $"{binDir}/{name}-{config}-{platform}.binlog";
	var appiumLog = $"{binDir}/appium_{platform}.log";
	var resultsFileName = $"{name}-{config}-{platform}";

	DotNetBuild(project, new DotNetBuildSettings
	{
		Configuration = config,
		ToolPath = toolPath,
		ArgumentCustomization = args => args
			.Append("/p:ExtraDefineConstants=ANDROID")
			.Append("/bl:" + binlog)
	});

	SetEnvironmentVariable("APPIUM_LOG_FILE", appiumLog);

	int numOfRetries = 0;

	if (IsCIBuild())
		numOfRetries = 1;

	Information("Run UITests  project {0}", project);
	for(int retryCount = 0; retryCount <= numOfRetries; retryCount++)
	{
		try
		{
			Information("Retry UITests run Count: {0}", retryCount);
			RunTestWithLocalDotNet(project, config, pathDotnet: toolPath, noBuild: true, resultsFileNameWithoutExtension: resultsFileName);
			break;
		}
		catch(Exception)
		{
			if (retryCount == numOfRetries)
			{
				WriteLogCat();
				throw;
			}
		}
	}
	Information("UI Tests completed.");
}

// Helper methods

void PerformCleanupIfNeeded(bool cleanupEnabled)
{
	if (cleanupEnabled)
	{


<<<<<<< HEAD
	//set env var for the app path for Xamarin.UITest setup
	SetEnvironmentVariable("APP_APK", $"{TEST_APP}");

	// Copy the actual tested app to the artifacts for manual inspection if needed
	CreateDirectory($"{TEST_RESULTS}/android/tested_bin");
	CopyFile(TEST_APP, $"{TEST_RESULTS}/android/tested_bin/{TEST_APP_PACKAGE_NAME}.apk");

	// build the test library
	var binDir = PROJECT.GetDirectory().Combine("bin").Combine(CONFIGURATION + "/" + TEST_FRAMEWORK).FullPath;
	Information("BinDir: {0}", binDir);
	var name = System.IO.Path.GetFileNameWithoutExtension(PROJECT.FullPath);
	var binlog = $"{binDir}/{name}-{CONFIGURATION}-android-{DateTime.UtcNow.ToFileTimeUtc()}.binlog";
	Information("Build UITests project {0}", PROJECT.FullPath);
	DotNetBuild(PROJECT.FullPath, new DotNetBuildSettings {
			Configuration = CONFIGURATION,
			ArgumentCustomization = args => args
				.Append("/bl:" + binlog),
			ToolPath = DOTNET_PATH,
	});
	
	var testLibDllPath = $"{binDir}/Microsoft.Maui.Controls.Android.UITests.dll";
	Information("Run UITests lib {0}", testLibDllPath);
	var nunitSettings = new NUnit3Settings { 
		Configuration = CONFIGURATION,
		OutputFile = $"{TEST_RESULTS}/android/run_uitests_output-{DateTime.UtcNow.ToFileTimeUtc()}.log",
		Work = $"{TEST_RESULTS}/android/"
	};
=======
	}
}

void SetAndroidEnvironmentVariables(string sdkRoot)
{
	// Set up Android SDK environment variables and paths
	string[] paths = { $"{sdkRoot}/tools/bin", $"{sdkRoot}/cmdline-tools/latest/bin", $"{sdkRoot}/cmdline-tools/5.0/bin", $"{sdkRoot}/cmdline-tools/7.0/bin", $"{sdkRoot}/platform-tools", $"{sdkRoot}/emulator" };
	foreach (var path in paths)
	{
		SetEnvironmentVariable("PATH", path, prepend: true);
	}
}
>>>>>>> 0a0be964

AndroidEmulatorToolSettings AdjustEmulatorSettingsForCI(AndroidEmulatorToolSettings settings)
{
	if (IsCIBuild())
	{
		settings.ArgumentCustomization = args => args.Append("-no-window");
	}
	return settings;
}

void DetermineDeviceCharacteristics(string deviceDescriptor, int defaultApiLevel)
{
	var working = deviceDescriptor.Trim().ToLower();
	var emulator = true;
	var api = defaultApiLevel;
	// version
	if (working.IndexOf("_") is int idx && idx > 0)
	{
		api = int.Parse(working.Substring(idx + 1));
		working = working.Substring(0, idx);
	}
	var parts = working.Split('-');
	// os
	if (parts[0] != "android")
		throw new Exception("Unexpected platform (expected: android) in device: " + deviceDescriptor);
	// device/emulator
	Information("Create for: {0}", parts[1]);
	if (parts[1] == "device")
		emulator = false;
	else if (parts[1] != "emulator" && parts[1] != "simulator")
		throw new Exception("Unexpected device type (expected: device|emulator) in device: " + deviceDescriptor);
	// arch/bits
	Information("Host OS System Arch: {0}", System.Runtime.InteropServices.RuntimeInformation.OSArchitecture);
	Information("Host Processor System Arch: {0}", System.Runtime.InteropServices.RuntimeInformation.ProcessArchitecture);
	if (parts[2] == "32")
	{
		if (emulator)
			deviceArch = "x86";
		else
			deviceArch = "armeabi-v7a";
	}
	else if (parts[2] == "64")
	{
		if (System.Runtime.InteropServices.RuntimeInformation.OSArchitecture == System.Runtime.InteropServices.Architecture.Arm64)
			deviceArch = "arm64-v8a";
		else if (emulator)
			deviceArch = "x86_64";
		else
			deviceArch = "arm64-v8a";
	}
	var sdk = api >= 27 ? "google_apis_playstore" : "google_apis";
	if (api == 27 && deviceArch == "x86_64")
		sdk = "default";

	androidAvdImage = $"system-images;android-{api};{sdk};{deviceArch}";

	Information("Going to run image: {0}", androidAvdImage);
	// we are not using a virtual device, so quit
	if (!emulator)
	{
		Information("Not using a virtual device, skipping... and getting devices ");

		GetDevices(api.ToString(), dotnetToolPath);

		return;
	}
}

void HandleVirtualDevice(AndroidEmulatorToolSettings emuSettings, AndroidAvdManagerToolSettings avdSettings, string avdName, string avdImage, string avdSkin, bool boot)
{
	Information("Test Device ID: {0}", avdImage);

	if (boot)
	{
		Information("Trying to boot the emulator...");

		// delete the AVD first, if it exists
		Information("Deleting AVD if exists: {0}...", avdName);
		try { AndroidAvdDelete(avdName, avdSettings); }
		catch { }

		// create the new AVD
		Information("Creating AVD: {0}...", avdName);
		AndroidAvdCreate(avdName, avdImage, avdSkin, force: true, settings: avdSettings);

		// start the emulator
		Information("Starting Emulator: {0}...", avdName);
		emulatorProcess = AndroidEmulatorStart(avdName, emuSettings);
	}

	if (IsCIBuild())
	{
		AdbLogcat(new AdbLogcatOptions() { Clear = true });
		AdbShell("logcat -G 16M");
	}
}

void CleanUpVirtualDevice(AndroidEmulatorProcess emulatorProcess, AndroidAvdManagerToolSettings avdSettings)
{
	// no virtual device was used
	if (emulatorProcess == null || !deviceBoot || TARGET.ToLower() == "boot")
		return;

	//stop and cleanup the emulator
	Information("AdbEmuKill");
	AdbEmuKill(adbSettings);

	System.Threading.Thread.Sleep(5000);

	// kill the process if it has not already exited
	Information("emulatorProcess.Kill()");
	try { emulatorProcess.Kill(); }
	catch { }

	Information("AndroidAvdDelete");
	// delete the AVD
	try { AndroidAvdDelete(androidAvd, avdSettings); }
	catch { }
}

void WriteLogCat(string filename = null)
{
	if (string.IsNullOrWhiteSpace(filename))
	{
		var timeStamp = DateTime.Now.ToString("yyyy-MM-dd-HH-mm-ss");
		filename = $"logcat_{TARGET}_{timeStamp}.log";
	}

	EnsureDirectoryExists(GetLogDirectory());
	// I tried AdbLogcat here but the pipeline kept reporting "cannot create file"
	var location = $"{GetLogDirectory()}/{filename}";
	Information("Writing logcat to {0}", location);

	var processSettings = new ProcessSettings();
	processSettings.RedirectStandardOutput = true;
	processSettings.RedirectStandardError = true;
	var adb = $"{androidSdkRoot}/platform-tools/adb";

	Information("Running: {0} logcat -d", adb);
	processSettings.Arguments = $"logcat -d";
	using (var fs = new System.IO.FileStream(location, System.IO.FileMode.Create))
	using (var sw = new StreamWriter(fs))
	{
		processSettings.RedirectedStandardOutputHandler = (output) =>
		{
			sw.WriteLine(output);
			return output;
		};

		var process = StartProcess($"{adb}", processSettings);
		Information("exit code {0}", process);
	}

	Information("Logcat written to {0}", location);
}

void InstallApk(string testApp, string testAppPackageName, string testResultsDirectory, string skin)
{
	var installadbSettings = new AdbToolSettings { SdkRoot = androidSdkRoot };
	if (!string.IsNullOrEmpty(DEVICE_UDID))
	{
		installadbSettings.Serial = DEVICE_UDID;
	}
	if (deviceBootWait)
	{
		Information("Waiting for the emulator to finish booting...");

		// wait for it to finish booting (10 mins)
		var waited = 0;
		var total = 60 * 10;
		while (AdbShell("getprop sys.boot_completed", installadbSettings).FirstOrDefault() != "1")
		{
			System.Threading.Thread.Sleep(1000);
			Information("Wating {0}/{1} seconds for the emulator to boot up.", waited, total);
			if (waited++ > total)
				break;
		}
		Information("Waited {0} seconds for the emulator to boot up.", waited);
	}

	Information("Setting the ADB properties...");
	var lines = AdbShell("setprop debug.mono.log default,mono_log_level=debug,mono_log_mask=all", installadbSettings);
	Information("{0}", string.Join("\n", lines));
	lines = AdbShell("getprop debug.mono.log", installadbSettings);
	Information("{0}", string.Join("\n", lines));

	//install apk on the emulator or device
	Information("Install with xharness: {0}", testApp);
	var settings = new DotNetToolSettings
	{
		DiagnosticOutput = true,
		ArgumentCustomization = args =>
						{
							args.Append("run xharness android install " +
										$"--app=\"{testApp}\" " +
										$"--package-name=\"{testAppPackageName}\" " +
										$"--output-directory=\"{testResultsDirectory}\" " +
										$"--verbosity=\"Debug\" ");

							//if we specify a device we need to pass it to xharness
							if (!string.IsNullOrEmpty(DEVICE_UDID))
							{
								args.Append($"--device-id=\"{DEVICE_UDID}\" ");
							}

							return args;
						}
	};

	Information("The platform version to run tests:");
	SetEnvironmentVariable("DEVICE_SKIN", skin);

	if (!string.IsNullOrEmpty(DEVICE_UDID))
	{
		SetEnvironmentVariable("DEVICE_UDID", DEVICE_UDID);
		//this needs to be translated to android 10/11 for appium
		var realApi = "";
		if (DEVICE_VERSION == "34ß")
		{
			realApi = "14";
		}
		if (DEVICE_VERSION == "33")
		{
			realApi = "13";
		}
		if (DEVICE_VERSION == "32" || DEVICE_VERSION == "31")
		{
			realApi = "12";
		}
		else if (DEVICE_VERSION == "30")
		{
			realApi = "11";
		}
		SetEnvironmentVariable("PLATFORM_VERSION", realApi);
	}

	DotNetTool("tool", settings);
}

void GetDevices(string version, string toolPath)
{
	var deviceUdid = "";
	var deviceName = "";
	var deviceVersion = "";
	var deviceOS = "";

	var devices = AdbDevices(adbSettings);
	foreach (var device in devices)
	{
		deviceUdid = device.Serial;
		deviceName = device.Model;
		deviceOS = device.Product;

		deviceVersion = AdbShell($"getprop ro.build.version.sdk ", new AdbToolSettings { SdkRoot = androidSdkRoot, Serial = deviceUdid }).FirstOrDefault();
		Information("DeviceName:{0} udid:{1} version:{2} os:{3}", deviceName, deviceUdid, deviceVersion, deviceOS);

		if (version.Contains(deviceVersion.Split(".")[0]))
		{
			Information("We want this device: {0} {1} because it matches {2}", deviceName, deviceVersion, version);
			DEVICE_UDID = deviceUdid;
			DEVICE_VERSION = deviceVersion;
			DEVICE_NAME = deviceName;
			DEVICE_OS = deviceOS;
			break;
		}
	}

	//this will fail if there are no devices with this api attached
	var settings = new DotNetToolSettings
	{
		DiagnosticOutput = true,
		ToolPath = toolPath,
		ArgumentCustomization = args => args.Append("run xharness android device " +
		$"--api-version=\"{version}\" ")
	};
	DotNetTool("tool", settings);
}<|MERGE_RESOLUTION|>--- conflicted
+++ resolved
@@ -4,32 +4,6 @@
 #load "../cake/dotnet.cake"
 #load "./devices-shared.cake"
 
-<<<<<<< HEAD
-#tool nuget:?package=NUnit.ConsoleRunner&version=3.16.3
-
-const int defaultVersion = 30;
-const string dotnetVersion = "net9.0";
-
-// required
-FilePath PROJECT = Argument("project", EnvironmentVariable("ANDROID_TEST_PROJECT") ?? DEFAULT_PROJECT);
-string TEST_DEVICE = Argument("device", EnvironmentVariable("ANDROID_TEST_DEVICE") ?? $"android-emulator-64_{defaultVersion}");
-string DEVICE_SKIN = Argument("skin", EnvironmentVariable("ANDROID_TEST_SKIN") ?? "Nexus 5X");
-
-// optional
-var USE_DOTNET = Argument("dotnet", true);
-var DOTNET_ROOT = Argument("dotnet-root", EnvironmentVariable("DOTNET_ROOT"));
-var DOTNET_PATH = Argument("dotnet-path", EnvironmentVariable("DOTNET_PATH"));
-var TARGET_FRAMEWORK = Argument("tfm", EnvironmentVariable("TARGET_FRAMEWORK") ?? (USE_DOTNET ? $"{dotnetVersion}-android" : ""));
-var BINLOG_ARG = Argument("binlog", EnvironmentVariable("ANDROID_TEST_BINLOG") ?? "");
-DirectoryPath BINLOG_DIR = string.IsNullOrEmpty(BINLOG_ARG) && !string.IsNullOrEmpty(PROJECT.FullPath) ? PROJECT.GetDirectory() : BINLOG_ARG;
-var TEST_APP = Argument("app", EnvironmentVariable("ANDROID_TEST_APP") ?? "");
-FilePath TEST_APP_PROJECT = Argument("appproject", EnvironmentVariable("ANDROID_TEST_APP_PROJECT") ?? DEFAULT_APP_PROJECT);
-var TEST_APP_PACKAGE_NAME = Argument("package", EnvironmentVariable("ANDROID_TEST_APP_PACKAGE_NAME") ?? "");
-var TEST_APP_INSTRUMENTATION = Argument("instrumentation", EnvironmentVariable("ANDROID_TEST_APP_INSTRUMENTATION") ?? "");
-var TEST_RESULTS = Argument("results", EnvironmentVariable("ANDROID_TEST_RESULTS") ?? "");
-
-string TEST_WHERE = Argument("where", EnvironmentVariable("NUNIT_TEST_WHERE") ?? $"");
-=======
 const int DefaultApiLevel = 30;
 
 var projectPath = Argument("project", EnvironmentVariable("ANDROID_TEST_PROJECT") ?? DEFAULT_PROJECT);
@@ -58,7 +32,6 @@
 
 // Directory setup
 var binlogDirectory = DetermineBinlogDirectory(projectPath, binlogArg)?.FullPath;
->>>>>>> 0a0be964
 
 string DEVICE_UDID = "";
 string DEVICE_VERSION = "";
@@ -181,57 +154,8 @@
 
 void ExecuteBuild(string project, string device, string binDir, string config, string tfm, string toolPath)
 {
-<<<<<<< HEAD
-	SetDotNetEnvironmentVariables();
-	var name = System.IO.Path.GetFileNameWithoutExtension(PROJECT.FullPath);
-	var binlog = $"{BINLOG_DIR}/{name}-{CONFIGURATION}-android--{DateTime.UtcNow.ToFileTimeUtc()}.binlog";
-
-	if (USE_DOTNET)
-	{
-		Information($"Build target dotnet root: {DOTNET_ROOT}");
-		Information($"Build target set dotnet tool path: {DOTNET_PATH}");
-		
-		var localDotnetRoot = MakeAbsolute(Directory("../../bin/dotnet/"));
-		Information("new dotnet root: {0}", localDotnetRoot);
-
-		DOTNET_ROOT = localDotnetRoot.ToString();
-
-		DotNetBuild(PROJECT.FullPath, new DotNetBuildSettings {
-			Configuration = CONFIGURATION,
-			Framework = TARGET_FRAMEWORK,
-			MSBuildSettings = new DotNetMSBuildSettings {
-				MaxCpuCount = 0
-			},
-			ToolPath = DOTNET_PATH,
-			ArgumentCustomization = args => args
-				.Append("/p:EmbedAssembliesIntoApk=true")
-				.Append("/bl:" + binlog)
-				//.Append("/tl")
-		});
-	}
-	else
-	{
-		MSBuild(PROJECT.FullPath, c => {
-			c.Configuration = CONFIGURATION;
-			c.MaxCpuCount = 0;
-			c.Restore = true;
-			c.Properties["ContinuousIntegrationBuild"] = new List<string> { "false" };
-			if (!string.IsNullOrEmpty(TARGET_FRAMEWORK))
-				c.Properties["TargetFramework"] = new List<string> { TARGET_FRAMEWORK };
-			c.Targets.Clear();
-			c.Targets.Add("Build");
-			c.Targets.Add("SignAndroidPackage");
-			c.BinaryLogger = new MSBuildBinaryLogSettings {
-				Enabled = true,
-				FileName = binlog,
-			};
-		});
-	}
-});
-=======
 	var projectName = System.IO.Path.GetFileNameWithoutExtension(project);
 	var binlog = $"{binDir}/{projectName}-{config}-ios.binlog";
->>>>>>> 0a0be964
 
 	DotNetBuild(project, new DotNetBuildSettings
 	{
@@ -427,35 +351,6 @@
 	{
 
 
-<<<<<<< HEAD
-	//set env var for the app path for Xamarin.UITest setup
-	SetEnvironmentVariable("APP_APK", $"{TEST_APP}");
-
-	// Copy the actual tested app to the artifacts for manual inspection if needed
-	CreateDirectory($"{TEST_RESULTS}/android/tested_bin");
-	CopyFile(TEST_APP, $"{TEST_RESULTS}/android/tested_bin/{TEST_APP_PACKAGE_NAME}.apk");
-
-	// build the test library
-	var binDir = PROJECT.GetDirectory().Combine("bin").Combine(CONFIGURATION + "/" + TEST_FRAMEWORK).FullPath;
-	Information("BinDir: {0}", binDir);
-	var name = System.IO.Path.GetFileNameWithoutExtension(PROJECT.FullPath);
-	var binlog = $"{binDir}/{name}-{CONFIGURATION}-android-{DateTime.UtcNow.ToFileTimeUtc()}.binlog";
-	Information("Build UITests project {0}", PROJECT.FullPath);
-	DotNetBuild(PROJECT.FullPath, new DotNetBuildSettings {
-			Configuration = CONFIGURATION,
-			ArgumentCustomization = args => args
-				.Append("/bl:" + binlog),
-			ToolPath = DOTNET_PATH,
-	});
-	
-	var testLibDllPath = $"{binDir}/Microsoft.Maui.Controls.Android.UITests.dll";
-	Information("Run UITests lib {0}", testLibDllPath);
-	var nunitSettings = new NUnit3Settings { 
-		Configuration = CONFIGURATION,
-		OutputFile = $"{TEST_RESULTS}/android/run_uitests_output-{DateTime.UtcNow.ToFileTimeUtc()}.log",
-		Work = $"{TEST_RESULTS}/android/"
-	};
-=======
 	}
 }
 
@@ -468,7 +363,6 @@
 		SetEnvironmentVariable("PATH", path, prepend: true);
 	}
 }
->>>>>>> 0a0be964
 
 AndroidEmulatorToolSettings AdjustEmulatorSettingsForCI(AndroidEmulatorToolSettings settings)
 {
