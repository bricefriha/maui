--- conflicted
+++ resolved
@@ -6,13 +6,8 @@
 
 #tool nuget:?package=NUnit.ConsoleRunner&version=3.16.3
 
-<<<<<<< HEAD
-const string defaultVersion = "30";
-const string dotnetVersion = "net9.0";
-=======
 const int defaultVersion = 30;
 const string dotnetVersion = "net8.0";
->>>>>>> 536b00a0
 
 // required
 FilePath PROJECT = Argument("project", EnvironmentVariable("ANDROID_TEST_PROJECT") ?? DEFAULT_PROJECT);
