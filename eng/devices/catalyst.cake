--- conflicted
+++ resolved
@@ -2,47 +2,6 @@
 #load "../cake/dotnet.cake"
 #load "./devices-shared.cake"
 
-<<<<<<< HEAD
-const string dotnetVersion = "net9.0";
-
-// required
-FilePath PROJECT = Argument("project", EnvironmentVariable("MAC_TEST_PROJECT") ?? DEFAULT_PROJECT);
-string TEST_DEVICE = Argument("device", EnvironmentVariable("MAC_TEST_DEVICE") ?? "maccatalyst");
-
-// optional
-var DOTNET_PATH = Argument("dotnet-path", EnvironmentVariable("DOTNET_PATH"));
-var DOTNET_ROOT = Argument("dotnet-root", EnvironmentVariable("DOTNET_ROOT"));
-var TARGET_FRAMEWORK = Argument("tfm", EnvironmentVariable("TARGET_FRAMEWORK") ?? $"{dotnetVersion}-maccatalyst");
-var BINLOG_ARG = Argument("binlog", EnvironmentVariable("MAC_TEST_BINLOG") ?? "");
-DirectoryPath BINLOG_DIR = string.IsNullOrEmpty(BINLOG_ARG) && !string.IsNullOrEmpty(PROJECT.FullPath) ? PROJECT.GetDirectory() : BINLOG_ARG;
-var TEST_APP = Argument("app", EnvironmentVariable("MAC_TEST_APP") ?? "");
-FilePath TEST_APP_PROJECT = Argument("appproject", EnvironmentVariable("MAC_TEST_APP_PROJECT") ?? DEFAULT_APP_PROJECT);
-var TEST_RESULTS = Argument("results", EnvironmentVariable("MAC_TEST_RESULTS") ?? "");
-
-// other
-string RUNTIME_IDENTIFIER = Argument("rid", EnvironmentVariable("MAC_RUNTIME_IDENTIFIER") ?? "maccatalyst-x64");
-string CONFIGURATION = Argument("configuration", "Release");
-bool DEVICE_CLEANUP = Argument("cleanup", true);
-
-Information("Project File: {0}", PROJECT);
-Information("Build Binary Log (binlog): {0}", BINLOG_DIR);
-Information("Build Configuration: {0}", CONFIGURATION);
-Information("Build Runtime Identifier: {0}", RUNTIME_IDENTIFIER);
-Information("Build Target Framework: {0}", TARGET_FRAMEWORK);
-
-string DOTNET_TOOL_PATH = "/usr/local/share/dotnet/dotnet";
-
-var localDotnetiOS = GetBuildVariable("workloads", "local") == "local";
-if (localDotnetiOS)
-{
-	Information("Using local dotnet");
-	DOTNET_TOOL_PATH = $"{MakeAbsolute(Directory("../../bin/dotnet/")).ToString()}/dotnet";
-}
-else
-{
-	Information("Using system dotnet");
-}
-=======
 // Argument handling
 var projectPath = Argument("project", EnvironmentVariable("MAC_TEST_PROJECT") ?? DEFAULT_PROJECT);
 var testDevice = Argument("device", EnvironmentVariable("MAC_TEST_DEVICE") ?? "maccatalyst");
@@ -66,7 +25,6 @@
 Information($"Build Target Framework: {targetFramework}");
 Information($"Test Device: {testDevice}");
 Information($"Test Results Path: {testResultsPath}");
->>>>>>> 0a0be964
 
 Setup(context =>
 {
@@ -81,58 +39,16 @@
 Task("Build")
 	.WithCriteria(!string.IsNullOrEmpty(projectPath))
 	.Does(() =>
-<<<<<<< HEAD
-{
-	SetDotNetEnvironmentVariables();
-	
-	var name = System.IO.Path.GetFileNameWithoutExtension(PROJECT.FullPath);
-	var binlog = $"{BINLOG_DIR}/{name}-{CONFIGURATION}-catalyst.binlog";
-
-	DotNetBuild(PROJECT.FullPath, new DotNetBuildSettings {
-		Configuration = CONFIGURATION,
-		Framework = TARGET_FRAMEWORK,
-		MSBuildSettings = new DotNetMSBuildSettings {
-			MaxCpuCount = 0
-		},
-		ToolPath = DOTNET_TOOL_PATH,
-		ArgumentCustomization = args => args
-			.Append("/p:BuildIpa=true")
-			.Append("/p:RuntimeIdentifier=" + RUNTIME_IDENTIFIER)
-			.Append("/bl:" + binlog)
-=======
 	{
 		ExecuteBuild(projectPath, binlogDirectory, configuration, runtimeIdentifier, targetFramework, dotnetToolPath);
->>>>>>> 0a0be964
 	});
 
 Task("Test")
 	.IsDependentOn("Build")
 	.Does(() =>
-<<<<<<< HEAD
-{
-	SetDotNetEnvironmentVariables();
-	
-	if (string.IsNullOrEmpty(TEST_APP)) {
-		if (string.IsNullOrEmpty(PROJECT.FullPath))
-			throw new Exception("If no app was specified, an app must be provided.");
-		var binDir = PROJECT.GetDirectory().Combine("bin").Combine(CONFIGURATION + "/" + TARGET_FRAMEWORK).Combine(RUNTIME_IDENTIFIER).FullPath;
-		var apps = GetDirectories(binDir + "/*.app");
-		if (apps.Any()) {
-			TEST_APP = apps.First().FullPath;
-		}
-		else {
-			Error("Error: Couldn't find .app file");
-			throw new Exception("Error: Couldn't find .app file");
-		}
-	}
-	if (string.IsNullOrEmpty(TEST_RESULTS)) {
-		TEST_RESULTS = TEST_APP + "-results";
-	}
-=======
 	{
 		ExecuteTests(projectPath, testDevice, testResultsPath, configuration, targetFramework, runtimeIdentifier, dotnetToolPath);
 	});
->>>>>>> 0a0be964
 
 Task("uitest-build")
 	.Does(() =>
@@ -140,20 +56,6 @@
 		ExecuteBuildUITestApp(testAppProjectPath, binlogDirectory, configuration, targetFramework, runtimeIdentifier, dotnetToolPath);
 	});
 
-<<<<<<< HEAD
-	if (!IsCIBuild())
-	{
-		CleanDirectories(TEST_RESULTS);
-	}
-	else
-	{
-		// Because we retry on CI we don't want to delete the previous failures
-		// We want to publish those files for reference
-		DeleteFiles(Directory(TEST_RESULTS).Path.Combine("*.*").FullPath);
-	}
-
-	var settings = new DotNetToolSettings {
-=======
 Task("uitest")
 	.IsDependentOn("uitest-build")
 	.Does(() =>
@@ -192,7 +94,6 @@
 	Information($"Testing App: {testApp}");
 	var settings = new DotNetToolSettings
 	{
->>>>>>> 0a0be964
 		DiagnosticOutput = true,
 		ToolPath = toolPath,
 		ArgumentCustomization = args => args.Append($"run xharness apple test --app=\"{testApp}\" --targets=\"{device}\" --output-directory=\"{resultsDir}\" --verbosity=\"Debug\" ")
@@ -214,20 +115,6 @@
 
 void ExecuteUITests(string project, string app, string device, string resultsDir, string binDir, string config, string tfm, string rid, string toolPath)
 {
-<<<<<<< HEAD
-	SetDotNetEnvironmentVariables();
-
-	if (string.IsNullOrEmpty(TEST_APP) ) {
-		if (string.IsNullOrEmpty(TEST_APP_PROJECT.FullPath))
-			throw new Exception("If no app was specified, an app must be provided.");
-		var binDir = TEST_APP_PROJECT.GetDirectory().Combine("bin").Combine(CONFIGURATION + "/" + TARGET_FRAMEWORK).Combine(RUNTIME_IDENTIFIER).FullPath;
-		Information("BinDir: {0}", binDir);
-		var apps = GetDirectories(binDir + "/*.app");
-		TEST_APP = apps.First().FullPath;
-	}
-	if (string.IsNullOrEmpty(TEST_RESULTS)) {
-		TEST_RESULTS = TEST_APP + "-results";
-=======
 	// Setup environment for UI tests
 	Information("Starting UI Tests...");
 	var testApp = GetTestApplications(app, device, config, tfm, rid).FirstOrDefault();
@@ -240,7 +127,6 @@
 	if (string.IsNullOrEmpty(testApp))
 	{
 		throw new Exception("UI Test application path not specified.");
->>>>>>> 0a0be964
 	}
 
 	// Launch the app so it can be found by the test runner
