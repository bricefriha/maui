trigger:
  branches:
    include:
    - main
    - release/*
    - net9.0
<<<<<<< HEAD
    - net10.0
=======
>>>>>>> a7e1bcef
  tags:
    include:
    - '*'
  paths:
    include:
    - '*'
    exclude:
    - .github/*
    - docs/*
    - src/Templates/*
    - CODE-OF-CONDUCT.md
    - CONTRIBUTING.md
    - LICENSE.TXT
    - PATENTS.TXT
    - README.md
    - THIRD-PARTY-NOTICES.TXT

pr:
  branches:
    include:
    - main
    - release/*
    - net9.0
<<<<<<< HEAD
    - net10.0
=======
>>>>>>> a7e1bcef
  paths:
    include:
    - '*'
    exclude:
    - .github/*
    - docs/*
    - src/Templates/*
    - CODE-OF-CONDUCT.md
    - CONTRIBUTING.md
    - LICENSE.TXT
    - PATENTS.TXT
    - README.md
    - THIRD-PARTY-NOTICES.TXT

variables:
  - template: /eng/pipelines/common/variables.yml
  - name: AgentPoolAccessToken
    value: $(botdeploy--azdo--token)

parameters:

  - name: UseProvisionator
    type: boolean
    default: false

  - name: provisionatorChannel
    displayName: 'Provisionator channel'
    type: string
    default: 'latest'

  - name: BuildEverything
    type: boolean
    default: false

  - name: androidPool
    type: object
    default:
      name: $(androidTestsVmPool)
      vmImage: $(androidTestsVmImage)
      demands:
        - macOS.Name -equals Sonoma

  - name: androidPoolX64
    type: object
    default:
      name: $(androidTestsVmPool)
      vmImage: $(androidTestsVmImage)
      demands:
        - macOS.Name -equals Sonoma
        - macOS.Architecture -equals x64

  - name: iosPool
    type: object
    default:
      name: $(iosDeviceTestsVmPool)
      vmImage: $(iosDeviceTestsVmImage)
      demands:
        - macOS.Name -equals Sonoma
        
  - name: catalystPool
    type: object
    default:
      name: $(iosDeviceTestsVmPool)
      vmImage: $(iosDeviceTestsVmImage)
      demands:
        - macOS.Name -equals Sonoma

  - name: windowsPool
    type: object
    default:
      name: $(windowsTestsVmPool)
      vmImage: $(windowsTestsVmImage)

  - name: targetFrameworkVersions
    type: object
    default:
      - tfm: net10.0

resources:
  repositories:
    - repository: yaml-templates
      type: github
      name: xamarin/yaml-templates
      endpoint: xamarin
      ref: refs/heads/main

stages:
- ${{ each targetFrameworkVersion in parameters.targetFrameworkVersions }}:
  - template: common/device-tests.yml
    parameters:
      androidPool: ${{ parameters.androidPool }}
      androidPoolX64: ${{ parameters.androidPoolX64 }}
      iosPool: ${{ parameters.iosPool }}
      catalystPool: ${{ parameters.catalystPool }}
      windowsPool: ${{ parameters.windowsPool }}
      agentPoolAccessToken: $(AgentPoolAccessToken)
      targetFrameworkVersion: ${{ targetFrameworkVersion }}
      ${{ if or(parameters.BuildEverything, and(ne(variables['Build.Reason'], 'PullRequest'), eq(variables['System.TeamProject'], 'devdiv'))) }}:
        androidApiLevels: [ 33, 30, 29, 28, 27, 26, 25, 24, 23 ]
        iosVersions: [ 'simulator-18.2']
        catalystVersions: [ 'latest' ]
        windowsVersions: ['packaged', 'unpackaged']
        provisionatorChannel: ${{ parameters.provisionatorChannel }}
        skipProvisioning: ${{ or(not(parameters.UseProvisionator), false) }}
      ${{ else }}:
        androidApiLevels: [ 33, 23 ]
        iosVersions: [ 'simulator-18.2' ]
        catalystVersions: [ 'latest' ]
        windowsVersions: ['packaged', 'unpackaged']
        provisionatorChannel: ${{ parameters.provisionatorChannel }}
        skipProvisioning: ${{ not(parameters.UseProvisionator) }}
      projects:
        - name: essentials
          desc: Essentials
          androidApiLevelsExclude: [25] # Ignore for now API25 since the runs's are not stable
          androidConfiguration: 'Release'
          iOSConfiguration: 'Debug'
          windowsConfiguration: 'Debug'
          windowsPackageId: 'com.microsoft.maui.essentials.devicetests'
          android: $(System.DefaultWorkingDirectory)/src/Essentials/test/DeviceTests/Essentials.DeviceTests.csproj
          ios: $(System.DefaultWorkingDirectory)/src/Essentials/test/DeviceTests/Essentials.DeviceTests.csproj
          catalyst: $(System.DefaultWorkingDirectory)/src/Essentials/test/DeviceTests/Essentials.DeviceTests.csproj
          windows: $(System.DefaultWorkingDirectory)/src/Essentials/test/DeviceTests/Essentials.DeviceTests.csproj
        - name: graphics
          desc: Graphics
          androidApiLevelsExclude: [25] # Ignore for now API25 since the runs's are not stable
          androidConfiguration: 'Release'
          iOSConfiguration: 'Debug'
          windowsConfiguration: 'Debug'
          windowsPackageId: 'com.microsoft.maui.graphics.devicetests'
          android: $(System.DefaultWorkingDirectory)/src/Graphics/tests/DeviceTests/Graphics.DeviceTests.csproj
          ios: $(System.DefaultWorkingDirectory)/src/Graphics/tests/DeviceTests/Graphics.DeviceTests.csproj
          catalyst: $(System.DefaultWorkingDirectory)/src/Graphics/tests/DeviceTests/Graphics.DeviceTests.csproj
          windows: $(System.DefaultWorkingDirectory)/src/Graphics/tests/DeviceTests/Graphics.DeviceTests.csproj
        - name: core
          desc: Core
          androidApiLevelsExclude: [25] # Ignore for now API25 since the runs's are not stable
          androidConfiguration: 'Release'
          iOSConfiguration: 'Debug'
          windowsConfiguration: 'Debug'
          windowsPackageId: 'com.microsoft.maui.core.devicetests'
          android: $(System.DefaultWorkingDirectory)/src/Core/tests/DeviceTests/Core.DeviceTests.csproj
          ios: $(System.DefaultWorkingDirectory)/src/Core/tests/DeviceTests/Core.DeviceTests.csproj
          catalyst: $(System.DefaultWorkingDirectory)/src/Core/tests/DeviceTests/Core.DeviceTests.csproj
          windows: $(System.DefaultWorkingDirectory)/src/Core/tests/DeviceTests/Core.DeviceTests.csproj
        - name: controls
          desc: Controls
          androidApiLevelsExclude: [27, 25] # Ignore for now API25 since the runs's are not stable
          androidConfiguration: 'Debug'
          iOSConfiguration: 'Debug'
          windowsConfiguration: 'Debug'
          windowsPackageId: 'com.microsoft.maui.controls.devicetests'
          android: $(System.DefaultWorkingDirectory)/src/Controls/tests/DeviceTests/Controls.DeviceTests.csproj
          ios: $(System.DefaultWorkingDirectory)/src/Controls/tests/DeviceTests/Controls.DeviceTests.csproj
          catalyst: $(System.DefaultWorkingDirectory)/src/Controls/tests/DeviceTests/Controls.DeviceTests.csproj
          windows: $(System.DefaultWorkingDirectory)/src/Controls/tests/DeviceTests/Controls.DeviceTests.csproj
        # Disable BlazorWebView tests until we figure why they are not working https://github.com/dotnet/maui/issues/27556  
        # - name: blazorwebview
        #   desc: BlazorWebView
        #   androidApiLevelsExclude: [ 30, 29, 28, 27, 26, 25, 24, 23, 22, 21 ] # BlazorWebView requires a recent version of Chrome
        #   androidConfiguration: 'Release'
        #   iOSConfiguration: 'Debug'
        #   windowsConfiguration: 'Debug'
        #   windowsPackageId: 'Microsoft.Maui.MauiBlazorWebView.DeviceTests'
        #   android: $(System.DefaultWorkingDirectory)/src/BlazorWebView/tests/MauiDeviceTests/MauiBlazorWebView.DeviceTests.csproj
        #   ios: $(System.DefaultWorkingDirectory)/src/BlazorWebView/tests/MauiDeviceTests/MauiBlazorWebView.DeviceTests.csproj
        #   catalyst: $(System.DefaultWorkingDirectory)/src/BlazorWebView/tests/MauiDeviceTests/MauiBlazorWebView.DeviceTests.csproj
        #   windows: $(System.DefaultWorkingDirectory)/src/BlazorWebView/tests/MauiDeviceTests/MauiBlazorWebView.DeviceTests.csproj
<|MERGE_RESOLUTION|>--- conflicted
+++ resolved
@@ -4,10 +4,7 @@
     - main
     - release/*
     - net9.0
-<<<<<<< HEAD
     - net10.0
-=======
->>>>>>> a7e1bcef
   tags:
     include:
     - '*'
@@ -31,10 +28,7 @@
     - main
     - release/*
     - net9.0
-<<<<<<< HEAD
     - net10.0
-=======
->>>>>>> a7e1bcef
   paths:
     include:
     - '*'
