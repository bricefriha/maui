trigger:
  branches:
    include:
    - main
    - release/*
    - net7.0
    - net8.0
    - net9.0
    - loc
  tags:
    include:
    - '*'
  paths:
    include:
    - '*'
    exclude:
    - .github/*
    - docs/*
    - CODE-OF-CONDUCT.md
    - CONTRIBUTING.md
    - LICENSE.TXT
    - PATENTS.TXT
    - README.md
    - SECURITY.md
    - THIRD-PARTY-NOTICES.TXT

pr:
  branches:
    include:
    - main
    - release/*
    - net7.0
    - net8.0
    - net9.0
  paths:
    include:
    - '*'
    exclude:
    - .github/*
    - docs/*
    - CODE-OF-CONDUCT.md
    - CONTRIBUTING.md
    - LICENSE.TXT
    - PATENTS.TXT
    - README.md
    - SECURITY.md
    - THIRD-PARTY-NOTICES.TXT

schedules:
- cron: "0 0 * * *"
  displayName: Daily midnight build
  branches:
    include:
    - main

variables:
  - template: /eng/pipelines/common/variables.yml
  - template: templates/common/vs-release-vars.yml@sdk-insertions

parameters:
  - name: provisionatorChannel
    displayName: 'Provisionator channel'
    type: string
    default: 'latest'           # Support for launching a build against a Provisionator PR (e.g., pr/[github-account-name]/[pr-number]) as a means to test in-progress Provisionator changes

  - name: BuildEverything
    type: boolean
    default: false

  - name: RunCompliance
    type: boolean
    default: false

  - name: BuildConfigurations
    type: object
    default:
      - Debug
      - Release
  - name: BuildPlatforms
    type: object
    default:
      - name: Windows
        poolName: $(windowsNet6VmPool)
        vmImage: $(windowsNet6VmImage)
        bootsAndroid: $(Android.Msi)
        artifact: build-windows
      - name: macOS
        poolName: $(macOSXNet6VmPool)
        vmImage: $(macOSXNet6VmImage)
        bootsAndroid: $(Android.Pkg)
        bootsMacCatalyst: $(MacCatalyst.Pkg)
        artifact: build-macos
 
  - name: PackPlatforms
    type: object
    default:
      - name: Windows
        poolName: $(windowsNet6VmPool)
        vmImage: $(windowsNet6VmImage)
        bootsAndroid: $(Android.Msi)
        artifact: nuget
      - name: macOS
        poolName: $(macOSXNet6VmPool)
        vmImage: $(macOSXNet6VmImage)
        bootsAndroid: $(Android.Pkg)
        bootsMacCatalyst: $(MacCatalyst.Pkg)
        artifact: nuget-macos

  - name: RunTemplatePlatforms
    type: object
    default:
    - name: $(androidTestsVmPool)
      vmImage: $(androidTestsVmImage)
      demands:
        - macOS.Name -equals Ventura
        - macOS.Architecture -equals x64
        - Agent.OSVersion -equals 13.5
      testName: RunOnAndroid
      artifact: templates-run-android
    - name: $(iosTestsVmPool)
      vmImage: $(iosTestsVmImage)
      demands:
        - macOS.Name -equals Ventura
        - macOS.Architecture -equals x64
        - Agent.OSVersion -equals 13.5
      testName: RunOniOS
      artifact: templates-run-ios

  - name: TestTargetFrameworks
    type: object
    default:
      - name: default
        tfm: default
<<<<<<< HEAD
      # - name: net6
      #   tfm: net6.0
      - name: net9
        tfm: net9.0
=======
      - name: net8
        tfm: net8.0
>>>>>>> 40649b6c

resources:
  repositories:
    - repository: yaml-templates
      type: github
      name: xamarin/yaml-templates
      endpoint: xamarin
      ref: refs/heads/main
    - repository: sdk-insertions
      type: github
      name: xamarin/sdk-insertions
      ref: refs/heads/main
      endpoint: xamarin

stages:

  - stage: build_net
    displayName: Build .NET MAUI
    dependsOn: []
    jobs:
      - ${{ each BuildPlatform in parameters.BuildPlatforms }}:
        - ${{ each BuildConfiguration in parameters.BuildConfigurations }}:
          - job: build_net_${{ BuildPlatform.name }}_${{ BuildConfiguration }}
            workspace:
              clean: all
            displayName: ${{ BuildPlatform.name }} (${{ BuildConfiguration }})
            timeoutInMinutes: 240
            condition: or(
              ${{ parameters.BuildEverything }},
              ne(variables['Build.Reason'], 'PullRequest'),
              eq('${{ BuildConfiguration }}', 'Release'))
            pool:
              name: ${{ BuildPlatform.poolName }}
              vmImage: ${{ BuildPlatform.vmImage }}
              demands:
                - macOS.Name -equals Ventura
                - macOS.Architecture -equals x64
                - Agent.OSVersion -equals 13.5
            steps:
              - template: common/provision.yml
                parameters:
                  poolName: ${{ BuildPlatform.poolName }}
                  gitHubToken: $(github--pat--vs-mobiletools-engineering-service2)
              - pwsh: ./build.ps1 --target=dotnet --configuration="${{ BuildConfiguration }}" --verbosity=diagnostic
                displayName: 'Install .NET'
                retryCountOnTaskFailure: 3
                env:
                  DOTNET_TOKEN: $(dotnetbuilds-internal-container-read-token)
                  PRIVATE_BUILD: $(PrivateBuild)
              - pwsh: ./build.ps1 --target=dotnet-build --configuration="${{ BuildConfiguration }}" --verbosity=diagnostic
                displayName: 'Build .NET Maui'
              - pwsh: ./build.ps1 --target=dotnet-test --configuration="${{ BuildConfiguration }}" --verbosity=diagnostic
                displayName: 'Run Unit Tests'
              - task: PublishTestResults@2
                condition: always()
                inputs:
                  testRunner: VSTest
                  testResultsFiles: '$(build.artifactstagingdirectory)/**/*.trx'
              - task: PublishBuildArtifacts@1
                condition: always()
                displayName: Publish Artifacts (${{ BuildPlatform.artifact }})
                inputs:
                  ArtifactName: ${{ BuildPlatform.artifact }}

  - stage: pack_net
    displayName: Pack .NET MAUI
    dependsOn: []
    jobs:
      - ${{ each PackPlatform in parameters.PackPlatforms }}:
        - job: pack_net_${{ PackPlatform.name }}
          workspace:
            clean: all
          displayName: ${{ PackPlatform.name }}
          timeoutInMinutes: 240
          pool:
            name: ${{ PackPlatform.poolName }}
            vmImage: ${{ PackPlatform.vmImage }}
            demands:
              - macOS.Name -equals Ventura
              - macOS.Architecture -equals x64
              - Agent.OSVersion -equals 13.5
          steps:
            - template: common/pack.yml
              parameters:
                platform: ${{ PackPlatform.name }}
                poolName: ${{ PackPlatform.poolName }}
                provisionatorChannel: ${{ parameters.provisionatorChannel }}
                artifact:  ${{ PackPlatform.artifact }}
                artifactBinaries: 'pack-binaries'
                gitHubToken: $(github--pat--vs-mobiletools-engineering-service2)

  - stage: samples_net
    displayName: Test .NET MAUI Samples
    dependsOn: pack_net
    jobs:
      - ${{ each BuildPlatform in parameters.BuildPlatforms }}:
        - job: build_net_${{ BuildPlatform.name }}_samples
          workspace:
            clean: all
          displayName: ${{ BuildPlatform.name }}
          timeoutInMinutes: 120
          pool:
            name: ${{ BuildPlatform.poolName }}
            vmImage: ${{ BuildPlatform.vmImage }}
            demands:
              - macOS.Name -equals Ventura
              - macOS.Architecture -equals x64
              - Agent.OSVersion -equals 13.5
          steps:
            - template: common/provision.yml
              parameters:
                poolName: ${{ BuildPlatform.poolName }}

            - task: DownloadBuildArtifacts@0
              displayName: 'Download Packages'
              inputs:
                artifactName: nuget
                itemPattern: '**/*.nupkg'
                downloadPath: $(System.DefaultWorkingDirectory)/artifacts
            - pwsh: Move-Item -Path artifacts\nuget\*.nupkg -Destination artifacts -Force
              displayName: Move the downloaded artifacts
            - pwsh: ./build.ps1 --target=dotnet-local-workloads --verbosity=diagnostic
              displayName: 'Install .NET (Local Workloads)'
              retryCountOnTaskFailure: 3
              env:
                DOTNET_TOKEN: $(dotnetbuilds-internal-container-read-token)
                PRIVATE_BUILD: $(PrivateBuild)
            - pwsh: ./build.ps1 --target=dotnet-integration-build --verbosity=diagnostic
              displayName: Build Microsoft.Maui.IntegrationTests
            - pwsh: ./build.ps1 --target=dotnet-integration-test --filter="FullyQualifiedName=Microsoft.Maui.IntegrationTests.SampleTests" --resultsfilename="integration-samples" --verbosity=diagnostic
              displayName: Run ${{ BuildPlatform.name }} sample build tests
            - task: PublishTestResults@2
              displayName: Publish the ${{ BuildPlatform.name }} sample build tests
              condition: always()
              inputs:
                testRunner: VSTest
                testResultsFiles: '$(build.artifactstagingdirectory)/**/*.trx'
                testRunTitle: ${{ BuildPlatform.name }} sample build tests
            - task: PublishBuildArtifacts@1
              condition: always()
              displayName: publish artifacts
              inputs:
                ArtifactName: build_net_${{ BuildPlatform.name }}_samples

  - stage: templates_net
    displayName: Test Templates
    dependsOn: pack_net
    jobs:
    - template: common/maui-templates.yml
      parameters:
        RunPlatforms: ${{ parameters.RunTemplatePlatforms }}
        BuildPlatforms: ${{ parameters.BuildPlatforms }}

  - ${{ if eq(variables['System.TeamProject'], 'devdiv') }}:
    - template: common/localization-handoff.yml                     # Process outgoing strings [Localization Handoff]
    - template: common/localization-handback.yml                    # Process incoming translations and Create PR to main [Localization Handback]
    - template: common/merge-translations-update.yml                # Validating incoming translations strings and merge PR [Localization Handback]
    - ${{ if or(eq(variables['Build.Reason'], 'Schedule'), parameters.RunCompliance) }}:
      - template: security/full/v1.yml@yaml-templates
        parameters:
          stageDependsOn: 'pack_net'
          complianceEnabled: true
          complianceTimeoutInMinutes: 480
          scanArtifacts: ['pack-binaries']
          antiMalwareEnabled: true
          binSkimEnabled: true
          #binSkimTargetGlob: '$(Build.ArtifactStagingDirectory)\binaries-to-scan\pack-binaries\src\Controls\src\Nuget\bin\Release\net8.0\*.dll'
          sourceGdnSuppressionFile: $(Build.SourcesDirectory)\eng\automation\guardian\source.gdnsuppress
          tsaConfigFile: '$(Build.SourcesDirectory)\eng\automation\guardian\tsaoptions-v2.json'
          policheckExclusionFile: '$(System.DefaultWorkingDirectory)\eng\automation\guardian\PoliCheck.Exclusions.xml' 
          policheckGdnSuppressionFilesFolder: '$(System.DefaultWorkingDirectory)\eng\automation\guardian'
          credScanEnabled: true
          credScanSuppressionFile: '$(System.DefaultWorkingDirectory)\eng\automation\guardian\CredScanSuppressions.json'
          enableCodeInspector: true
          apiScanEnabled: true
          apiScanSoftwareName: 'MAUI'
          apiScanSoftwareVersionNum: 8.0<|MERGE_RESOLUTION|>--- conflicted
+++ resolved
@@ -131,15 +131,8 @@
     default:
       - name: default
         tfm: default
-<<<<<<< HEAD
-      # - name: net6
-      #   tfm: net6.0
       - name: net9
         tfm: net9.0
-=======
-      - name: net8
-        tfm: net8.0
->>>>>>> 40649b6c
 
 resources:
   repositories:
