--- conflicted
+++ resolved
@@ -1,12 +1,8 @@
 parameters:
   androidPool: { }
   iosPool: { }
-<<<<<<< HEAD
+  catalystPool: { }
   androidApiLevels: [ 33 ]
-=======
-  catalystPool: { }
-  androidApiLevels: [ 30 ]
->>>>>>> 5354f513
   iosVersions: [ 'latest' ]
   catalystVersions: [ 'latest' ]
   provisionatorChannel: 'latest'
