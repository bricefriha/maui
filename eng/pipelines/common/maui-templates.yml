parameters:
  - name: condition
    default: true

  - name: artifactName
    type: string
    default: nuget

  - name: artifactItemPattern
    type: string
    default: '**/*.nupkg'

  - name: uploadPrefix
    type: string
    default: ''

  - name: checkoutDirectory
    type: string
    default: $(System.DefaultWorkingDirectory)

  - name: BuildPlatforms
    type: object

  - name: BuildCategories
    type: object
    default:
    - WindowsTemplates
    - macOSTemplates
    - Build
    - Blazor
    - MultiProject
    - AOT

  - name: RunPlatforms
    type: object

  - name: prepareSteps
    type: stepList
    default: []

jobs:
- ${{ each category in parameters.BuildCategories }}:
  - job: build_maui_templates_${{ category }}
    workspace:
      clean: all
    displayName: 'Build ${{ category }}: '
    timeoutInMinutes: 240
    condition: ${{ parameters.condition}}
    strategy:
      matrix:
        ${{ each BuildPlatform in parameters.BuildPlatforms }}:
          ${{ BuildPlatform.name }}:
            POOL_NAME: ${{ BuildPlatform.poolName }}
            POOL_VIMAGE: ${{ BuildPlatform.vmImage }}
            PLATFORM_NAME: ${{ lower(BuildPlatform.name) }}

    pool:
      name: $(POOL_NAME)
      vmImage: $(POOL_VIMAGE)
      demands:
        - macOS.Name -equals Sonoma
        - macOS.Architecture -equals x64
    steps:

    - ${{ each step in parameters.prepareSteps }}:
      - ${{ each pair in step }}:
          ${{ pair.key }}: ${{ pair.value }}

    - template: provision.yml
      parameters:
        checkoutDirectory: ${{ parameters.checkoutDirectory }}

    - task: DownloadBuildArtifacts@0
      displayName: 'Download Packages'
      inputs:
        artifactName: ${{ parameters.artifactName }}
        itemPattern: ${{ parameters.artifactItemPattern }}
        downloadPath: $(System.DefaultWorkingDirectory)/artifacts

    - pwsh: Move-Item -Path artifacts\${{ parameters.artifactName }}\*.nupkg -Destination artifacts -Force
      displayName: Move the downloaded artifacts

    - pwsh: |
        Get-ChildItem artifacts -Filter 'Microsoft.Maui.Controls.*.nupkg' |  Where-Object { $_.Name -match '^Microsoft\.Maui\.Controls\.([\d\.]+.*)\.nupkg$' }
        $version = $Matches.1
        if (!$version) {
            Write-Error "Failed to extract the version from the nupkgs"
            exit 1
        }
        Write-Host "Found .NET MAUI version (MAUI_PACKAGE_VERSION): $version"
        Write-Host "##vso[task.setvariable variable=MAUI_PACKAGE_VERSION]$version"
      displayName: Read the .NET MAUI version from the nugets

    - pwsh: ./build.ps1 --target=dotnet-local-workloads --verbosity=diagnostic
      displayName: 'Install .NET (Local Workloads)'
      retryCountOnTaskFailure: 3
      workingDirectory: ${{ parameters.checkoutDirectory }}
      env:
        DOTNET_TOKEN: $(dotnetbuilds-internal-container-read-token)
        PRIVATE_BUILD: $(PrivateBuild)

    - pwsh: ./build.ps1 --target=dotnet-integration-build --verbosity=diagnostic
      displayName: Build Microsoft.Maui.IntegrationTests
      workingDirectory: ${{ parameters.checkoutDirectory }}

    - pwsh: ./build.ps1 --target=dotnet-integration-test --filter="Category=${{ category }}" --resultsfilename="integration-tests" --verbosity=diagnostic
      displayName: Run $(PLATFORM_NAME) templates build tests
      workingDirectory: ${{ parameters.checkoutDirectory }}

    - task: CopyFiles@2
      displayName: Copy binlogs
      inputs:
        SourceFolder: '$(Build.SourcesDirectory)'
        Contents: |
          **/*.binlog
          ../**/*.binlog
          ../../**/*.binlog
        TargetFolder: '$(Build.StagingDirectory)/IntegrationTestsBuildLogs'
      continueOnError: true
      condition: succeededOrFailed()

<<<<<<< HEAD
=======
    - task: PublishBuildArtifacts@1
      displayName: Publish Artifacts
      condition: always()
      continueOnError: true
      inputs:
        PathToPublish: '$(Build.StagingDirectory)/IntegrationTestsBuildLogs'
        ArtifactName: BuildTemplateBuildLogs

>>>>>>> 35ec88ff
    - task: PublishTestResults@2
      displayName: Publish the $(PLATFORM_NAME) templates build tests
      condition: always()
      inputs:
        testRunner: VSTest
        testResultsFiles: '$(build.artifactstagingdirectory)/**/*.trx'
        testRunTitle: $(PLATFORM_NAME) templates build tests

    - pwsh: |
        Write-Host "Current job status is: $env:AGENT_JOBSTATUS"
        if ($env:AGENT_JOBSTATUS -eq "SucceededWithIssues") {
            Write-Host "##vso[task.complete result=Failed;]DONE"
        }
      displayName: Fail if any issues occurred

- ${{ each RunPlatform in parameters.RunPlatforms }}:
  - job: run_${{ RunPlatform.testName }}
    workspace:
      clean: all
    displayName: ${{ RunPlatform.testName }}
    timeoutInMinutes: 240
    condition: ${{ parameters.condition}}
    pool: ${{ RunPlatform }}
    steps:

    - ${{ each step in parameters.prepareSteps }}:
      - ${{ each pair in step }}:
          ${{ pair.key }}: ${{ pair.value }}

    - ${{ if eq(RunPlatform.testName, 'RunOniOS') }}:
      - bash: |
          chmod +x $(System.DefaultWorkingDirectory)/eng/scripts/clean-bot.sh
          chmod +x $(System.DefaultWorkingDirectory)/eng/scripts/clean-simulator-runtime.sh
          $(System.DefaultWorkingDirectory)/eng/scripts/clean-bot.sh
        displayName: 'Clean bot'
        continueOnError: true
        timeoutInMinutes: 60

    - template: provision.yml
      parameters:
        skipXcode: ${{ eq(RunPlatform.testName, 'RunOnAndroid') }}
        skipAndroidImages: ${{ ne(RunPlatform.testName, 'RunOnAndroid') }}
        checkoutDirectory: ${{ parameters.checkoutDirectory }}

    - task: DownloadBuildArtifacts@0
      displayName: 'Download Packages'
      inputs:
        artifactName: ${{ parameters.artifactName }}
        itemPattern: ${{ parameters.artifactItemPattern }}
        downloadPath: $(System.DefaultWorkingDirectory)/artifacts

    - pwsh: Move-Item -Path artifacts\${{ parameters.artifactName }}\*.nupkg -Destination artifacts -Force
      displayName: Move the downloaded artifacts

    - pwsh: |
        Get-ChildItem artifacts -Filter 'Microsoft.Maui.Controls.*.nupkg' |  Where-Object { $_.Name -match '^Microsoft\.Maui\.Controls\.([\d\.]+.*)\.nupkg$' }
        $version = $Matches.1
        if (!$version) {
            Write-Error "Failed to extract the version from the nupkgs"
            exit 1
        }
        Write-Host "Found .NET MAUI version (MAUI_PACKAGE_VERSION): $version"
        Write-Host "##vso[task.setvariable variable=MAUI_PACKAGE_VERSION]$version"
      displayName: Read the .NET MAUI version from the nugets

    - pwsh: ./build.ps1 --target=dotnet-local-workloads --verbosity=diagnostic
      displayName: 'Install .NET (Local Workloads)'
      retryCountOnTaskFailure: 3
      workingDirectory: ${{ parameters.checkoutDirectory }}
      env:
        DOTNET_TOKEN: $(dotnetbuilds-internal-container-read-token)
        PRIVATE_BUILD: $(PrivateBuild)

    # - script: dotnet tool update Microsoft.DotNet.XHarness.CLI --add-source https://pkgs.dev.azure.com/dnceng/public/_packaging/dotnet-eng/nuget/v3/index.json --version "9.0.0-prerelease*" -g
    #   displayName: install xharness

    - ${{ if eq(RunPlatform.testName, 'RunOniOS') }}:
      - pwsh: ./build.ps1 -Script eng/devices/ios.cake --target=Cleanup --verbosity=diagnostic
        displayName: Reset iOS simulators
        # TODO: pass properly device type/version from top-level yml
        env:
          IOS_TEST_DEVICE: ios-simulator-64_17.2

    - pwsh: ./build.ps1 --target=dotnet-integration-build --verbosity=diagnostic
      displayName: Build Microsoft.Maui.IntegrationTests

    - pwsh: ./build.ps1 --target=dotnet-integration-test --filter="Category=${{ RunPlatform.testName }}" --resultsfilename="integration-run-${{ RunPlatform.testName }}" --verbosity=diagnostic
      displayName: Run $(PLATFORM_NAME) templates run tests
      continueOnError: true
      # TODO: pass properly device type/version from top-level yml
      ${{ if eq(RunPlatform.testName, 'RunOniOS') }}:
        env:
            IOS_TEST_DEVICE: ios-simulator-64_17.2

    - ${{ if eq(RunPlatform.testName, 'RunOniOS') }}:
      - pwsh: ./build.ps1 --target=Cleanup -Script eng/devices/ios.cake ---results="$(TestResultsDirectory)" ${{ parameters.cakeArgs }}
        displayName: Cleanup and Create Simulator Logs if Test Run Failed To
        condition: always()
        continueOnError: true

    - task: PublishTestResults@2
      displayName: Publish the $(PLATFORM_NAME) templates run tests
      condition: always()
      inputs:
        testRunner: VSTest
        testResultsFiles: '$(build.artifactstagingdirectory)/**/*.trx'
        testRunTitle: $(PLATFORM_NAME) templates run tests

    - pwsh: |
        Write-Host "Current job status is: $env:AGENT_JOBSTATUS"
        if ($env:AGENT_JOBSTATUS -eq "SucceededWithIssues") {
            Write-Host "##vso[task.complete result=Failed;]DONE"
        }
      displayName: Fail if any issues occurred<|MERGE_RESOLUTION|>--- conflicted
+++ resolved
@@ -119,8 +119,6 @@
       continueOnError: true
       condition: succeededOrFailed()
 
-<<<<<<< HEAD
-=======
     - task: PublishBuildArtifacts@1
       displayName: Publish Artifacts
       condition: always()
@@ -129,7 +127,6 @@
         PathToPublish: '$(Build.StagingDirectory)/IntegrationTestsBuildLogs'
         ArtifactName: BuildTemplateBuildLogs
 
->>>>>>> 35ec88ff
     - task: PublishTestResults@2
       displayName: Publish the $(PLATFORM_NAME) templates build tests
       condition: always()
