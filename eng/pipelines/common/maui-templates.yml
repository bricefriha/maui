--- conflicted
+++ resolved
@@ -157,13 +157,8 @@
         DOTNET_TOKEN: $(dotnetbuilds-internal-container-read-token)
         PRIVATE_BUILD: $(PrivateBuild)
 
-<<<<<<< HEAD
-    - script: dotnet tool update Microsoft.DotNet.XHarness.CLI --add-source https://pkgs.dev.azure.com/dnceng/public/_packaging/dotnet-eng/nuget/v3/index.json --version "9.0.0-prerelease.23606.1" -g
-      displayName: install xharness
-=======
     # - script: dotnet tool update Microsoft.DotNet.XHarness.CLI --add-source https://pkgs.dev.azure.com/dnceng/public/_packaging/dotnet-eng/nuget/v3/index.json --version "9.0.0-prerelease*" -g
     #   displayName: install xharness
->>>>>>> fceed199
 
     - pwsh: ./build.ps1 --target=dotnet-integration-build --verbosity=diagnostic
       displayName: Build Microsoft.Maui.IntegrationTests
