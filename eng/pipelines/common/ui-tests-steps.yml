--- conflicted
+++ resolved
@@ -115,7 +115,6 @@
 
   - pwsh: ./build.ps1 -Script eng/devices/${{ parameters.platform }}.cake --target=uitest --project="${{ parameters.path }}" --appproject="${{ parameters.app }}" --device="${{ parameters.device }}" --apiversion="${{ parameters.version }}" --configuration="${{ parameters.configuration }}" --results="$(TestResultsDirectory)" --binlog="$(LogDirectory)" ${{ parameters.cakeArgs }} --verbosity=diagnostic
     displayName: $(Agent.JobName)
-<<<<<<< HEAD
     retryCountOnTaskFailure: 1
 
   - bash: |
@@ -125,17 +124,6 @@
     displayName: Zip Simulator Logs
     condition: ${{ eq(parameters.platform, 'ios') }}
     continueOnError: true
-=======
-    retryCountOnTaskFailure: 2
-
-  - ${{ if eq(parameters.platform, 'ios')}}:
-    - bash: |
-        zip -9r "$(LogDirectory)/CoreSimulatorLog_$(new-guid).zip" "$HOME/Library/Logs/CoreSimulator/"
-        zip -9r "$(LogDirectory)/DiagnosticReports_$(new-guid).zip" "$HOME/Library/Logs/DiagnosticReports/"
-        displayName: Zip Simulator Logs
-      condition: always()
-      continueOnError: true
->>>>>>> a195e8da
 
   - task: PublishTestResults@2
     displayName: Publish the $(System.PhaseName) test results
