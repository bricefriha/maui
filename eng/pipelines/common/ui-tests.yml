--- conflicted
+++ resolved
@@ -106,30 +106,20 @@
                       agentPoolAccessToken: ${{ parameters.agentPoolAccessToken }}
                       testFilter: $(CATEGORYGROUP)
 
-<<<<<<< HEAD
   - stage: ios_ui_tests_mono
     displayName: iOS UITests Mono
-    dependsOn: []
-=======
-  - stage: ios_ui_tests
-    displayName: iOS UITests
     dependsOn: build_ui_tests
->>>>>>> f323832c
     jobs:
       - ${{ each project in parameters.projects }}:
         - ${{ if ne(project.ios, '') }}:
           - ${{ each version in parameters.iosVersions }}:
             - ${{ if not(containsValue(project.iosVersionsExclude, version)) }}:
-<<<<<<< HEAD
               - job: ios_ui_tests_mono_${{ project.name }}_${{ replace(version, '.', '_') }}
-=======
-              - job: ios_ui_tests_${{ project.name }}_${{ replace(version, '.', '_') }}
                 strategy:
                   matrix:
                     ${{ each categoryGroup in parameters.categoryGroupsToTest }}:
                       ${{ categoryGroup }}:
                         CATEGORYGROUP: ${{ categoryGroup }}
->>>>>>> f323832c
                 timeoutInMinutes: 240 # how long to run the job before automatically cancelling
                 workspace:
                   clean: all
@@ -154,8 +144,9 @@
                         device: ios-simulator-64_${{ version }}
                       provisionatorChannel: ${{ parameters.provisionatorChannel }}
                       agentPoolAccessToken: ${{ parameters.agentPoolAccessToken }}
-<<<<<<< HEAD
                       runtimeVariant : "Mono"
+                      testFilter: $(CATEGORYGROUP)
+
 
   - stage: ios_ui_tests_nativeaot
     displayName: iOS UITests NativeAOT
@@ -191,9 +182,7 @@
                       provisionatorChannel: ${{ parameters.provisionatorChannel }}
                       agentPoolAccessToken: ${{ parameters.agentPoolAccessToken }}
                       runtimeVariant : "NativeAOT"
-=======
-                      testFilter: $(CATEGORYGROUP)
->>>>>>> f323832c
+                      testFilter: $(CATEGORYGROUP)
 
   - stage: winui_ui_tests
     displayName: WinUI UITests
