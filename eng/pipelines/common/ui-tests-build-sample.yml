--- conflicted
+++ resolved
@@ -63,15 +63,11 @@
     continueOnError: true
 
   - publish: $(System.DefaultWorkingDirectory)/artifacts/bin
-<<<<<<< HEAD
-    condition: and(ne('${{ parameters.platform }}' , 'windows'), ne('${{ parameters.runtimeVariant }}' , 'NativeAOT'))
-=======
-    condition: and(ne('${{ parameters.platform }}' , 'windows'), succeeded())
->>>>>>> 491c227e
+    condition: and(ne('${{ parameters.platform }}' , 'windows'), ne('${{ parameters.runtimeVariant }}' , 'NativeAOT'), succeeded())
     artifact: ui-tests-samples
   
   - publish: $(System.DefaultWorkingDirectory)/artifacts/bin
-    condition: and(ne('${{ parameters.platform }}' , 'windows'), eq('${{ parameters.runtimeVariant }}' , 'NativeAOT'))
+    condition: and(ne('${{ parameters.platform }}' , 'windows'), eq('${{ parameters.runtimeVariant }}' , 'NativeAOT'), succeeded())
     artifact: ui-tests-samples-nativeaot
 
   - publish: $(System.DefaultWorkingDirectory)/artifacts/bin
@@ -79,8 +75,12 @@
     artifact: ui-tests-samples-windows
 
   - publish: $(System.DefaultWorkingDirectory)/artifacts/bin
-    condition: and(ne('${{ parameters.platform }}' , 'windows'), failed())
+    condition: and(ne('${{ parameters.platform }}' , 'windows'), ne('${{ parameters.runtimeVariant }}' , 'NativeAOT'), failed())
     artifact: ui-tests-samples_failed_$(System.JobAttempt)
+
+  - publish: $(System.DefaultWorkingDirectory)/artifacts/bin
+    condition: and(ne('${{ parameters.platform }}' , 'windows'), eq('${{ parameters.runtimeVariant }}' , 'NativeAOT'), failed())
+    artifact: ui-tests-samples-nativeaot_failed_$(System.JobAttempt)
 
   - publish: $(System.DefaultWorkingDirectory)/artifacts/bin
     condition: and(eq('${{ parameters.platform }}' , 'windows'), failed())
