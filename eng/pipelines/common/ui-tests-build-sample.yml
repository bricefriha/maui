parameters:
  platform: '' # [ android, ios, windows, catalyst ]
  path: '' # path to csproj
  device: '' # the xharness device to use
  cakeArgs: '' # additional cake args
  app: '' #path to app to test
  version: '' #the iOS version'
  provisionatorChannel: 'latest'
  agentPoolAccessToken: ''
  configuration : "Release"
  testFilter: ''
  runtimeVariant: 'Mono'

steps:
  - ${{ if eq(parameters.platform, 'ios')}}:
    - bash: |
        chmod +x $(System.DefaultWorkingDirectory)/eng/scripts/clean-bot.sh
        $(System.DefaultWorkingDirectory)/eng/scripts/clean-bot.sh
      displayName: 'Clean bot'
      continueOnError: true
      timeoutInMinutes: 60

  - template: provision.yml
    parameters:
      skipProvisioning:  ${{ eq(parameters.platform, 'windows') }}
      # FIXME: 'Build the MSBuild Tasks' step fails for net9.0-android35 without API 35
      skipAndroidSdks: false
      skipXcode: ${{ or(eq(parameters.platform, 'android'), eq(parameters.platform, 'windows')) }}
      provisionatorChannel: ${{ parameters.provisionatorChannel }}
      
  - task: PowerShell@2
    condition: ne('${{ parameters.platform }}' , 'windows')
    inputs:
      targetType: 'inline'
      script: |
        defaults write -g NSAutomaticCapitalizationEnabled -bool false
        defaults write -g NSAutomaticTextCompletionEnabled -bool false
        defaults write -g NSAutomaticSpellingCorrectionEnabled -bool false
    displayName: "Modify defaults"
    continueOnError: true

  - pwsh: ./build.ps1 --target=dotnet --configuration="${{ parameters.configuration }}" --verbosity=diagnostic
    displayName: 'Install .NET'
    retryCountOnTaskFailure: 2
    env:
      DOTNET_TOKEN: $(dotnetbuilds-internal-container-read-token)
      PRIVATE_BUILD: $(PrivateBuild)

  - pwsh: echo "##vso[task.prependpath]$(DotNet.Dir)"
    displayName: 'Add .NET to PATH'

<<<<<<< HEAD
  - pwsh: ./build.ps1 --target=dotnet-samples --configuration="${{ parameters.configuration }}" --${{ parameters.platform }} --verbosity=diagnostic --usenuget=false --runtimevariant="${{ parameters.runtimeVariant }}"
=======
  - pwsh: ./build.ps1 --target=uitests-apphost --configuration="${{ parameters.configuration }}" --${{ parameters.platform }} --verbosity=diagnostic --usenuget=false
>>>>>>> 879aaf5b
    displayName: 'Build the samples'

  - bash: |
      if [ -f "$HOME/Library/Logs/CoreSimulator/*" ]; then rm -r $HOME/Library/Logs/CoreSimulator/*; fi
      if [ -f "$HOME/Library/Logs/DiagnosticReports/*" ]; then rm -r $HOME/Library/Logs/DiagnosticReports/*; fi
    displayName: Delete Old Simulator Logs
    condition: ${{ eq(parameters.platform, 'ios') }}
    continueOnError: true

  - publish: $(System.DefaultWorkingDirectory)/artifacts/bin
    condition: and(ne('${{ parameters.platform }}' , 'windows'), ne('${{ parameters.runtimeVariant }}' , 'NativeAOT'), succeeded())
    artifact: ui-tests-samples
  
  - publish: $(System.DefaultWorkingDirectory)/artifacts/bin
    condition: and(ne('${{ parameters.platform }}' , 'windows'), eq('${{ parameters.runtimeVariant }}' , 'NativeAOT'), succeeded())
    artifact: ui-tests-samples-nativeaot

  - publish: $(System.DefaultWorkingDirectory)/artifacts/bin
    condition: and(eq('${{ parameters.platform }}' , 'windows'), succeeded())
    artifact: ui-tests-samples-windows

  - publish: $(System.DefaultWorkingDirectory)/artifacts/bin
    condition: and(ne('${{ parameters.platform }}' , 'windows'), ne('${{ parameters.runtimeVariant }}' , 'NativeAOT'), failed())
    artifact: ui-tests-samples_failed_$(System.JobAttempt)

  - publish: $(System.DefaultWorkingDirectory)/artifacts/bin
    condition: and(ne('${{ parameters.platform }}' , 'windows'), eq('${{ parameters.runtimeVariant }}' , 'NativeAOT'), failed())
    artifact: ui-tests-samples-nativeaot_failed_$(System.JobAttempt)

  - publish: $(System.DefaultWorkingDirectory)/artifacts/bin
    condition: and(eq('${{ parameters.platform }}' , 'windows'), failed())
    artifact: ui-tests-samples-windows_failed_$(System.JobAttempt)

  - task: PublishBuildArtifacts@1
    displayName: Publish Artifacts
    condition: always()
    inputs:
      artifactName: '$(Agent.JobName) (attempt $(System.JobAttempt))'<|MERGE_RESOLUTION|>--- conflicted
+++ resolved
@@ -49,11 +49,7 @@
   - pwsh: echo "##vso[task.prependpath]$(DotNet.Dir)"
     displayName: 'Add .NET to PATH'
 
-<<<<<<< HEAD
-  - pwsh: ./build.ps1 --target=dotnet-samples --configuration="${{ parameters.configuration }}" --${{ parameters.platform }} --verbosity=diagnostic --usenuget=false --runtimevariant="${{ parameters.runtimeVariant }}"
-=======
-  - pwsh: ./build.ps1 --target=uitests-apphost --configuration="${{ parameters.configuration }}" --${{ parameters.platform }} --verbosity=diagnostic --usenuget=false
->>>>>>> 879aaf5b
+  - pwsh: ./build.ps1 --target=uitests-apphost --configuration="${{ parameters.configuration }}" --${{ parameters.platform }} --verbosity=diagnostic --usenuget=false --runtimevariant="${{ parameters.runtimeVariant }}"
     displayName: 'Build the samples'
 
   - bash: |
