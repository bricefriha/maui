variables:
- name: BuildVersion
  value: $[counter('buildversion-counter', 5000)]
- name: NUGET_VERSION
  value: 6.4.0
- name: DOTNET_SKIP_FIRST_TIME_EXPERIENCE
  value: true
- name: DOTNET_VERSION
<<<<<<< HEAD
  value: 6.0.403
=======
  value: 7.0.100
>>>>>>> 16a3972f
- name: REQUIRED_XCODE
  value: 14.2.0
- name: DEVICETESTS_REQUIRED_XCODE
  value: 14.2.0
- name: LocBranchPrefix
  value: 'loc-hb'
- name: isMainBranch
  value: $[eq(variables['Build.SourceBranch'], 'refs/heads/main')]
- name: isLocBranch
  value: $[or(eq(variables['Build.SourceBranch'], 'refs/heads/loc'), startsWith(variables['Build.SourceBranch'], 'refs/heads/loc-'))]
- name: isTargetMainBranch
  value: $[eq(variables['System.PullRequest.TargetBranch'], 'refs/heads/main')]
- name: isLocPRBranch
  value: $[startsWith(variables['System.PullRequest.SourceBranch'], 'loc-hb')]
- name: isPullRequest
  value: $[eq(variables['Build.Reason'], 'PullRequest')]
- name: isLocHandoffBranch
  value: $[in(variables['Build.SourceBranch'], 'refs/heads/net6.0', 'refs/heads/net7.0', 'refs/heads/net8.0', 'refs/heads/main')]
- name: signingCondition
  value: $[or(
            eq(variables['Sign'], 'true'),
            in(variables['Build.SourceBranch'], 'refs/heads/net6.0', 'refs/heads/net7.0', 'refs/heads/net8.0', 'refs/heads/main'),
            startsWith(variables['Build.SourceBranch'], 'refs/tags/'),
            startsWith(variables['Build.SourceBranch'], 'refs/heads/release/')
          )]
# Common Agent Pools in use
- name: LogDirectory
  value: $(Build.ArtifactStagingDirectory)/logs
- name: TestResultsDirectory
  value: $(Build.ArtifactStagingDirectory)/test-results
- name: skipProvisionator
  value: $[ne(variables['provisioning'], 'true')]
- name: provisionator.xcode
  value: 'eng/provisioning/xcode.csx'
- name: provisionator.path
  value: 'eng/provisioning/provisioning.csx'
- name: provisionator.vs
  value: 'eng/provisioning/vs.csx'
- name: provisionator.extraArguments
  value: '-vvvv'
- name: DotNet.Dir
  value: $(System.DefaultWorkingDirectory)/bin/dotnet
- name: DotNet.Path
  value: $(System.DefaultWorkingDirectory)/bin/dotnet/dotnet
- name: TeamName
  value: Maui
- name: POWERSHELL_VERSION
  value: 7.1.3
- name: Codeql.Enabled
  value: false
- ${{ if ne(variables['Build.DefinitionName'], 'MAUI-private') }}:
  - name: PrivateBuild
    value: false
# Variable groups required for private builds
- ${{ if eq(variables['Build.DefinitionName'], 'MAUI-private') }}:
  - name: PrivateBuild
    value: true
  # For eng/common/SetupNugetSources.ps1
  - group: DotNetBuilds storage account read tokens
  - group: AzureDevOps-Artifact-Feeds-Pats
- group: Xamarin-Secrets<|MERGE_RESOLUTION|>--- conflicted
+++ resolved
@@ -6,11 +6,7 @@
 - name: DOTNET_SKIP_FIRST_TIME_EXPERIENCE
   value: true
 - name: DOTNET_VERSION
-<<<<<<< HEAD
-  value: 6.0.403
-=======
   value: 7.0.100
->>>>>>> 16a3972f
 - name: REQUIRED_XCODE
   value: 14.2.0
 - name: DEVICETESTS_REQUIRED_XCODE
