--- conflicted
+++ resolved
@@ -6,11 +6,7 @@
 - name: DOTNET_SKIP_FIRST_TIME_EXPERIENCE
   value: true
 - name: DOTNET_VERSION
-<<<<<<< HEAD
-  value: 8.0.105
-=======
   value: 8.0.300
->>>>>>> 6a80195d
 - name: REQUIRED_XCODE
   value: 15.2.0
 - name: DEVICETESTS_REQUIRED_XCODE
