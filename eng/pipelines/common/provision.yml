--- conflicted
+++ resolved
@@ -32,11 +32,7 @@
     # Provision Additional Software
     - task: xamops.azdevex.provisionator-task.provisionator@1
       displayName: 'Provision Additional Software'
-<<<<<<< HEAD
-      condition: and(eq('${{ parameters.provisioning }}', 'true'),ne('${{ parameters.poolName }}', 'Azure Pipelines'))
-=======
       condition: eq(variables['provisioning'], 'true')
->>>>>>> ed349ff2
       inputs:
         provisioning_script: $(provisionator.path)
         provisioning_extra_args: $(provisionator.extraArguments)
