--- conflicted
+++ resolved
@@ -14,11 +14,8 @@
         inputs:
           provisioning_script: $(provisionator.xcode)
           provisioning_extra_args: $(provisionator.extraArguments)
-<<<<<<< HEAD
-=======
         env:
           AUTH_TOKEN_GITHUB_COM: $(github--pat--vs-mobiletools-engineering-service2)
->>>>>>> 41980c32
     # Provision Additional Software
     - task: xamops.azdevex.provisionator-task.provisionator@1
       displayName: 'Provision Additional Software'
