parameters:
  platform: '' # [ android, ios, windows, catalyst ]
  path: '' # path to csproj
  device: '' # the xharness device to use
  cakeArgs: '' # additional cake args
  app: '' #path to app to test
  version: '' #the iOS version'
  provisionatorChannel: 'latest'
  agentPoolAccessToken: ''
  configuration : "Release"
  where : "cat==Issues"
  targetSample: "dotnet-legacy-controlgallery"
  provisionPlatform: "windows"

steps:
  - bash: |
      chmod +x $(System.DefaultWorkingDirectory)/eng/scripts/clean-bot.sh
      chmod +x $(System.DefaultWorkingDirectory)/eng/scripts/clean-simulator-runtime.sh
      $(System.DefaultWorkingDirectory)/eng/scripts/clean-bot.sh
    displayName: 'Clean bot'
    continueOnError: true
    condition: ${{ eq(parameters.platform, 'ios') }}
    timeoutInMinutes: 60

  - template: provision.yml
    parameters:
      ${{ if eq(parameters.platform, 'windows') }}:
        platform: windows
        skipProvisioning: true
      ${{ if ne(parameters.platform, 'windows') }}:
        platform: macos
        skipProvisioning: false
      skipXcode: ${{ or(eq(parameters.platform, 'android'), eq(parameters.platform, 'windows')) }}
      provisionatorChannel: ${{ parameters.provisionatorChannel }}
 
  - pwsh: ./build.ps1 --target=dotnet --configuration="${{ parameters.configuration }}" --verbosity=diagnostic
    displayName: 'Install .NET'
    retryCountOnTaskFailure: 3
    env:
      DOTNET_TOKEN: $(dotnetbuilds-internal-container-read-token)
      PRIVATE_BUILD: $(PrivateBuild)

  - pwsh: echo "##vso[task.prependpath]$(DotNet.Dir)"
    displayName: 'Add .NET to PATH'

  - pwsh: ./build.ps1 --target=dotnet-buildtasks --configuration="${{ parameters.configuration }}"
    displayName: 'Build the MSBuild Tasks'

  - pwsh: ./build.ps1 --target=${{ parameters.targetSample }} --configuration="${{ parameters.configuration }}" --${{ parameters.platform }} --verbosity=diagnostic
    displayName: 'Build the Legacy ControlGallery'

  - bash: |
      rm -r $HOME/Library/Logs/CoreSimulator/*
      rm -r $HOME/Library/Logs/DiagnosticReports/*
    displayName: Delete Old Simulator Logs
    condition: ${{ eq(parameters.platform, 'ios') }}
    continueOnError: true

  - pwsh: ./build.ps1 -Script eng/devices/${{ parameters.platform }}.cake --target=cg-uitest --project="${{ parameters.path }}" --appproject="${{ parameters.app }}" --device="${{ parameters.device }}" --apiversion="${{ parameters.version }}" --configuration="${{ parameters.configuration }}" --results="$(TestResultsDirectory)" --binlog="$(LogDirectory)" ${{ parameters.cakeArgs }} --verbosity=diagnostic --where="${{ parameters.where }}"
    displayName: $(Agent.JobName)
    # retryCountOnTaskFailure: 2

  - bash: |
<<<<<<< HEAD
      suffix=$(date +%Y%m%d%H%M%S)
      zip -9r "$(LogDirectory)/CoreSimulatorLogLegacyTests_${suffix}.zip" "$HOME/Library/Logs/CoreSimulator/"
      zip -9r "$(LogDirectory)/DiagnosticReportsLegacyTests_${suffix}.zip" "$HOME/Library/Logs/DiagnosticReports/"
=======
      zip -9r "$(LogDirectory)/artifacts/CoreSimulatorLog_$(new-guid).zip" "$HOME/Library/Logs/CoreSimulator/"
      zip -9r "$(LogDirectory)/DiagnosticReports_$(new-guid).zip" "$HOME/Library/Logs/DiagnosticReports/"
>>>>>>> a195e8da
    displayName: Zip Simulator Logs
    condition: ${{ eq(parameters.platform, 'ios') }}
    continueOnError: true

  - task: PublishTestResults@2
    displayName: Publish the $(System.PhaseName) test results
    condition: always()
    inputs:
      testResultsFormat: NUnit
      testResultsFiles: '**/TestResult*.xml'
      testRunTitle: '$(System.PhaseName)'
      searchFolder: '$(TestResultsDirectory)'
      failTaskOnFailedTests: true

  - task: PublishBuildArtifacts@1
    condition: always()
    displayName: publish artifacts

  # This must always be placed as the last step in the job
  - template: agent-rebooter/mac.v1.yml@yaml-templates
    parameters:
      AgentPoolAccessToken: ${{ parameters.agentPoolAccessToken }}<|MERGE_RESOLUTION|>--- conflicted
+++ resolved
@@ -61,14 +61,9 @@
     # retryCountOnTaskFailure: 2
 
   - bash: |
-<<<<<<< HEAD
       suffix=$(date +%Y%m%d%H%M%S)
       zip -9r "$(LogDirectory)/CoreSimulatorLogLegacyTests_${suffix}.zip" "$HOME/Library/Logs/CoreSimulator/"
       zip -9r "$(LogDirectory)/DiagnosticReportsLegacyTests_${suffix}.zip" "$HOME/Library/Logs/DiagnosticReports/"
-=======
-      zip -9r "$(LogDirectory)/artifacts/CoreSimulatorLog_$(new-guid).zip" "$HOME/Library/Logs/CoreSimulator/"
-      zip -9r "$(LogDirectory)/DiagnosticReports_$(new-guid).zip" "$HOME/Library/Logs/DiagnosticReports/"
->>>>>>> a195e8da
     displayName: Zip Simulator Logs
     condition: ${{ eq(parameters.platform, 'ios') }}
     continueOnError: true
