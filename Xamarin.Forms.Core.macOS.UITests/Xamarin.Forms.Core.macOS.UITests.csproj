--- conflicted
+++ resolved
@@ -53,11 +53,7 @@
     <PackageReference Include="ServiceStack.Interfaces" Version="4.5.12" />
     <PackageReference Include="ServiceStack.Text" Version="4.5.12" />
     <PackageReference Include="Xam.Plugin.DeviceInfo" Version="3.0.2" />
-<<<<<<< HEAD
-    <PackageReference Include="Xamarin.UITest" Version="3.0.4" />
-=======
     <PackageReference Include="Xamarin.UITest" Version="3.0.6-dev1" />
->>>>>>> 74f2ceb9
     <PackageReference Include="Xamarin.UITest.Desktop" Version="0.0.7" />
   </ItemGroup>
   <ItemGroup>
