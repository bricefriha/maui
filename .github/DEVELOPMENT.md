--- conflicted
+++ resolved
@@ -47,8 +47,6 @@
 dotnet cake --sln="<download_directory>\MauiApp2\MauiApp2.sln" --target=VS
 ```
 
-<<<<<<< HEAD
-=======
 #### Pack
 `--pack`
 - This creates .NET MAUI packs inside the local dotnet install. This lets you use the CLI commands with the local dotnet to create/deploy with any changes that have been made on that branch (including template changes).
@@ -68,9 +66,7 @@
 ..\bin\dotnet\dotnet build -t:Run -f net6.0-android
 ```
 
->>>>>>> 5fbfc268
 You can also run commands individually:
-
 ```dotnetcli
 # install local tools required to build (cake, pwsh, etc..)
 dotnet tool restore
@@ -86,14 +82,7 @@
 
 ### Compile with globally installed `dotnet`
 
-<<<<<<< HEAD
-```dotnetcli
-.\bin\dotnet\dotnet build src\Controls\samples\Controls.Sample\Maui.Controls.Sample.csproj -t:Run -f net7.0-android
-.\bin\dotnet\dotnet build src\Controls\samples\Controls.Sample\Maui.Controls.Sample.csproj -t:Run -f net7.0-ios
-```
-=======
 > You'll probably need to run these commands with elevated privileges:
->>>>>>> 5fbfc268
 
 #### WARNING ####
 
@@ -110,12 +99,6 @@
 2. 
 Windows:
 
-<<<<<<< HEAD
-```bash
-dotnet build src/Controls/samples/Controls.Sample/Maui.Controls.Sample.csproj -t:Run -f net7.0-ios
-dotnet build src/Controls/samples/Controls.Sample/Maui.Controls.Sample.csproj -t:Run -f net7.0-maccatalyst
-dotnet build src/Controls/samples/Controls.Sample/Maui.Controls.Sample.csproj -t:Run -f net7.0-android
-=======
 ```bat
 dotnet workload install maui `
   --from-rollback-file https://aka.ms/dotnet/maui/main.json `
@@ -123,7 +106,6 @@
   --source https://pkgs.dev.azure.com/dnceng/public/_packaging/darc-pub-dotnet-emsdk-52e9452f-3/nuget/v3/index.json `
   --source https://pkgs.dev.azure.com/dnceng/public/_packaging/dotnet6/nuget/v3/index.json `
   --source https://api.nuget.org/v3/index.json
->>>>>>> 5fbfc268
 ```
 
 MacOS:
@@ -173,10 +155,10 @@
    `$(AndroidUseIntermediateDesignerFile)` to `false`.
 
 2. Build .NET MAUI as you normally would. You will get compiler errors
-   about duplicate fields, but `obj\Debug\net7.0-android\Resource.designer.cs`
+   about duplicate fields, but `obj\Debug\net6.0-android\Resource.designer.cs`
    should now be generated.
 
-3. Open `obj\Debug\net7.0-android\Resource.designer.cs`, and find the
+3. Open `obj\Debug\net6.0-android\Resource.designer.cs`, and find the
    field you need such as:
 
 ```csharp
