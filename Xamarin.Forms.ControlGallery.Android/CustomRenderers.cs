﻿using System;
using Android.Widget;
using Android.App;
using System.Collections.Generic;
using Android.Views;
using System.Collections;
using System.ComponentModel;
using System.Linq;
using Xamarin.Forms.Controls;
using Xamarin.Forms.Platform.Android;
using Xamarin.Forms;
using Xamarin.Forms.ControlGallery.Android;
using Android.Graphics.Drawables;
using System.Threading.Tasks;
using Android.Content;
using Android.Runtime;
using Android.Util;
using AButton = Android.Widget.Button;
using AView = Android.Views.View;
using AViewGroup = Android.Views.ViewGroup;
using Android.OS;
using System.Reflection;
using Android.Text;
using Android.Text.Method;
using Xamarin.Forms.Controls.Issues;
#if __ANDROID_29__
using FragmentTransaction = AndroidX.Fragment.App.FragmentTransaction;
using NestedScrollView = global::AndroidX.Core.Widget.NestedScrollView;
#else
using FragmentTransaction = Android.Support.V4.App.FragmentTransaction;
using NestedScrollView = global::Android.Support.V4.Widget.NestedScrollView;
#endif
using System.IO;
using AMenuItemCompat = global::Android.Support.V4.View.MenuItemCompat;
using Android.Support.V4.Content;

[assembly: ExportRenderer(typeof(Issue5461.ScrollbarFadingEnabledFalseScrollView), typeof(ScrollbarFadingEnabledFalseScrollViewRenderer))]
[assembly: ExportRenderer(typeof(Issue1942.CustomGrid), typeof(Issue1942GridRenderer))]
[assembly: ExportRenderer(typeof(Xamarin.Forms.Controls.Effects.AttachedStateEffectLabel), typeof(AttachedStateEffectLabelRenderer))]
[assembly: ExportRenderer(typeof(Xamarin.Forms.Controls.LegacyComponents.NonAppCompatSwitch), typeof(NonAppCompatSwitchRenderer))]
[assembly: ExportRenderer(typeof(Bugzilla31395.CustomContentView), typeof(CustomContentRenderer))]
[assembly: ExportRenderer(typeof(NativeListView), typeof(NativeListViewRenderer))]
[assembly: ExportRenderer(typeof(NativeListView2), typeof(NativeAndroidListViewRenderer))]
[assembly: ExportRenderer(typeof(NativeCell), typeof(NativeAndroidCellRenderer))]

[assembly: ExportRenderer(typeof(Bugzilla42000._42000NumericEntryNoDecimal), typeof(EntryRendererNoDecimal))]
[assembly: ExportRenderer(typeof(Bugzilla42000._42000NumericEntryNoNegative), typeof(EntryRendererNoNegative))]
[assembly: ExportRenderer(typeof(Issue1683.EntryKeyboardFlags), typeof(EntryRendererKeyboardFlags))]
[assembly: ExportRenderer(typeof(Issue1683.EditorKeyboardFlags), typeof(EditorRendererKeyboardFlags))]
//[assembly: ExportRenderer(typeof(AndroidHelpText.HintLabel), typeof(HintLabel))]
[assembly: ExportRenderer(typeof(QuickCollectNavigationPage), typeof(QuickCollectNavigationPageRenderer))]
[assembly: ExportRenderer(typeof(Issue4782.Issue4782ImageButton), typeof(Issue4782ImageButtonImageButtonRenderer))]
[assembly: ExportRenderer(typeof(Issue4561.CustomView), typeof(Issue4561CustomViewRenderer))]

[assembly: ExportRenderer(typeof(Xamarin.Forms.Controls.Issues.NoFlashTestNavigationPage), typeof(Xamarin.Forms.ControlGallery.Android.NoFlashTestNavigationPage))]
[assembly: ExportRenderer(typeof(ShellGestures.TouchTestView), typeof(ShellGesturesTouchTestViewRenderer))]
[assembly: ExportRenderer(typeof(Issue7249Switch), typeof(Issue7249SwitchRenderer))]
[assembly: ExportRenderer(typeof(Issue9360.Issue9360NavigationPage), typeof(Issue9360NavigationPageRenderer))]
<<<<<<< HEAD
=======
[assembly: ExportRenderer(typeof(Xamarin.Forms.Controls.GalleryPages.TwoPaneViewGalleries.HingeAngleLabel), typeof(HingeAngleLabelRenderer))]
[assembly: ExportRenderer(typeof(Issue8801.PopupStackLayout), typeof(Issue8801StackLayoutRenderer))]
>>>>>>> be71b8d8
[assembly: ExportRenderer(typeof(Xamarin.Forms.Controls.Tests.TestClasses.CustomButton), typeof(CustomButtonRenderer))]

#if PRE_APPLICATION_CLASS
#elif FORMS_APPLICATION_ACTIVITY
#else
[assembly: ExportRenderer(typeof(MasterDetailPage), typeof(NativeDroidMasterDetail))]
#endif
namespace Xamarin.Forms.ControlGallery.Android
{
<<<<<<< HEAD
	public class CustomStackLayoutRenderer : VisualElementRenderer<StackLayout>
=======
	public class HingeAngleLabelRenderer : Xamarin.Forms.Platform.Android.FastRenderers.LabelRenderer
	{
		System.Timers.Timer _hingeTimer;
		public HingeAngleLabelRenderer(Context context) : base(context)
		{
		}

		async void OnTimerElapsed(object sender, System.Timers.ElapsedEventArgs e)
		{
			if (_hingeTimer == null)
				return;

			_hingeTimer.Stop();
			var hingeAngle = await DualScreen.DualScreenInfo.Current.GetHingeAngleAsync();

			Device.BeginInvokeOnMainThread(() =>
			{
				if (_hingeTimer != null)
					Element.Text = hingeAngle.ToString();
			});

			if(_hingeTimer != null)
				_hingeTimer.Start();
		}

		protected override void OnElementChanged(ElementChangedEventArgs<Label> e)
		{
			base.OnElementChanged(e);

			if(_hingeTimer == null)
			{
				_hingeTimer = new System.Timers.Timer(100);
				_hingeTimer.Elapsed += OnTimerElapsed;
				_hingeTimer.Start();
			}
		}

		protected override void Dispose(bool disposing)
		{
			if (_hingeTimer != null)
			{
				_hingeTimer.Elapsed -= OnTimerElapsed;
				_hingeTimer.Stop();
				_hingeTimer = null;
			}

			base.Dispose(disposing);
		}
	}

	public class Issue8801StackLayoutRenderer : VisualElementRenderer<StackLayout>
>>>>>>> be71b8d8
	{
		public Issue8801StackLayoutRenderer(Context context) : base(context)
		{


		}

		public override void AddView(global::Android.Views.View child)
		{
			if (child is global::Android.Widget.Button head && (head.Text == "Show" || head.Text == "Hide"))
			{
				base.AddView(child);
			}

		}
	}

	public class Issue9360NavigationPageRenderer : Xamarin.Forms.Platform.Android.AppCompat.NavigationPageRenderer
	{
		public Issue9360NavigationPageRenderer(Context context) : base(context)
		{
		}

		protected override void UpdateMenuItemIcon(Context context, IMenuItem menuItem, ToolbarItem toolBarItem)
		{
			if (toolBarItem.Text == "BAD")
			{
				toolBarItem = new ToolbarItem
				{
					Text = "OK",
					IconImageSource = ImageSource.FromFile("heart.xml"),
					Order = toolBarItem.Order,
					Priority = toolBarItem.Priority
				};

				if (toolBarItem.IconImageSource is FileImageSource fileImageSource)
				{
					var name = Path.GetFileNameWithoutExtension(fileImageSource.File);
					var id = Xamarin.Forms.Platform.Android.ResourceManager.GetDrawableByName(name);
					if (id != 0)
					{
						if ((int)Build.VERSION.SdkInt >= 21)
						{
							var drawable = context.GetDrawable(id);
							menuItem.SetIcon(drawable);
						}
						else
						{
							var drawable = Context.GetDrawable(name);
							menuItem.SetIcon(drawable);
						}
						AMenuItemCompat.SetContentDescription(menuItem, new Java.Lang.String("HEART"));
						return;
					}
				}
			}

			base.UpdateMenuItemIcon(context, menuItem, toolBarItem);
		}
	}

	public class NonAppCompatSwitchRenderer : Xamarin.Forms.Platform.Android.SwitchRenderer
	{
		public NonAppCompatSwitchRenderer(Context context) : base(context)
		{
		}
	}

	public class ScrollbarFadingEnabledFalseScrollViewRenderer : ScrollViewRenderer
	{
		public ScrollbarFadingEnabledFalseScrollViewRenderer(Context context) : base(context)
		{
			// I do a cast here just so this will fail just to be sure we don't change the base types
			var castingTest = (NestedScrollView)this;
			castingTest.ScrollbarFadingEnabled = false;
		}
	}

	public class AttachedStateEffectLabelRenderer :
#if TEST_EXPERIMENTAL_RENDERERS
		Platform.Android.FastRenderers.LabelRenderer
#else
		LabelRenderer
#endif
	{
		public AttachedStateEffectLabelRenderer(Context context) : base(context)
		{
		}
	}

	public class NativeDroidMasterDetail : Xamarin.Forms.Platform.Android.AppCompat.MasterDetailPageRenderer
	{
		MasterDetailPage _page;
		bool _disposed;

#pragma warning disable 618
		public NativeDroidMasterDetail()
#pragma warning restore 618
		{
			System.Diagnostics.Debug.WriteLine($">>>>> NativeDroidMasterDetail NativeDroidMasterDetail 53: This is the obsolete constructor being selected");
		}

		protected override void OnElementChanged(VisualElement oldElement, VisualElement newElement)
		{
			base.OnElementChanged(oldElement, newElement);

			if (newElement == null)
			{
				return;
			}

			_page = newElement as MasterDetailPage;
			_page.PropertyChanged += Page_PropertyChanged;
			_page.LayoutChanged += Page_LayoutChanged;
		}

		void Page_PropertyChanged(object sender, PropertyChangedEventArgs propertyChangedEventArgs)
		{
			pChange();
		}

		void Page_LayoutChanged(object sender, EventArgs e)
		{
			pChange();
		}

		protected override void Dispose(bool disposing)
		{
			if (_disposed)
			{
				return;
			}

			_disposed = true;

			if (disposing && _page != null)
			{
				_page.LayoutChanged -= Page_LayoutChanged;
				_page.PropertyChanged -= Page_PropertyChanged;
				_page = null;
			}

			base.Dispose(disposing);
		}

		public void pChange()
		{
			if (Build.VERSION.SdkInt >= BuildVersionCodes.Lollipop)
			{
				var drawer = GetChildAt(1);
				var detail = GetChildAt(0);

				var padding = detail.GetType().GetRuntimeProperty("TopPadding");

				try
				{
					int value = (int)padding.GetValue(detail);
					padding.SetValue(drawer, value);
				}
				catch (Exception ex)
				{
					Console.WriteLine(ex.Message);
				}
			}
		}
	}

	public class NativeListViewRenderer : ViewRenderer<NativeListView, global::Android.Widget.ListView>
	{
#pragma warning disable 618
		public NativeListViewRenderer()
#pragma warning restore 618
		{
		}

		protected override global::Android.Widget.ListView CreateNativeControl()
		{
#pragma warning disable 618
			// Disabled the warning so we have a test that this obsolete stuff still works
			return new global::Android.Widget.ListView(Forms.Context);
#pragma warning restore 618
		}

		protected override void OnElementChanged(ElementChangedEventArgs<NativeListView> e)
		{
			base.OnElementChanged(e);

			if (Control == null)
			{
				SetNativeControl(CreateNativeControl());
			}

			if (e.OldElement != null)
			{
				// unsubscribe
				Control.ItemClick -= Clicked;
			}

			if (e.NewElement != null)
			{
				// subscribe

#pragma warning disable 618
				// Disabled the warning so we have a test that this obsolete stuff still works
				Control.Adapter = new NativeListViewAdapter(Forms.Context.GetActivity(), e.NewElement);
#pragma warning restore 618
				Control.ItemClick += Clicked;
			}
		}

		void Clicked(object sender, AdapterView.ItemClickEventArgs e)
		{
			Element.NotifyItemSelected(Element.Items.ToList()[e.Position]);
		}

		protected override void OnElementPropertyChanged(object sender, System.ComponentModel.PropertyChangedEventArgs e)
		{
			base.OnElementPropertyChanged(sender, e);
			if (e.PropertyName == NativeListView.ItemsProperty.PropertyName)
			{
				// update the Items list in the UITableViewSource

#pragma warning disable 618
				// Disabled the warning so we have a test that this obsolete stuff still works
				Control.Adapter = new NativeListViewAdapter(Forms.Context.GetActivity(), Element);
#pragma warning restore 618
			}
		}
	}

	public class NativeListViewAdapter : BaseAdapter<string>
	{
		readonly Activity _context;
		IList<string> _tableItems = new List<string>();

		public IEnumerable<string> Items
		{
			set
			{
				_tableItems = value.ToList();
			}
		}

		public NativeListViewAdapter(Activity context, NativeListView view)
		{
			_context = context;
			_tableItems = view.Items.ToList();
		}

		public override string this[int position]
		{
			get
			{
				return _tableItems[position];
			}
		}

		public override long GetItemId(int position)
		{
			return position;
		}

		public override int Count
		{
			get { return _tableItems.Count; }
		}

		public override global::Android.Views.View GetView(int position, global::Android.Views.View convertView, ViewGroup parent)
		{
			// Get our object for this position
			var item = _tableItems[position];

			var view = convertView;
			if (view == null)
			{ // no view to re-use, create new
				view = _context.LayoutInflater.Inflate(global::Android.Resource.Layout.SimpleListItem1, null);
			}

			view.FindViewById<TextView>(global::Android.Resource.Id.Text1).Text = item;

			return view;
		}
	}

	/// <summary>
	/// This renderer uses a view defined in /Resources/Layout/NativeAndroidCell.axml
	/// as the cell layout
	/// </summary>
	public class NativeAndroidCellRenderer : ViewCellRenderer
	{
		public NativeAndroidCellRenderer()
		{
		}

		protected override global::Android.Views.View GetCellCore(Cell item, global::Android.Views.View convertView, ViewGroup parent, Context context)
		{
			var x = (NativeCell)item;

			var view = convertView;

			if (view == null)
			{// no view to re-use, create new
				view = (context.GetActivity()).LayoutInflater.Inflate(Resource.Layout.NativeAndroidCell, null);
			}
			else
			{ // re-use, clear image
			  // doesn't seem to help
			  //view.FindViewById<ImageView> (Resource.Id.Image).Drawable.Dispose ();
			}

			view.FindViewById<TextView>(Resource.Id.Text1).Text = x.Name;
			view.FindViewById<TextView>(Resource.Id.Text2).Text = x.Category;

			// grab the old image and dispose of it
			// TODO: optimize if the image is the *same* and we want to just keep it
			if (view.FindViewById<ImageView>(Resource.Id.Image).Drawable != null)
			{
				using (var image = view.FindViewById<ImageView>(Resource.Id.Image).Drawable as BitmapDrawable)
				{
					if (image != null)
					{
						if (image.Bitmap != null)
						{
							//image.Bitmap.Recycle ();
							image.Bitmap.Dispose();
						}
					}
				}
			}

			// If a new image is required, display it
			if (!string.IsNullOrWhiteSpace(x.ImageFilename))
			{
				context.Resources.GetBitmapAsync(x.ImageFilename).ContinueWith((t) =>
				{
					var bitmap = t.Result;
					if (bitmap != null)
					{
						view.FindViewById<ImageView>(Resource.Id.Image).SetImageBitmap(bitmap);
						bitmap.Dispose();
					}
				}, TaskScheduler.FromCurrentSynchronizationContext());

			}
			else
			{
				// clear the image
				view.FindViewById<ImageView>(Resource.Id.Image).SetImageBitmap(null);
			}

			return view;
		}
	}

	public class NativeAndroidListViewRenderer : ViewRenderer<NativeListView2, global::Android.Widget.ListView>
	{

#pragma warning disable 618
		public NativeAndroidListViewRenderer()
#pragma warning restore 618
		{
		}

		protected override global::Android.Widget.ListView CreateNativeControl()
		{
#pragma warning disable 618
			// Disabled the warning so we have a test that this obsolete stuff still works
			return new global::Android.Widget.ListView(Forms.Context);
#pragma warning restore 618
		}

		protected override void OnElementChanged(ElementChangedEventArgs<NativeListView2> e)
		{
			base.OnElementChanged(e);

			if (Control == null)
			{
				SetNativeControl(CreateNativeControl());
			}

			if (e.OldElement != null)
			{
				// unsubscribe
				Control.ItemClick -= Clicked;
			}

			if (e.NewElement != null)
			{
				// subscribe
#pragma warning disable 618
				// Disabled the warning so we have a test that this obsolete stuff still works
				Control.Adapter = new NativeAndroidListViewAdapter(Forms.Context.GetActivity(), e.NewElement);
#pragma warning restore 618
				Control.ItemClick += Clicked;
			}
		}

		//		public override void Layout (int l, int t, int r, int b)
		//		{
		//			base.Layout (l, t, r, b);
		//		}

		void Clicked(object sender, AdapterView.ItemClickEventArgs e)
		{
			Element.NotifyItemSelected(Element.Items.ToList()[e.Position]);
		}

		protected override void OnElementPropertyChanged(object sender, System.ComponentModel.PropertyChangedEventArgs e)
		{
			base.OnElementPropertyChanged(sender, e);
			if (e.PropertyName == NativeListView.ItemsProperty.PropertyName)
			{
				// update the Items list in the UITableViewSource

#pragma warning disable 618
				// Disabled the warning so we have a test that this obsolete stuff still works
				Control.Adapter = new NativeAndroidListViewAdapter(Forms.Context.GetActivity(), Element);
#pragma warning restore 618
			}
		}
	}

	/// <summary>
	/// This adapter uses a view defined in /Resources/Layout/NativeAndroidListViewCell.axml
	/// as the cell layout
	/// </summary>
	public class NativeAndroidListViewAdapter : BaseAdapter<DataSource>
	{
		readonly Activity _context;
		IList<DataSource> _tableItems = new List<DataSource>();

		public IEnumerable<DataSource> Items
		{
			set
			{
				_tableItems = value.ToList();
			}
		}

		public NativeAndroidListViewAdapter(Activity context, NativeListView2 view)
		{
			_context = context;
			_tableItems = view.Items.ToList();
		}

		public override DataSource this[int position]
		{
			get
			{
				return _tableItems[position];
			}
		}

		public override long GetItemId(int position)
		{
			return position;
		}

		public override int Count
		{
			get { return _tableItems.Count; }
		}

		public override global::Android.Views.View GetView(int position, global::Android.Views.View convertView, ViewGroup parent)
		{
			var item = _tableItems[position];

			var view = convertView;
			if (view == null)
			{// no view to re-use, create new
				view = _context.LayoutInflater.Inflate(Resource.Layout.NativeAndroidListViewCell, null);
			}
			else
			{ // re-use, clear image
			  // doesn't seem to help
			  //view.FindViewById<ImageView> (Resource.Id.Image).Drawable.Dispose ();
			}
			view.FindViewById<TextView>(Resource.Id.Text1).Text = item.Name;
			view.FindViewById<TextView>(Resource.Id.Text2).Text = item.Category;

			// grab the old image and dispose of it
			// TODO: optimize if the image is the *same* and we want to just keep it
			if (view.FindViewById<ImageView>(Resource.Id.Image).Drawable != null)
			{
				using (var image = view.FindViewById<ImageView>(Resource.Id.Image).Drawable as BitmapDrawable)
				{
					if (image != null)
					{
						if (image.Bitmap != null)
						{
							//image.Bitmap.Recycle ();
							image.Bitmap.Dispose();
						}
					}
				}
			}

			// If a new image is required, display it
			if (!string.IsNullOrWhiteSpace(item.ImageFilename))
			{
				_context.Resources.GetBitmapAsync(item.ImageFilename).ContinueWith((t) =>
				{
					var bitmap = t.Result;
					if (bitmap != null)
					{
						view.FindViewById<ImageView>(Resource.Id.Image).SetImageBitmap(bitmap);
						bitmap.Dispose();
					}
				}, TaskScheduler.FromCurrentSynchronizationContext());
			}
			else
			{
				// clear the image
				view.FindViewById<ImageView>(Resource.Id.Image).SetImageBitmap(null);
			}

			return view;
		}
	}

	[Preserve]
	public class CustomContentRenderer : ViewRenderer
	{
#pragma warning disable 618
		[Preserve]
		public CustomContentRenderer()
#pragma warning restore 618
		{
			AutoPackage = true;
		}

		protected override AView CreateNativeControl()
		{
			return new AView(Context);
		}
	}

	[Preserve]
	public class CustomNativeButton : AButton
	{
		public CustomNativeButton(IntPtr javaReference, JniHandleOwnership transfer) : base(javaReference, transfer)
		{
		}

		public CustomNativeButton(Context context) : base(context)
		{
		}

		public CustomNativeButton(Context context, IAttributeSet attrs) : base(context, attrs)
		{
		}

		public CustomNativeButton(Context context, IAttributeSet attrs, int defStyleAttr) : base(context, attrs, defStyleAttr)
		{
		}

		public CustomNativeButton(Context context, IAttributeSet attrs, int defStyleAttr, int defStyleRes) : base(context, attrs, defStyleAttr, defStyleRes)
		{
		}
	}

	public class CustomButtonRenderer : ButtonRenderer
	{
		public CustomButtonRenderer(Context context) : base(context)
		{
		}

		protected override AButton CreateNativeControl()
		{
			return new CustomNativeButton(Context);
		}

		protected override void OnElementChanged(ElementChangedEventArgs<Button> e)
		{
			if (Control == null)
			{
				CustomNativeButton b = (CustomNativeButton)CreateNativeControl();
				SetNativeControl(b);
			}

			base.OnElementChanged(e);
		}
	}

	// Custom renderers for Bugzilla42000 demonstration purposes
	public class EntryRendererNoNegative : EntryRenderer
	{
		public EntryRendererNoNegative(Context context) : base(context)
		{
		}

		protected override NumberKeyListener GetDigitsKeyListener(InputTypes inputTypes)
		{
			// Disable the NumberFlagSigned bit
			inputTypes &= ~InputTypes.NumberFlagSigned;

			return base.GetDigitsKeyListener(inputTypes);
		}
	}

	public class EntryRendererNoDecimal : EntryRenderer
	{
		public EntryRendererNoDecimal(Context context) : base(context)
		{
		}

		protected override NumberKeyListener GetDigitsKeyListener(InputTypes inputTypes)
		{
			// Disable the NumberFlagDecimal bit
			inputTypes &= ~InputTypes.NumberFlagDecimal;

			return base.GetDigitsKeyListener(inputTypes);
		}
	}

	public class EntryRendererKeyboardFlags : EntryRenderer
	{
		public EntryRendererKeyboardFlags(Context context) : base(context)
		{
		}

		protected override void OnElementPropertyChanged(object sender, PropertyChangedEventArgs e)
		{
			var FlagsToSet = ((Issue1683.EntryKeyboardFlags)Element).FlagsToSet;
			var FlagsToTestFor = ((Issue1683.EntryKeyboardFlags)Element).FlagsToTestFor;

			base.OnElementPropertyChanged(sender, e);

			Control.SetKeyboardFlags(FlagsToSet);
			Control.TestKeyboardFlags(FlagsToTestFor);
		}
	}

	public class EditorRendererKeyboardFlags : EditorRenderer
	{
		public EditorRendererKeyboardFlags(Context context) : base(context)
		{
		}

		protected override void OnElementPropertyChanged(object sender, PropertyChangedEventArgs e)
		{
			var FlagsToSet = ((Issue1683.EditorKeyboardFlags)Element).FlagsToSet;
			var FlagsToTestFor = ((Issue1683.EditorKeyboardFlags)Element).FlagsToTestFor;
			base.OnElementPropertyChanged(sender, e);

			Control.SetKeyboardFlags(FlagsToSet);
			Control.TestKeyboardFlags(FlagsToTestFor);
		}
	}

	public class Issue4782ImageButtonImageButtonRenderer : ImageButtonRenderer
	{
		public Issue4782ImageButtonImageButtonRenderer(Context context) : base(context)
		{
		}

		protected override void OnElementChanged(ElementChangedEventArgs<ImageButton> e)
		{
			base.OnElementChanged(e);
			SetImageDrawable(null);
		}
	}

	public class Issue1942GridRenderer : VisualElementRenderer<Grid>, AView.IOnTouchListener, ViewTreeObserver.IOnGlobalLayoutListener
	{
		AView _gridChild;
		public Issue1942GridRenderer(Context context) : base(context)
		{
		}

		bool AView.IOnTouchListener.OnTouch(AView v, MotionEvent e)
		{
			((Element.Children.First() as Layout).Children.First() as Label).Text = Issue1942.SuccessString;
			ViewGroup.ViewTreeObserver.RemoveOnGlobalLayoutListener(this);
			_gridChild.SetOnTouchListener(null);
			return true;
		}

		protected override void OnElementChanged(ElementChangedEventArgs<Grid> e)
		{
			base.OnElementChanged(e);
			if (e.NewElement != null)
			{
				ViewGroup.ViewTreeObserver.AddOnGlobalLayoutListener(this);
			}
		}

		protected override void Dispose(bool disposing)
		{
			if (disposing)
			{
				ViewGroup.ViewTreeObserver.RemoveOnGlobalLayoutListener(this);
				_gridChild.SetOnTouchListener(null);
				_gridChild = null;
			}

			base.Dispose(disposing);
		}

		void ViewTreeObserver.IOnGlobalLayoutListener.OnGlobalLayout()
		{
			_gridChild = ViewGroup.GetChildAt(0);
			_gridChild.SetOnTouchListener(this);
		}
	}

	[Preserve]
	public class Issue4561CustomView : LinearLayout
	{
		public Issue4561CustomView(Context context)
			: base(context)
		{
			Initialize();
		}

		public Issue4561CustomView(Context context, IAttributeSet attrs) :
			base(context, attrs)
		{
			Initialize();
		}

		public Issue4561CustomView(Context context, IAttributeSet attrs, int defStyle) :
			base(context, attrs, defStyle)
		{
			Initialize();
		}

		void Initialize()
		{
			var editText1 = new EditText(Context)
			{
				InputType = InputTypes.NumberFlagDecimal,
				Id = 12345,
				Text = "customEdit1"
			};
			var editText2 = new EditText(Context)
			{
				InputType = InputTypes.NumberFlagDecimal,
				Id = 123456,
				Text = "customEdit2"
			};

			editText1.LayoutParameters = new LayoutParams(LayoutParams.MatchParent, LayoutParams.WrapContent);
			editText2.LayoutParameters = new LayoutParams(LayoutParams.MatchParent, LayoutParams.WrapContent);

			editText1.NextFocusForwardId = editText2.Id;
			editText2.NextFocusForwardId = editText1.Id;

			AddView(editText1);
			AddView(editText2);

			Orientation = Orientation.Vertical;
		}
	}

	[Preserve]
	public class Issue4561CustomViewRenderer : ViewRenderer<Issue4561.CustomView, Issue4561CustomView>
	{
		public Issue4561CustomViewRenderer(Context context) : base(context)
		{
		}

		protected override Issue4561CustomView CreateNativeControl() => new Issue4561CustomView(Context);

		protected override void OnElementChanged(ElementChangedEventArgs<Issue4561.CustomView> e)
		{
			base.OnElementChanged(e);
			if (Element != null)
			{
				if (Control == null)
				{
					var view = CreateNativeControl();
					SetNativeControl(view);
				}
			}
		}
	}

	public static class KeyboardFlagExtensions
	{
		public static void TestKeyboardFlags(this FormsEditText Control, KeyboardFlags? flags)
		{
			if (flags == null)
			{
				return;
			}
			if (flags.Value.HasFlag(KeyboardFlags.CapitalizeSentence))
			{
				if (!Control.InputType.HasFlag(InputTypes.TextFlagCapSentences))
				{
					throw new Exception("TextFlagCapSentences not correctly set");
				}
			}
			else if (flags.Value.HasFlag(KeyboardFlags.CapitalizeCharacter))
			{
				if (!Control.InputType.HasFlag(InputTypes.TextFlagCapCharacters))
				{
					throw new Exception("TextFlagCapCharacters not correctly set");
				}
			}
			else if (flags.Value.HasFlag(KeyboardFlags.CapitalizeWord))
			{
				if (!Control.InputType.HasFlag(InputTypes.TextFlagCapWords))
				{
					throw new Exception("TextFlagCapWords not correctly set");
				}
			}
		}

		public static void SetKeyboardFlags(this FormsEditText Control, KeyboardFlags? flags)
		{
			if (flags == null)
			{
				return;
			}

			if (flags.Value.HasFlag(KeyboardFlags.CapitalizeCharacter))
			{
				Control.InputType = Control.InputType | InputTypes.TextFlagCapCharacters;
			}

			if (flags.Value.HasFlag(KeyboardFlags.CapitalizeSentence))
			{
				Control.InputType = Control.InputType | InputTypes.TextFlagCapSentences;
			}

			if (flags.Value.HasFlag(KeyboardFlags.CapitalizeWord))
			{
				Control.InputType = Control.InputType | InputTypes.TextFlagCapWords;
			}
		}
	}


	//public class HintLabel : Xamarin.Forms.Platform.Android.AppCompat.LabelRenderer
	//{
	//	public HintLabel()
	//	{
	//		Hint = AndroidHelpText.HintLabel.Success;
	//	}
	// }

#pragma warning disable CS0618 // Leaving in old constructor so we can verify it works
	public class NoFlashTestNavigationPage
#if FORMS_APPLICATION_ACTIVITY
		: Xamarin.Forms.Platform.Android.NavigationRenderer
#else
		: Xamarin.Forms.Platform.Android.AppCompat.NavigationPageRenderer
#endif
	{
#if !FORMS_APPLICATION_ACTIVITY
		protected override void SetupPageTransition(FragmentTransaction transaction, bool isPush)
		{
			transaction.SetTransition((int)FragmentTransit.None);
		}
#endif
	}
#pragma warning restore CS0618 // Type or member is obsolete

#pragma warning disable CS0618 // Leaving in old constructor so we can verify it works
	public class QuickCollectNavigationPageRenderer
#if FORMS_APPLICATION_ACTIVITY
		: Xamarin.Forms.Platform.Android.NavigationRenderer
#else
		: Xamarin.Forms.Platform.Android.AppCompat.NavigationPageRenderer
#endif
	{
		bool _disposed;
		NavigationPage _page;

		protected override void OnElementChanged(ElementChangedEventArgs<NavigationPage> e)
		{
			base.OnElementChanged(e);

			if (e.NewElement == null)
			{
				if (e.OldElement != null)
				{
					((IPageController)e.OldElement).InternalChildren.CollectionChanged -= OnInternalPageCollectionChanged;
				}

				return;
			}

			((IPageController)e.NewElement).InternalChildren.CollectionChanged += OnInternalPageCollectionChanged;
		}

		private void OnInternalPageCollectionChanged(object sender, System.Collections.Specialized.NotifyCollectionChangedEventArgs e)
		{
			if (e.OldItems != null)
			{
				// Force a collection on popped to simulate the problem.
				GC.Collect();
			}
		}

		protected override void Dispose(bool disposing)
		{
			if (_disposed)
			{
				return;
			}

			_disposed = true;

			if (disposing && _page != null)
			{
				_page.InternalChildren.CollectionChanged -= OnInternalPageCollectionChanged;
				_page = null;
			}

			base.Dispose(disposing);
		}
	}
#pragma warning restore CS0618 // Type or member is obsolete


	public class ShellGesturesTouchTestViewRenderer : ViewRenderer<ShellGestures.TouchTestView, global::Android.Views.View>, AView.IOnTouchListener
	{
		global::Android.Graphics.Paint paint;

		public List<Point> pointList = new List<Point>();
		public ShellGesturesTouchTestViewRenderer(Context context) : base(context)
		{
		}

		public bool OnTouch(global::Android.Views.View v, MotionEvent e)
		{
			switch (e.Action)
			{
				case MotionEventActions.Up:
					Element.Results.Text = Xamarin.Forms.Controls.Issues.ShellGestures.TouchListenerSuccess;
					break;
				case MotionEventActions.Cancel:
					Element.Results.Text = "Fail";
					break;
			}
			return true;
		}

		protected override void OnElementChanged(ElementChangedEventArgs<ShellGestures.TouchTestView> e)
		{
			base.OnElementChanged(e);
			paint = new global::Android.Graphics.Paint();
			if (e.NewElement != null)
				SetOnTouchListener(this);
		}

		protected override void Dispose(bool disposing)
		{
			base.Dispose(disposing);

			if(disposing)
				SetOnTouchListener(null);

			paint = null;
		}
	}
}
<|MERGE_RESOLUTION|>--- conflicted
+++ resolved
@@ -56,11 +56,7 @@
 [assembly: ExportRenderer(typeof(ShellGestures.TouchTestView), typeof(ShellGesturesTouchTestViewRenderer))]
 [assembly: ExportRenderer(typeof(Issue7249Switch), typeof(Issue7249SwitchRenderer))]
 [assembly: ExportRenderer(typeof(Issue9360.Issue9360NavigationPage), typeof(Issue9360NavigationPageRenderer))]
-<<<<<<< HEAD
-=======
-[assembly: ExportRenderer(typeof(Xamarin.Forms.Controls.GalleryPages.TwoPaneViewGalleries.HingeAngleLabel), typeof(HingeAngleLabelRenderer))]
 [assembly: ExportRenderer(typeof(Issue8801.PopupStackLayout), typeof(Issue8801StackLayoutRenderer))]
->>>>>>> be71b8d8
 [assembly: ExportRenderer(typeof(Xamarin.Forms.Controls.Tests.TestClasses.CustomButton), typeof(CustomButtonRenderer))]
 
 #if PRE_APPLICATION_CLASS
@@ -70,61 +66,7 @@
 #endif
 namespace Xamarin.Forms.ControlGallery.Android
 {
-<<<<<<< HEAD
-	public class CustomStackLayoutRenderer : VisualElementRenderer<StackLayout>
-=======
-	public class HingeAngleLabelRenderer : Xamarin.Forms.Platform.Android.FastRenderers.LabelRenderer
-	{
-		System.Timers.Timer _hingeTimer;
-		public HingeAngleLabelRenderer(Context context) : base(context)
-		{
-		}
-
-		async void OnTimerElapsed(object sender, System.Timers.ElapsedEventArgs e)
-		{
-			if (_hingeTimer == null)
-				return;
-
-			_hingeTimer.Stop();
-			var hingeAngle = await DualScreen.DualScreenInfo.Current.GetHingeAngleAsync();
-
-			Device.BeginInvokeOnMainThread(() =>
-			{
-				if (_hingeTimer != null)
-					Element.Text = hingeAngle.ToString();
-			});
-
-			if(_hingeTimer != null)
-				_hingeTimer.Start();
-		}
-
-		protected override void OnElementChanged(ElementChangedEventArgs<Label> e)
-		{
-			base.OnElementChanged(e);
-
-			if(_hingeTimer == null)
-			{
-				_hingeTimer = new System.Timers.Timer(100);
-				_hingeTimer.Elapsed += OnTimerElapsed;
-				_hingeTimer.Start();
-			}
-		}
-
-		protected override void Dispose(bool disposing)
-		{
-			if (_hingeTimer != null)
-			{
-				_hingeTimer.Elapsed -= OnTimerElapsed;
-				_hingeTimer.Stop();
-				_hingeTimer = null;
-			}
-
-			base.Dispose(disposing);
-		}
-	}
-
 	public class Issue8801StackLayoutRenderer : VisualElementRenderer<StackLayout>
->>>>>>> be71b8d8
 	{
 		public Issue8801StackLayoutRenderer(Context context) : base(context)
 		{
