﻿<?xml version="1.0" encoding="utf-8"?>
<Project ToolsVersion="4.0" DefaultTargets="Build" xmlns="http://schemas.microsoft.com/developer/msbuild/2003">
  <Import Project="..\packages\Xamarin.Build.Download.0.4.7\build\Xamarin.Build.Download.props" Condition="Exists('..\packages\Xamarin.Build.Download.0.4.7\build\Xamarin.Build.Download.props')" />
  <PropertyGroup>
    <Configuration Condition=" '$(Configuration)' == '' ">Debug</Configuration>
    <Platform Condition=" '$(Platform)' == '' ">AnyCPU</Platform>
    <ProductVersion>8.0.30703</ProductVersion>
    <SchemaVersion>2.0</SchemaVersion>
    <ProjectGuid>{1346A7F1-4457-4BB4-A371-2C8E28BBD53E}</ProjectGuid>
    <ProjectTypeGuids>{EFBA0AD7-5A72-4C68-AF49-83D382785DCF};{FAE04EC0-301F-11D3-BF4B-00C04F79EFBC}</ProjectTypeGuids>
    <OutputType>Library</OutputType>
    <AppDesignerFolder>Properties</AppDesignerFolder>
    <RootNamespace>Xamarin.Forms.ControlGallery.Android</RootNamespace>
    <AssemblyName>Xamarin.Forms.ControlGallery.Android</AssemblyName>
    <FileAlignment>512</FileAlignment>
    <AndroidApplication>true</AndroidApplication>
    <AndroidResgenFile>Resources\Resource.Designer.cs</AndroidResgenFile>
    <GenerateSerializationAssemblies>Off</GenerateSerializationAssemblies>
    <TargetFrameworkVersion>v8.0</TargetFrameworkVersion>
    <AndroidManifest>Properties\AndroidManifest.xml</AndroidManifest>
    <AndroidSupportedAbis>armeabi-v7a,x86</AndroidSupportedAbis>
    <AndroidStoreUncompressedFileExtensions />
    <MandroidI18n />
    <JavaOptions />
    <AndroidUseLatestPlatformSdk>True</AndroidUseLatestPlatformSdk>
    <SolutionDir Condition="$(SolutionDir) == '' Or $(SolutionDir) == '*Undefined*'">..\</SolutionDir>
    <RestorePackages>true</RestorePackages>
    <NuGetPackageImportStamp>
    </NuGetPackageImportStamp>
    <AndroidTlsProvider>
    </AndroidTlsProvider>
    <JavaMaximumHeapSize>1G</JavaMaximumHeapSize>
  </PropertyGroup>
  <PropertyGroup Condition="'$(Configuration)' == 'Debug'">
    <AndroidKeyStore>True</AndroidKeyStore>
    <AndroidSigningKeyStore>$(SolutionDir)debug.keystore</AndroidSigningKeyStore>
    <AndroidSigningStorePass>android</AndroidSigningStorePass>
    <AndroidSigningKeyAlias>androiddebugkey</AndroidSigningKeyAlias>
    <AndroidSigningKeyPass>android</AndroidSigningKeyPass>
  </PropertyGroup>
  <PropertyGroup Condition=" '$(Configuration)|$(Platform)' == 'Debug|AnyCPU' ">
    <DebugSymbols>True</DebugSymbols>
    <DebugType>full</DebugType>
    <Optimize>false</Optimize>
    <OutputPath>bin\Debug\</OutputPath>
    <DefineConstants>TRACE;DEBUG</DefineConstants>
    <ErrorReport>prompt</ErrorReport>
    <WarningLevel>4</WarningLevel>
    <AndroidUseSharedRuntime>False</AndroidUseSharedRuntime>
    <AndroidLinkMode>Full</AndroidLinkMode>
    <JavaMaximumHeapSize>1G</JavaMaximumHeapSize>
    <EmbedAssembliesIntoApk>True</EmbedAssembliesIntoApk>
    <CustomCommands>
      <CustomCommands>
        <Command>
          <type>AfterBuild</type>
          <command>xbuild /t:SignAndroidPackage Xamarin.Forms.ControlGallery.Android/Xamarin.Forms.ControlGallery.Android.csproj</command>
          <workingdir>${SolutionDir}</workingdir>
        </Command>
      </CustomCommands>
    </CustomCommands>
    <AndroidSupportedAbis>armeabi;armeabi-v7a;x86</AndroidSupportedAbis>
    <Debugger>.Net (Xamarin)</Debugger>
    <DevInstrumentationEnabled>True</DevInstrumentationEnabled>
    <TreatWarningsAsErrors>true</TreatWarningsAsErrors>
    <NoWarn>
    </NoWarn>
  </PropertyGroup>
  <PropertyGroup Condition=" '$(Configuration)|$(Platform)' == 'Release|AnyCPU' ">
    <DebugType>pdbonly</DebugType>
    <Optimize>true</Optimize>
    <OutputPath>bin\Release\</OutputPath>
    <DefineConstants>TRACE</DefineConstants>
    <ErrorReport>prompt</ErrorReport>
    <WarningLevel>4</WarningLevel>
    <AndroidUseSharedRuntime>False</AndroidUseSharedRuntime>
    <AndroidLinkMode>SdkOnly</AndroidLinkMode>
    <JavaMaximumHeapSize>1G</JavaMaximumHeapSize>
    <AndroidLinkSkip />
    <EmbedAssembliesIntoApk>True</EmbedAssembliesIntoApk>
    <AndroidSupportedAbis>armeabi-v7a,x86</AndroidSupportedAbis>
    <AndroidStoreUncompressedFileExtensions />
    <MandroidI18n />
    <JavaOptions />
    <MonoDroidExtraArgs />
    <TreatWarningsAsErrors>true</TreatWarningsAsErrors>
    <NoWarn>
    </NoWarn>
  </PropertyGroup>
  <ItemGroup>
    <Reference Include="Microsoft.CSharp" />
    <Reference Include="Mono.Android" />
    <Reference Include="Mono.Android.Export" />
    <Reference Include="mscorlib" />
    <Reference Include="Newtonsoft.Json, Version=10.0.0.0, Culture=neutral, PublicKeyToken=30ad4fe6b2a6aeed, processorArchitecture=MSIL">
      <HintPath>..\packages\Newtonsoft.Json.10.0.3\lib\netstandard1.3\Newtonsoft.Json.dll</HintPath>
    </Reference>
    <Reference Include="Plugin.CurrentActivity, Version=1.0.1.0, Culture=neutral, processorArchitecture=MSIL">
      <HintPath>..\packages\Plugin.CurrentActivity.1.0.1\lib\MonoAndroid10\Plugin.CurrentActivity.dll</HintPath>
      <Private>True</Private>
    </Reference>
    <Reference Include="Plugin.DeviceInfo, Version=3.0.2.0, Culture=neutral, processorArchitecture=MSIL">
      <HintPath>..\packages\Xam.Plugin.DeviceInfo.3.0.2\lib\MonoAndroid10\Plugin.DeviceInfo.dll</HintPath>
    </Reference>
    <Reference Include="Plugin.DeviceInfo.Abstractions, Version=3.0.2.0, Culture=neutral, processorArchitecture=MSIL">
      <HintPath>..\packages\Xam.Plugin.DeviceInfo.3.0.2\lib\MonoAndroid10\Plugin.DeviceInfo.Abstractions.dll</HintPath>
    </Reference>
    <Reference Include="System" />
    <Reference Include="System.Core" />
    <Reference Include="System.IO.Compression" />
    <Reference Include="System.Net.Http" />
    <Reference Include="System.Xml.Linq" />
    <Reference Include="System.Xml" />
    <Reference Include="Xamarin.Firebase.AppIndexing, Version=1.0.0.0, Culture=neutral, processorArchitecture=MSIL">
      <HintPath>..\packages\Xamarin.Firebase.AppIndexing.42.1021.1\lib\MonoAndroid70\Xamarin.Firebase.AppIndexing.dll</HintPath>
      <Private>True</Private>
    </Reference>
    <Reference Include="Xamarin.Firebase.Common, Version=1.0.0.0, Culture=neutral, processorArchitecture=MSIL">
      <HintPath>..\packages\Xamarin.Firebase.Common.42.1021.1\lib\MonoAndroid70\Xamarin.Firebase.Common.dll</HintPath>
      <Private>True</Private>
    </Reference>
    <Reference Include="Xamarin.GooglePlayServices.AppIndexing, Version=1.0.0.0, Culture=neutral, processorArchitecture=MSIL">
      <HintPath>..\packages\Xamarin.GooglePlayServices.AppIndexing.42.1021.1\lib\MonoAndroid70\Xamarin.GooglePlayServices.AppIndexing.dll</HintPath>
      <Private>True</Private>
    </Reference>
    <Reference Include="Xamarin.GooglePlayServices.Base, Version=1.0.0.0, Culture=neutral, processorArchitecture=MSIL">
      <HintPath>..\packages\Xamarin.GooglePlayServices.Base.42.1021.1\lib\MonoAndroid70\Xamarin.GooglePlayServices.Base.dll</HintPath>
      <Private>True</Private>
    </Reference>
    <Reference Include="Xamarin.GooglePlayServices.Basement, Version=1.0.0.0, Culture=neutral, processorArchitecture=MSIL">
      <HintPath>..\packages\Xamarin.GooglePlayServices.Basement.42.1021.1\lib\MonoAndroid70\Xamarin.GooglePlayServices.Basement.dll</HintPath>
      <Private>True</Private>
    </Reference>
    <Reference Include="Xamarin.GooglePlayServices.Tasks, Version=1.0.0.0, Culture=neutral, processorArchitecture=MSIL">
      <HintPath>..\packages\Xamarin.GooglePlayServices.Tasks.42.1021.1\lib\MonoAndroid70\Xamarin.GooglePlayServices.Tasks.dll</HintPath>
      <Private>True</Private>
    </Reference>
    <Reference Include="Xamarin.Android.Support.Annotations">
      <HintPath>..\packages\Xamarin.Android.Support.Annotations.25.4.0.2\lib\MonoAndroid70\Xamarin.Android.Support.Annotations.dll</HintPath>
    </Reference>
    <Reference Include="Xamarin.Android.Support.Compat">
      <HintPath>..\packages\Xamarin.Android.Support.Compat.25.4.0.2\lib\MonoAndroid70\Xamarin.Android.Support.Compat.dll</HintPath>
    </Reference>
    <Reference Include="Xamarin.Android.Support.Core.UI">
      <HintPath>..\packages\Xamarin.Android.Support.Core.UI.25.4.0.2\lib\MonoAndroid70\Xamarin.Android.Support.Core.UI.dll</HintPath>
    </Reference>
    <Reference Include="Xamarin.Android.Support.Core.Utils">
      <HintPath>..\packages\Xamarin.Android.Support.Core.Utils.25.4.0.2\lib\MonoAndroid70\Xamarin.Android.Support.Core.Utils.dll</HintPath>
    </Reference>
    <Reference Include="Xamarin.Android.Support.Media.Compat">
      <HintPath>..\packages\Xamarin.Android.Support.Media.Compat.25.4.0.2\lib\MonoAndroid70\Xamarin.Android.Support.Media.Compat.dll</HintPath>
    </Reference>
    <Reference Include="Xamarin.Android.Support.Fragment">
      <HintPath>..\packages\Xamarin.Android.Support.Fragment.25.4.0.2\lib\MonoAndroid70\Xamarin.Android.Support.Fragment.dll</HintPath>
    </Reference>
    <Reference Include="Xamarin.Android.Support.Transition">
      <HintPath>..\packages\Xamarin.Android.Support.Transition.25.4.0.2\lib\MonoAndroid70\Xamarin.Android.Support.Transition.dll</HintPath>
    </Reference>
    <Reference Include="Xamarin.Android.Support.v4">
      <HintPath>..\packages\Xamarin.Android.Support.v4.25.4.0.2\lib\MonoAndroid70\Xamarin.Android.Support.v4.dll</HintPath>
    </Reference>
    <Reference Include="Xamarin.Android.Support.v7.CardView">
      <HintPath>..\packages\Xamarin.Android.Support.v7.CardView.25.4.0.2\lib\MonoAndroid70\Xamarin.Android.Support.v7.CardView.dll</HintPath>
    </Reference>
    <Reference Include="Xamarin.Android.Support.v7.Palette">
      <HintPath>..\packages\Xamarin.Android.Support.v7.Palette.25.4.0.2\lib\MonoAndroid70\Xamarin.Android.Support.v7.Palette.dll</HintPath>
    </Reference>
    <Reference Include="Xamarin.Android.Support.v7.RecyclerView">
      <HintPath>..\packages\Xamarin.Android.Support.v7.RecyclerView.25.4.0.2\lib\MonoAndroid70\Xamarin.Android.Support.v7.RecyclerView.dll</HintPath>
    </Reference>
    <Reference Include="Xamarin.Android.Support.Vector.Drawable">
      <HintPath>..\packages\Xamarin.Android.Support.Vector.Drawable.25.4.0.2\lib\MonoAndroid70\Xamarin.Android.Support.Vector.Drawable.dll</HintPath>
    </Reference>
    <Reference Include="Xamarin.Android.Support.Animated.Vector.Drawable">
      <HintPath>..\packages\Xamarin.Android.Support.Animated.Vector.Drawable.25.4.0.2\lib\MonoAndroid70\Xamarin.Android.Support.Animated.Vector.Drawable.dll</HintPath>
    </Reference>
    <Reference Include="Xamarin.Android.Support.v7.AppCompat">
      <HintPath>..\packages\Xamarin.Android.Support.v7.AppCompat.25.4.0.2\lib\MonoAndroid70\Xamarin.Android.Support.v7.AppCompat.dll</HintPath>
    </Reference>
    <Reference Include="Xamarin.Android.Support.Design">
      <HintPath>..\packages\Xamarin.Android.Support.Design.25.4.0.2\lib\MonoAndroid70\Xamarin.Android.Support.Design.dll</HintPath>
    </Reference>
  </ItemGroup>
  <ItemGroup>
    <Compile Include="Activity1.cs" />
    <Compile Include="BorderEffect.cs" />
    <Compile Include="BrokenNativeControl.cs" />
    <Compile Include="CacheService.cs" />
    <Compile Include="FormsApplicationActivity.cs" />
    <Compile Include="DisposeLabelRenderer.cs" />
    <Compile Include="DisposePageRenderer.cs" />
    <Compile Include="FormsAppCompatActivity.cs" />
    <Compile Include="MainApplication.cs" />
    <Compile Include="PerformanceTrackerRenderer.cs" />
    <Compile Include="PreApplicationClassActivity.cs" />
    <Compile Include="Properties\MapsKey.cs" />
    <Compile Include="Properties\AssemblyInfo.cs" />
    <Compile Include="Resources\Resource.Designer.cs" />
    <Compile Include="CustomRenderers.cs" />
    <Compile Include="ColorPicker.cs" />
    <Compile Include="StringProvider.cs" />
    <Compile Include="TestCloudService.cs" />
    <Compile Include="_1909CustomRenderer.cs" />
    <Compile Include="_38989CustomRenderer.cs" />
    <Compile Include="BrokenImageSourceHandler.cs" />
    <Compile Include="_50787CustomRenderer.cs" />
    <Compile Include="_57114CustomRenderer.cs" />
    <Compile Include="_58406EffectRenderer.cs" />
    <Compile Include="_59457CustomRenderer.cs" />
    <Compile Include="_60122ImageRenderer.cs" />
  </ItemGroup>
  <ItemGroup>
    <AndroidAsset Include="Assets\default.css" />
    <AndroidResource Include="Resources\drawable\bank.png" />
    <AndroidResource Include="Resources\drawable\crimson.jpg" />
    <AndroidResource Include="Resources\drawable\oasis.jpg" />
    <AndroidResource Include="Resources\drawable\cover1small.jpg" />
    <AndroidResource Include="Resources\drawable\crimsonsmall.jpg" />
    <AndroidResource Include="Resources\drawable\oasissmall.jpg" />
    <AndroidResource Include="Resources\drawable\calculator.png" />
    <AndroidResource Include="Resources\drawable\seth.png" />
    <AndroidResource Include="Resources\drawable\menuIcon.png" />
    <AndroidResource Include="Resources\drawable\photo.jpg" />
    <AndroidAsset Include="Assets\WebImages\XamarinLogo.png" />
    <AndroidAsset Include="Assets\local.html" />
    <AndroidResource Include="Resources\values\Colors.xml" />
    <AndroidResource Include="Resources\layout\NativeAndroidCell.axml" />
    <AndroidResource Include="Resources\layout\NativeAndroidListViewCell.axml" />
    <AndroidResource Include="Resources\drawable\CustomSelector.xml" />
    <AndroidResource Include="Resources\drawable\CustomSelector2.xml" />
    <AndroidResource Include="Resources\drawable\FlowerBuds.jpg" />
    <AndroidResource Include="Resources\drawable\Fruits.jpg" />
    <AndroidResource Include="Resources\drawable\Legumes.jpg" />
    <AndroidResource Include="Resources\drawable\Vegetables.jpg" />
    <AndroidResource Include="Resources\values\styles.xml" />
    <AndroidResource Include="Resources\drawable\coffee.png" />
    <AndroidResource Include="Resources\drawable\toolbar_close.png" />
    <AndroidResource Include="Resources\drawable\test.jpg" />
    <AndroidResource Include="Resources\drawable\invalidimage.jpg" />
  </ItemGroup>
  <ItemGroup>
    <AndroidResource Include="Resources\drawable\Icon.png" />
    <AndroidResource Include="Resources\drawable\cover1.jpg" />
  </ItemGroup>
  <ItemGroup>
    <ProjectReference Include="..\Stubs\Xamarin.Forms.Platform.Android\Xamarin.Forms.Platform.Android (Forwarders).csproj">
      <Project>{6e53feb1-1100-46ae-8013-17bba35cc197}</Project>
      <Name>Xamarin.Forms.Platform.Android (Forwarders)</Name>
    </ProjectReference>
    <ProjectReference Include="..\Xamarin.Forms.Controls\Xamarin.Forms.Controls.csproj">
      <Project>{cb9c96ce-125c-4a68-b6a1-c3ff1fbf93e1}</Project>
      <Name>Xamarin.Forms.Controls</Name>
    </ProjectReference>
    <ProjectReference Include="..\Xamarin.Forms.CustomAttributes\Xamarin.Forms.CustomAttributes.csproj">
      <Project>{4dcd0420-1168-4b77-86db-6196ee4bd491}</Project>
      <Name>Xamarin.Forms.CustomAttributes</Name>
    </ProjectReference>
    <ProjectReference Include="..\Xamarin.Forms.Maps.Android\Xamarin.Forms.Maps.Android.csproj">
      <Project>{bd50b39a-ebc5-408f-9c5e-923a8ebae473}</Project>
      <Name>Xamarin.Forms.Maps.Android</Name>
    </ProjectReference>
    <ProjectReference Include="..\Xamarin.Forms.Maps\Xamarin.Forms.Maps.csproj">
      <Project>{7d13bac2-c6a4-416a-b07e-c169b199e52b}</Project>
      <Name>Xamarin.Forms.Maps</Name>
    </ProjectReference>
    <ProjectReference Include="..\Xamarin.Forms.Platform.Android.AppLinks\Xamarin.Forms.Platform.Android.AppLinks.csproj">
      <Project>{42db052e-0909-45d2-8240-187f99f393fb}</Project>
      <Name>Xamarin.Forms.Platform.Android.AppLinks</Name>
    </ProjectReference>
    <ProjectReference Include="..\Xamarin.Forms.Platform.Android.FormsViewGroup\Xamarin.Forms.Platform.Android.FormsViewGroup.csproj">
      <Project>{3b72465b-acae-43ae-9327-10f372fe5f80}</Project>
      <Name>Xamarin.Forms.Platform.Android.FormsViewGroup</Name>
    </ProjectReference>
    <ProjectReference Include="..\Xamarin.Forms.Platform.Android\Xamarin.Forms.Platform.Android.csproj">
      <Project>{0e16e70a-d6dd-4323-ad5d-363abff42d6a}</Project>
      <Name>Xamarin.Forms.Platform.Android</Name>
    </ProjectReference>
    <ProjectReference Include="..\Xamarin.Forms.Core\Xamarin.Forms.Core.csproj">
      <Project>{57B8B73D-C3B5-4C42-869E-7B2F17D354AC}</Project>
      <Name>Xamarin.Forms.Core</Name>
    </ProjectReference>
  </ItemGroup>
  <ItemGroup>
    <None Include="packages.config" />
    <AndroidResource Include="Resources\layout\Toolbar.axml">
      <SubType>Designer</SubType>
    </AndroidResource>
    <AndroidResource Include="Resources\layout\Tabbar.axml">
      <SubType>Designer</SubType>
    </AndroidResource>
    <AndroidResource Include="Resources\layout\Layout38989.axml">
      <SubType>Designer</SubType>
    </AndroidResource>
  </ItemGroup>
  <ItemGroup>
    <TransformFile Include="Properties\AndroidManifest.xml" />
  </ItemGroup>
  <ItemGroup>
    <AndroidResource Include="Resources\drawable\error.xml" />
  </ItemGroup>
  <ItemGroup>
    <AndroidResource Include="Resources\drawable\heart.xml" />
  </ItemGroup>
  <ItemGroup>
    <AndroidResource Include="Resources\drawable\cartman.xml" />
  </ItemGroup>
  <ItemGroup>
    <BundleResource Include="Resources\drawable\caret_r.png" />
  </ItemGroup>
  <ItemGroup>
    <AndroidResource Include="Resources\drawable\synchronize.xml" />
  </ItemGroup>
  <ItemGroup>
    <AndroidResource Include="Resources\drawable\synchronize_disabled.xml" />
  </ItemGroup>
  <ItemGroup>
    <AndroidResource Include="Resources\drawable\synchronize_enabled.png" />
  </ItemGroup>
  <ItemGroup>
<<<<<<< HEAD
    <AndroidResource Include="Resources\anim\enter_from_left.xml">
      <SubType>Designer</SubType>
    </AndroidResource>
  </ItemGroup>
  <ItemGroup>
    <AndroidResource Include="Resources\anim\enter_from_right.xml">
      <SubType>Designer</SubType>
    </AndroidResource>
  </ItemGroup>
  <ItemGroup>
    <AndroidResource Include="Resources\anim\exit_to_left.xml">
      <SubType>Designer</SubType>
    </AndroidResource>
  </ItemGroup>
  <ItemGroup>
    <AndroidResource Include="Resources\anim\exit_to_right.xml">
      <SubType>Designer</SubType>
    </AndroidResource>
=======
    <AndroidResource Include="Resources\drawable\red_button.xml" />
>>>>>>> 1f631f47
  </ItemGroup>
  <Import Project="$(MSBuildExtensionsPath)\Xamarin\Android\Xamarin.Android.CSharp.targets" />
  <Import Project="$(SolutionDir)\.nuget\NuGet.targets" Condition="Exists('$(SolutionDir)\.nuget\NuGet.targets')" />
  <Import Project="..\packages\Xamarin.Insights.1.11.4\build\MonoAndroid10\Xamarin.Insights.targets" Condition="Exists('..\packages\Xamarin.Insights.1.11.4\build\MonoAndroid10\Xamarin.Insights.targets')" />
  <Target Name="BeforeBuild">
    <CreateItem Include="Properties\MapsKey.cs.blank">
      <Output TaskParameter="Include" ItemName="MapsKey" />
    </CreateItem>
    <Copy SourceFiles="@(MapsKey)" DestinationFiles="Properties\MapsKey.cs" Condition="!Exists('Properties\MapsKey.cs')" />
  </Target>
  <Target Name="EnsureNuGetPackageBuildImports" BeforeTargets="PrepareForBuild">
    <PropertyGroup>
      <ErrorText>This project references NuGet package(s) that are missing on this computer. Use NuGet Package Restore to download them.  For more information, see http://go.microsoft.com/fwlink/?LinkID=322105. The missing file is {0}.</ErrorText>
    </PropertyGroup>
    <Error Condition="!Exists('..\packages\Xamarin.GooglePlayServices.Basement.42.1021.1\build\MonoAndroid70\Xamarin.GooglePlayServices.Basement.targets')" Text="$([System.String]::Format('$(ErrorText)', '..\packages\Xamarin.GooglePlayServices.Basement.42.1021.1\build\MonoAndroid70\Xamarin.GooglePlayServices.Basement.targets'))" />
    <Error Condition="!Exists('..\packages\Xamarin.GooglePlayServices.Tasks.42.1021.1\build\MonoAndroid70\Xamarin.GooglePlayServices.Tasks.targets')" Text="$([System.String]::Format('$(ErrorText)', '..\packages\Xamarin.GooglePlayServices.Tasks.42.1021.1\build\MonoAndroid70\Xamarin.GooglePlayServices.Tasks.targets'))" />
    <Error Condition="!Exists('..\packages\Xamarin.Firebase.Common.42.1021.1\build\MonoAndroid70\Xamarin.Firebase.Common.targets')" Text="$([System.String]::Format('$(ErrorText)', '..\packages\Xamarin.Firebase.Common.42.1021.1\build\MonoAndroid70\Xamarin.Firebase.Common.targets'))" />
    <Error Condition="!Exists('..\packages\Xamarin.GooglePlayServices.Base.42.1021.1\build\MonoAndroid70\Xamarin.GooglePlayServices.Base.targets')" Text="$([System.String]::Format('$(ErrorText)', '..\packages\Xamarin.GooglePlayServices.Base.42.1021.1\build\MonoAndroid70\Xamarin.GooglePlayServices.Base.targets'))" />
    <Error Condition="!Exists('..\packages\Xamarin.Firebase.AppIndexing.42.1021.1\build\MonoAndroid70\Xamarin.Firebase.AppIndexing.targets')" Text="$([System.String]::Format('$(ErrorText)', '..\packages\Xamarin.Firebase.AppIndexing.42.1021.1\build\MonoAndroid70\Xamarin.Firebase.AppIndexing.targets'))" />
    <Error Condition="!Exists('..\packages\Xamarin.Build.Download.0.4.7\build\Xamarin.Build.Download.props')" Text="$([System.String]::Format('$(ErrorText)', '..\packages\Xamarin.Build.Download.0.4.7\build\Xamarin.Build.Download.props'))" />
    <Error Condition="!Exists('..\packages\Xamarin.Build.Download.0.4.7\build\Xamarin.Build.Download.targets')" Text="$([System.String]::Format('$(ErrorText)', '..\packages\Xamarin.Build.Download.0.4.7\build\Xamarin.Build.Download.targets'))" />
  </Target>
  <Import Project="..\packages\Xamarin.GooglePlayServices.Basement.42.1021.1\build\MonoAndroid70\Xamarin.GooglePlayServices.Basement.targets" Condition="Exists('..\packages\Xamarin.GooglePlayServices.Basement.42.1021.1\build\MonoAndroid70\Xamarin.GooglePlayServices.Basement.targets')" />
  <Import Project="..\packages\Xamarin.GooglePlayServices.Tasks.42.1021.1\build\MonoAndroid70\Xamarin.GooglePlayServices.Tasks.targets" Condition="Exists('..\packages\Xamarin.GooglePlayServices.Tasks.42.1021.1\build\MonoAndroid70\Xamarin.GooglePlayServices.Tasks.targets')" />
  <Import Project="..\packages\Xamarin.Firebase.Common.42.1021.1\build\MonoAndroid70\Xamarin.Firebase.Common.targets" Condition="Exists('..\packages\Xamarin.Firebase.Common.42.1021.1\build\MonoAndroid70\Xamarin.Firebase.Common.targets')" />
  <Import Project="..\packages\Xamarin.GooglePlayServices.Base.42.1021.1\build\MonoAndroid70\Xamarin.GooglePlayServices.Base.targets" Condition="Exists('..\packages\Xamarin.GooglePlayServices.Base.42.1021.1\build\MonoAndroid70\Xamarin.GooglePlayServices.Base.targets')" />
  <Import Project="..\packages\Xamarin.Firebase.AppIndexing.42.1021.1\build\MonoAndroid70\Xamarin.Firebase.AppIndexing.targets" Condition="Exists('..\packages\Xamarin.Firebase.AppIndexing.42.1021.1\build\MonoAndroid70\Xamarin.Firebase.AppIndexing.targets')" />
  <Import Project="..\packages\Xamarin.Build.Download.0.4.7\build\Xamarin.Build.Download.targets" Condition="Exists('..\packages\Xamarin.Build.Download.0.4.7\build\Xamarin.Build.Download.targets')" />
  <Import Project="..\packages\Xamarin.Android.Support.Compat.25.4.0.2\build\MonoAndroid70\Xamarin.Android.Support.Compat.targets" Condition="Exists('..\packages\Xamarin.Android.Support.Compat.25.4.0.2\build\MonoAndroid70\Xamarin.Android.Support.Compat.targets')" />
  <Import Project="..\packages\Xamarin.Android.Support.Core.UI.25.4.0.2\build\MonoAndroid70\Xamarin.Android.Support.Core.UI.targets" Condition="Exists('..\packages\Xamarin.Android.Support.Core.UI.25.4.0.2\build\MonoAndroid70\Xamarin.Android.Support.Core.UI.targets')" />
  <Import Project="..\packages\Xamarin.Android.Support.Core.Utils.25.4.0.2\build\MonoAndroid70\Xamarin.Android.Support.Core.Utils.targets" Condition="Exists('..\packages\Xamarin.Android.Support.Core.Utils.25.4.0.2\build\MonoAndroid70\Xamarin.Android.Support.Core.Utils.targets')" />
  <Import Project="..\packages\Xamarin.Android.Support.Media.Compat.25.4.0.2\build\MonoAndroid70\Xamarin.Android.Support.Media.Compat.targets" Condition="Exists('..\packages\Xamarin.Android.Support.Media.Compat.25.4.0.2\build\MonoAndroid70\Xamarin.Android.Support.Media.Compat.targets')" />
  <Import Project="..\packages\Xamarin.Android.Support.Fragment.25.4.0.2\build\MonoAndroid70\Xamarin.Android.Support.Fragment.targets" Condition="Exists('..\packages\Xamarin.Android.Support.Fragment.25.4.0.2\build\MonoAndroid70\Xamarin.Android.Support.Fragment.targets')" />
  <Import Project="..\packages\Xamarin.Android.Support.Transition.25.4.0.2\build\MonoAndroid70\Xamarin.Android.Support.Transition.targets" Condition="Exists('..\packages\Xamarin.Android.Support.Transition.25.4.0.2\build\MonoAndroid70\Xamarin.Android.Support.Transition.targets')" />
  <Import Project="..\packages\Xamarin.Android.Support.v4.25.4.0.2\build\MonoAndroid70\Xamarin.Android.Support.v4.targets" Condition="Exists('..\packages\Xamarin.Android.Support.v4.25.4.0.2\build\MonoAndroid70\Xamarin.Android.Support.v4.targets')" />
  <Import Project="..\packages\Xamarin.Android.Support.v7.CardView.25.4.0.2\build\MonoAndroid70\Xamarin.Android.Support.v7.CardView.targets" Condition="Exists('..\packages\Xamarin.Android.Support.v7.CardView.25.4.0.2\build\MonoAndroid70\Xamarin.Android.Support.v7.CardView.targets')" />
  <Import Project="..\packages\Xamarin.Android.Support.v7.Palette.25.4.0.2\build\MonoAndroid70\Xamarin.Android.Support.v7.Palette.targets" Condition="Exists('..\packages\Xamarin.Android.Support.v7.Palette.25.4.0.2\build\MonoAndroid70\Xamarin.Android.Support.v7.Palette.targets')" />
  <Import Project="..\packages\Xamarin.Android.Support.v7.RecyclerView.25.4.0.2\build\MonoAndroid70\Xamarin.Android.Support.v7.RecyclerView.targets" Condition="Exists('..\packages\Xamarin.Android.Support.v7.RecyclerView.25.4.0.2\build\MonoAndroid70\Xamarin.Android.Support.v7.RecyclerView.targets')" />
  <Import Project="..\packages\Xamarin.Android.Support.Vector.Drawable.25.4.0.2\build\MonoAndroid70\Xamarin.Android.Support.Vector.Drawable.targets" Condition="Exists('..\packages\Xamarin.Android.Support.Vector.Drawable.25.4.0.2\build\MonoAndroid70\Xamarin.Android.Support.Vector.Drawable.targets')" />
  <Import Project="..\packages\Xamarin.Android.Support.Animated.Vector.Drawable.25.4.0.2\build\MonoAndroid70\Xamarin.Android.Support.Animated.Vector.Drawable.targets" Condition="Exists('..\packages\Xamarin.Android.Support.Animated.Vector.Drawable.25.4.0.2\build\MonoAndroid70\Xamarin.Android.Support.Animated.Vector.Drawable.targets')" />
  <Import Project="..\packages\Xamarin.Android.Support.v7.AppCompat.25.4.0.2\build\MonoAndroid70\Xamarin.Android.Support.v7.AppCompat.targets" Condition="Exists('..\packages\Xamarin.Android.Support.v7.AppCompat.25.4.0.2\build\MonoAndroid70\Xamarin.Android.Support.v7.AppCompat.targets')" />
  <Import Project="..\packages\Xamarin.Android.Support.Design.25.4.0.2\build\MonoAndroid70\Xamarin.Android.Support.Design.targets" Condition="Exists('..\packages\Xamarin.Android.Support.Design.25.4.0.2\build\MonoAndroid70\Xamarin.Android.Support.Design.targets')" />
</Project><|MERGE_RESOLUTION|>--- conflicted
+++ resolved
@@ -317,7 +317,6 @@
     <AndroidResource Include="Resources\drawable\synchronize_enabled.png" />
   </ItemGroup>
   <ItemGroup>
-<<<<<<< HEAD
     <AndroidResource Include="Resources\anim\enter_from_left.xml">
       <SubType>Designer</SubType>
     </AndroidResource>
@@ -336,9 +335,9 @@
     <AndroidResource Include="Resources\anim\exit_to_right.xml">
       <SubType>Designer</SubType>
     </AndroidResource>
-=======
+  </ItemGroup>
+  <ItemGroup>
     <AndroidResource Include="Resources\drawable\red_button.xml" />
->>>>>>> 1f631f47
   </ItemGroup>
   <Import Project="$(MSBuildExtensionsPath)\Xamarin\Android\Xamarin.Android.CSharp.targets" />
   <Import Project="$(SolutionDir)\.nuget\NuGet.targets" Condition="Exists('$(SolutionDir)\.nuget\NuGet.targets')" />
