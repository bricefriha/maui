--- conflicted
+++ resolved
@@ -392,11 +392,10 @@
     </ProguardConfiguration>
   </ItemGroup>
   <ItemGroup>
-<<<<<<< HEAD
     <AndroidResource Include="Resources\drawable\GifTwo.gif" />
-=======
+  </ItemGroup>
+  <ItemGroup>
     <LinkDescription Include="LinkDescription.xml" />
->>>>>>> d8a6daf0
   </ItemGroup>
   <Import Project="$(MSBuildExtensionsPath)\Xamarin\Android\Xamarin.Android.CSharp.targets" />
   <Import Project="$(SolutionDir)\.nuget\NuGet.targets" Condition="Exists('$(SolutionDir)\.nuget\NuGet.targets')" />
