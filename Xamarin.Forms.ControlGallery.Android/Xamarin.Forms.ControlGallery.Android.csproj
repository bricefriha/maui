﻿<?xml version="1.0" encoding="utf-8"?>
<Project ToolsVersion="4.0" DefaultTargets="Build" xmlns="http://schemas.microsoft.com/developer/msbuild/2003">
  <PropertyGroup>
    <Configuration Condition=" '$(Configuration)' == '' ">Debug</Configuration>
    <Platform Condition=" '$(Platform)' == '' ">AnyCPU</Platform>
    <ProductVersion>8.0.30703</ProductVersion>
    <SchemaVersion>2.0</SchemaVersion>
    <ProjectGuid>{1346A7F1-4457-4BB4-A371-2C8E28BBD53E}</ProjectGuid>
    <ProjectTypeGuids>{EFBA0AD7-5A72-4C68-AF49-83D382785DCF};{FAE04EC0-301F-11D3-BF4B-00C04F79EFBC}</ProjectTypeGuids>
    <OutputType>Library</OutputType>
    <AppDesignerFolder>Properties</AppDesignerFolder>
    <RootNamespace>Xamarin.Forms.ControlGallery.Android</RootNamespace>
    <AssemblyName>Xamarin.Forms.ControlGallery.Android</AssemblyName>
    <FileAlignment>512</FileAlignment>
    <AndroidApplication>true</AndroidApplication>
    <AndroidResgenFile>Resources\Resource.Designer.cs</AndroidResgenFile>
    <GenerateSerializationAssemblies>Off</GenerateSerializationAssemblies>
    <AndroidTargetFrameworkVersion Condition="$(AndroidTargetFrameworkVersion) == ''">v9.0</AndroidTargetFrameworkVersion>
    <TargetFrameworkVersion>$(AndroidTargetFrameworkVersion)</TargetFrameworkVersion>
    <AndroidManifest>Properties\AndroidManifest.xml</AndroidManifest>
    <AndroidSupportedAbis>armeabi-v7a,x86</AndroidSupportedAbis>
    <AndroidStoreUncompressedFileExtensions />
    <MandroidI18n />
    <JavaOptions />
    <SolutionDir Condition="$(SolutionDir) == '' Or $(SolutionDir) == '*Undefined*'">..\</SolutionDir>
    <RestorePackages>true</RestorePackages>
    <NuGetPackageImportStamp>
    </NuGetPackageImportStamp>
    <AndroidTlsProvider>
    </AndroidTlsProvider>
    <JavaMaximumHeapSize>1G</JavaMaximumHeapSize>
    <AndroidUseSharedRuntime>False</AndroidUseSharedRuntime>
    <AndroidEnableMultiDex>true</AndroidEnableMultiDex>
  </PropertyGroup>
  <PropertyGroup Condition="'$(Configuration)' == 'Debug'">
    <DefineConstants>HAVE_OPENTK</DefineConstants>
    <AndroidKeyStore>True</AndroidKeyStore>
    <AndroidSigningKeyStore>$(SolutionDir)debug.keystore</AndroidSigningKeyStore>
    <AndroidSigningStorePass>android</AndroidSigningStorePass>
    <AndroidSigningKeyAlias>androiddebugkey</AndroidSigningKeyAlias>
    <AndroidSigningKeyPass>android</AndroidSigningKeyPass>
  </PropertyGroup>
  <PropertyGroup Condition=" '$(Configuration)|$(Platform)' == 'Debug|AnyCPU' ">
    <DebugSymbols>true</DebugSymbols>
    <DebugType>full</DebugType>
    <Optimize>false</Optimize>
    <OutputPath>bin\Debug\</OutputPath>
    <DefineConstants>TRACE;DEBUG;HAVE_OPENTK</DefineConstants>
    <ErrorReport>prompt</ErrorReport>
    <WarningLevel>4</WarningLevel>
    <AndroidLinkMode>Full</AndroidLinkMode>
    <JavaMaximumHeapSize>1G</JavaMaximumHeapSize>
    <EmbedAssembliesIntoApk>True</EmbedAssembliesIntoApk>
    <AndroidSupportedAbis>armeabi-v7a;x86</AndroidSupportedAbis>
    <Debugger>Xamarin</Debugger>
    <DevInstrumentationEnabled>True</DevInstrumentationEnabled>
    <NoWarn>
    </NoWarn>
    <AllowUnsafeBlocks>true</AllowUnsafeBlocks>
  </PropertyGroup>
  <PropertyGroup Condition=" '$(Configuration)|$(Platform)' == 'Release|AnyCPU' ">
    <DebugType>pdbonly</DebugType>
    <Optimize>true</Optimize>
    <OutputPath>bin\Release\</OutputPath>
    <DefineConstants>TRACE;HAVE_OPENTK</DefineConstants>
    <ErrorReport>prompt</ErrorReport>
    <WarningLevel>4</WarningLevel>
    <AndroidLinkMode>SdkOnly</AndroidLinkMode>
    <JavaMaximumHeapSize>1G</JavaMaximumHeapSize>
    <EmbedAssembliesIntoApk>True</EmbedAssembliesIntoApk>
    <AndroidSupportedAbis>armeabi-v7a,x86</AndroidSupportedAbis>
    <MandroidI18n />
    <MonoDroidExtraArgs />
    <NoWarn>
    </NoWarn>
    <AllowUnsafeBlocks>true</AllowUnsafeBlocks>
  </PropertyGroup>
  <ItemGroup>
    <Reference Include="Microsoft.CSharp" />
    <Reference Include="Mono.Android" />
    <Reference Include="Mono.Android.Export" />
    <Reference Include="mscorlib" />
    <Reference Include="System" />
    <Reference Include="System.Core" />
    <Reference Include="System.IO.Compression" />
    <Reference Include="System.Net.Http" />
    <Reference Include="System.Xml.Linq" />
    <Reference Include="System.Xml" />
    <Reference Include="OpenTK-1.0" />
  </ItemGroup>
  <ItemGroup>
    <Compile Include="Activity1.cs" />
    <Compile Include="AttachedStateEffectRenderer.cs" />
    <Compile Include="BorderEffect.cs" />
    <Compile Include="BrokenNativeControl.cs" />
    <Compile Include="CacheService.cs" />
    <Compile Include="FormsApplicationActivity.cs" />
    <Compile Include="DisposeLabelRenderer.cs" />
    <Compile Include="DisposePageRenderer.cs" />
    <Compile Include="FormsAppCompatActivity.cs" />
    <Compile Include="MainApplication.cs" />
    <Compile Include="PerformanceTrackerRenderer.cs" />
    <Compile Include="PlatformSpecificCoreGalleryFactory.cs" />
    <Compile Include="PreApplicationClassActivity.cs" />
    <Compile Include="Properties\MapsKey.cs" />
    <Compile Include="Properties\AssemblyInfo.cs" />
    <Compile Include="RegistrarValidationService.cs" />
    <Compile Include="Resources\Resource.Designer.cs" />
    <Compile Include="CustomRenderers.cs" />
    <Compile Include="ColorPicker.cs" />
    <Compile Include="SampleNativeControl.cs" />
    <Compile Include="StaggeredCollectionViewRenderer.cs" />
    <Compile Include="TestCloudService.cs" />
    <Compile Include="_1909CustomRenderer.cs" />
    <Compile Include="_2489CustomRenderer.cs" />
    <Compile Include="_38989CustomRenderer.cs" />
    <Compile Include="BrokenImageSourceHandler.cs" />
    <Compile Include="_50787CustomRenderer.cs" />
    <Compile Include="_57114CustomRenderer.cs" />
    <Compile Include="_58406EffectRenderer.cs" />
    <Compile Include="_59457CustomRenderer.cs" />
    <Compile Include="_60122ImageRenderer.cs" />
    <Compile Include="..\Xamarin.Forms.Controls\GalleryPages\OpenGLGalleries\AdvancedOpenGLGallery.cs">
      <Link>GalleryPages\AdvancedOpenGLGallery.cs</Link>
    </Compile>
    <Compile Include="ApiLabelRenderer.cs" />
  </ItemGroup>
  <ItemGroup>
    <AndroidAsset Include="Assets\default.css" />
    <AndroidResource Include="Resources\drawable\bank.png" />
    <AndroidResource Include="Resources\drawable\crimson.jpg" />
    <AndroidResource Include="Resources\drawable\oasis.jpg" />
    <AndroidResource Include="Resources\drawable\cover1small.jpg" />
    <AndroidResource Include="Resources\drawable\crimsonsmall.jpg" />
    <AndroidResource Include="Resources\drawable\oasissmall.jpg" />
    <AndroidResource Include="Resources\drawable\calculator.png" />
    <AndroidResource Include="Resources\drawable\seth.png" />
    <AndroidResource Include="Resources\drawable\menuIcon.png" />
    <AndroidResource Include="Resources\drawable\photo.jpg" />
    <AndroidAsset Include="Assets\WebImages\XamarinLogo.png" />
    <AndroidAsset Include="Assets\local.html" />
    <AndroidResource Include="Resources\values\Colors.xml" />
    <AndroidResource Include="Resources\layout\NativeAndroidCell.axml" />
    <AndroidResource Include="Resources\layout\NativeAndroidListViewCell.axml" />
    <AndroidResource Include="Resources\drawable\CustomSelector.xml" />
    <AndroidResource Include="Resources\drawable\CustomSelector2.xml" />
    <AndroidResource Include="Resources\drawable\FlowerBuds.jpg" />
    <AndroidResource Include="Resources\drawable\Fruits.jpg" />
    <AndroidResource Include="Resources\drawable\Legumes.jpg" />
    <AndroidResource Include="Resources\drawable\Vegetables.jpg" />
    <AndroidResource Include="Resources\values\styles.xml" />
    <AndroidResource Include="Resources\drawable\coffee.png" />
    <AndroidResource Include="Resources\drawable\toolbar_close.png" />
    <AndroidResource Include="Resources\drawable\test.jpg" />
    <AndroidResource Include="Resources\drawable\invalidimage.jpg" />
    <AndroidResource Include="Resources\values\strings.xml" />
    <AndroidResource Include="Resources\drawable\icon_search.png" />
    <AndroidResource Include="Resources\drawable\icon_bookmark.png" />
    <AndroidResource Include="Resources\drawable\button_add.png" />
    <AndroidResource Include="Resources\drawable\gamesflyout.png" />
    <AndroidResource Include="Resources\drawable\filmflyout.png" />
    <AndroidResource Include="Resources\drawable\headphoneflyout.png" />
    <AndroidResource Include="Resources\drawable\newspaperflyout.png" />
    <AndroidResource Include="Resources\drawable\booksflyout.png" />
    <AndroidResource Include="Resources\drawable\homeflyout.png" />
    <AndroidResource Include="Resources\drawable\xamarinlogo.png" />
    <AndroidResource Include="Resources\drawable\cardBackground.png" />
  </ItemGroup>
  <ItemGroup>
    <AndroidResource Include="Resources\drawable\Icon.png" />
    <AndroidResource Include="Resources\drawable\cover1.jpg" />
  </ItemGroup>
  <ItemGroup>
    <ProjectReference Include="..\Stubs\Xamarin.Forms.Platform.Android\Xamarin.Forms.Platform.Android (Forwarders).csproj">
      <Project>{6e53feb1-1100-46ae-8013-17bba35cc197}</Project>
      <Name>Xamarin.Forms.Platform.Android (Forwarders)</Name>
    </ProjectReference>
    <ProjectReference Include="..\Xamarin.Forms.Controls\Xamarin.Forms.Controls.csproj">
      <Project>{cb9c96ce-125c-4a68-b6a1-c3ff1fbf93e1}</Project>
      <Name>Xamarin.Forms.Controls</Name>
    </ProjectReference>
    <ProjectReference Include="..\Xamarin.Forms.CustomAttributes\Xamarin.Forms.CustomAttributes.csproj">
      <Project>{4dcd0420-1168-4b77-86db-6196ee4bd491}</Project>
      <Name>Xamarin.Forms.CustomAttributes</Name>
    </ProjectReference>
    <ProjectReference Include="..\Xamarin.Forms.Maps.Android\Xamarin.Forms.Maps.Android.csproj">
      <Project>{bd50b39a-ebc5-408f-9c5e-923a8ebae473}</Project>
      <Name>Xamarin.Forms.Maps.Android</Name>
    </ProjectReference>
    <ProjectReference Include="..\Xamarin.Forms.Maps\Xamarin.Forms.Maps.csproj">
      <Project>{7d13bac2-c6a4-416a-b07e-c169b199e52b}</Project>
      <Name>Xamarin.Forms.Maps</Name>
    </ProjectReference>
    <ProjectReference Include="..\Xamarin.Forms.Platform.Android.AppLinks\Xamarin.Forms.Platform.Android.AppLinks.csproj">
      <Project>{42db052e-0909-45d2-8240-187f99f393fb}</Project>
      <Name>Xamarin.Forms.Platform.Android.AppLinks</Name>
    </ProjectReference>
    <ProjectReference Include="..\Xamarin.Forms.Platform.Android.FormsViewGroup\Xamarin.Forms.Platform.Android.FormsViewGroup.csproj">
      <Project>{3b72465b-acae-43ae-9327-10f372fe5f80}</Project>
      <Name>Xamarin.Forms.Platform.Android.FormsViewGroup</Name>
    </ProjectReference>
    <ProjectReference Include="..\Xamarin.Forms.Platform.Android\Xamarin.Forms.Platform.Android.csproj">
      <Project>{0e16e70a-d6dd-4323-ad5d-363abff42d6a}</Project>
      <Name>Xamarin.Forms.Platform.Android</Name>
    </ProjectReference>
    <ProjectReference Include="..\Xamarin.Forms.Core\Xamarin.Forms.Core.csproj">
      <Project>{57B8B73D-C3B5-4C42-869E-7B2F17D354AC}</Project>
      <Name>Xamarin.Forms.Core</Name>
    </ProjectReference>
  </ItemGroup>
  <ItemGroup>
    <AndroidResource Include="Resources\layout\Toolbar.axml">
      <SubType>Designer</SubType>
    </AndroidResource>
    <AndroidResource Include="Resources\layout\Tabbar.axml">
      <SubType>Designer</SubType>
    </AndroidResource>
    <AndroidResource Include="Resources\layout\Layout38989.axml">
      <SubType>Designer</SubType>
    </AndroidResource>
  </ItemGroup>
  <ItemGroup>
    <TransformFile Include="Properties\AndroidManifest.xml">
      <SubType>Designer</SubType>
    </TransformFile>
  </ItemGroup>
  <ItemGroup>
    <AndroidResource Include="Resources\drawable\error.xml" />
  </ItemGroup>
  <ItemGroup>
    <AndroidResource Include="Resources\drawable\heart.xml" />
  </ItemGroup>
  <ItemGroup>
    <AndroidResource Include="Resources\drawable\cartman.xml" />
  </ItemGroup>
  <ItemGroup>
    <BundleResource Include="Resources\drawable\caret_r.png" />
  </ItemGroup>
  <ItemGroup>
    <AndroidResource Include="Resources\drawable\synchronize.xml" />
  </ItemGroup>
  <ItemGroup>
    <AndroidResource Include="Resources\drawable\synchronize_disabled.xml" />
  </ItemGroup>
  <ItemGroup>
    <AndroidResource Include="Resources\drawable\synchronize_enabled.png" />
  </ItemGroup>
  <ItemGroup>
    <AndroidResource Include="Resources\anim\enter_from_left.xml">
      <SubType>Designer</SubType>
    </AndroidResource>
  </ItemGroup>
  <ItemGroup>
    <AndroidResource Include="Resources\anim\enter_from_right.xml">
      <SubType>Designer</SubType>
    </AndroidResource>
  </ItemGroup>
  <ItemGroup>
    <AndroidResource Include="Resources\anim\exit_to_left.xml">
      <SubType>Designer</SubType>
    </AndroidResource>
  </ItemGroup>
  <ItemGroup>
    <AndroidResource Include="Resources\anim\exit_to_right.xml">
      <SubType>Designer</SubType>
    </AndroidResource>
  </ItemGroup>
  <ItemGroup>
    <AndroidResource Include="Resources\drawable\red_button.xml" />
  </ItemGroup>
  <ItemGroup>
    <AndroidAsset Include="Assets\test.jpg" />
    <AndroidResource Include="Resources\drawable\grid.png" />
  </ItemGroup>
  <ItemGroup>
    <AndroidResource Include="Resources\drawable\bell.png" />
  </ItemGroup>
  <ItemGroup>
    <AndroidResource Include="Resources\drawable\loop.png" />
  </ItemGroup>
  <ItemGroup>
    <AndroidResource Include="Resources\drawable\home.png" />
  </ItemGroup>
  <ItemGroup>
    <AndroidResource Include="Resources\drawable\games.png" />
  </ItemGroup>
  <ItemGroup>
    <AndroidResource Include="Resources\drawable\film.png" />
  </ItemGroup>
  <ItemGroup>
    <AndroidResource Include="Resources\drawable\books.png" />
  </ItemGroup>
  <ItemGroup>
    <AndroidResource Include="Resources\drawable\headphone.png" />
  </ItemGroup>
  <ItemGroup>
    <AndroidResource Include="Resources\drawable\newspaper.png" />
  </ItemGroup>
  <ItemGroup>
    <AndroidResource Include="Resources\drawable\xamarinstore.jpg" />
  </ItemGroup>
  <ItemGroup>
    <AndroidResource Include="Resources\drawable\person.png" />
  </ItemGroup>
  <ItemGroup>
    <AndroidResource Include="Resources\drawable\card.png" />
  </ItemGroup>
  <ItemGroup>
    <AndroidResource Include="Resources\drawable\star.png" />
  </ItemGroup>
  <ItemGroup>
    <AndroidResource Include="Resources\drawable\jet.png" />
  </ItemGroup>
  <ItemGroup>
    <AndroidResource Include="Resources\drawable\gear.png" />
  </ItemGroup>
  <ItemGroup>
    <AndroidResource Include="Resources\drawable\mic.png" />
  </ItemGroup>
  <ItemGroup>
    <PackageReference Include="Newtonsoft.Json">
      <Version>10.0.3</Version>
    </PackageReference>
    <PackageReference Include="Xam.Plugin.DeviceInfo">
      <Version>3.0.2</Version>
    </PackageReference>
    <PackageReference Include="Xamarin.Build.Download">
      <Version>0.4.9</Version>
    </PackageReference>
    <PackageReference Include="Xamarin.Firebase.AppIndexing">
      <Version>60.1142.1</Version>
    </PackageReference>
    <PackageReference Include="Xamarin.Firebase.Common">
      <Version>60.1142.1</Version>
    </PackageReference>
    <PackageReference Include="Xamarin.GooglePlayServices.AppIndexing">
      <Version>60.1142.1</Version>
    </PackageReference>
    <PackageReference Include="Xamarin.GooglePlayServices.Base">
      <Version>60.1142.1</Version>
    </PackageReference>
    <PackageReference Include="Xamarin.GooglePlayServices.Basement">
      <Version>60.1142.1</Version>
    </PackageReference>
    <PackageReference Include="Xamarin.GooglePlayServices.Tasks">
      <Version>60.1142.1</Version>
    </PackageReference>
  </ItemGroup>
  <ItemGroup Condition=" '$(TargetFrameworkVersion)' == 'v9.0' ">
    <ProjectReference Include="..\Xamarin.Forms.Material.Android\Xamarin.Forms.Material.Android.csproj">
      <Project>{e1586ce6-8eac-4388-a15a-1aabf108b5f8}</Project>
      <Name>Xamarin.Forms.Material.Android</Name>
    </ProjectReference>
  </ItemGroup>
  <ItemGroup>
    <PackageReference Include="Xamarin.Android.Support.Animated.Vector.Drawable" Version="28.0.0.3" />
    <PackageReference Include="Xamarin.Android.Support.Annotations" Version="28.0.0.3" />
    <PackageReference Include="Xamarin.Android.Support.Compat" Version="28.0.0.3" />
    <PackageReference Include="Xamarin.Android.Support.Core.UI" Version="28.0.0.3" />
    <PackageReference Include="Xamarin.Android.Support.Core.Utils" Version="28.0.0.3" />
    <PackageReference Include="Xamarin.Android.Support.CustomTabs" Version="28.0.0.3" />
    <PackageReference Include="Xamarin.Android.Support.Design" Version="28.0.0.3" />
    <PackageReference Include="Xamarin.Android.Support.Fragment" Version="28.0.0.3" />
    <PackageReference Include="Xamarin.Android.Support.Transition" Version="28.0.0.3" />
    <PackageReference Include="Xamarin.Android.Support.v4" Version="28.0.0.3" />
    <PackageReference Include="Xamarin.Android.Support.v7.AppCompat" Version="28.0.0.3" />
    <PackageReference Include="Xamarin.Android.Support.v7.CardView" Version="28.0.0.3" />
    <PackageReference Include="Xamarin.Android.Support.v7.Palette" Version="28.0.0.3" />
    <PackageReference Include="Xamarin.Android.Support.v7.RecyclerView" Version="28.0.0.3" />
    <PackageReference Include="Xamarin.Android.Support.Vector.Drawable" Version="28.0.0.3" />
  </ItemGroup>
  <ItemGroup>
    <AndroidAsset Include="Assets\fonts\ionicons.ttf">
      <CopyToOutputDirectory>PreserveNewest</CopyToOutputDirectory>
    </AndroidAsset>
  </ItemGroup>
  <ItemGroup>
    <TransformFile Include="Assets\fonts\icons.xml">
      <SubType>Designer</SubType>
      <Generator>MSBuild:UpdateGeneratedFiles</Generator>
    </TransformFile>
  </ItemGroup>
  <ItemGroup>
    <AndroidEnvironment Include="Environment.txt" />
<<<<<<< HEAD
=======
  </ItemGroup>
  <ItemGroup>
>>>>>>> a9f3953b
    <ProguardConfiguration Include="..\.nuspec\proguard.cfg">
      <Link>proguard.cfg</Link>
    </ProguardConfiguration>
  </ItemGroup>
  <Import Project="$(MSBuildExtensionsPath)\Xamarin\Android\Xamarin.Android.CSharp.targets" />
  <Import Project="$(SolutionDir)\.nuget\NuGet.targets" Condition="Exists('$(SolutionDir)\.nuget\NuGet.targets')" />
  <Target Name="BeforeBuild">
    <CreateItem Include="Properties\MapsKey.cs.blank">
      <Output TaskParameter="Include" ItemName="MapsKey" />
    </CreateItem>
    <Copy SourceFiles="@(MapsKey)" DestinationFiles="Properties\MapsKey.cs" Condition="!Exists('Properties\MapsKey.cs')" />
  </Target>
</Project><|MERGE_RESOLUTION|>--- conflicted
+++ resolved
@@ -382,11 +382,8 @@
   </ItemGroup>
   <ItemGroup>
     <AndroidEnvironment Include="Environment.txt" />
-<<<<<<< HEAD
-=======
-  </ItemGroup>
-  <ItemGroup>
->>>>>>> a9f3953b
+  </ItemGroup>
+  <ItemGroup>
     <ProguardConfiguration Include="..\.nuspec\proguard.cfg">
       <Link>proguard.cfg</Link>
     </ProguardConfiguration>
