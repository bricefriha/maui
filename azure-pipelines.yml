--- conflicted
+++ resolved
@@ -75,34 +75,6 @@
           - template: build/steps/build-windows.yml
             parameters:
               provisionatorPath : 'build/provisioning/provisioning.csx'
-<<<<<<< HEAD
-
-=======
-      - job: pages_hosted
-        condition: eq(variables['vs2019VmPool'], 'Azure Pipelines')
-        workspace:
-          clean: all
-        displayName: Build Pages Phase
-        timeoutInMinutes: 120
-        pool:
-          name: $(vs2019VmPool)
-          vmImage: $(vs2019VmImage)
-          demands:
-            msbuild
-        strategy:
-          matrix:
-            debug:
-              BuildConfiguration:  'Debug'
-            release:
-              BuildConfiguration:  'Release'
-        steps:
-          - template: build/steps/build-windows.yml
-            parameters:
-              includeUwp: false
-              includeAndroid: false
-              includeNonUwpAndNonAndroid: false
-              includePages: true
->>>>>>> c7829306
       - job: nuget_pack_hosted
         workspace:
           clean: all
@@ -143,34 +115,6 @@
           - template: build/steps/build-windows.yml
             parameters:
               provisionatorPath : 'build/provisioning/provisioning.csx'
-<<<<<<< HEAD
-=======
-      - job: pages_bots
-        condition: ne(variables['vs2019VmPool'], 'Azure Pipelines')
-        workspace:
-          clean: all
-        displayName: Build Pages Phase
-        timeoutInMinutes: 120
-        pool:
-          name: $(vs2019VmPool)
-          vmImage: $(vs2019VmImage)
-          demands:
-            - Agent.OS -equals Windows_NT
-            - msbuild
-        strategy:
-          matrix:
-            debug:
-              BuildConfiguration:  'Debug'
-            release:
-              BuildConfiguration:  'Release'
-        steps:
-          - template: build/steps/build-windows.yml
-            parameters:
-              includeUwp: false
-              includeAndroid: false
-              includeNonUwpAndNonAndroid: false
-              includePages: true
->>>>>>> c7829306
       - job: nuget_pack_bots
         workspace:
           clean: all
@@ -240,24 +184,10 @@
       - job: run_poli_check
         displayName: 'Policheck And Credentials Compliance'
         pool:
-<<<<<<< HEAD
           name: $(vs2019VmPool)
           vmImage: $(vs2019VmImage)
         timeoutInMinutes: 60
         cancelTimeoutInMinutes: 5
-=======
-          name:  $(osx2017VmPool)
-          vmImage: 'macOS-10.14'
-          demands:
-            - sh
-            - Xamarin.iOS
-        variables:
-          provisionator.osxPath : 'build/provisioning/provisioning.csx'
-          buildConfiguration: $(DefaultBuildConfiguration)
-          iOSCertSecureFileName: 'Xamarin Forms iOS Certificate.p12'
-          iOSProvisioningSecureFileName: 'Xamarin Forms iOS Provisioning.mobileprovision'
-          buildForVS2017: 'true'
->>>>>>> c7829306
         steps:
           - checkout: self
 
