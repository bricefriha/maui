--- conflicted
+++ resolved
@@ -23,11 +23,8 @@
   value: true
 - name: DOTNET_VERSION
   value: 3.0.100
-<<<<<<< HEAD
-=======
 - name: winVmImage
   value: XamarinForms
->>>>>>> 34c346c5
 
 resources:
   repositories:
