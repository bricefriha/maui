variables:
- name: DefaultBuildConfiguration
  value: Debug
- name: DefaultBuildPlatform
  value: 'any cpu'
- name: ApkName
  value: AndroidControlGallery.AndroidControlGallery.apk
- name: IpaName
  value: XamarinFormsControlGalleryiOS.ipa
- name: SolutionFile
  value: Xamarin.Forms.sln
- name: BuildVersion
  value: $[counter('nuget-counter', 126)]
- name: BuildVersion42
  value: $[counter('xf-nuget-counter', 992000)]
- name: BuildVersion43
  value: $[counter('xf-nuget-counter', 992000)]
- name: BuildVersion44
  value: $[counter('xf-nuget-counter', 992000)]
- name: NUGET_VERSION
  value: 5.4.0
- name: DOTNET_SKIP_FIRST_TIME_EXPERIENCE
  value: true
- name: DOTNET_VERSION
  value: 3.1.100

resources:
  repositories:
    - repository: xamarin-templates 
      type: github
      name: xamarin/yaml-templates
      endpoint: xamarin

trigger:
  branches:
    include:
    - master
    - 3.*
    - 4.*
  tags:
    include:
    - '*'
  paths:
    exclude:
    - README.md

pr:
  autoCancel: false
  branches:
    include:
    - master
    - 4.*
    - 3.*

schedules:
- cron: "0 0 * * *"
  displayName: Daily midnight build
  branches:
    include:
    - master

<<<<<<< HEAD
stages:
  - stage: windows
    displayName: Build Windows
    jobs:
    - template: build/steps/build-windows.yml
      parameters:
        name: win
        displayName: Build Windows Phase
        vmImage: $(win2019VmImage)
        provisionatorPath : 'build/provisioning/provisioning.csx'
    - job: nuget_pack
      workspace:
        clean: all
      dependsOn:
        - win
      displayName: Nuget Phase
      condition: succeeded()
      pool:
        name: $(win2019VmImage)
      variables:
        FormsIdAppend: ''
        buildConfiguration: $(DefaultBuildConfiguration)
        nugetPackageVersion : $[ dependencies.win.outputs['debug.winbuild.xamarinformspackageversion'] ]
      steps:
        - template: build/steps/build-nuget.yml

  - stage: android
    displayName: Build Android
    ${{ if eq(variables['System.TeamProject'], 'devdiv') }}:
      dependsOn: windows
    ${{ if eq(variables['System.TeamProject'], 'public') }}:
      dependsOn: []
    jobs:   
      - template: build/steps/build-android.yml
        parameters:
          vmImage: $(macOSVmImage)
          provisionatorPath : 'build/provisioning/provisioning.csx'

  - stage: build_osx
    displayName: Build OSX
    ${{ if eq(variables['System.TeamProject'], 'devdiv') }}:
      dependsOn: windows
    ${{ if eq(variables['System.TeamProject'], 'public') }}:
      dependsOn: []
    jobs:
      - job: osx
        workspace:
          clean: all
        displayName: OSX Phase
        pool:
          name: $(macOSVmImage)
          demands:
            - Agent.OS -equals darwin
            - sh
            - msbuild
            - Xamarin.iOS
        strategy:
          matrix:
            BuildForVS2017:
              buildForVS2017:  'true'
            BuildForVS2019:
              buildForVS2017:  'false'
        variables:
          provisionator.osxPath : 'build/provisioning/provisioning.csx'
          provisionator.signPath : 'build/provisioning/provisioning_sign.csx'
          buildConfiguration: $(DefaultBuildConfiguration)
          iOSCertSecureFileName: 'Xamarin Forms iOS Certificate.p12'
          iOSProvisioningSecureFileName: 'Xamarin Forms iOS Provisioning.mobileprovision'
          buildForVS2017: $(buildForVS2017)
        steps:
          - template: build/steps/build-osx.yml

  # only sign using the private server
  - ${{ if eq(variables['System.TeamProject'], 'devdiv') }}:
    - stage: nuget_signing
      dependsOn: windows
      displayName: Sign Nuget
      jobs:
        - job: nuget_sign
          displayName: Sign Phase
          pool:
            name: $(signVmImage)
          steps:
            - template: build/steps/build-sign.yml
          condition: and(succeeded(), or(eq(variables['Sign'], 'true'), or(eq(variables['Build.SourceBranch'], 'refs/heads/master'), startsWith(variables['Build.SourceBranch'],'refs/tags/'))))

=======
jobs:
- template: build/steps/build-windows.yml
  parameters:
    name: win
    displayName: Build Windows Phase
    vmImage: $(vs2019VmImage)
    vmPool: $(vs2019VmPool)
    provisionatorPath : 'build/provisioning/provisioning.csx'

- template: build/steps/build-android.yml
  parameters:
    name: android_legacy
    displayName: Build Android [Legacy Renderers]
    vmImage: $(macOSXVmImage)
    targetFolder: Xamarin.Forms.ControlGallery.Android/legacyRenderers/
    androidProjectArguments: '/t:"Rebuild;SignAndroidPackage" /p:ANDROID_RENDERERS="LEGACY" /bl:$(Build.ArtifactStagingDirectory)/android-legacy.binlog'
    buildConfiguration: $(AndroidBuildConfiguration)
    provisionatorPath : 'build/provisioning/provisioning.csx'

- template: build/steps/build-android.yml
  parameters:
    name: android_preappcompact
    displayName: Build Android [Pre-AppCompat]
    vmImage: $(macOSXVmImage)
    targetFolder: Xamarin.Forms.ControlGallery.Android/preAppCompat
    androidProjectArguments: '/t:"Rebuild;SignAndroidPackage" /p:ANDROID_RENDERERS="PREAPPCOMPAT" /bl:$(Build.ArtifactStagingDirectory)/android-preappcompact.binlog'
    buildConfiguration: $(AndroidBuildConfiguration)
    provisionatorPath : 'build/provisioning/provisioning.csx'

- template: build/steps/build-android.yml
  parameters:
    name: android_fast
    displayName: Build Android [Fast Renderers]
    vmImage: $(macOSXVmImage)
    targetFolder: Xamarin.Forms.ControlGallery.Android/newRenderers/
    androidProjectArguments: '/t:"Rebuild;SignAndroidPackage" /p:ANDROID_RENDERERS="FAST" /bl:$(Build.ArtifactStagingDirectory)/android-newrenderers.binlog'
    buildConfiguration: $(AndroidBuildConfiguration)
    provisionatorPath : 'build/provisioning/provisioning.csx'

- job: osx
  workspace:
    clean: all
  displayName: OSX Phase
  pool:
    vmImage: $(macOSXVmImage)
    demands:
      - sh
      - msbuild
      - Xamarin.iOS
  strategy:
    matrix:
      BuildForVS2017:
        buildForVS2017:  'true'
      BuildForVS2019:
        buildForVS2017:  'false'
  variables:
    provisionator.osxPath : 'build/provisioning/provisioning.csx'
    provisionator.signPath : 'build/provisioning/provisioning_sign.csx'
    buildConfiguration: $(DefaultBuildConfiguration)
    slnPath: $(SolutionFile)
    iOSCertSecureFileName: 'Xamarin Forms iOS Certificate.p12'
    iOSProvisioningSecureFileName: 'Xamarin Forms iOS Provisioning.mobileprovision'
    buildForVS2017: $(buildForVS2017)
  steps:
     - template: build/steps/build-osx.yml

- job: nuget_pack
  workspace:
    clean: all
  displayName: Nuget Phase
  dependsOn:
   - win
  condition: succeeded()
  pool:
    name: $(vs2019VmPool)
    vmImage: $(vs2019VmImage)
  variables:
    FormsIdAppend: ''
    buildConfiguration: $(DefaultBuildConfiguration)
    nugetPackageVersion : $[ dependencies.win.outputs['debug.winbuild.xamarinformspackageversion'] ]
  steps:
     - template: build/steps/build-nuget.yml

  # only sign using the private server
- ${{ if eq(variables['System.TeamProject'], 'devdiv') }}:
  - job: nuget_sign
    displayName: Sign Phase
    dependsOn: nuget_pack
    pool:
      name: $(signVmPool)
    steps:
      - template: build/steps/build-sign.yml
    condition: and(succeeded(), or(eq(variables['Sign'], 'true'), or(eq(variables['Build.SourceBranch'], 'refs/heads/master'), startsWith(variables['Build.SourceBranch'],'refs/tags/'))))
>>>>>>> 119cf3bf
<|MERGE_RESOLUTION|>--- conflicted
+++ resolved
@@ -26,7 +26,7 @@
 
 resources:
   repositories:
-    - repository: xamarin-templates 
+    - repository: xamarin-templates
       type: github
       name: xamarin/yaml-templates
       endpoint: xamarin
@@ -59,7 +59,6 @@
     include:
     - master
 
-<<<<<<< HEAD
 stages:
   - stage: windows
     displayName: Build Windows
@@ -68,7 +67,8 @@
       parameters:
         name: win
         displayName: Build Windows Phase
-        vmImage: $(win2019VmImage)
+        vmImage: $(vs2019VmImage)
+        vmPool: $(vs2019VmPool)
         provisionatorPath : 'build/provisioning/provisioning.csx'
     - job: nuget_pack
       workspace:
@@ -78,7 +78,8 @@
       displayName: Nuget Phase
       condition: succeeded()
       pool:
-        name: $(win2019VmImage)
+        name: $(vs2019VmPool)
+        vmImage: $(vs2019VmImage)
       variables:
         FormsIdAppend: ''
         buildConfiguration: $(DefaultBuildConfiguration)
@@ -92,10 +93,10 @@
       dependsOn: windows
     ${{ if eq(variables['System.TeamProject'], 'public') }}:
       dependsOn: []
-    jobs:   
+    jobs:
       - template: build/steps/build-android.yml
         parameters:
-          vmImage: $(macOSVmImage)
+          vmImage: $(macOSXVmImage)
           provisionatorPath : 'build/provisioning/provisioning.csx'
 
   - stage: build_osx
@@ -110,7 +111,7 @@
           clean: all
         displayName: OSX Phase
         pool:
-          name: $(macOSVmImage)
+          vmImage: $(macOSXVmImage)
           demands:
             - Agent.OS -equals darwin
             - sh
@@ -146,98 +147,3 @@
             - template: build/steps/build-sign.yml
           condition: and(succeeded(), or(eq(variables['Sign'], 'true'), or(eq(variables['Build.SourceBranch'], 'refs/heads/master'), startsWith(variables['Build.SourceBranch'],'refs/tags/'))))
 
-=======
-jobs:
-- template: build/steps/build-windows.yml
-  parameters:
-    name: win
-    displayName: Build Windows Phase
-    vmImage: $(vs2019VmImage)
-    vmPool: $(vs2019VmPool)
-    provisionatorPath : 'build/provisioning/provisioning.csx'
-
-- template: build/steps/build-android.yml
-  parameters:
-    name: android_legacy
-    displayName: Build Android [Legacy Renderers]
-    vmImage: $(macOSXVmImage)
-    targetFolder: Xamarin.Forms.ControlGallery.Android/legacyRenderers/
-    androidProjectArguments: '/t:"Rebuild;SignAndroidPackage" /p:ANDROID_RENDERERS="LEGACY" /bl:$(Build.ArtifactStagingDirectory)/android-legacy.binlog'
-    buildConfiguration: $(AndroidBuildConfiguration)
-    provisionatorPath : 'build/provisioning/provisioning.csx'
-
-- template: build/steps/build-android.yml
-  parameters:
-    name: android_preappcompact
-    displayName: Build Android [Pre-AppCompat]
-    vmImage: $(macOSXVmImage)
-    targetFolder: Xamarin.Forms.ControlGallery.Android/preAppCompat
-    androidProjectArguments: '/t:"Rebuild;SignAndroidPackage" /p:ANDROID_RENDERERS="PREAPPCOMPAT" /bl:$(Build.ArtifactStagingDirectory)/android-preappcompact.binlog'
-    buildConfiguration: $(AndroidBuildConfiguration)
-    provisionatorPath : 'build/provisioning/provisioning.csx'
-
-- template: build/steps/build-android.yml
-  parameters:
-    name: android_fast
-    displayName: Build Android [Fast Renderers]
-    vmImage: $(macOSXVmImage)
-    targetFolder: Xamarin.Forms.ControlGallery.Android/newRenderers/
-    androidProjectArguments: '/t:"Rebuild;SignAndroidPackage" /p:ANDROID_RENDERERS="FAST" /bl:$(Build.ArtifactStagingDirectory)/android-newrenderers.binlog'
-    buildConfiguration: $(AndroidBuildConfiguration)
-    provisionatorPath : 'build/provisioning/provisioning.csx'
-
-- job: osx
-  workspace:
-    clean: all
-  displayName: OSX Phase
-  pool:
-    vmImage: $(macOSXVmImage)
-    demands:
-      - sh
-      - msbuild
-      - Xamarin.iOS
-  strategy:
-    matrix:
-      BuildForVS2017:
-        buildForVS2017:  'true'
-      BuildForVS2019:
-        buildForVS2017:  'false'
-  variables:
-    provisionator.osxPath : 'build/provisioning/provisioning.csx'
-    provisionator.signPath : 'build/provisioning/provisioning_sign.csx'
-    buildConfiguration: $(DefaultBuildConfiguration)
-    slnPath: $(SolutionFile)
-    iOSCertSecureFileName: 'Xamarin Forms iOS Certificate.p12'
-    iOSProvisioningSecureFileName: 'Xamarin Forms iOS Provisioning.mobileprovision'
-    buildForVS2017: $(buildForVS2017)
-  steps:
-     - template: build/steps/build-osx.yml
-
-- job: nuget_pack
-  workspace:
-    clean: all
-  displayName: Nuget Phase
-  dependsOn:
-   - win
-  condition: succeeded()
-  pool:
-    name: $(vs2019VmPool)
-    vmImage: $(vs2019VmImage)
-  variables:
-    FormsIdAppend: ''
-    buildConfiguration: $(DefaultBuildConfiguration)
-    nugetPackageVersion : $[ dependencies.win.outputs['debug.winbuild.xamarinformspackageversion'] ]
-  steps:
-     - template: build/steps/build-nuget.yml
-
-  # only sign using the private server
-- ${{ if eq(variables['System.TeamProject'], 'devdiv') }}:
-  - job: nuget_sign
-    displayName: Sign Phase
-    dependsOn: nuget_pack
-    pool:
-      name: $(signVmPool)
-    steps:
-      - template: build/steps/build-sign.yml
-    condition: and(succeeded(), or(eq(variables['Sign'], 'true'), or(eq(variables['Build.SourceBranch'], 'refs/heads/master'), startsWith(variables['Build.SourceBranch'],'refs/tags/'))))
->>>>>>> 119cf3bf
