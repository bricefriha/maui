--- conflicted
+++ resolved
@@ -243,7 +243,7 @@
 			var isVertical = !gallery.Contains("Horizontal");
 			var isList = !gallery.Contains("Grid");
 			App.WaitForNoElement(gallery);
-						
+
 			var element1 = App.Query(firstItem)[0];
 			var element2 = App.Query(secondItem)[0];
 
@@ -280,30 +280,6 @@
 		}
 
 		[TestCase("EmptyView", "EmptyView (load simulation)", "photo")]
-<<<<<<< HEAD
-        public void VisitAndCheckItem(string collectionTestName, string subgallery, string item)
-        {
-            VisitInitialGallery(collectionTestName);
-
-            App.WaitForElement(t => t.Marked(subgallery));
-            App.Tap(t => t.Marked(subgallery));
-
-            App.WaitForElement(t => t.Marked(item));
-        }
-		
-        [TestCase("DataTemplate", "DataTemplateSelector")]
-        public void VisitAndCheckForItems(string collectionTestName, string subGallery)
-        {
-            VisitInitialGallery(collectionTestName);
-            
-            App.WaitForElement(t => t.Marked(subGallery));
-            App.Tap(t => t.Marked(subGallery));
-
-            App.WaitForElement("weekend");
-            App.WaitForElement("weekday");
-        }
-    }
-=======
 		public void VisitAndCheckItem(string collectionTestName, string subgallery, string item)
 		{
 			VisitInitialGallery(collectionTestName);
@@ -327,5 +303,4 @@
 		}
 
 	}
->>>>>>> 59d154fe
 }