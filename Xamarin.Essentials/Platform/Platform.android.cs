--- conflicted
+++ resolved
@@ -29,10 +29,10 @@
 
         public static event EventHandler<ActivityStateChangedEventArgs> ActivityStateChanged;
 
-<<<<<<< HEAD
         internal const int requestCodeFilePicker = 11001;
         internal const int requestCodeMediaPicker = 11002;
         internal const int requestCodeMediaCapture = 11003;
+        internal const int requestCodePickContact = 11004;
 
         internal const int requestCodeStart = 12000;
 
@@ -45,9 +45,6 @@
 
             return requestCode;
         }
-=======
-        internal const int requestCodePickContact = 11004;
->>>>>>> aebcf59a
 
         internal static void OnActivityStateChanged(Activity activity, ActivityState ev)
             => ActivityStateChanged?.Invoke(null, new ActivityStateChangedEventArgs(activity, ev));
