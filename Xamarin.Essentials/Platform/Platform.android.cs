--- conflicted
+++ resolved
@@ -238,18 +238,11 @@
                 config.SetLocale(locale);
             }
             else
-<<<<<<< HEAD
             {
 #pragma warning disable CS0618 // Type or member is obsolete
                 config.Locale = locale;
 #pragma warning restore CS0618 // Type or member is obsolete
             }
-=======
-#endif
-#pragma warning disable CS0618 // Type or member is obsolete
-                config.Locale = locale;
-#pragma warning restore CS0618 // Type or member is obsolete
->>>>>>> 94717ca7
 
 #pragma warning disable CS0618 // Type or member is obsolete
             resources.UpdateConfiguration(config, resources.DisplayMetrics);
