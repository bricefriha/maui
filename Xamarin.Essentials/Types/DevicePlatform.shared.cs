﻿using System;

namespace Xamarin.Essentials
{
    public readonly struct DevicePlatform : IEquatable<DevicePlatform>
    {
        readonly string devicePlatform;

        public static DevicePlatform Android { get; } = new DevicePlatform(nameof(Android));

        public static DevicePlatform iOS { get; } = new DevicePlatform(nameof(iOS));

<<<<<<< HEAD
        public static DevicePlatform macOS { get; } = new DevicePlatform(nameof(macOS));
=======
        public static DevicePlatform tvOS { get; } = new DevicePlatform(nameof(tvOS));

        public static DevicePlatform Tizen { get; } = new DevicePlatform(nameof(Tizen));
>>>>>>> a09230ce

        public static DevicePlatform UWP { get; } = new DevicePlatform(nameof(UWP));

        public static DevicePlatform watchOS { get; } = new DevicePlatform(nameof(watchOS));

        public static DevicePlatform Unknown { get; } = new DevicePlatform(nameof(Unknown));

        DevicePlatform(string devicePlatform)
        {
            if (devicePlatform == null)
                throw new ArgumentNullException(nameof(devicePlatform));

            if (devicePlatform.Length == 0)
                throw new ArgumentException(nameof(devicePlatform));

            this.devicePlatform = devicePlatform;
        }

        public static DevicePlatform Create(string devicePlatform) =>
            new DevicePlatform(devicePlatform);

        public bool Equals(DevicePlatform other) =>
            Equals(other.devicePlatform);

        internal bool Equals(string other) =>
            string.Equals(devicePlatform, other, StringComparison.Ordinal);

        public override bool Equals(object obj) =>
            obj is DevicePlatform && Equals((DevicePlatform)obj);

        public override int GetHashCode() =>
            devicePlatform == null ? 0 : devicePlatform.GetHashCode();

        public override string ToString() =>
            devicePlatform ?? string.Empty;

        public static bool operator ==(DevicePlatform left, DevicePlatform right) =>
            left.Equals(right);

        public static bool operator !=(DevicePlatform left, DevicePlatform right) =>
            !(left == right);
    }
}<|MERGE_RESOLUTION|>--- conflicted
+++ resolved
@@ -10,13 +10,11 @@
 
         public static DevicePlatform iOS { get; } = new DevicePlatform(nameof(iOS));
 
-<<<<<<< HEAD
         public static DevicePlatform macOS { get; } = new DevicePlatform(nameof(macOS));
-=======
+
         public static DevicePlatform tvOS { get; } = new DevicePlatform(nameof(tvOS));
 
         public static DevicePlatform Tizen { get; } = new DevicePlatform(nameof(Tizen));
->>>>>>> a09230ce
 
         public static DevicePlatform UWP { get; } = new DevicePlatform(nameof(UWP));
 
