--- conflicted
+++ resolved
@@ -21,11 +21,7 @@
       ]
     },
     "microsoft.dotnet.xharness.cli": {
-<<<<<<< HEAD
-      "version": "9.0.0-prerelease.24374.1",
-=======
       "version": "9.0.0-prerelease.24379.2",
->>>>>>> 73276e9b
       "commands": [
         "xharness"
       ]
