{
  "version": 1,
  "isRoot": true,
  "tools": {
    "cake.tool": {
      "version": "2.3.0",
      "commands": [
        "dotnet-cake"
      ]
    },
    "powershell": {
      "version": "7.4.0",
      "commands": [
        "pwsh"
      ]
    },
    "api-tools": {
      "version": "1.3.5",
      "commands": [
        "api-tools"
      ]
    },
    "microsoft.dotnet.xharness.cli": {
<<<<<<< HEAD
      "version": "9.0.0-prerelease.23606.1",
=======
      "version": "9.0.0-prerelease.23620.1",
>>>>>>> fceed199
      "commands": [
        "xharness"
      ]
    }
  }
}<|MERGE_RESOLUTION|>--- conflicted
+++ resolved
@@ -21,11 +21,7 @@
       ]
     },
     "microsoft.dotnet.xharness.cli": {
-<<<<<<< HEAD
-      "version": "9.0.0-prerelease.23606.1",
-=======
       "version": "9.0.0-prerelease.23620.1",
->>>>>>> fceed199
       "commands": [
         "xharness"
       ]
