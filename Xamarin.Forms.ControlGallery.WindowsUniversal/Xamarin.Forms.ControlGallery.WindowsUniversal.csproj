--- conflicted
+++ resolved
@@ -242,12 +242,6 @@
     <PackageReference Include="Microsoft.UI.Xaml">
       <Version>2.1.190606001</Version>
     </PackageReference>
-<<<<<<< HEAD
-=======
-    <PackageReference Include="NETStandard.Library">
-      <Version>2.0.3</Version>
-    </PackageReference>
->>>>>>> 50612ef5
     <PackageReference Include="Newtonsoft.Json">
       <Version>11.0.2</Version>
     </PackageReference>
