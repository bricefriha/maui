// Licensed to the .NET Foundation under one or more agreements.
// The .NET Foundation licenses this file to you under the MIT license.
// See the LICENSE file in the project root for more information.


// examples
/*

Windows CMD:
build.cmd -Target NugetPack
build.cmd -Target NugetPack -ScriptArgs '-packageVersion="9.9.9-custom"'

PowerShell:
./build.ps1 -Target NugetPack
./build.ps1 -Target NugetPack -ScriptArgs '-packageVersion="9.9.9-custom"'

 */
//////////////////////////////////////////////////////////////////////
// ADDINS
//////////////////////////////////////////////////////////////////////
#addin "nuget:?package=Cake.Xamarin&version=3.0.0"
#addin "nuget:?package=Cake.Android.Adb&version=3.0.0"
#addin "nuget:?package=Cake.Git&version=0.19.0"
#addin "nuget:?package=Cake.Android.SdkManager&version=3.0.2"
#addin "nuget:?package=Cake.Boots&version=1.0.0.291"

//////////////////////////////////////////////////////////////////////
// TOOLS
//////////////////////////////////////////////////////////////////////
#tool nuget:?package=NUnit.ConsoleRunner&version=3.4.0
#tool nuget:?package=GitVersion.CommandLine&version=4.0.0

//////////////////////////////////////////////////////////////////////
// ARGUMENTS
//////////////////////////////////////////////////////////////////////

var target = Argument("target", "Default");
var configuration = Argument("configuration", "Debug");

var gitVersion = GitVersion();
var majorMinorPatch = gitVersion.MajorMinorPatch;
var informationalVersion = gitVersion.InformationalVersion;
var buildVersion = gitVersion.FullBuildMetaData;
var nugetversion = Argument<string>("packageVersion", gitVersion.NuGetVersion);

var ANDROID_HOME = EnvironmentVariable ("ANDROID_HOME") ?? 
    (IsRunningOnWindows () ? "C:\\Program Files (x86)\\Android\\android-sdk\\" : "");

string monoMajorVersion = "5.18.1";
string monoPatchVersion = "28";
string monoVersion = $"{monoMajorVersion}.{monoPatchVersion}";

<<<<<<< HEAD
string monoSDK_windows = "";//$"https://download.mono-project.com/archive/{monoMajorVersion}/windows-installer/mono-{monoVersion}-x64-0.msi";
string androidSDK_windows = "";//"https://aka.ms/xamarin-android-commercial-d15-9-windows";
string iOSSDK_windows = "";//"https://download.visualstudio.microsoft.com/download/pr/71f33151-5db4-49cc-ac70-ba835a9f81e2/d256c6c50cd80ec0207783c5c7a4bc2f/xamarin.visualstudio.apple.sdk.4.12.3.83.vsix";
=======
string monoSDK_windows = $"https://download.mono-project.com/archive/{monoMajorVersion}/windows-installer/mono-{monoVersion}-x64-0.msi";
string androidSDK_windows = "";//"https://aka.ms/xamarin-android-commercial-d15-9-windows";
string iOSSDK_windows = "https://download.visualstudio.microsoft.com/download/pr/71f33151-5db4-49cc-ac70-ba835a9f81e2/d256c6c50cd80ec0207783c5c7a4bc2f/xamarin.visualstudio.apple.sdk.4.12.3.83.vsix";
>>>>>>> 6351caa8
string macSDK_windows = "";

monoMajorVersion = "6.4.0";
monoPatchVersion = "198";
monoVersion = $"{monoMajorVersion}.{monoPatchVersion}";

string androidSDK_macos = "https://aka.ms/xamarin-android-commercial-d16-3-macos";
string monoSDK_macos = $"https://download.mono-project.com/archive/{monoMajorVersion}/macos-10-universal/MonoFramework-MDK-{monoVersion}.macos10.xamarin.universal.pkg";
string iOSSDK_macos = $"https://bosstoragemirror.blob.core.windows.net/wrench/jenkins/d16-3/5e8a208b5f44c4885060d95e3c3ad68d6a5e95e8/40/package/xamarin.ios-13.2.0.42.pkg";
string macSDK_macos = $"https://bosstoragemirror.blob.core.windows.net/wrench/jenkins/d16-3/5e8a208b5f44c4885060d95e3c3ad68d6a5e95e8/40/package/xamarin.mac-6.2.0.42.pkg";

string androidSDK = IsRunningOnWindows() ? androidSDK_windows : androidSDK_macos;
string monoSDK = IsRunningOnWindows() ? monoSDK_windows : monoSDK_macos;
string iosSDK = IsRunningOnWindows() ? iOSSDK_windows : iOSSDK_macos;
string macSDK  = IsRunningOnWindows() ? "" : macSDK_macos;

string[] androidSdkManagerInstalls = new string[0];//new [] { "platforms;android-24", "platforms;android-28"};
            
//////////////////////////////////////////////////////////////////////
// TASKS
//////////////////////////////////////////////////////////////////////

Task("Clean")
    .Description("Deletes all the obj/bin directories")
    .Does(() =>
{
    CleanDirectories("./**/obj", (fsi)=> !fsi.Path.FullPath.Contains("XFCorePostProcessor") && !fsi.Path.FullPath.StartsWith("tools"));
    CleanDirectories("./**/bin", (fsi)=> !fsi.Path.FullPath.Contains("XFCorePostProcessor") && !fsi.Path.FullPath.StartsWith("tools"));
});

Task("provision-macsdk")
    .Description("Install Xamarin.Mac SDK")
    .Does(async () =>
    {
        if(!IsRunningOnWindows() && !String.IsNullOrWhiteSpace(macSDK))
        {
            await Boots(macSDK);
        }
    });

Task("provision-iossdk")
    .Description("Install Xamarin.iOS SDK")
    .Does(async () =>
    {
        if(!String.IsNullOrWhiteSpace(iosSDK))
            await Boots(iosSDK);
    });

Task("provision-androidsdk")
    .Description("Install Xamarin.Android SDK")
    .Does(async () =>
    {
        Information ("ANDROID_HOME: {0}", ANDROID_HOME);

        if(androidSdkManagerInstalls.Length > 0)
        {
            var androidSdkSettings = new AndroidSdkManagerToolSettings { 
                SdkRoot = ANDROID_HOME,
                SkipVersionCheck = true
            };

           
            AcceptLicenses (androidSdkSettings);

            AndroidSdkManagerUpdateAll (androidSdkSettings);

            AcceptLicenses (androidSdkSettings);

            AndroidSdkManagerInstall (androidSdkManagerInstalls, androidSdkSettings);
        }
        if(!String.IsNullOrWhiteSpace(androidSDK))
            await Boots (androidSDK);
    });

Task("provision-monosdk")
    .Description("Install Mono SDK")
    .Does(async () =>
    {
        if(IsRunningOnWindows())
        {
            if(!String.IsNullOrWhiteSpace(monoSDK))
            {
                string monoPath = $"{System.IO.Path.GetTempPath()}mono.msi";

                if(!String.IsNullOrWhiteSpace(EnvironmentVariable("Build.Repository.LocalPath")))
                    monoPath = EnvironmentVariable("Build.Repository.LocalPath") + "\\" + "mono.msi";

                Information("Mono Path: {0}", monoPath);
                Information("Mono Version: {0}", monoSDK);
                DownloadFile(monoSDK, monoPath);

                StartProcess("msiexec", new ProcessSettings {
                    Arguments = new ProcessArgumentBuilder()
                        .Append(@"/i")
                        .Append(monoPath)
                        .Append("/qn")
                    }
                );
            }
        }
        else
        {
            if(!String.IsNullOrWhiteSpace(monoSDK))
                await Boots(monoSDK); 
        }
    });

Task("provision")
    .Description("Install SDKs required to build project")
    .IsDependentOn("provision-macsdk")
    .IsDependentOn("provision-iossdk")
    .IsDependentOn("provision-monosdk")
    .IsDependentOn("provision-androidsdk");

Task("NuGetPack")
    .Description("Build and Create Nugets")
    .IsDependentOn("Build")
    .IsDependentOn("_NuGetPack");


Task("_NuGetPack")
    .Description("Create Nugets without building anything")
    .Does(() =>
    {
        Information("Nuget Version: {0}", nugetversion);
        
        var nugetPackageDir = Directory("./artifacts");
        var nuGetPackSettings = new NuGetPackSettings
        {   
            OutputDirectory = nugetPackageDir,
            Version = nugetversion
        };

        var nugetFilePaths = 
            GetFiles("./.nuspec/*.nuspec");

        nuGetPackSettings.Properties.Add("configuration", configuration);
        nuGetPackSettings.Properties.Add("platform", "anycpu");
        // nuGetPackSettings.Verbosity = NuGetVerbosity.Detailed;
        NuGetPack(nugetFilePaths, nuGetPackSettings);
    });


Task("Restore")
    .Description("Restore target on Xamarin.Forms.sln")
    .Does(() =>
    {
        try{
            MSBuild("./Xamarin.Forms.sln", GetMSBuildSettings().WithTarget("restore"));
        }
        catch{
            // ignore restore errors that come from uwp
            if(IsRunningOnWindows())
                throw;
        }
    });

Task("Build")
    .Description("Builds all necessary projects to create Nuget Packages")
    .IsDependentOn("Restore")
    .IsDependentOn("Android81")
    .Does(() =>
{ 
    try{
        MSBuild("./Xamarin.Forms.sln", GetMSBuildSettings().WithRestore());
    }
    catch(Exception)
    {
        if(IsRunningOnWindows())
            throw;
    }
});

Task("Android81")
    .Description("Builds Monodroid81 targets")
    .Does(() =>
    {
        string[] androidProjects = 
            new []
            {
                "./Xamarin.Forms.Platform.Android/Xamarin.Forms.Platform.Android.csproj",
                "./Xamarin.Forms.Platform.Android.AppLinks/Xamarin.Forms.Platform.Android.AppLinks.csproj",
                "./Xamarin.Forms.Maps.Android/Xamarin.Forms.Maps.Android.csproj",
                "./Stubs/Xamarin.Forms.Platform.Android/Xamarin.Forms.Platform.Android (Forwarders).csproj"
            };

        foreach(var project in androidProjects)
            MSBuild(project, 
                    GetMSBuildSettings()
                        .WithRestore()
                        .WithProperty("AndroidTargetFrameworkVersion", "v8.1"));
    });

Task("VSMAC")
    .Description("Builds projects necessary so solution compiles on VSMAC")
    .Does(() =>
    {
        StartProcess("open", new ProcessSettings{ Arguments = "Xamarin.Forms.sln" });        
    });

/* 
Task("Deploy")
    .IsDependentOn("DeployiOS")
    .IsDependentOn("DeployAndroid");


// TODO? Not sure how to make this work
Task("DeployiOS")
    .Does(() =>
    { 
        // not sure how to get this to deploy to iOS
        BuildiOSIpa("./Xamarin.Forms.sln", platform:"iPhoneSimulator", configuration:"Debug");

    });
*/
Task("DeployAndroid")
    .Description("Builds and deploy Android Control Gallery")
    .Does(() =>
    { 
        MSBuild("./Xamarin.Forms.Build.Tasks/Xamarin.Forms.Build.Tasks.csproj", GetMSBuildSettings().WithRestore());
        MSBuild("./Xamarin.Forms.ControlGallery.Android/Xamarin.Forms.ControlGallery.Android.csproj", GetMSBuildSettings().WithRestore());
        BuildAndroidApk("./Xamarin.Forms.ControlGallery.Android/Xamarin.Forms.ControlGallery.Android.csproj", sign:true, configuration:configuration);
        AdbUninstall("AndroidControlGallery.AndroidControlGallery");
        AdbInstall("./Xamarin.Forms.ControlGallery.Android/bin/Debug/AndroidControlGallery.AndroidControlGallery-Signed.apk");
        AmStartActivity("AndroidControlGallery.AndroidControlGallery/md546303760447087909496d02dc7b17ae8.Activity1");
    });

//////////////////////////////////////////////////////////////////////
// TASK TARGETS
//////////////////////////////////////////////////////////////////////

Task("Default")
    .IsDependentOn("Build")
    ;

//////////////////////////////////////////////////////////////////////
// EXECUTION
//////////////////////////////////////////////////////////////////////

RunTarget(target);


MSBuildSettings GetMSBuildSettings()
{
    var msbuildSettings =  new MSBuildSettings();

    msbuildSettings.PlatformTarget = PlatformTarget.MSIL;
    msbuildSettings.MSBuildPlatform = (Cake.Common.Tools.MSBuild.MSBuildPlatform)1;
    msbuildSettings.Configuration = configuration;
    return msbuildSettings;

}<|MERGE_RESOLUTION|>--- conflicted
+++ resolved
@@ -43,22 +43,16 @@
 var buildVersion = gitVersion.FullBuildMetaData;
 var nugetversion = Argument<string>("packageVersion", gitVersion.NuGetVersion);
 
-var ANDROID_HOME = EnvironmentVariable ("ANDROID_HOME") ?? 
+var ANDROID_HOME = EnvironmentVariable ("ANDROID_HOME") ??
     (IsRunningOnWindows () ? "C:\\Program Files (x86)\\Android\\android-sdk\\" : "");
 
 string monoMajorVersion = "5.18.1";
 string monoPatchVersion = "28";
 string monoVersion = $"{monoMajorVersion}.{monoPatchVersion}";
 
-<<<<<<< HEAD
 string monoSDK_windows = "";//$"https://download.mono-project.com/archive/{monoMajorVersion}/windows-installer/mono-{monoVersion}-x64-0.msi";
 string androidSDK_windows = "";//"https://aka.ms/xamarin-android-commercial-d15-9-windows";
 string iOSSDK_windows = "";//"https://download.visualstudio.microsoft.com/download/pr/71f33151-5db4-49cc-ac70-ba835a9f81e2/d256c6c50cd80ec0207783c5c7a4bc2f/xamarin.visualstudio.apple.sdk.4.12.3.83.vsix";
-=======
-string monoSDK_windows = $"https://download.mono-project.com/archive/{monoMajorVersion}/windows-installer/mono-{monoVersion}-x64-0.msi";
-string androidSDK_windows = "";//"https://aka.ms/xamarin-android-commercial-d15-9-windows";
-string iOSSDK_windows = "https://download.visualstudio.microsoft.com/download/pr/71f33151-5db4-49cc-ac70-ba835a9f81e2/d256c6c50cd80ec0207783c5c7a4bc2f/xamarin.visualstudio.apple.sdk.4.12.3.83.vsix";
->>>>>>> 6351caa8
 string macSDK_windows = "";
 
 monoMajorVersion = "6.4.0";
@@ -76,7 +70,7 @@
 string macSDK  = IsRunningOnWindows() ? "" : macSDK_macos;
 
 string[] androidSdkManagerInstalls = new string[0];//new [] { "platforms;android-24", "platforms;android-28"};
-            
+
 //////////////////////////////////////////////////////////////////////
 // TASKS
 //////////////////////////////////////////////////////////////////////
@@ -115,12 +109,12 @@
 
         if(androidSdkManagerInstalls.Length > 0)
         {
-            var androidSdkSettings = new AndroidSdkManagerToolSettings { 
+            var androidSdkSettings = new AndroidSdkManagerToolSettings {
                 SdkRoot = ANDROID_HOME,
                 SkipVersionCheck = true
             };
 
-           
+
             AcceptLicenses (androidSdkSettings);
 
             AndroidSdkManagerUpdateAll (androidSdkSettings);
@@ -162,7 +156,7 @@
         else
         {
             if(!String.IsNullOrWhiteSpace(monoSDK))
-                await Boots(monoSDK); 
+                await Boots(monoSDK);
         }
     });
 
@@ -184,15 +178,15 @@
     .Does(() =>
     {
         Information("Nuget Version: {0}", nugetversion);
-        
+
         var nugetPackageDir = Directory("./artifacts");
         var nuGetPackSettings = new NuGetPackSettings
-        {   
+        {
             OutputDirectory = nugetPackageDir,
             Version = nugetversion
         };
 
-        var nugetFilePaths = 
+        var nugetFilePaths =
             GetFiles("./.nuspec/*.nuspec");
 
         nuGetPackSettings.Properties.Add("configuration", configuration);
@@ -221,7 +215,7 @@
     .IsDependentOn("Restore")
     .IsDependentOn("Android81")
     .Does(() =>
-{ 
+{
     try{
         MSBuild("./Xamarin.Forms.sln", GetMSBuildSettings().WithRestore());
     }
@@ -236,7 +230,7 @@
     .Description("Builds Monodroid81 targets")
     .Does(() =>
     {
-        string[] androidProjects = 
+        string[] androidProjects =
             new []
             {
                 "./Xamarin.Forms.Platform.Android/Xamarin.Forms.Platform.Android.csproj",
@@ -246,7 +240,7 @@
             };
 
         foreach(var project in androidProjects)
-            MSBuild(project, 
+            MSBuild(project,
                     GetMSBuildSettings()
                         .WithRestore()
                         .WithProperty("AndroidTargetFrameworkVersion", "v8.1"));
@@ -256,10 +250,10 @@
     .Description("Builds projects necessary so solution compiles on VSMAC")
     .Does(() =>
     {
-        StartProcess("open", new ProcessSettings{ Arguments = "Xamarin.Forms.sln" });        
-    });
-
-/* 
+        StartProcess("open", new ProcessSettings{ Arguments = "Xamarin.Forms.sln" });
+    });
+
+/*
 Task("Deploy")
     .IsDependentOn("DeployiOS")
     .IsDependentOn("DeployAndroid");
@@ -268,7 +262,7 @@
 // TODO? Not sure how to make this work
 Task("DeployiOS")
     .Does(() =>
-    { 
+    {
         // not sure how to get this to deploy to iOS
         BuildiOSIpa("./Xamarin.Forms.sln", platform:"iPhoneSimulator", configuration:"Debug");
 
@@ -277,7 +271,7 @@
 Task("DeployAndroid")
     .Description("Builds and deploy Android Control Gallery")
     .Does(() =>
-    { 
+    {
         MSBuild("./Xamarin.Forms.Build.Tasks/Xamarin.Forms.Build.Tasks.csproj", GetMSBuildSettings().WithRestore());
         MSBuild("./Xamarin.Forms.ControlGallery.Android/Xamarin.Forms.ControlGallery.Android.csproj", GetMSBuildSettings().WithRestore());
         BuildAndroidApk("./Xamarin.Forms.ControlGallery.Android/Xamarin.Forms.ControlGallery.Android.csproj", sign:true, configuration:configuration);
