// Licensed to the .NET Foundation under one or more agreements.
// The .NET Foundation licenses this file to you under the MIT license.
// See the LICENSE file in the project root for more information.


// examples
/*

Windows CMD:
build.cmd -Target NugetPack
build.cmd -Target NugetPack -ScriptArgs '-packageVersion="9.9.9-custom"','-configuration="Release"'

PowerShell:
./build.ps1 -Target NugetPack
./build.ps1 -Target NugetPack -ScriptArgs '-packageVersion="9.9.9-custom"'

 */
//////////////////////////////////////////////////////////////////////
// ADDINS
//////////////////////////////////////////////////////////////////////
#addin "nuget:?package=Cake.Xamarin&version=3.0.2"
#addin "nuget:?package=Cake.Android.Adb&version=3.2.0"
#addin "nuget:?package=Cake.Git&version=0.21.0"
#addin "nuget:?package=Cake.Android.SdkManager&version=3.0.2"
#addin "nuget:?package=Cake.Boots&version=1.0.2.437"
#addin "nuget:?package=Cake.AppleSimulator&version=0.2.0"
#addin "nuget:?package=Cake.FileHelpers&version=3.2.1"

//////////////////////////////////////////////////////////////////////
// TOOLS
//////////////////////////////////////////////////////////////////////
#tool nuget:?package=NUnit.ConsoleRunner&version=3.11.1

//////////////////////////////////////////////////////////////////////
// ARGUMENTS
//////////////////////////////////////////////////////////////////////

string agentName = EnvironmentVariable("AGENT_NAME", "");
bool isCIBuild = !String.IsNullOrWhiteSpace(agentName);
string artifactStagingDirectory = EnvironmentVariable("BUILD_ARTIFACTSTAGINGDIRECTORY", ".");
string workingDirectory = EnvironmentVariable("SYSTEM_DEFAULTWORKINGDIRECTORY", ".");
var configuration = Argument("BUILD_CONFIGURATION", "Debug");

var target = Argument("target", "Default");
if(String.IsNullOrWhiteSpace(target))
    target = "Default";

var IOS_SIM_NAME = GetBuildVariable("IOS_SIM_NAME", "iPhone 7");
var IOS_SIM_RUNTIME = GetBuildVariable("IOS_SIM_RUNTIME", "com.apple.CoreSimulator.SimRuntime.iOS-12-4");
var IOS_TEST_PROJ = "./Xamarin.Forms.Core.iOS.UITests/Xamarin.Forms.Core.iOS.UITests.csproj";
var IOS_TEST_LIBRARY = Argument("IOS_TEST_LIBRARY", $"./Xamarin.Forms.Core.iOS.UITests/bin/{configuration}/Xamarin.Forms.Core.iOS.UITests.dll");
var IOS_IPA_PATH = Argument("IOS_IPA_PATH", $"./Xamarin.Forms.ControlGallery.iOS/bin/iPhoneSimulator/{configuration}/XamarinFormsControlGalleryiOS.app");
var IOS_BUNDLE_ID = "com.xamarin.quickui.controlgallery";
var IOS_BUILD_IPA = Argument("IOS_BUILD_IPA", (target == "cg-ios-deploy") ? true : (false || isCIBuild) );
Guid IOS_SIM_UDID = Argument("IOS_SIM_UDID", Guid.Empty);

var UWP_PACKAGE_ID = "0d4424f6-1e29-4476-ac00-ba22c3789cb6";
var UWP_TEST_LIBRARY = GetBuildVariable("UWP_TEST_LIBRARY", $"./Xamarin.Forms.Core.Windows.UITests/bin/{configuration}/Xamarin.Forms.Core.Windows.UITests.dll");
var UWP_PFX_PATH = Argument("UWP_PFX_PATH", "Xamarin.Forms.ControlGallery.WindowsUniversal\\Xamarin.Forms.ControlGallery.WindowsUniversal_TemporaryKey.pfx");
var UWP_APP_PACKAGES_PATH = Argument("UWP_APP_PACKAGES_PATH", "*/AppPackages/");
var UWP_APP_DRIVER_INSTALL_PATH = Argument("UWP_APP_DRIVER_INSTALL_PATH", "https://github.com/microsoft/WinAppDriver/releases/download/v1.2-RC/WindowsApplicationDriver.msi");
var ANDROID_RENDERERS = Argument("ANDROID_RENDERERS", "FAST");
var XamarinFormsVersion = Argument("XamarinFormsVersion", "");
var packageVersion = Argument("packageVersion", "");
var releaseChannelArg = Argument("CHANNEL", "Stable");
releaseChannelArg = EnvironmentVariable("CHANNEL") ?? releaseChannelArg;
var teamProject = Argument("TeamProject", "");
bool isHostedAgent = agentName.StartsWith("Azure Pipelines") || agentName.StartsWith("Hosted Agent");

string defaultUnitTestWhere = "";

if(target.ToLower().Contains("uwp"))
    defaultUnitTestWhere = "cat != UwpIgnore";

var NUNIT_TEST_WHERE = Argument("NUNIT_TEST_WHERE", defaultUnitTestWhere);
var ExcludeCategory = GetBuildVariable("ExcludeCategory", "")?.Replace("\"", "");
var ExcludeCategory2 = GetBuildVariable("ExcludeCategory2", "")?.Replace("\"", "");
var IncludeCategory = GetBuildVariable("IncludeCategory", "")?.Replace("\"", "");

// Replace Azure devops syntax for unit tests to Nunit3 filters
if(!String.IsNullOrWhiteSpace(ExcludeCategory))
{
    ExcludeCategory = String.Join(" && cat != ", ExcludeCategory.Split(new string[] { "--exclude-category" }, StringSplitOptions.None));
    if(!ExcludeCategory.StartsWith("cat"))
        ExcludeCategory = $" cat !=  {ExcludeCategory}";

    NUNIT_TEST_WHERE = $"{NUNIT_TEST_WHERE} && {ExcludeCategory}";
}

if(!String.IsNullOrWhiteSpace(ExcludeCategory2))
{
    ExcludeCategory2 = String.Join(" && cat != ", ExcludeCategory2.Split(new string[] { "--exclude-category" }, StringSplitOptions.None));
    if(!ExcludeCategory2.StartsWith("cat"))
        ExcludeCategory2 = $" cat !=  {ExcludeCategory2}";

    NUNIT_TEST_WHERE = $"{NUNIT_TEST_WHERE} && {ExcludeCategory2}";
}

if(!String.IsNullOrWhiteSpace(IncludeCategory))
{
    IncludeCategory = String.Join(" || cat == ", IncludeCategory.Split(new string[] { "--include-category" }, StringSplitOptions.None));
    if(!IncludeCategory.StartsWith("cat"))
        IncludeCategory = $" cat ==  {IncludeCategory}";

    NUNIT_TEST_WHERE = $"({NUNIT_TEST_WHERE}) && ({IncludeCategory})";
}

var ANDROID_HOME = EnvironmentVariable("ANDROID_HOME") ??
    (IsRunningOnWindows () ? "C:\\Program Files (x86)\\Android\\android-sdk\\" : "");

string MSBuildArgumentsENV = EnvironmentVariable("MSBuildArguments", "");
string MSBuildArgumentsARGS = Argument("MSBuildArguments", "");
string MSBuildArguments;

MSBuildArguments = $"{MSBuildArgumentsENV} {MSBuildArgumentsARGS}";
    
Information("MSBuildArguments: {0}", MSBuildArguments);

string androidSdks = EnvironmentVariable("ANDROID_API_SDKS", "platform-tools,platforms;android-28,platforms;android-29,build-tools;29.0.3,platforms;android-30,build-tools;30.0.2");

Information("ANDROID_API_SDKS: {0}", androidSdks);
string[] androidSdkManagerInstalls = androidSdks.Split(',');

(string name, string location, string featureList)[] windowsSdksInstalls = new (string name, string location, string featureList)[]
{
    ("10.0.19041.0", "https://go.microsoft.com/fwlink/p/?linkid=2120843", "OptionId.WindowsPerformanceToolkit OptionId.WindowsDesktopDebuggers OptionId.AvrfExternal OptionId.WindowsSoftwareLogoToolkit OptionId.MSIInstallTools OptionId.SigningTools OptionId.UWPManaged OptionId.UWPCPP OptionId.UWPLocalized OptionId.DesktopCPPx86 OptionId.DesktopCPPx64 OptionId.DesktopCPParm OptionId.DesktopCPParm64"), 
    ("10.0.18362.0", "https://go.microsoft.com/fwlink/?linkid=2083338", "+"),
    ("10.0.16299.0", "https://go.microsoft.com/fwlink/p/?linkid=864422", "+"),
    ("10.0.14393.0", "https://go.microsoft.com/fwlink/p/?LinkId=838916", "+")
};

string[] netFrameworkSdksLocalInstall = new string[]
{
    "https://go.microsoft.com/fwlink/?linkid=2099470", //NET461 SDK
    "https://go.microsoft.com/fwlink/?linkid=874338", //NET472 SDK
    "https://go.microsoft.com/fwlink/?linkid=2099465", //NET47
    "https://download.microsoft.com/download/A/1/D/A1D07600-6915-4CB8-A931-9A980EF47BB7/NDP47-DevPack-KB3186612-ENU.exe", //net47 targeting pack
    "https://go.microsoft.com/fwlink/?linkid=2088517", //NET48 SDK
};

// these don't run on CI
(string msiUrl, string cabUrl)[] netframeworkMSI = new (string msiUrl, string cabUrl)[]
{
    (
        "https://download.visualstudio.microsoft.com/download/pr/34dae2b3-314f-465e-aba0-0a862c29638e/b2bc986f304acdd76fcd8f910012b656/sdk_tools462.msi",
        "https://download.visualstudio.microsoft.com/download/pr/6283f4a0-36b3-4336-a6f2-c5afd9f8fdbb/ffbe35e429f7d5c1d3777d03b2f38a24/sdk_tools462.cab"
    ),
    (
        "https://download.visualstudio.microsoft.com/download/pr/0d63c72c-9341-4de6-b493-dc7ad0d01246/f16b6402b8f8fb3b95dde5c1c2e5a2b4/sdk_tools461.msi",
        "https://download.visualstudio.microsoft.com/download/pr/3dc58ffd-d515-43a4-87bd-2aba395eab17/5bff8f781c9843d64bd2367898395c5e/sdk_tools461.cab"
    ),
    (
        "https://download.visualstudio.microsoft.com/download/pr/9d14aa59-3f7f-4fe6-85e9-3bc31031e1f2/88b90ec9d096ec382a001e1fbd4a6be8/sdk_tools472.msi",
        "https://download.visualstudio.microsoft.com/download/pr/77f1d250-f253-4c48-849c-0f08c9c11e77/ab2aa8f856e686cd4ad1c921742f2eeb/sdk_tools472.cab"
    )
};

Information ("XamarinFormsVersion: {0}", XamarinFormsVersion);
Information ("ANDROID_RENDERERS: {0}", ANDROID_RENDERERS);
Information ("configuration: {0}", configuration);
Information ("ANDROID_HOME: {0}", ANDROID_HOME);
Information ("Team Project: {0}", teamProject);
Information ("Agent.Name: {0}", agentName);
Information ("isCIBuild: {0}", isCIBuild);
Information ("artifactStagingDirectory: {0}", artifactStagingDirectory);
Information("workingDirectory: {0}", workingDirectory);
Information("NUNIT_TEST_WHERE: {0}", NUNIT_TEST_WHERE);

var releaseChannel = ReleaseChannel.Stable;
if(releaseChannelArg == "Preview")
{
    releaseChannel = ReleaseChannel.Preview;
}

Information ("Release Channel: {0}", releaseChannel);

string androidSDK_macos = "";
string monoSDK_macos = "";
string iOSSDK_macos = "";
string macSDK_macos = "";
string monoPatchVersion = "";
string monoMajorVersion = "";
string monoVersion = "";

if(releaseChannel == ReleaseChannel.Stable)
{
    if(IsXcodeVersionAtLeast("12.0"))
    {
    }
    else
    {
        monoMajorVersion = "";
        monoPatchVersion = "";
        iOSSDK_macos = $"https://bosstoragemirror.blob.core.windows.net/wrench/jenkins/d16-7-xcode11.7/3016ffe2b0ee27bf4a2d61e6161430d6bbd62f78/7/package/notarized/xamarin.ios-13.20.3.5.pkg";
    	macSDK_macos = $"https://bosstoragemirror.blob.core.windows.net/wrench/jenkins/d16-7-xcode11.7/3016ffe2b0ee27bf4a2d61e6161430d6bbd62f78/7/package/notarized/xamarin.mac-6.20.3.5.pkg";
    }
}

if(String.IsNullOrWhiteSpace(monoSDK_macos))
{
    if(String.IsNullOrWhiteSpace(monoPatchVersion))
        monoVersion = $"{monoMajorVersion}";
    else
        monoVersion = $"{monoMajorVersion}.{monoPatchVersion}";

    if(!String.IsNullOrWhiteSpace(monoVersion))
    {
        monoSDK_macos = $"https://download.mono-project.com/archive/{monoMajorVersion}/macos-10-universal/MonoFramework-MDK-{monoVersion}.macos10.xamarin.universal.pkg";
    }
}

string androidSDK_windows = "";
string iOSSDK_windows = "";
string monoSDK_windows = "";
string macSDK_windows = "";


androidSDK_macos = EnvironmentVariable("ANDROID_SDK_MAC", androidSDK_macos);
iOSSDK_macos = EnvironmentVariable("IOS_SDK_MAC", iOSSDK_macos);
monoSDK_macos = EnvironmentVariable("MONO_SDK_MAC", monoSDK_macos);
macSDK_macos = EnvironmentVariable("MAC_SDK_MAC", macSDK_macos);

androidSDK_windows = EnvironmentVariable("ANDROID_SDK_WINDOWS", "");
iOSSDK_windows = EnvironmentVariable("IOS_SDK_WINDOWS", "");
monoSDK_windows = EnvironmentVariable("MONO_SDK_WINDOWS", "");
macSDK_windows = EnvironmentVariable("MAC_SDK_WINDOWS", "");

string androidSDK = IsRunningOnWindows() ? androidSDK_windows : androidSDK_macos;
string monoSDK = IsRunningOnWindows() ? monoSDK_windows : monoSDK_macos;
string iosSDK = IsRunningOnWindows() ? iOSSDK_windows : iOSSDK_macos;
string macSDK  = IsRunningOnWindows() ? macSDK_windows : macSDK_macos;


Information ("androidSDK: {0}", androidSDK);
Information ("monoSDK: {0}", monoSDK);
Information ("macSDK: {0}", macSDK);
Information ("iosSDK: {0}", iosSDK);

//////////////////////////////////////////////////////////////////////
// TASKS
//////////////////////////////////////////////////////////////////////

Task("Clean")
    .Description("Deletes all the obj/bin directories")
    .Does(() =>
{
    CleanDirectories("./**/obj", (fsi)=> !fsi.Path.FullPath.StartsWith("tools"));
    CleanDirectories("./**/bin", (fsi)=> !fsi.Path.FullPath.StartsWith("tools"));
});

Task("provision-macsdk")
    .Description("Install Xamarin.Mac SDK")
    .Does(async () =>
    {
        if(!IsRunningOnWindows())
        {
            if(!String.IsNullOrWhiteSpace(macSDK))
                await Boots(macSDK);
            else
                await Boots (Product.XamarinMac, releaseChannel);
        }
        else if(!String.IsNullOrWhiteSpace(macSDK))
            await Boots(macSDK);
    });

Task("provision-iossdk")
    .Description("Install Xamarin.iOS SDK")
    .Does(async () =>
    {
        if (!IsRunningOnWindows()) {
            if(!String.IsNullOrWhiteSpace(iosSDK))
                await Boots(iosSDK);
            else
                await Boots (Product.XamariniOS, releaseChannel);
        }
        else if(!String.IsNullOrWhiteSpace(iosSDK))
            await Boots(iosSDK);
    });

Task("provision-androidsdk")
    .Description("Install Xamarin.Android SDK")
    .Does(async () =>
    {
        Information ("ANDROID_HOME: {0}", ANDROID_HOME);

        if(androidSdkManagerInstalls.Length > 0)
        {
            Information("Updating Android SDKs");
            var androidSdkSettings = new AndroidSdkManagerToolSettings {
                SkipVersionCheck = true
            };

            if(!String.IsNullOrWhiteSpace(ANDROID_HOME))            
                androidSdkSettings.SdkRoot = ANDROID_HOME;

            try{
                AcceptLicenses (androidSdkSettings);
            }
            catch(Exception exc)
            {
                Information("AcceptLicenses: {0}", exc);
            }

            try{
                AndroidSdkManagerUpdateAll (androidSdkSettings);
            }
            catch(Exception exc)
            {
                Information("AndroidSdkManagerUpdateAll: {0}", exc);
            }
            
            try{
                AcceptLicenses (androidSdkSettings);
            }
            catch(Exception exc)
            {
                Information("AcceptLicenses: {0}", exc);
            }

            try{
                AndroidSdkManagerInstall (androidSdkManagerInstalls, androidSdkSettings);
            }
            catch(Exception exc)
            {
                Information("AndroidSdkManagerInstall: {0}", exc);
            }
        }

        if (!IsRunningOnWindows ()) {
            if(!String.IsNullOrWhiteSpace(androidSDK))
            {
                await Boots (androidSDK);
            }
            else
                await Boots (Product.XamarinAndroid, releaseChannel);
        }
        else if(!String.IsNullOrWhiteSpace(androidSDK))
        {
            await Boots (androidSDK);
        }
    });

Task("provision-monosdk")
    .Description("Install Mono SDK")
    .Does(async () =>
    {
        if(!IsRunningOnWindows())
        {
            if(!String.IsNullOrWhiteSpace(monoSDK))
                await Boots(monoSDK);
            else
                await Boots (Product.Mono, releaseChannel);
        }
        else if(!String.IsNullOrWhiteSpace(monoSDK))
            await Boots(monoSDK);
    });

Task("provision-windowssdk")
    .Description("Install Windows SDK")
    .Does(() =>
    {
        if(IsRunningOnWindows() && !isHostedAgent)
        {
            int i = 0;
            foreach(var windowsSdk in windowsSdksInstalls)
            {
                string sdkPath = System.IO.Path.Combine(@"C:\Program Files (x86)\Windows Kits\10\Platforms\UAP", windowsSdk.name);
                if(DirectoryExists(sdkPath) && GetFiles(System.IO.Path.Combine(sdkPath, "*.*")).Count() > 0)
                {
                    Information("Already Installed: {0}", sdkPath);
                    continue;
                }


                Information("Installing: {0}", sdkPath);
                string installUrl = windowsSdk.location;
                string installerPath = $"{System.IO.Path.GetTempPath()}" + $"WindowsSDK{i}.exe";
                DownloadFile(installUrl, installerPath);

                var result = StartProcess(installerPath, new ProcessSettings {
                    Arguments = new ProcessArgumentBuilder()
                        .Append(@"/features ")
                        .Append(windowsSdk.featureList)
                        .Append(@" /q")
                    }
                );

                i++;
            }
        }
    });

Task("provision-netsdk-local")
    .Description("Install .NET SDK")
    .Does(() =>
    {
        if(IsRunningOnWindows() && (!isCIBuild || target == "provision-netsdk-local"))
        {
            foreach(var installUrl in netframeworkMSI)
            {
                string msiUrl = installUrl.msiUrl;
                string cabUrl = installUrl.cabUrl;


                string cabName = cabUrl.Split('/').Last();
                string msiName = msiUrl.Split('/').Last();                
                string cabPath = $"{System.IO.Path.GetTempPath()}{cabName}";

                Information("Downloading: {0} to {1}", cabUrl, cabPath);
                DownloadFile(cabUrl, cabPath);
                InstallMsi(msiUrl, null, msiName);
            }

            int i = 0;
            foreach(var installUrl in netFrameworkSdksLocalInstall)
            {
                Information("Installing: {0}", installUrl);
                string installerPath = $"{System.IO.Path.GetTempPath()}" + $"netSDKS{i}.exe";
                DownloadFile(installUrl, installerPath);

                var result = StartProcess(installerPath, new ProcessSettings {
                    Arguments = new ProcessArgumentBuilder()
                        .Append(@"/quiet")
                    }
                );

                i++;
            }
        }
    });

Task ("cg-uwp")
    .IsDependentOn("BuildTasks")
    .Does (() =>
{
    MSBuild ("Xamarin.Forms.ControlGallery.WindowsUniversal\\Xamarin.Forms.ControlGallery.WindowsUniversal.csproj", 
        GetMSBuildSettings().WithRestore());
});

Task ("cg-uwp-build-tests")
    .IsDependentOn("BuildTasks")
    .Does (() =>
{
    MSBuild ("Xamarin.Forms.ControlGallery.WindowsUniversal\\Xamarin.Forms.ControlGallery.WindowsUniversal.csproj", 
        GetMSBuildSettings(null)
            .WithProperty("AppxBundlePlatforms", "x86")
            .WithProperty("AppxBundle", "Always")
            .WithProperty("UapAppxPackageBuildMode", "StoreUpload")
            .WithProperty("AppxPackageSigningEnabled", "true")
            .WithProperty("PackageCertificateThumbprint", "a59087cc92a9a8117ffdb5255eaa155748f9f852")
            .WithProperty("PackageCertificateKeyFile", "Xamarin.Forms.ControlGallery.WindowsUniversal_TemporaryKey.pfx")
            .WithProperty("PackageCertificatePassword", "")
            // The platform unit tests can't run when UseDotNetNativeToolchain is set to true so we force it off here
            .WithProperty("UseDotNetNativeToolchain", "false")
            .WithRestore()
    );

    MSBuild("Xamarin.Forms.Core.Windows.UITests\\Xamarin.Forms.Core.Windows.UITests.csproj", 
        GetMSBuildSettings(buildConfiguration:"Debug").WithRestore());
});

Task ("cg-uwp-deploy")
    .WithCriteria(IsRunningOnWindows())
    .Does (() =>
{
    var uninstallPS = new Action (() => {
        try {
            StartProcess ("powershell",
                "$app = Get-AppxPackage -Name " + UWP_PACKAGE_ID + "; if ($app) { Remove-AppxPackage -Package $app.PackageFullName }");
        } catch { }
    });
    // Try to uninstall the app if it exists from before
    uninstallPS();

    StartProcess("certutil", "-f -p \"\" -importpfx \"" + UWP_PFX_PATH + "\"");
    
    // Install the appx
    var dependencies = GetFiles(UWP_APP_PACKAGES_PATH + "*/Dependencies/x86/*.appx");

    foreach (var dep in dependencies) {
        try
        {
            Information("Installing Dependency appx: {0}", dep);
            StartProcess("powershell", "Add-AppxPackage -Path \"" + MakeAbsolute(dep).FullPath + "\"");
        }
        catch(Exception exc)
        {
            Information("Error: {0}", exc);
        }
    }

    var appxBundlePath = GetFiles(UWP_APP_PACKAGES_PATH + "*/*.appxbundle").First ();
    Information("Installing appx: {0}", appxBundlePath);
    StartProcess ("powershell", "Add-AppxPackage -Path \"" + MakeAbsolute(appxBundlePath).FullPath + "\"");
});

Task("cg-uwp-run-tests")
    .IsDependentOn("cg-uwp-build-tests")
    .IsDependentOn("cg-uwp-deploy")
    .IsDependentOn("provision-uitests-uwp")
    .IsDependentOn("_cg-uwp-run-tests");

Task("_cg-uwp-run-tests")
    .Does((ctx) =>
    {
        System.Diagnostics.Process process = null;
        if(!isHostedAgent)
        {
            try
            {
                var info = new System.Diagnostics.ProcessStartInfo(@"C:\Program Files (x86)\Windows Application Driver\WinAppDriver.exe")
                {
                };

                process =  System.Diagnostics.Process.Start(info);
            }
            catch(Exception exc)
            {
                Information("Failed: {0}", exc);
            }
        }

        try
        {
            var settings = new NUnit3Settings {
                Params = new Dictionary<string, string>()
                {
                    {"IncludeScreenShots", "true"}
                }
            };

            if(!String.IsNullOrWhiteSpace(NUNIT_TEST_WHERE))
            {
                settings.Where = NUNIT_TEST_WHERE;
            }

            NUnit3(new [] { UWP_TEST_LIBRARY }, settings);
        }
        catch
        {
            SetEnvironmentVariables();
            throw;
        }
        finally
        { 
            try
            {
                process?.Kill();
            }
            catch{}
        }

        SetEnvironmentVariables();

        void SetEnvironmentVariables()
        {
            var doc = new System.Xml.XmlDocument();
            doc.Load("TestResult.xml");
            var root = doc.DocumentElement;

            foreach(System.Xml.XmlAttribute attr in root.Attributes)
            {
                SetEnvironmentVariable($"NUNIT_{attr.Name}", attr.Value, ctx);
            }
        }
    });

Task("cg-uwp-run-tests-ci")
    .IsDependentOn("provision-windowssdk")
    .IsDependentOn("cg-uwp-deploy")
    .IsDependentOn("_cg-uwp-run-tests")
    .Does(() =>
    {
    });

Task("provision-uitests-uwp")
    .WithCriteria(IsRunningOnWindows() && !isHostedAgent)
    .Description("Installs and Starts WindowsApplicationDriver. Use WinAppDriverPath to specify WinAppDriver Location.")
    .Does(() =>
    {
        string installPath = Argument("WinAppDriverPath", @"C:\Program Files (x86)\");
        string driverPath = System.IO.Path.Combine(installPath, "Windows Application Driver");
        if(!DirectoryExists(driverPath))
        {
            try{
                InstallMsi(UWP_APP_DRIVER_INSTALL_PATH, installPath);
            }
            catch(Exception e)
            {
                Information("Failed to Install Win App Driver: {0}", e);
            }
        }
    });

void InstallMsi(string msiFile, string installTo, string fileName = "InstallFile.msi")
{
    string installerPath = $"{System.IO.Path.GetTempPath()}{fileName}";
        
    try
    {
        Information ("Installing: {0}", msiFile);
        DownloadFile(msiFile, installerPath);
        Information("File Downloaded To: {0}", installerPath);

        var argumentBuilder = 
            new ProcessArgumentBuilder()
                .Append("/a")
                .Append(installerPath)
                .Append("/qn");

        if(!String.IsNullOrWhiteSpace(installTo))
        {
            Information("Installing into: {0}", installTo);
            argumentBuilder = argumentBuilder.Append("TARGETDIR=\"" + installTo + "\"");
        }

        var result = StartProcess("msiexec", new ProcessSettings {
            Arguments = argumentBuilder
        });

        if(result != 0)
            throw new Exception("Failed to install: " + msiFile);

        Information("File Installed: {0}", result);
    }
    catch(Exception exc)
    {
        Information("Failed to install {0} make sure you are running script as admin {1}", msiFile, exc);
        throw;
    }
    finally{
        DeleteFile(installerPath);

    }
}

Task("provision")
    .Description("Install SDKs required to build project")
    .IsDependentOn("provision-macsdk")
    .IsDependentOn("provision-iossdk")
    .IsDependentOn("provision-androidsdk")
    .IsDependentOn("provision-netsdk-local")
    .IsDependentOn("provision-windowssdk")
    .IsDependentOn("provision-monosdk"); // always provision monosdk last otherwise CI might fail

Task("NuGetPack")
    .Description("Build and Create Nugets")
    .IsDependentOn("Restore")
    .IsDependentOn("BuildForNuget")
    .IsDependentOn("_NuGetPack");


Task("_NuGetPack")
    .WithCriteria(IsRunningOnWindows())
    .Description("Create Nugets without building anything")
    .Does(() =>
    {
        var nugetversion = String.Empty;

        if(!String.IsNullOrWhiteSpace(packageVersion))
        {
            nugetversion = packageVersion;
        }
        else
        {
            var nugetVersionFile = GetFiles(".XamarinFormsVersionFile.txt");
            nugetversion = FileReadText(nugetVersionFile.First());
        }

        Information("Nuget Version: {0}", nugetversion);

        var nugetPackageDir = Directory("./artifacts");
        var nuGetPackSettings = new NuGetPackSettings
        {
            OutputDirectory = nugetPackageDir,
            Version = nugetversion
        };

        var nugetFilePaths =
            GetFiles("./.nuspec/*.nuspec");

        nuGetPackSettings.Properties.Add("configuration", configuration);
        nuGetPackSettings.Properties.Add("platform", "anycpu");
        // nuGetPackSettings.Verbosity = NuGetVerbosity.Detailed;
        NuGetPack(nugetFilePaths, nuGetPackSettings);
    });

Task("Restore")
    .Description("Restore target on Xamarin.Forms.sln")
    .Does(() =>
    {
        try{
            MSBuild("./Xamarin.Forms.sln", GetMSBuildSettings().WithTarget("restore"));
        }
        catch{
            // ignore restore errors that come from uwp
            if(IsRunningOnWindows())
                throw;
        }
    });

Task("WriteGoogleMapsAPIKey")
    .Description("Write GoogleMapsAPIKey to Android Control Gallery")
    .Does(() =>
    {    
        string GoogleMapsAPIKey = Argument("GoogleMapsAPIKey", "");

        if(!String.IsNullOrWhiteSpace(GoogleMapsAPIKey))
        {
            Information("Writing GoogleMapsAPIKey");
            System.IO.File.WriteAllText("Xamarin.Forms.ControlGallery.Android/Properties/MapsKey.cs", "[assembly: Android.App.MetaData(\"com.google.android.maps.v2.API_KEY\", Value = \"" + GoogleMapsAPIKey + "\")]");
        }
    });

Task("BuildForNuget")
    .IsDependentOn("BuildTasks")
    .Description("Builds all necessary projects to create Nuget Packages")
    .Does(() =>
{
    try
    {
        var msbuildSettings = GetMSBuildSettings();
        var binaryLogger = new MSBuildBinaryLogSettings {
            Enabled  = isCIBuild
        };

        msbuildSettings.BinaryLogger = binaryLogger;
<<<<<<< HEAD
        binaryLogger.FileName = $"{artifactStagingDirectory}/Xamarin.Forms-{configuration}.binlog";
        MSBuild("./Xamarin.Forms.sln", msbuildSettings);
=======
        binaryLogger.FileName = $"{artifactStagingDirectory}/win-{configuration}.binlog";
        MSBuild("./Xamarin.Forms.sln", msbuildSettings.WithRestore());
        
        // // This currently fails on CI will revisit later
        // if(isCIBuild)
        // {        
        //     MSBuild("./Xamarin.Forms.Xaml.UnitTests/Xamarin.Forms.Xaml.UnitTests.csproj", GetMSBuildSettings().WithTarget("Restore"));
        //     MSBuild("./Xamarin.Forms.Xaml.UnitTests/Xamarin.Forms.Xaml.UnitTests.csproj", GetMSBuildSettings());
        // }

        // MSBuild("./Xamarin.Forms.sln", GetMSBuildSettings().WithTarget("Restore"));
        // MSBuild("./Xamarin.Forms.DualScreen.sln", GetMSBuildSettings().WithTarget("Restore"));

        // if(isCIBuild)
        // {       
        //     foreach(var platformProject in GetFiles("./Xamarin.*.UnitTests/*.csproj").Select(x=> x.FullPath))
        //     {
        //         if(platformProject.Contains("Xamarin.Forms.Xaml.UnitTests"))
        //             continue;

        //         Information("Building: {0}", platformProject);
        //         MSBuild(platformProject,
        //                 GetMSBuildSettings().WithRestore());
        //     }
        // }

        // MSBuild("./Xamarin.Forms.sln", GetMSBuildSettings().WithTarget("Restore"));
        // MSBuild("./Xamarin.Forms.DualScreen.sln", GetMSBuildSettings().WithTarget("Restore"));
        
        // msbuildSettings.BinaryLogger = binaryLogger;
        
        // var platformProjects = 
        //     GetFiles("./Xamarin.Forms.Platform.*/*.csproj")
        //         .Union(GetFiles("./Stubs/*/*.csproj"))
        //         .Union(GetFiles("./Xamarin.Forms.Maps.*/*.csproj"))
        //         .Union(GetFiles("./Xamarin.Forms.Pages.*/*.csproj"))
        //         .Union(GetFiles("./Xamarin.Forms.Material.*/*.csproj"))
        //         .Union(GetFiles("./Xamarin.Forms.Core.Design/*.csproj"))
        //         .Union(GetFiles("./Xamarin.Forms.Xaml.Design/*.csproj"))
        //         .Select(x=> x.FullPath).Distinct()
        //         .ToList();

        // foreach(var platformProject in platformProjects)
        // {
        //     if(platformProject.Contains("UnitTests"))
        //         continue;
                
        //     msbuildSettings = GetMSBuildSettings();
        //     string projectName = platformProject
        //         .Replace(' ', '_')
        //         .Split('/')
        //         .Last();

        //     binaryLogger.FileName = $"{artifactStagingDirectory}/{projectName}-{configuration}.binlog";
        //     msbuildSettings.BinaryLogger = binaryLogger;

        //     Information("Building: {0}", platformProject);
        //     MSBuild(platformProject,
        //             msbuildSettings);
        // }

        // dual screen
>>>>>>> b374b6c6

        /*msbuildSettings = GetMSBuildSettings();
        msbuildSettings.BinaryLogger = binaryLogger;
        binaryLogger.FileName = $"{artifactStagingDirectory}/Xamarin.Forms.DualScreen-{configuration}-csproj.binlog";
        MSBuild("./Xamarin.Forms.DualScreen/Xamarin.Forms.DualScreen.csproj",
                    msbuildSettings.WithRestore());*/


        // msbuildSettings = GetMSBuildSettings();
        // msbuildSettings.BinaryLogger = binaryLogger;
        // binaryLogger.FileName = $"{artifactStagingDirectory}/win-{configuration}-csproj.binlog";
        // MSBuild("./Xamarin.Forms.Platform.UAP/Xamarin.Forms.Platform.UAP.csproj",
        //             msbuildSettings
        //                 .WithTarget("rebuild")
        //                 .WithProperty("DisableEmbeddedXbf", "false")
        //                 .WithProperty("EnableTypeInfoReflection", "false"));

       /*msbuildSettings = GetMSBuildSettings();
        msbuildSettings.BinaryLogger = binaryLogger;
        binaryLogger.FileName = $"{artifactStagingDirectory}/ios-{configuration}-csproj.binlog";
        MSBuild("./Xamarin.Forms.Platform.iOS/Xamarin.Forms.Platform.iOS.csproj",
                    msbuildSettings
                        .WithTarget("rebuild"));*/


        // XAML Tests are currently having issues compiling in Release Mode
        if(configuration == "Debug")
        {
            msbuildSettings = GetMSBuildSettings();
            msbuildSettings.BinaryLogger = binaryLogger;
            binaryLogger.FileName = $"{artifactStagingDirectory}/Xamarin.Forms.ControlGallery-{configuration}.binlog";
            MSBuild("./Xamarin.Forms.ControlGallery.sln", msbuildSettings.WithRestore());
        }

        // msbuildSettings = GetMSBuildSettings();
        // msbuildSettings.BinaryLogger = binaryLogger;
        // binaryLogger.FileName = $"{artifactStagingDirectory}/macos-{configuration}-csproj.binlog";
        // MSBuild("./Xamarin.Forms.Platform.MacOS/Xamarin.Forms.Platform.MacOS.csproj",
        //             msbuildSettings
        //                 .WithTarget("rebuild"));

    }
    catch(Exception)
    {
        if(IsRunningOnWindows())
            throw;
    }
});

Task("BuildPages")
    .IsDependentOn("BuildTasks")
    .Description("Build Xamarin.Forms.Pages")
    .Does(() =>
{
    try
    {
        var msbuildSettings = GetMSBuildSettings();
        var binaryLogger = new MSBuildBinaryLogSettings {
            Enabled  = isCIBuild
        };

        msbuildSettings.BinaryLogger = binaryLogger;
        binaryLogger.FileName = $"{artifactStagingDirectory}/win-pages-{configuration}.binlog";
        MSBuild("./build/Xamarin.Forms.Pages.sln", msbuildSettings.WithRestore());

    }
    catch(Exception)
    {
        if(IsRunningOnWindows())
            throw;
    }
});

Task("BuildTasks")
    .Description("Build Xamarin.Forms.Build.Tasks/Xamarin.Forms.Build.Tasks.csproj")
    .Does(() =>
{
    MSBuild("./src/Forms/src/Xamarin.Forms.Build.Tasks/Xamarin.Forms.Build.Tasks.csproj", GetMSBuildSettings().WithRestore());
});

Task("Build")
    .Description("Builds all necessary projects to run Control Gallery")
    .IsDependentOn("Restore")
    .Does(() =>
{
    try{
        MSBuild("./Xamarin.Forms.sln", GetMSBuildSettings().WithRestore());
    }
    catch(Exception)
    {
        if(IsRunningOnWindows())
            throw;
    }
});

Task("Android100")
    .Description("Builds Monodroid10.0 targets")
    .Does(() =>
    {
        MSBuild("Xamarin.Forms.sln",
                GetMSBuildSettings()
                    .WithRestore()
                    .WithProperty("AndroidTargetFrameworks", "MonoAndroid10.0"));
    });

Task("VSMAC")
    .Description("Builds projects necessary so solution compiles on VSMAC")
    .IsDependentOn("BuildTasks")
    .Does(() =>
    {
        StartVisualStudio();
    });

Task("cg-android")
    .Description("Builds Android Control Gallery")
    .IsDependentOn("WriteGoogleMapsAPIKey")
    .IsDependentOn("BuildTasks")
    .Does(() => 
    {
        var buildSettings = GetMSBuildSettings();

        if(isCIBuild)
        {
            buildSettings = buildSettings.WithTarget("Rebuild").WithTarget("SignAndroidPackage");
            var binaryLogger = new MSBuildBinaryLogSettings {
                Enabled  = true
            };

            buildSettings.BinaryLogger = binaryLogger;
            binaryLogger.FileName = $"{artifactStagingDirectory}/android-{ANDROID_RENDERERS}.binlog";
        }
        else
        {
            buildSettings = buildSettings.WithRestore();
        }

        MSBuild("./Xamarin.Forms.ControlGallery.Android/Xamarin.Forms.ControlGallery.Android.csproj", buildSettings);
    });

Task("cg-android-vs")
    .Description("Builds Android Control Gallery and open VS")
    .IsDependentOn("cg-android")
    .Does(() => 
    {
        StartVisualStudio();
    });

Task("cg-ios")
    .Description("Builds iOS Control Gallery and open VS")
    .IsDependentOn("BuildTasks")
    .Does(() =>
    {
        var buildSettings = 
            GetMSBuildSettings(null)
                .WithProperty("BuildIpa", $"{IOS_BUILD_IPA}");

        if(isCIBuild)
        {
            var binaryLogger = new MSBuildBinaryLogSettings {
                Enabled  = true
            };

            buildSettings.BinaryLogger = binaryLogger;
            binaryLogger.FileName = $"{artifactStagingDirectory}/ios-cg.binlog";
        }
        else
        {
            buildSettings = buildSettings.WithRestore();
        }

        MSBuild("./Xamarin.Forms.ControlGallery.iOS/Xamarin.Forms.ControlGallery.iOS.csproj", 
            buildSettings);
    });

Task("cg-ios-vs")
    .Description("Builds iOS Control Gallery and open VS")
    .IsDependentOn("cg-ios")
    .Does(() =>
    {   
        StartVisualStudio();
    });

Task("cg-ios-build-tests")
    .IsDependentOn("BuildTasks")
    .Does(() =>
    {
        // the UI Tests all reference the galleries so those get built as a side effect of building the
        // ui tests
        var buildSettings = 
            GetMSBuildSettings(null, configuration)
                .WithProperty("MtouchArch", "x86_64")
                .WithProperty("iOSPlatform", "iPhoneSimulator")
                .WithProperty("BuildIpa", $"true")
                .WithProperty("CI", $"true")
                .WithRestore();

        if(isCIBuild)
        {
            var binaryLogger = new MSBuildBinaryLogSettings {
                Enabled  = true,
                FileName = $"{artifactStagingDirectory}/ios-uitests.binlog"
            };

            buildSettings.BinaryLogger = binaryLogger;
        }

        MSBuild(IOS_TEST_PROJ, buildSettings);
    });

Task("cg-ios-run-tests")
    .IsDependentOn("cg-ios-build-tests")
    .IsDependentOn("cg-ios-deploy")
    .IsDependentOn("_cg-ios-run-tests");

Task("_cg-ios-run-tests")
    .Does(() =>
    {
        var sim = GetIosSimulator();

        var settings = new NUnit3Settings {
                Params = new Dictionary<string, string>()
                {
                    {"UDID", GetIosSimulator().UDID},
                    {"IncludeScreenShots", "true"}
                }
            };

        if(!String.IsNullOrWhiteSpace(NUNIT_TEST_WHERE))
        {
            settings.Where = NUNIT_TEST_WHERE;
        }

        NUnit3(new [] { IOS_TEST_LIBRARY }, settings);
    });

Task("cg-ios-run-tests-ci")
    .IsDependentOn("cg-ios-deploy")
    .IsDependentOn("_cg-ios-run-tests")
    .Does(() =>
    {
    });

Task ("cg-ios-deploy")
    .Does (() =>
{
    // Look for a matching simulator on the system
    var sim = GetIosSimulator();

    // Boot the simulator
    Information("Booting: {0} ({1} - {2})", sim.Name, sim.Runtime, sim.UDID);
    if (!sim.State.ToLower().Contains ("booted"))
        BootAppleSimulator (sim.UDID);

    // Wait for it to be booted
    var booted = false;
    for (int i = 0; i < 100; i++) {
        if (ListAppleSimulators().Any (s => s.UDID == sim.UDID && s.State.ToLower().Contains("booted"))) {
            booted = true;
            break;
        }
        System.Threading.Thread.Sleep(1000);
    }

    // Install the IPA that was previously built
    var ipaPath = new FilePath(IOS_IPA_PATH);
    Information ("Installing: {0}", ipaPath);
    InstalliOSApplication(sim.UDID, MakeAbsolute(ipaPath).FullPath);


    // Launch the IPA
    Information("Launching: {0}", IOS_BUNDLE_ID);
    LaunchiOSApplication(sim.UDID, IOS_BUNDLE_ID);
});

Task("DeployAndroid")
    .Description("Builds and deploy Android Control Gallery")
    .Does(() =>
    {
        MSBuild("./Xamarin.Forms.Build.Tasks/Xamarin.Forms.Build.Tasks.csproj", GetMSBuildSettings().WithRestore());
        MSBuild("./Xamarin.Forms.ControlGallery.Android/Xamarin.Forms.ControlGallery.Android.csproj", GetMSBuildSettings().WithRestore());
        BuildAndroidApk("./Xamarin.Forms.ControlGallery.Android/Xamarin.Forms.ControlGallery.Android.csproj", sign:true, configuration:configuration);
        AdbUninstall("AndroidControlGallery.AndroidControlGallery");
        AdbInstall("./Xamarin.Forms.ControlGallery.Android/bin/Debug/AndroidControlGallery.AndroidControlGallery-Signed.apk");
        AmStartActivity("AndroidControlGallery.AndroidControlGallery/md546303760447087909496d02dc7b17ae8.Activity1");
    });


//////////////////////////////////////////////////////////////////////
// TASK TARGETS
//////////////////////////////////////////////////////////////////////

Task("Default")
    .IsDependentOn("NugetPack")
    ;

//////////////////////////////////////////////////////////////////////
// EXECUTION
//////////////////////////////////////////////////////////////////////

RunTarget(target);

T GetBuildVariable<T>(string key, T defaultValue)
{
    return Argument(key, EnvironmentVariable(key, defaultValue));
}

void StartVisualStudio(string sln = "Xamarin.Forms.sln")
{
    if(isCIBuild)
        return;

    if(IsRunningOnWindows())
         StartProcess("start", new ProcessSettings{ Arguments = "Xamarin.Forms.sln" });
    else
         StartProcess("open", new ProcessSettings{ Arguments = "Xamarin.Forms.sln" });
}

MSBuildSettings GetMSBuildSettings(PlatformTarget? platformTarget = PlatformTarget.MSIL, string buildConfiguration = null)
{
    var buildSettings =  new MSBuildSettings {
        PlatformTarget = platformTarget,
        MSBuildPlatform = Cake.Common.Tools.MSBuild.MSBuildPlatform.x86,
        Configuration = buildConfiguration ?? configuration,
    };

    buildSettings = buildSettings.WithProperty("ANDROID_RENDERERS", $"{ANDROID_RENDERERS}");
    if(!String.IsNullOrWhiteSpace(XamarinFormsVersion))
    {
        buildSettings = buildSettings.WithProperty("XamarinFormsVersion", XamarinFormsVersion);
    }
    
    if(isCIBuild)
    {
        buildSettings = buildSettings.WithProperty("RestoreConfigFile", $"DevopsNuget.config");
    }
    
    buildSettings.ArgumentCustomization = args => args.Append($"/nowarn:VSX1000 {MSBuildArguments}");
    return buildSettings;
}

bool IsXcodeVersionAtLeast(string version)
{
    if(IsRunningOnWindows())
        return true;

    return XcodeVersion() >= Version.Parse(version); 
}

Version XcodeVersion()
{
    if(IsRunningOnWindows())
        return null;

    IEnumerable<string> redirectedStandardOutput;
    StartProcess("xcodebuild", 
        new ProcessSettings {
            Arguments = new ProcessArgumentBuilder().Append(@"-version"),
            RedirectStandardOutput = true
        },
         out redirectedStandardOutput
    );

    foreach (var item in redirectedStandardOutput)
    {
        if(item.Contains("Xcode"))
        {
            var xcodeVersion = Version.Parse(item.Replace("Xcode", ""));
            Information($"Xcode: {xcodeVersion}");

            return xcodeVersion; 
        }
    }

    return null;
}

IReadOnlyList<AppleSimulator> iosSimulators = null;
AppleSimulator GetIosSimulator()
{
    if(iosSimulators == null)
    {
        iosSimulators = ListAppleSimulators ();
        foreach (var s in iosSimulators)
        {
            Information("Info: {0} ({1} - {2} - {3})", s.Name, s.Runtime, s.UDID, s.Availability);
        }

        StartProcess("xcrun", new ProcessSettings {
                    Arguments = new ProcessArgumentBuilder()
                        .Append(@"simctl list")
                    }
                );
    }
        
    if(IOS_SIM_UDID != Guid.Empty)
        return iosSimulators.First (s => Guid.Parse(s.UDID) == IOS_SIM_UDID);

    // Look for a matching simulator on the system
    return iosSimulators.First (s => s.Name == IOS_SIM_NAME && s.Runtime == IOS_SIM_RUNTIME);
}

public void PrintEnvironmentVariables()
{
    var envVars = EnvironmentVariables();

    string path;
    if (envVars.TryGetValue("PATH", out path))
    {
        Information("Path: {0}", path);
    }

    foreach(var envVar in envVars)
    {
        Information(
            "Key: {0}\tValue: \"{1}\"",
            envVar.Key,
            envVar.Value
            );
    };
}

public void SetEnvironmentVariable(string key, string value, ICakeContext context)
{
    var buildSystem = context.BuildSystem();
    Information("Setting: {0} to {1}", key, value);
    if(isCIBuild)
    {
        buildSystem.AzurePipelines.Commands.SetVariable(key, value);
    }
    else
    {
        System.Environment.SetEnvironmentVariable(key, value);
    }
}<|MERGE_RESOLUTION|>--- conflicted
+++ resolved
@@ -725,73 +725,8 @@
         };
 
         msbuildSettings.BinaryLogger = binaryLogger;
-<<<<<<< HEAD
         binaryLogger.FileName = $"{artifactStagingDirectory}/Xamarin.Forms-{configuration}.binlog";
-        MSBuild("./Xamarin.Forms.sln", msbuildSettings);
-=======
-        binaryLogger.FileName = $"{artifactStagingDirectory}/win-{configuration}.binlog";
         MSBuild("./Xamarin.Forms.sln", msbuildSettings.WithRestore());
-        
-        // // This currently fails on CI will revisit later
-        // if(isCIBuild)
-        // {        
-        //     MSBuild("./Xamarin.Forms.Xaml.UnitTests/Xamarin.Forms.Xaml.UnitTests.csproj", GetMSBuildSettings().WithTarget("Restore"));
-        //     MSBuild("./Xamarin.Forms.Xaml.UnitTests/Xamarin.Forms.Xaml.UnitTests.csproj", GetMSBuildSettings());
-        // }
-
-        // MSBuild("./Xamarin.Forms.sln", GetMSBuildSettings().WithTarget("Restore"));
-        // MSBuild("./Xamarin.Forms.DualScreen.sln", GetMSBuildSettings().WithTarget("Restore"));
-
-        // if(isCIBuild)
-        // {       
-        //     foreach(var platformProject in GetFiles("./Xamarin.*.UnitTests/*.csproj").Select(x=> x.FullPath))
-        //     {
-        //         if(platformProject.Contains("Xamarin.Forms.Xaml.UnitTests"))
-        //             continue;
-
-        //         Information("Building: {0}", platformProject);
-        //         MSBuild(platformProject,
-        //                 GetMSBuildSettings().WithRestore());
-        //     }
-        // }
-
-        // MSBuild("./Xamarin.Forms.sln", GetMSBuildSettings().WithTarget("Restore"));
-        // MSBuild("./Xamarin.Forms.DualScreen.sln", GetMSBuildSettings().WithTarget("Restore"));
-        
-        // msbuildSettings.BinaryLogger = binaryLogger;
-        
-        // var platformProjects = 
-        //     GetFiles("./Xamarin.Forms.Platform.*/*.csproj")
-        //         .Union(GetFiles("./Stubs/*/*.csproj"))
-        //         .Union(GetFiles("./Xamarin.Forms.Maps.*/*.csproj"))
-        //         .Union(GetFiles("./Xamarin.Forms.Pages.*/*.csproj"))
-        //         .Union(GetFiles("./Xamarin.Forms.Material.*/*.csproj"))
-        //         .Union(GetFiles("./Xamarin.Forms.Core.Design/*.csproj"))
-        //         .Union(GetFiles("./Xamarin.Forms.Xaml.Design/*.csproj"))
-        //         .Select(x=> x.FullPath).Distinct()
-        //         .ToList();
-
-        // foreach(var platformProject in platformProjects)
-        // {
-        //     if(platformProject.Contains("UnitTests"))
-        //         continue;
-                
-        //     msbuildSettings = GetMSBuildSettings();
-        //     string projectName = platformProject
-        //         .Replace(' ', '_')
-        //         .Split('/')
-        //         .Last();
-
-        //     binaryLogger.FileName = $"{artifactStagingDirectory}/{projectName}-{configuration}.binlog";
-        //     msbuildSettings.BinaryLogger = binaryLogger;
-
-        //     Information("Building: {0}", platformProject);
-        //     MSBuild(platformProject,
-        //             msbuildSettings);
-        // }
-
-        // dual screen
->>>>>>> b374b6c6
 
         /*msbuildSettings = GetMSBuildSettings();
         msbuildSettings.BinaryLogger = binaryLogger;
