﻿<?xml version="1.0" encoding="utf-8"?>
<Project DefaultTargets="Build" ToolsVersion="4.0" xmlns="http://schemas.microsoft.com/developer/msbuild/2003">
  <PropertyGroup>
    <Configuration Condition=" '$(Configuration)' == '' ">Debug</Configuration>
    <Platform Condition=" '$(Platform)' == '' ">AnyCPU</Platform>
    <ProjectGuid>{C0059C45-EA1E-42F3-8A0E-794BB547EC3C}</ProjectGuid>
    <ProjectTypeGuids>{A3F8F2AB-B479-4A4A-A458-A89E7DC349F1};{FAE04EC0-301F-11D3-BF4B-00C04F79EFBC}</ProjectTypeGuids>
    <OutputType>Library</OutputType>
    <RootNamespace>Xamarin.Forms.Platform.macOS</RootNamespace>
    <AssemblyName>Xamarin.Forms.Platform.macOS</AssemblyName>
    <TargetFrameworkVersion>v2.0</TargetFrameworkVersion>
    <TargetFrameworkIdentifier>Xamarin.Mac</TargetFrameworkIdentifier>
    <MonoMacResourcePrefix>Resources</MonoMacResourcePrefix>
  </PropertyGroup>
  <PropertyGroup Condition=" '$(Configuration)|$(Platform)' == 'Debug|AnyCPU' ">
    <DebugSymbols>true</DebugSymbols>
    <DebugType>full</DebugType>
    <Optimize>false</Optimize>
    <OutputPath>bin\Debug</OutputPath>
    <DefineConstants>DEBUG;</DefineConstants>
    <ErrorReport>prompt</ErrorReport>
    <WarningLevel>4</WarningLevel>
    <TreatWarningsAsErrors>true</TreatWarningsAsErrors>
    <ConsolePause>false</ConsolePause>
    <EnableCodeSigning>false</EnableCodeSigning>
    <CreatePackage>false</CreatePackage>
    <EnablePackageSigning>false</EnablePackageSigning>
    <IncludeMonoRuntime>false</IncludeMonoRuntime>
    <UseSGen>false</UseSGen>
    <HttpClientHandler>
    </HttpClientHandler>
    <TlsProvider>
    </TlsProvider>
    <LinkMode>
    </LinkMode>
    <XamMacArch>
    </XamMacArch>
  </PropertyGroup>
  <PropertyGroup Condition=" '$(Configuration)|$(Platform)' == 'Release|AnyCPU' ">
    <Optimize>true</Optimize>
    <OutputPath>bin\Release</OutputPath>
    <DefineConstants>
    </DefineConstants>
    <ErrorReport>prompt</ErrorReport>
    <WarningLevel>4</WarningLevel>
    <ConsolePause>false</ConsolePause>
    <EnableCodeSigning>false</EnableCodeSigning>
    <CreatePackage>false</CreatePackage>
    <EnablePackageSigning>false</EnablePackageSigning>
    <IncludeMonoRuntime>false</IncludeMonoRuntime>
    <UseSGen>false</UseSGen>
    <HttpClientHandler>
    </HttpClientHandler>
    <TlsProvider>
    </TlsProvider>
    <LinkMode>
    </LinkMode>
    <XamMacArch>
    </XamMacArch>
  </PropertyGroup>
  <ItemGroup>
    <Reference Include="System" />
    <Reference Include="System.Core" />
    <Reference Include="Xamarin.Mac" />
    <Reference Include="netstandard" />
    <Reference Include="System.Xml" />
    <Reference Include="System.Runtime.Serialization" />
    <Reference Include="System.Net.Http" />
  </ItemGroup>
  <ItemGroup>
    <Compile Include="..\Xamarin.Forms.Platform.iOS\Extensions\LabelExtensions.cs">
      <Link>Extensions\LabelExtensions.cs</Link>
    </Compile>
    <Compile Include="..\Xamarin.Forms.Platform.iOS\Flags.cs">
      <Link>Flags.cs</Link>
    </Compile>
    <Compile Include="Controls\FormsBoxView.cs" />
    <Compile Include="..\Xamarin.Forms.Platform.iOS\IVisualNativeElementRenderer.cs">
      <Link>IVisualNativeElementRenderer.cs</Link>
    </Compile>
    <Compile Include="Controls\FormsNSDatePicker.cs" />
    <Compile Include="Extensions\FlowDirectionExtensions.cs" />
    <Compile Include="FormsApplicationDelegate.cs" />
    <Compile Include="Properties\AssemblyInfo.cs" />
    <Compile Include="PlatformRenderer.cs" />
    <Compile Include="Platform.cs" />
    <Compile Include="CADisplayLinkTicker.cs" />
    <Compile Include="Extensions\PageExtensions.cs" />
    <Compile Include="..\Xamarin.Forms.Platform.iOS\ExportCellAttribute.cs">
      <Link>ExportCellAttribute.cs</Link>
    </Compile>
    <Compile Include="..\Xamarin.Forms.Platform.iOS\ExportImageSourceHandlerAttribute.cs">
      <Link>ExportImageSourceHandlerAttribute.cs</Link>
    </Compile>
    <Compile Include="..\Xamarin.Forms.Platform.iOS\Deserializer.cs">
      <Link>Deserializer.cs</Link>
    </Compile>
    <Compile Include="..\Xamarin.Forms.Platform.iOS\RendererPool.cs">
      <Link>RendererPool.cs</Link>
    </Compile>
    <Compile Include="..\Xamarin.Forms.Platform.iOS\EffectUtilities.cs">
      <Link>EffectUtilities.cs</Link>
    </Compile>
    <Compile Include="Renderers\FlippedClipView.cs" />
    <Compile Include="Renderers\PageRenderer.cs" />
    <Compile Include="Renderers\DefaultRenderer.cs" />
    <Compile Include="Extensions\AlignmentExtensions.cs" />
    <Compile Include="Renderers\ButtonRenderer.cs" />
    <Compile Include="ImageSourceHandlers.cs" />
    <Compile Include="Extensions\ButtonExtensions.cs" />
    <Compile Include="Renderers\BoxViewRenderer.cs" />
    <Compile Include="Renderers\ScrollViewRenderer.cs" />
    <Compile Include="Renderers\ActivityIndicatorRenderer.cs" />
    <Compile Include="Renderers\DatePickerRenderer.cs" />
    <Compile Include="Renderers\EntryRenderer.cs" />
    <Compile Include="Renderers\EditorRenderer.cs" />
    <Compile Include="Renderers\FrameRenderer.cs" />
    <Compile Include="Controls\FormsImageView.cs" />
    <Compile Include="Renderers\ImageRenderer.cs" />
    <Compile Include="Renderers\OpenGLViewRenderer.cs" />
    <Compile Include="Controls\MacOSOpenGLView.cs" />
    <Compile Include="Renderers\PickerRenderer.cs" />
    <Compile Include="Renderers\ProgressBarRenderer.cs" />
    <Compile Include="Renderers\SearchBarRenderer.cs" />
    <Compile Include="Renderers\SliderRenderer.cs" />
    <Compile Include="Renderers\StepperRenderer.cs" />
    <Compile Include="Renderers\SwitchRenderer.cs" />
    <Compile Include="Renderers\TimePickerRenderer.cs" />
    <Compile Include="Renderers\WebViewRenderer.cs" />
    <Compile Include="Renderers\ListViewRenderer.cs" />
    <Compile Include="Cells\CellNSView.cs" />
    <Compile Include="Cells\CellRenderer.cs" />
    <Compile Include="Cells\TextCellRenderer.cs" />
    <Compile Include="Cells\NSTableViewCellStyle.cs" />
    <Compile Include="Extensions\NSTextFieldExtensions.cs" />
    <Compile Include="Cells\ImageCellRenderer.cs" />
    <Compile Include="Cells\SwitchCellRenderer.cs" />
    <Compile Include="Cells\EntryCellRenderer.cs" />
    <Compile Include="Cells\ViewCellRenderer.cs" />
    <Compile Include="Cells\ViewCellNSView.cs" />
    <Compile Include="Renderers\ListViewDataSource.cs" />
    <Compile Include="Renderers\CustomNSTableHeaderView.cs" />
    <Compile Include="Renderers\CarouselPageRenderer.cs" />
    <Compile Include="Extensions\NSScrollViewExtensions.cs" />
    <Compile Include="Controls\ScrollViewScrollChangedEventArgs.cs" />
    <Compile Include="Renderers\MasterDetailPageRenderer.cs" />
    <Compile Include="Renderers\TabbedPageRenderer.cs" />
    <Compile Include="Renderers\NavigationPageRenderer.cs" />
    <Compile Include="Controls\FormsPageControllerDelegate.cs" />
    <Compile Include="Controls\NavigationChildPageWrapper.cs" />
    <Compile Include="..\Xamarin.Forms.Platform.iOS\NativeViewPropertyListener.cs">
      <Link>NativeViewPropertyListener.cs</Link>
    </Compile>
    <Compile Include="..\Xamarin.Forms.Core\Properties\GlobalAssemblyInfo.cs">
      <Link>Properties\GlobalAssemblyInfo.cs</Link>
    </Compile>
    <Compile Include="Renderers\LayoutRenderer.cs" />
    <Compile Include="Extensions\NSImageExtensions.cs" />
    <Compile Include="Renderers\NSPageContainer.cs" />
    <Compile Include="Renderers\PageControllerDelegate.cs" />
    <Compile Include="Extensions\NSViewControllerExtensions.cs" />
    <Compile Include="ModalPageTracker.cs" />
    <Compile Include="PlatformNavigation.cs" />
    <Compile Include="Renderers\TableViewRenderer.cs" />
    <Compile Include="Extensions\NSTableViewExtensions.cs" />
    <Compile Include="Renderers\TableViewDataSource.cs" />
    <Compile Include="NativeToolbarTracker.cs" />
    <Compile Include="Extensions\NSButtonExtensions.cs" />
    <Compile Include="Controls\VerticallyCenteredTextFieldCell.cs" />
    <Compile Include="..\Xamarin.Forms.Platform.iOS\Forms.cs">
      <Link>Forms.cs</Link>
    </Compile>
    <Compile Include="..\Xamarin.Forms.Platform.iOS\Extensions\DateExtensions.cs">
      <Link>Extensions\DateExtensions.cs</Link>
    </Compile>
    <Compile Include="..\Xamarin.Forms.Platform.iOS\Extensions\LayoutExtensions.cs">
      <Link>Extensions\LayoutExtensions.cs</Link>
    </Compile>
    <Compile Include="..\Xamarin.Forms.Platform.iOS\Extensions\ColorExtensions.cs">
      <Link>Extensions\ColorExtensions.cs</Link>
    </Compile>
    <Compile Include="..\Xamarin.Forms.Platform.iOS\Extensions\UIViewExtensions.cs">
      <Link>Extensions\UIViewExtensions.cs</Link>
    </Compile>
    <Compile Include="..\Xamarin.Forms.Platform.iOS\Renderers\FormattedStringExtensions.cs">
      <Link>Extensions\FormattedStringExtensions.cs</Link>
    </Compile>
    <Compile Include="..\Xamarin.Forms.Platform.iOS\IVisualElementRenderer.cs">
      <Link>IVisualElementRenderer.cs</Link>
    </Compile>
    <Compile Include="..\Xamarin.Forms.Platform.iOS\NativeValueConverterService.cs">
      <Link>NativeValueConverterService.cs</Link>
    </Compile>
    <Compile Include="..\Xamarin.Forms.Platform.iOS\NativeViewWrapper.cs">
      <Link>NativeViewWrapper.cs</Link>
    </Compile>
    <Compile Include="..\Xamarin.Forms.Platform.iOS\NativeViewWrapperRenderer.cs">
      <Link>NativeViewWrapperRenderer.cs</Link>
    </Compile>
    <Compile Include="..\Xamarin.Forms.Platform.iOS\ElementChangedEventArgs.cs">
      <Link>ElementChangedEventArgs.cs</Link>
    </Compile>
    <Compile Include="..\Xamarin.Forms.Platform.iOS\ExportRendererAttribute.cs">
      <Link>ExportRendererAttribute.cs</Link>
    </Compile>
    <Compile Include="..\Xamarin.Forms.Platform.iOS\PlatformEffect.cs">
      <Link>PlatformEffect.cs</Link>
    </Compile>
    <Compile Include="..\Xamarin.Forms.Platform.iOS\Extensions\PlatformConfigurationExtensions.cs">
      <Link>Extensions\PlatformConfigurationExtensions.cs</Link>
    </Compile>
    <Compile Include="..\Xamarin.Forms.Platform.iOS\ViewInitializedEventArgs.cs">
      <Link>ViewInitializedEventArgs.cs</Link>
    </Compile>
    <Compile Include="..\Xamarin.Forms.Platform.iOS\Renderers\LabelRenderer.cs">
      <Link>Renderers\LabelRenderer.cs</Link>
    </Compile>
    <Compile Include="..\Xamarin.Forms.Platform.iOS\ResourcesProvider.cs">
      <Link>ResourcesProvider.cs</Link>
    </Compile>
    <Compile Include="..\Xamarin.Forms.Platform.iOS\VisualElementPackager.cs">
      <Link>VisualElementPackager.cs</Link>
    </Compile>
    <Compile Include="..\Xamarin.Forms.Platform.iOS\ViewRenderer.cs">
      <Link>ViewRenderer.cs</Link>
    </Compile>
    <Compile Include="..\Xamarin.Forms.Platform.iOS\VisualElementTracker.cs">
      <Link>VisualElementTracker.cs</Link>
    </Compile>
    <Compile Include="..\Xamarin.Forms.Platform.iOS\EventTracker.cs">
      <Link>EventTracker.cs</Link>
    </Compile>
    <Compile Include="..\Xamarin.Forms.Platform.iOS\VisualElementRenderer.cs">
      <Link>VisualElementRenderer.cs</Link>
    </Compile>
    <Compile Include="Extensions\NSMenuExtensions.cs" />
    <Compile Include="Controls\FormsNSSlider.cs" />
    <Compile Include="..\Xamarin.Forms.Platform.iOS\DisposeHelpers.cs">
      <Link>DisposeHelpers.cs</Link>
    </Compile>
<<<<<<< HEAD
    <Compile Include="..\Xamarin.Forms.Platform.iOS\Renderers\ImageElementManager.cs">
      <Link>Renderers\ImageElementManager.cs</Link>
    </Compile>
    <Compile Include="..\Xamarin.Forms.Platform.iOS\Renderers\IImageVisualElementRenderer.cs">
      <Link>Renderers\IImageVisualElementRenderer.cs</Link>
    </Compile>
    <Compile Include="Extensions\ImageExtensions.cs" />
=======
    <Compile Include="Extensions\FontExtensions.cs" />
    <Compile Include="..\Xamarin.Forms.Platform.iOS\Extensions\FontExtensions.Shared.cs">
      <Link>Extensions\FontExtensions.Shared.cs</Link>
    </Compile>
>>>>>>> 534a261e
  </ItemGroup>
  <ItemGroup>
    <ProjectReference Include="..\Xamarin.Forms.Platform\Xamarin.Forms.Platform.csproj">
      <Project>{D31A6537-ED9C-4EBD-B231-A8D4FE44126A}</Project>
      <Name>Xamarin.Forms.Platform</Name>
    </ProjectReference>
    <ProjectReference Include="..\Xamarin.Forms.Core\Xamarin.Forms.Core.csproj">
      <Project>{57B8B73D-C3B5-4C42-869E-7B2F17D354AC}</Project>
      <Name>Xamarin.Forms.Core</Name>
    </ProjectReference>
  </ItemGroup>
  <Import Project="$(MSBuildExtensionsPath)\Xamarin\Mac\Xamarin.Mac.CSharp.targets" />
  <Target Name="_VerifyBuildSignature" />
</Project><|MERGE_RESOLUTION|>--- conflicted
+++ resolved
@@ -238,7 +238,6 @@
     <Compile Include="..\Xamarin.Forms.Platform.iOS\DisposeHelpers.cs">
       <Link>DisposeHelpers.cs</Link>
     </Compile>
-<<<<<<< HEAD
     <Compile Include="..\Xamarin.Forms.Platform.iOS\Renderers\ImageElementManager.cs">
       <Link>Renderers\ImageElementManager.cs</Link>
     </Compile>
@@ -246,12 +245,10 @@
       <Link>Renderers\IImageVisualElementRenderer.cs</Link>
     </Compile>
     <Compile Include="Extensions\ImageExtensions.cs" />
-=======
     <Compile Include="Extensions\FontExtensions.cs" />
     <Compile Include="..\Xamarin.Forms.Platform.iOS\Extensions\FontExtensions.Shared.cs">
       <Link>Extensions\FontExtensions.Shared.cs</Link>
     </Compile>
->>>>>>> 534a261e
   </ItemGroup>
   <ItemGroup>
     <ProjectReference Include="..\Xamarin.Forms.Platform\Xamarin.Forms.Platform.csproj">
