--- conflicted
+++ resolved
@@ -281,10 +281,6 @@
     <BundleResource Include="Resources\twitternav%402x.png" />
     <BundleResource Include="Resources\xamarinlogo.png" />
     <BundleResource Include="coffee.png" />
-<<<<<<< HEAD
-    <Content Include="Default-812h%403x.png" />
-    <Content Include="xamarinstore.jpg" />
-=======
     <BundleResource Include="Resources\Default%402x.png" />
     <BundleResource Include="Resources\Default.png" />
     <BundleResource Include="Resources\Default-Portrait%402x.png" />
@@ -293,7 +289,6 @@
     <BundleResource Include="Resources\xamarin_logo%403x.png" />
     <BundleResource Include="Resources\xamarin_logo%402x.png" />
     <BundleResource Include="Resources\xamarin_logo.png" />
->>>>>>> 08169f07
   </ItemGroup>
   <ItemGroup>
     <Reference Include="Microsoft.CSharp" />
