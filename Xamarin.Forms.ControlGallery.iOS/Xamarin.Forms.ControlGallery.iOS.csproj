--- conflicted
+++ resolved
@@ -3,12 +3,8 @@
   <Import Condition="'$(EnvironmentBuildPropsImported)' != 'True'" Project="..\Environment.Build.props" />
   <PropertyGroup>
     <Configuration Condition=" '$(Configuration)' == '' ">Debug</Configuration>
-<<<<<<< HEAD
     <Platform Condition=" '$(Platform)' == '' And '$(BuildIpa)' == 'True' ">iPhone</Platform>
     <Platform Condition=" '$(Platform)' == '' ">iPhoneSimulator</Platform>
-=======
-    <Platform Condition=" '$(Platform)' == '' ">iPhone</Platform>
->>>>>>> a9e84bb5
     <ProjectGuid>{C7131F14-274F-4B55-ACA9-E81731AD012F}</ProjectGuid>
     <ProjectTypeGuids>{FEACFBD2-3405-455C-9665-78FE426C6842};{FAE04EC0-301F-11D3-BF4B-00C04F79EFBC}</ProjectTypeGuids>
     <OutputType>Exe</OutputType>
