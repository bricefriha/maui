--- conflicted
+++ resolved
@@ -1,12 +1,7 @@
 <Project>
   <ItemGroup Condition="$(TargetFramework.StartsWith('Xamarin.iOS')) != true AND $(TargetFramework.StartsWith('net6.0-ios')) != true AND $(TargetFramework.StartsWith('net6.0-maccatalyst')) != true ">
-<<<<<<< HEAD
-    <Compile Remove="**\*.iOS.cs" />
-    <None Include="**\*.iOS.cs" />
-=======
     <Compile Remove="**\**\*.iOS.cs" />
     <None Include="**\**\*.iOS.cs" />
->>>>>>> 12831d3b
     <Compile Remove="**\iOS\**\*.cs" />
     <None Include="**\iOS\**\*.cs" />
   </ItemGroup>
@@ -23,13 +18,8 @@
     <None Include="**\MaciOS\**\*.cs" />
   </ItemGroup>
   <ItemGroup Condition="$(TargetFramework.StartsWith('MonoAndroid')) != true AND $(TargetFramework.StartsWith('net6.0-android')) != true ">
-<<<<<<< HEAD
-    <Compile Remove="**\*.Android.cs" />
-    <None Include="**\*.Android.cs" />
-=======
     <Compile Remove="**\**\*.Android.cs" />
     <None Include="**\**\*.Android.cs" />
->>>>>>> 12831d3b
     <Compile Remove="**\Android\**\*.cs" />
     <None Include="**\Android\**\*.cs" />
   </ItemGroup>
