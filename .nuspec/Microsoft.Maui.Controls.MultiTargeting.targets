--- conflicted
+++ resolved
@@ -29,27 +29,15 @@
     <Compile Remove="**\Standard\*.cs" />
     <None Include="**\Standard\*.cs" />
   </ItemGroup>
-<<<<<<< HEAD
   <ItemGroup Condition="$(TargetFramework.StartsWith('netcoreapp')) != true ">
-    <Compile Remove="**\*.Win32.cs" />
-    <None Include="**\*.Win32.cs" />
-    <Compile Remove="**\*.Win32.xaml.cs" />
-    <None Include="**\*.Win32.xaml.cs" />
-    <Compile Remove="**\*.Win32.xaml" />
-    <None Include="**\*.Win32.xaml" />
-    <Compile Remove="**\Win32\*.cs" />
-    <None Include="**\Win32\*.cs" />
-=======
-  <ItemGroup Condition="$(TargetFramework.Contains('-windows')) != true ">
     <Compile Remove="**\*.Windows.cs" />
     <None Include="**\*.Windows.cs" />
-    <Compile Remove="**\*.xaml.cs" />
-    <None Include="**\*.xaml.cs" />
-    <Compile Remove="**\*.xaml" />
-    <None Include="**\*.xaml" />
+    <Compile Remove="**\*.Windows.xaml.cs" />
+    <None Include="**\*.Windows.xaml.cs" />
+    <Compile Remove="**\*.Windows.xaml" />
+    <None Include="**\*.Windows.xaml" />
     <Compile Remove="**\Windows\*.cs" />
     <None Include="**\Windows\*.cs" />
->>>>>>> fe3452ce
   </ItemGroup>
 
   <PropertyGroup>
