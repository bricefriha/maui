--- conflicted
+++ resolved
@@ -29,183 +29,6 @@
     <NoWarn>
     </NoWarn>
   </PropertyGroup>
-<<<<<<< HEAD
-  <ItemGroup>
-    <Compile Include="AccessibilityExtensions.cs" />
-    <Compile Include="EmbeddedFontLoader.cs" />
-    <Compile Include="CollectionView\CarouselViewRenderer.cs" />
-    <Compile Include="CollectionView\FormsListView.cs" />
-    <Compile Include="CollectionView\IEmptyView.cs" />
-    <Compile Include="CollectionView\ItemsViewRenderer.cs" />
-    <Compile Include="CollectionView\ItemTemplateContextList.cs" />
-    <Compile Include="CollectionView\ScrollHelpers.cs" />
-    <Compile Include="CollectionView\GroupedItemTemplateCollection.cs" />
-    <Compile Include="CollectionView\GroupFooterItemTemplateContext.cs" />
-    <Compile Include="CollectionView\GroupHeaderStyleSelector.cs" />
-    <Compile Include="CollectionView\GroupTemplateContext.cs" />
-    <Compile Include="CollectionView\GroupableItemsViewRenderer.cs" />
-    <Compile Include="CollectionView\SelectableItemsViewRenderer.cs" />
-    <Compile Include="CollectionView\StructuredItemsViewRenderer.cs" />
-    <Compile Include="ColorExtensions.cs" />
-    <Compile Include="DispatcherProvider.cs" />
-    <Compile Include="Extensions\ImageExtensions.cs" />
-    <Compile Include="FormsCheckBox.cs" />
-    <Compile Include="IImageVisualElementRenderer.cs" />
-    <Compile Include="ImageButtonRenderer.cs" />
-    <Compile Include="CollectionView\CollectionViewRenderer.cs" />
-    <Compile Include="Dispatcher.cs" />
-    <Compile Include="FormsCancelButton.cs" />
-    <Compile Include="AlertDialog.cs" />
-    <Compile Include="IDontGetFocus.cs" />
-    <Compile Include="FontImageSourceHandler.cs" />
-    <Compile Include="CollectionView\ItemContentControl.cs" />
-    <Compile Include="FormsPivot.cs" />
-    <Compile Include="AlignmentExtensions.cs" />
-    <Compile Include="BrushHelpers.cs" />
-    <Compile Include="FlowDirectionExtensions.cs" />
-    <Compile Include="FormsProgressBar.cs" />
-    <Compile Include="FormsSlider.cs" />
-    <Compile Include="FormsTextBox.cs" />
-    <Compile Include="FormsComboBox.cs" />
-    <Compile Include="ITabStopOnDescendants.cs" />
-    <Compile Include="ImageElementManager.cs" />
-    <Compile Include="InterceptVisualStateManager.cs" />
-    <Compile Include="HorizontalTextAlignmentConverter.cs" />
-    <Compile Include="CollectionView\ObservableItemTemplateCollection.cs" />
-    <Compile Include="CollectionView\TemplatedItemSourceFactory.cs" />
-    <Compile Include="ITitleIconProvider.cs" />
-    <Compile Include="ITitleViewProvider.cs" />
-    <Compile Include="CollectionView\FormsGridView.cs" />
-    <Compile Include="CollectionView\ItemTemplateContextEnumerable.cs" />
-    <Compile Include="CollectionView\ItemTemplateContext.cs" />
-    <Compile Include="ITitleProvider.cs" />
-    <Compile Include="ITitleViewRendererController.cs" />
-    <Compile Include="IToolbarProvider.cs" />
-    <Compile Include="IVisualNativeElementRenderer.cs" />
-    <Compile Include="LabelHtmlHelper.cs" />
-    <Compile Include="NativeBindingExtensions.cs" />
-    <Compile Include="NativeEventWrapper.cs" />
-    <Compile Include="NativePropertyListener.cs" />
-    <Compile Include="NativeViewWrapper.cs" />
-    <Compile Include="NativeViewWrapperRenderer.cs" />
-    <Compile Include="AccessKeyHelper.cs" />
-    <Compile Include="PlatformConfigurationExtensions.cs" />
-    <Compile Include="PlatformEffect.cs" />
-    <Compile Include="PropertyChangedEventArgsExtensions.cs" />
-    <Compile Include="RefreshViewRenderer.cs" />
-    <Compile Include="Shell\ShellHeaderRenderer.cs" />
-    <Compile Include="Shell\ShellItemRenderer.cs" />
-    <Compile Include="Shell\ShellFlyoutTemplateSelector.cs" />
-    <Compile Include="Shell\ShellRenderer.cs" />
-    <Compile Include="Shell\ShellSectionRenderer.cs" />
-    <Compile Include="Shell\ShellToolbarItemRenderer.cs" />
-    <Compile Include="StepperControl.xaml.cs">
-      <DependentUpon>StepperControl.xaml</DependentUpon>
-    </Compile>
-    <Compile Include="CheckBoxRenderer.cs" />
-    <Compile Include="SwipeViewRenderer.cs" />
-    <Compile Include="TextBlockExtensions.cs" />
-    <Compile Include="TitleViewManager.cs" />
-    <Compile Include="UriImageSourceHandler.cs" />
-    <Compile Include="ViewExtensions.cs" />
-    <Compile Include="LayoutExtensions.cs" />
-    <Compile Include="Flags.cs" />
-    <Compile Include="FormsFlyout.xaml.cs">
-      <DependentUpon>FormsFlyout.xaml</DependentUpon>
-    </Compile>
-    <Compile Include="FormsPresenter.cs" />
-    <Compile Include="FormsUWP.cs" />
-    <Compile Include="IToolBarForegroundBinder.cs" />
-    <Compile Include="NativeBindingService.cs" />
-    <Compile Include="NativeValueConverterService.cs" />
-    <Compile Include="PageExtensions.cs" />
-    <Compile Include="SearchBarRenderer.cs" />
-    <Compile Include="TextAlignmentToHorizontalAlignmentConverter.cs" />
-    <Compile Include="StepperControl.cs" />
-    <Compile Include="TabbedPageRenderer.cs" />
-    <Compile Include="ToolbarPlacementHelper.cs" />
-    <EmbeddedResource Include="Properties\Xamarin.Forms.Platform.UAP.rd.xml" />
-    <Compile Include="Forms.cs" />
-    <Compile Include="WindowsPage.cs" />
-    <Compile Include="WindowsPlatform.cs" />
-    <Compile Include="WindowsPlatformServices.cs" />
-    <Compile Include="WindowsResourcesProvider.cs" />
-    <Compile Include="ActivityIndicatorRenderer.cs" />
-    <Compile Include="BackgroundTracker.cs" />
-    <Compile Include="BoolToVisibilityConverter.cs" />
-    <Compile Include="BoxViewRenderer.cs" />
-    <Compile Include="ButtonRenderer.cs" />
-    <Compile Include="CarouselPageRenderer.cs" />
-    <Compile Include="CaseConverter.cs" />
-    <Compile Include="CellControl.cs" />
-    <Compile Include="CollapseWhenEmptyConverter.cs" />
-    <Compile Include="ColorConverter.cs" />
-    <Compile Include="DatePickerRenderer.cs" />
-    <Compile Include="DefaultRenderer.cs" />
-    <Compile Include="EditorRenderer.cs" />
-    <Compile Include="EntryCellTextBox.cs" />
-    <Compile Include="EntryRenderer.cs" />
-    <Compile Include="ExportRendererAttribute.cs" />
-    <Compile Include="Extensions.cs" />
-    <Compile Include="FileImageSourceHandler.cs" />
-    <Compile Include="ImageSourceIconElementConverter.cs" />
-    <Compile Include="FontExtensions.cs" />
-    <Compile Include="FormsButton.cs" />
-    <Compile Include="FrameRenderer.cs" />
-    <Compile Include="FrameworkElementExtensions.cs" />
-    <Compile Include="HeightConverter.cs" />
-    <Compile Include="ICellRenderer.cs" />
-    <Compile Include="IImageSourceHandler.cs" />
-    <Compile Include="IIconElementHandler.cs" />
-    <Compile Include="ImageConverter.cs" />
-    <Compile Include="ImageRenderer.cs" />
-    <Compile Include="IVisualElementRenderer.cs" />
-    <Compile Include="KeyboardConverter.cs" />
-    <Compile Include="KeyboardExtensions.cs" />
-    <Compile Include="LabelRenderer.cs" />
-    <Compile Include="LayoutRenderer.cs" />
-    <Compile Include="ListGroupHeaderPresenter.cs" />
-    <Compile Include="ListViewGroupStyleSelector.cs" />
-    <Compile Include="ListViewRenderer.cs" />
-    <Compile Include="MasterBackgroundConverter.cs" />
-    <Compile Include="MenuItemCommand.cs" />
-    <Compile Include="NavigationPageRenderer.cs" />
-    <Compile Include="PageControl.cs" />
-    <Compile Include="PageRenderer.cs" />
-    <Compile Include="PageToRenderedElementConverter.cs" />
-    <Compile Include="PickerRenderer.cs" />
-    <Compile Include="Platform.cs" />
-    <Compile Include="ProgressBarRenderer.cs" />
-    <Compile Include="RendererFactory.cs" />
-    <Compile Include="ScrollViewRenderer.cs" />
-    <Compile Include="SliderRenderer.cs" />
-    <Compile Include="StepperRenderer.cs" />
-    <Compile Include="StreamImagesourceHandler.cs" />
-    <Compile Include="SwitchRenderer.cs" />
-    <Compile Include="TableViewRenderer.cs" />
-    <Compile Include="TaskExtensions.cs" />
-    <Compile Include="TextCellRenderer.cs" />
-    <Compile Include="TimePickerRenderer.cs" />
-    <Compile Include="ViewRenderer.cs" />
-    <Compile Include="ViewToRendererConverter.cs" />
-    <Compile Include="VisualElementChangedEventArgs.cs" />
-    <Compile Include="VisualElementExtensions.cs" />
-    <Compile Include="VisualElementPackager.cs" />
-    <Compile Include="VisualElementRenderer.cs" />
-    <Compile Include="VisualElementTracker.cs" />
-    <Compile Include="WebViewRenderer.cs" />
-    <Compile Include="WindowsBasePage.cs" />
-    <Compile Include="WindowsBasePlatformServices.cs" />
-    <Compile Include="WindowsDeviceInfo.cs" />
-    <Compile Include="WindowsExpressionSearch.cs" />
-    <Compile Include="WindowsIsolatedStorage.cs" />
-    <Compile Include="WindowsSerializer.cs" />
-    <Compile Include="WindowsTicker.cs" />
-    <Compile Include="FormsCommandBar.cs" />
-    <Compile Include="MasterDetailControl.cs" />
-    <Compile Include="MasterDetailPageRenderer.cs" />
-    <Compile Include="Properties\AssemblyInfo.cs" />
-=======
   <PropertyGroup Condition="$(TargetFramework) == 'uap10.0.14393'">
     <DefineConstants>$(DefineConstants);UWP_14393</DefineConstants>
   </PropertyGroup>
@@ -219,7 +42,6 @@
     <SDKReference Include="WindowsMobile, Version=10.0.16299.0">
       <Name>Windows Mobile Extensions for the UWP</Name>
     </SDKReference>
->>>>>>> eb4ae074
   </ItemGroup>
   <ItemGroup>
     <Page Include="AutoSuggestStyle.xaml">
