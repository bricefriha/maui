--- conflicted
+++ resolved
@@ -1,11 +1,8 @@
 ﻿using System.ComponentModel;
 using Windows.UI.Xaml.Controls;
-<<<<<<< HEAD
+using UWPApp = Windows.UI.Xaml.Application;
 using Xamarin.Forms.Platform.UAP;
 using WScrollMode = Windows.UI.Xaml.Controls.ScrollMode;
-=======
-using UWPApp = Windows.UI.Xaml.Application;
->>>>>>> 77323221
 
 namespace Xamarin.Forms.Platform.UWP
 {
@@ -170,22 +167,7 @@
 
 		static ListViewBase CreateGridView(GridItemsLayout gridItemsLayout)
 		{
-<<<<<<< HEAD
-			var gridView = new FormsGridView();
-
-			if (gridItemsLayout.Orientation == ItemsLayoutOrientation.Horizontal)
-			{
-				gridView.UseHorizontalItemsPanel();
-
-				// TODO hartez 2018/06/06 12:13:38 Should this logic just be built into FormsGridView?	
-				ScrollViewer.SetHorizontalScrollMode(gridView, WScrollMode.Auto);
-				ScrollViewer.SetHorizontalScrollBarVisibility(gridView,
-					Windows.UI.Xaml.Controls.ScrollBarVisibility.Auto);
-			}
-			else
-=======
 			return new FormsGridView
->>>>>>> 77323221
 			{
 				Orientation = gridItemsLayout.Orientation == ItemsLayoutOrientation.Horizontal
 				? Orientation.Horizontal
