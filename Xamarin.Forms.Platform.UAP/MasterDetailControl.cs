﻿using System;
using System.Threading.Tasks;
using Windows.UI.Xaml;
using Windows.UI.Xaml.Controls;
using Windows.UI.Xaml.Media;
using Xamarin.Forms.PlatformConfiguration.WindowsSpecific;
using WImageSource = Windows.UI.Xaml.Media.ImageSource;

namespace Xamarin.Forms.Platform.UWP
{
	public class MasterDetailControl : Control, IToolbarProvider, ITitleViewRendererController
	{
		public static readonly DependencyProperty MasterProperty = DependencyProperty.Register("Master", typeof(FrameworkElement), typeof(MasterDetailControl),
			new PropertyMetadata(default(FrameworkElement)));

		public static readonly DependencyProperty MasterTitleProperty = DependencyProperty.Register("MasterTitle", typeof(string), typeof(MasterDetailControl), new PropertyMetadata(default(string)));

		public static readonly DependencyProperty DetailProperty = DependencyProperty.Register("Detail", typeof(FrameworkElement), typeof(MasterDetailControl),
			new PropertyMetadata(default(FrameworkElement)));

		public static readonly DependencyProperty IsPaneOpenProperty = DependencyProperty.Register("IsPaneOpen", typeof(bool), typeof(MasterDetailControl), new PropertyMetadata(default(bool)));

		public static readonly DependencyProperty ShouldShowSplitModeProperty = DependencyProperty.Register(nameof(ShouldShowSplitMode), typeof(bool), typeof(MasterDetailControl),
			new PropertyMetadata(default(bool), OnShouldShowSplitModeChanged));

		public static readonly DependencyProperty ShouldShowNavigationBarProperty = DependencyProperty.Register(nameof(ShouldShowNavigationBar), typeof(bool), typeof(MasterDetailControl),
		new PropertyMetadata(true, OnShouldShowSplitModeChanged));

		public static readonly DependencyProperty CollapseStyleProperty = DependencyProperty.Register(nameof(CollapseStyle), typeof(CollapseStyle),
			typeof(MasterDetailControl), new PropertyMetadata(CollapseStyle.Full, CollapseStyleChanged));

		public static readonly DependencyProperty CollapsedPaneWidthProperty = DependencyProperty.Register(nameof(CollapsedPaneWidth), typeof(double), typeof(MasterDetailControl),
			new PropertyMetadata(48d, CollapsedPaneWidthChanged));

		public static readonly DependencyProperty DetailTitleProperty = DependencyProperty.Register("DetailTitle", typeof(string), typeof(MasterDetailControl), new PropertyMetadata(default(string)));

		public static readonly DependencyProperty DetailTitleIconProperty = DependencyProperty.Register(nameof(DetailTitleIcon), typeof(WImageSource), typeof(MasterDetailControl), new PropertyMetadata(default(WImageSource)));

		public static readonly DependencyProperty DetailTitleViewProperty = DependencyProperty.Register(nameof(DetailTitleView), typeof(View), typeof(MasterDetailControl), new PropertyMetadata(default(View), OnTitleViewPropertyChanged));

		public static readonly DependencyProperty ToolbarForegroundProperty = DependencyProperty.Register("ToolbarForeground", typeof(Brush), typeof(MasterDetailControl),
			new PropertyMetadata(default(Brush)));

		public static readonly DependencyProperty ToolbarBackgroundProperty = DependencyProperty.Register("ToolbarBackground", typeof(Brush), typeof(MasterDetailControl),
			new PropertyMetadata(default(Brush)));

		public static readonly DependencyProperty MasterTitleVisibilityProperty = DependencyProperty.Register("MasterTitleVisibility", typeof(Visibility), typeof(MasterDetailControl),
			new PropertyMetadata(default(Visibility)));

		public static readonly DependencyProperty DetailTitleVisibilityProperty = DependencyProperty.Register("DetailTitleVisibility", typeof(Visibility), typeof(MasterDetailControl),
			new PropertyMetadata(default(Visibility)));

		public static readonly DependencyProperty DetailTitleViewVisibilityProperty = DependencyProperty.Register(nameof(DetailTitleViewVisibility), typeof(Visibility), typeof(MasterDetailControl),
			new PropertyMetadata(default(Visibility)));

		public static readonly DependencyProperty MasterToolbarVisibilityProperty = DependencyProperty.Register("MasterToolbarVisibility", typeof(Visibility), typeof(MasterDetailControl),
			new PropertyMetadata(default(Visibility)));

		public static readonly DependencyProperty ContentTogglePaneButtonVisibilityProperty = DependencyProperty.Register(nameof(ContentTogglePaneButtonVisibility), typeof(Visibility), typeof(MasterDetailControl),
			new PropertyMetadata(default(Visibility)));

		CommandBar _commandBar;
		readonly ToolbarPlacementHelper _toolbarPlacementHelper = new ToolbarPlacementHelper();
		bool _firstLoad;

		public bool ShouldShowToolbar
		{
			get { return _toolbarPlacementHelper.ShouldShowToolBar; }
			set { _toolbarPlacementHelper.ShouldShowToolBar = value; }
		}

		TaskCompletionSource<CommandBar> _commandBarTcs;
		FrameworkElement _masterPresenter;
		FrameworkElement _detailPresenter;
		SplitView _split;
<<<<<<< HEAD
	    ToolbarPlacement _toolbarPlacement;
		bool _toolbarDynamicOverflowEnabled = true;
=======
		ToolbarPlacement _toolbarPlacement;
>>>>>>> 9ce2bffb
		FrameworkElement _titleViewPresenter;
		TitleViewManager _titleViewManager;

		public MasterDetailControl()
		{
			DefaultStyleKey = typeof(MasterDetailControl);

			DetailTitleVisibility = Visibility.Collapsed;

			CollapseStyle = CollapseStyle.Full;
		}

		public FrameworkElement Detail
		{
			get { return (FrameworkElement)GetValue(DetailProperty); }
			set { SetValue(DetailProperty, value); }
		}

		public Windows.Foundation.Size DetailSize
		{
			get
			{
				double height = ActualHeight;
				double width = ActualWidth;

				if (_commandBar != null)
					height -= _commandBar.ActualHeight;

				if (ShouldShowSplitMode && IsPaneOpen)
				{
					if (_split != null)
						width -= _split.OpenPaneLength;
					else if (_detailPresenter != null)
						width -= _masterPresenter.ActualWidth;
				}

				return new Windows.Foundation.Size(Math.Max(width, 0), Math.Max(height, 0));
			}
		}

		public string DetailTitle
		{
			get { return (string)GetValue(DetailTitleProperty); }
			set { SetValue(DetailTitleProperty, value); }
		}

		public WImageSource DetailTitleIcon
		{
			get { return (WImageSource)GetValue(DetailTitleIconProperty); }
			set { SetValue(DetailTitleIconProperty, value); }
		}

		public View DetailTitleView
		{
			get { return (View)GetValue(DetailTitleViewProperty); }
			set { SetValue(DetailTitleViewProperty, value); }
		}

		public Visibility DetailTitleVisibility
		{
			get { return (Visibility)GetValue(DetailTitleVisibilityProperty); }
			set { SetValue(DetailTitleVisibilityProperty, value); }
		}

		public Visibility DetailTitleViewVisibility
		{
			get { return (Visibility)GetValue(DetailTitleViewVisibilityProperty); }
			set { SetValue(DetailTitleViewVisibilityProperty, value); }
		}

		public bool IsPaneOpen
		{
			get { return (bool)GetValue(IsPaneOpenProperty); }
			set { SetValue(IsPaneOpenProperty, value); }
		}

		public FrameworkElement Master
		{
			get { return (FrameworkElement)GetValue(MasterProperty); }
			set { SetValue(MasterProperty, value); }
		}

		public Windows.Foundation.Size MasterSize
		{
			get
			{
				// Use the ActualHeight of the _masterPresenter to automatically adjust for the Master Title
				double height = _masterPresenter?.ActualHeight ?? 0;

				// If there's no content, use the height of the control to make sure the background color expands.
				if (height == 0)
					height = ActualHeight;

				double width = 0;

				// On first load, the _commandBar will still occupy space by the time this is called.
				// Check ShouldShowToolbar to make sure the _commandBar will still be there on render.
				if (_firstLoad && _commandBar != null && ShouldShowToolbar)
				{
					height -= _commandBar.ActualHeight;
					_firstLoad = false;
				}

				if (_split != null)
					width = _split.OpenPaneLength;
				else if (_masterPresenter != null)
					width = _masterPresenter.ActualWidth;

				return new Windows.Foundation.Size(Math.Max(width, 0), Math.Max(height, 0));
			}
		}

		public string MasterTitle
		{
			get { return (string)GetValue(MasterTitleProperty); }
			set { SetValue(MasterTitleProperty, value); }
		}

		public Visibility MasterTitleVisibility
		{
			get { return (Visibility)GetValue(MasterTitleVisibilityProperty); }
			set { SetValue(MasterTitleVisibilityProperty, value); }
		}

		public Visibility MasterToolbarVisibility
		{
			get { return (Visibility)GetValue(MasterToolbarVisibilityProperty); }
			set { SetValue(MasterToolbarVisibilityProperty, value); }
		}

		public bool ShouldShowSplitMode
		{
			get { return (bool)GetValue(ShouldShowSplitModeProperty); }
			set { SetValue(ShouldShowSplitModeProperty, value); }
		}

		public CollapseStyle CollapseStyle
		{
			get { return (CollapseStyle)GetValue(CollapseStyleProperty); }
			set { SetValue(CollapseStyleProperty, value); }
		}

<<<<<<< HEAD
	    public ToolbarPlacement ToolbarPlacement
	    {
	        get { return _toolbarPlacement; }
	        set
	        {
	            _toolbarPlacement = value;
	            _toolbarPlacementHelper.UpdateToolbarPlacement();
	        }
	    }
		
		public bool ToolbarDynamicOverflowEnabled
		{
			get { return _toolbarDynamicOverflowEnabled; }
			set
			{
				_toolbarDynamicOverflowEnabled = value;
				UpdateToolbarDynamicOverflowEnabled();
=======
		public ToolbarPlacement ToolbarPlacement
		{
			get { return _toolbarPlacement; }
			set
			{
				_toolbarPlacement = value;
				_toolbarPlacementHelper.UpdateToolbarPlacement();
>>>>>>> 9ce2bffb
			}
		}

		public Visibility ContentTogglePaneButtonVisibility
		{
			get { return (Visibility)GetValue(ContentTogglePaneButtonVisibilityProperty); }
			set { SetValue(ContentTogglePaneButtonVisibilityProperty, value); }
		}

		public double CollapsedPaneWidth
		{
			get { return (double)GetValue(CollapsedPaneWidthProperty); }
			set { SetValue(CollapsedPaneWidthProperty, value); }
		}

		public Brush ToolbarBackground
		{
			get { return (Brush)GetValue(ToolbarBackgroundProperty); }
			set { SetValue(ToolbarBackgroundProperty, value); }
		}

		public Brush ToolbarForeground
		{
			get { return (Brush)GetValue(ToolbarForegroundProperty); }
			set { SetValue(ToolbarForegroundProperty, value); }
		}

		public bool ShouldShowNavigationBar
		{
			get { return (bool)GetValue(ShouldShowNavigationBarProperty); }
			set { SetValue(ShouldShowNavigationBarProperty, value); }
		}

		Task<CommandBar> IToolbarProvider.GetCommandBarAsync()
		{
			if (_commandBar != null)
				return Task.FromResult(_commandBar);

			_commandBarTcs = new TaskCompletionSource<CommandBar>();
			ApplyTemplate();

			var commandBarFromTemplate = _commandBarTcs.Task;
			_commandBarTcs = null;

			return commandBarFromTemplate;
		}

		protected override void OnApplyTemplate()
		{
			base.OnApplyTemplate();

			_split = GetTemplateChild("SplitView") as SplitView;
			if (_split == null)
				return;

			var paneToggle = GetTemplateChild("PaneTogglePane") as Windows.UI.Xaml.Controls.Button;
			if (paneToggle != null)
				paneToggle.Click += OnToggleClicked;

			var contentToggle = GetTemplateChild("ContentTogglePane") as Windows.UI.Xaml.Controls.Button;
			if (contentToggle != null)
				contentToggle.Click += OnToggleClicked;

			_masterPresenter = GetTemplateChild("MasterPresenter") as FrameworkElement;
			_detailPresenter = GetTemplateChild("DetailPresenter") as FrameworkElement;
			_titleViewPresenter = GetTemplateChild("TitleViewPresenter") as FrameworkElement;

			_commandBar = GetTemplateChild("CommandBar") as CommandBar;
			_toolbarPlacementHelper.Initialize(_commandBar, () => ToolbarPlacement, GetTemplateChild);
<<<<<<< HEAD
			UpdateToolbarDynamicOverflowEnabled();
			
			UpdateMode(); 
=======

			UpdateMode();
>>>>>>> 9ce2bffb

			if (_commandBarTcs != null)
				_commandBarTcs.SetResult(_commandBar);

			_titleViewManager = new TitleViewManager(this);
		}

		static void OnShouldShowSplitModeChanged(DependencyObject dependencyObject, DependencyPropertyChangedEventArgs e)
		{
			((MasterDetailControl)dependencyObject).UpdateMode();
		}

		static void CollapseStyleChanged(DependencyObject dependencyObject, DependencyPropertyChangedEventArgs args)
		{
			((MasterDetailControl)dependencyObject).UpdateMode();
		}

		static void CollapsedPaneWidthChanged(DependencyObject dependencyObject, DependencyPropertyChangedEventArgs dependencyPropertyChangedEventArgs)
		{
			((MasterDetailControl)dependencyObject).UpdateMode();
		}

		static void OnTitleViewPropertyChanged(DependencyObject dependencyObject, DependencyPropertyChangedEventArgs e)
		{
			((MasterDetailControl)dependencyObject)._titleViewManager?.OnTitleViewPropertyChanged();
		}

		void OnToggleClicked(object sender, RoutedEventArgs args)
		{
			IsPaneOpen = !IsPaneOpen;
		}

		void UpdateMode()
		{
			if (_split == null)
			{
				return;
			}

			_split.DisplayMode = ShouldShowSplitMode
				? SplitViewDisplayMode.Inline
				: CollapseStyle == CollapseStyle.Full ? SplitViewDisplayMode.Overlay : SplitViewDisplayMode.CompactOverlay;

			_split.CompactPaneLength = CollapsedPaneWidth;

			if (_split.DisplayMode == SplitViewDisplayMode.Inline)
			{
				// If we've determined that the pane will always be open, then there's no
				// reason to display the show/hide pane button in the master
				MasterToolbarVisibility = Visibility.Collapsed;
			}

			// If we're in compact mode or the pane is always open,
			// we don't need to display the content pane's toggle button
			ContentTogglePaneButtonVisibility = _split.DisplayMode == SplitViewDisplayMode.Overlay
				? Visibility.Visible
				: Visibility.Collapsed;

			if (ContentTogglePaneButtonVisibility == Visibility.Visible)
				DetailTitleVisibility = Visibility.Visible;

			if (DetailTitleVisibility == Visibility.Visible && !ShouldShowNavigationBar)
				DetailTitleVisibility = Visibility.Collapsed;

			_firstLoad = true;
		}

		View ITitleViewRendererController.TitleView => DetailTitleView;
		FrameworkElement ITitleViewRendererController.TitleViewPresenter => _titleViewPresenter;
		Visibility ITitleViewRendererController.TitleViewVisibility
		{
			get => DetailTitleViewVisibility;
			set => DetailTitleViewVisibility = value;
		}

		CommandBar ITitleViewRendererController.CommandBar { get => _commandBar; }

<<<<<<< HEAD
				if (_titleViewPresenter != null)
					_titleViewPresenter.Loaded += OnTitleViewPresenterLoaded;
			}
		}
		
		void UpdateToolbarDynamicOverflowEnabled()
		{
			if (_commandBar != null)
			{
				_commandBar.IsDynamicOverflowEnabled = ToolbarDynamicOverflowEnabled;
			}
		}
=======
>>>>>>> 9ce2bffb
	}
}<|MERGE_RESOLUTION|>--- conflicted
+++ resolved
@@ -73,12 +73,8 @@
 		FrameworkElement _masterPresenter;
 		FrameworkElement _detailPresenter;
 		SplitView _split;
-<<<<<<< HEAD
 	    ToolbarPlacement _toolbarPlacement;
 		bool _toolbarDynamicOverflowEnabled = true;
-=======
-		ToolbarPlacement _toolbarPlacement;
->>>>>>> 9ce2bffb
 		FrameworkElement _titleViewPresenter;
 		TitleViewManager _titleViewManager;
 
@@ -221,7 +217,6 @@
 			set { SetValue(CollapseStyleProperty, value); }
 		}
 
-<<<<<<< HEAD
 	    public ToolbarPlacement ToolbarPlacement
 	    {
 	        get { return _toolbarPlacement; }
@@ -239,15 +234,6 @@
 			{
 				_toolbarDynamicOverflowEnabled = value;
 				UpdateToolbarDynamicOverflowEnabled();
-=======
-		public ToolbarPlacement ToolbarPlacement
-		{
-			get { return _toolbarPlacement; }
-			set
-			{
-				_toolbarPlacement = value;
-				_toolbarPlacementHelper.UpdateToolbarPlacement();
->>>>>>> 9ce2bffb
 			}
 		}
 
@@ -317,14 +303,9 @@
 
 			_commandBar = GetTemplateChild("CommandBar") as CommandBar;
 			_toolbarPlacementHelper.Initialize(_commandBar, () => ToolbarPlacement, GetTemplateChild);
-<<<<<<< HEAD
 			UpdateToolbarDynamicOverflowEnabled();
 			
 			UpdateMode(); 
-=======
-
-			UpdateMode();
->>>>>>> 9ce2bffb
 
 			if (_commandBarTcs != null)
 				_commandBarTcs.SetResult(_commandBar);
@@ -402,20 +383,13 @@
 
 		CommandBar ITitleViewRendererController.CommandBar { get => _commandBar; }
 
-<<<<<<< HEAD
-				if (_titleViewPresenter != null)
-					_titleViewPresenter.Loaded += OnTitleViewPresenterLoaded;
-			}
-		}
-		
-		void UpdateToolbarDynamicOverflowEnabled()
-		{
-			if (_commandBar != null)
-			{
-				_commandBar.IsDynamicOverflowEnabled = ToolbarDynamicOverflowEnabled;
-			}
-		}
-=======
->>>>>>> 9ce2bffb
-	}
+        void UpdateToolbarDynamicOverflowEnabled()
+        {
+            if (_commandBar != null)
+            {
+                _commandBar.IsDynamicOverflowEnabled = ToolbarDynamicOverflowEnabled;
+            }
+        }
+
+    }
 }