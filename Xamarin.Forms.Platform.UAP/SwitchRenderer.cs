--- conflicted
+++ resolved
@@ -146,46 +146,13 @@
 			if (Control == null)
 				return;
 
-<<<<<<< HEAD
-			var grid = Control.GetFirstDescendant<Windows.UI.Xaml.Controls.Grid>();
-=======
 			var grid = Control.GetFirstDescendant<WGrid>();
->>>>>>> 3f4afda6
 
 			if (grid == null)
 				return;
 
 			var groups = WVisualStateManager.GetVisualStateGroups(grid);
 
-<<<<<<< HEAD
-			if (_originalThumbOnBrush == null)
-			{
-				if (frame.Value is Windows.UI.Color color)
-					_originalOnColorBrush = new SolidColorBrush(color);
-
-				if (frame.Value is Brush brush)
-					_originalThumbOnBrush = brush;
-			}
-
-			if (!Element.ThumbColor.IsDefault)
-			{
-				var brush = Element.ThumbColor.ToBrush();
-				brush.Opacity = _originalThumbOnBrush.Opacity;
-				frame.Value = brush;
-			}
-			else
-				frame.Value = _originalThumbOnBrush;
-
-			var thumb = (Ellipse)grid.FindName("SwitchKnobOn");
-
-			if (_originalThumbOnBrush == null)
-				_originalThumbOnBrush = thumb.Fill;
-
-			if (!Element.ThumbColor.IsDefault)
-				thumb.Fill = Element.ThumbColor.ToBrush();
-			else
-				thumb.Fill = _originalThumbOnBrush;
-=======
 			foreach (var group in groups)
 			{
 				if (group.Name != ToggleSwitchCommonStates)
@@ -231,6 +198,34 @@
 				}
 			}
 
+			if (_originalThumbOnBrush == null)
+			{
+				if (frame.Value is Windows.UI.Color color)
+					_originalOnColorBrush = new SolidColorBrush(color);
+
+				if (frame.Value is Brush brush)
+					_originalThumbOnBrush = brush;
+			}
+
+			if (!Element.ThumbColor.IsDefault)
+			{
+				var brush = Element.ThumbColor.ToBrush();
+				brush.Opacity = _originalThumbOnBrush.Opacity;
+				frame.Value = brush;
+			}
+			else
+				frame.Value = _originalThumbOnBrush;
+
+			var thumb = (Ellipse)grid.FindName("SwitchKnobOn");
+
+			if (_originalThumbOnBrush == null)
+				_originalThumbOnBrush = thumb.Fill;
+
+			if (!Element.ThumbColor.IsDefault)
+				thumb.Fill = Element.ThumbColor.ToBrush();
+			else
+				thumb.Fill = _originalThumbOnBrush;
+
 			if (grid.FindName(ToggleSwitchKnobOn) is Ellipse thumb)
 			{
 				if (_originalThumbOnBrush == null)
@@ -241,7 +236,6 @@
 				else
 					thumb.Fill = _originalThumbOnBrush;
 			}
->>>>>>> 3f4afda6
 		}
 	}
 }