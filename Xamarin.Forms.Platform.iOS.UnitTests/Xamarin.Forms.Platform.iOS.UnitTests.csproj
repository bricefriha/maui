--- conflicted
+++ resolved
@@ -59,11 +59,8 @@
     <Compile Include="CornerRadiusTests.cs" />
     <Compile Include="EmbeddingTests.cs" />
     <Compile Include="FlowDirectionTests.cs" />
-<<<<<<< HEAD
+    <Compile Include="FrameTests.cs" />
     <Compile Include="HtmlLabelTests.cs" />
-=======
-    <Compile Include="FrameTests.cs" />
->>>>>>> 8efc2ad9
     <Compile Include="ImageButtonTests.cs" />
     <Compile Include="IsEnabledTests.cs" />
     <Compile Include="IsVisibleTests.cs" />
