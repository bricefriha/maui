﻿<?xml version="1.0" encoding="utf-8"?>
<Project ToolsVersion="4.0" DefaultTargets="Build" xmlns="http://schemas.microsoft.com/developer/msbuild/2003">
  <PropertyGroup>
    <Configuration Condition=" '$(Configuration)' == '' ">Debug</Configuration>
    <Platform Condition=" '$(Platform)' == '' ">AnyCPU</Platform>
    <ProductVersion>8.0.30703</ProductVersion>
    <SchemaVersion>2.0</SchemaVersion>
    <ProjectGuid>{A4C57790-71D1-467C-A69E-2BD84CB6666C}</ProjectGuid>
    <ProjectTypeGuids>{EFBA0AD7-5A72-4C68-AF49-83D382785DCF};{FAE04EC0-301F-11D3-BF4B-00C04F79EFBC}</ProjectTypeGuids>
    <TemplateGuid>{9ef11e43-1701-4396-8835-8392d57abb70}</TemplateGuid>
    <OutputType>Library</OutputType>
    <AppDesignerFolder>Properties</AppDesignerFolder>
    <RootNamespace>Xamarin.Forms.Platform.Android.UnitTests</RootNamespace>
    <AssemblyName>Xamarin.Forms.Platform.Android.UnitTests</AssemblyName>
    <FileAlignment>512</FileAlignment>
    <Deterministic>True</Deterministic>
    <AndroidResgenFile>Resources\Resource.designer.cs</AndroidResgenFile>
    <GenerateSerializationAssemblies>Off</GenerateSerializationAssemblies>
    <TargetFrameworkVersion>v10.0</TargetFrameworkVersion>
    <AndroidUseAapt2>true</AndroidUseAapt2>
  </PropertyGroup>
  <PropertyGroup Condition=" '$(Configuration)|$(Platform)' == 'Debug|AnyCPU' ">
    <DebugSymbols>true</DebugSymbols>
    <DebugType>portable</DebugType>
    <Optimize>false</Optimize>
    <OutputPath>bin\Debug\</OutputPath>
    <DefineConstants>DEBUG;TRACE</DefineConstants>
    <ErrorReport>prompt</ErrorReport>
    <WarningLevel>4</WarningLevel>
  </PropertyGroup>
  <PropertyGroup Condition=" '$(Configuration)|$(Platform)' == 'Release|AnyCPU' ">
    <DebugType>portable</DebugType>
    <Optimize>true</Optimize>
    <OutputPath>bin\Release\</OutputPath>
    <DefineConstants>TRACE</DefineConstants>
    <ErrorReport>prompt</ErrorReport>
    <WarningLevel>4</WarningLevel>
  </PropertyGroup>
  <ItemGroup>
    <Reference Include="Microsoft.CSharp" />
    <Reference Include="Mono.Android" />
    <Reference Include="mscorlib" />
    <Reference Include="System" />
    <Reference Include="System.Core" />
    <Reference Include="System.Xml.Linq" />
    <Reference Include="System.Xml" />
  </ItemGroup>
  <ItemGroup>
    <Compile Include="AssertionExtensions.cs" />
    <Compile Include="BackgroundColorTests.cs" />
    <Compile Include="CollectionViewTests.cs" />
    <Compile Include="CornerRadiusTests.cs" />
    <Compile Include="EmbeddingTests.cs" />
    <Compile Include="IsEnabledTests.cs" />
    <Compile Include="Issues.cs" />
    <Compile Include="IsVisibleTests.cs" />
    <Compile Include="ObservrableItemsSourceTests.cs" />
    <Compile Include="OpacityTests.cs" />
    <Compile Include="RendererTests.cs" />
    <Compile Include="PlatformTestFixture.cs" />
    <Compile Include="Properties\AssemblyInfo.cs" />
    <Compile Include="RotationTests.cs" />
    <Compile Include="ScaleTests.cs" />
    <Compile Include="TestClasses\ClearTextTransform.cs" />
    <Compile Include="ToolbarExtensionsTests.cs" />
    <Compile Include="ShellTests.cs" />
    <Compile Include="TestClasses\_5560Model.cs" />
    <Compile Include="TextTests.cs" />
    <Compile Include="TranslationTests.cs" />
    <Compile Include="ButtonTests.cs" />
    <Compile Include="BackgroundTests.cs" />
    <Compile Include="TestActivity.cs" />
<<<<<<< HEAD
    <Compile Include="TransformationTests.cs" />
=======
    <Compile Include="ResourceManagerTests.cs" />
>>>>>>> e5604ee2
  </ItemGroup>
  <ItemGroup>
    <PackageReference Include="NUnit">
      <Version>3.12.0</Version>
    </PackageReference>
  </ItemGroup>
  <ItemGroup>
    <ProjectReference Include="..\Xamarin.Forms.Core\Xamarin.Forms.Core.csproj">
      <Project>{57b8b73d-c3b5-4c42-869e-7b2f17d354ac}</Project>
      <Name>Xamarin.Forms.Core</Name>
    </ProjectReference>
    <ProjectReference Include="..\Xamarin.Forms.CustomAttributes\Xamarin.Forms.CustomAttributes.csproj">
      <Project>{4dcd0420-1168-4b77-86db-6196ee4bd491}</Project>
      <Name>Xamarin.Forms.CustomAttributes</Name>
    </ProjectReference>
    <ProjectReference Include="..\Xamarin.Forms.Platform.Android.FormsViewGroup\Xamarin.Forms.Platform.Android.FormsViewGroup.csproj">
      <Project>{3b72465b-acae-43ae-9327-10f372fe5f80}</Project>
      <Name>Xamarin.Forms.Platform.Android.FormsViewGroup</Name>
    </ProjectReference>
    <ProjectReference Include="..\Xamarin.Forms.Platform.Android\Xamarin.Forms.Platform.Android.csproj">
      <Project>{0e16e70a-d6dd-4323-ad5d-363abff42d6a}</Project>
      <Name>Xamarin.Forms.Platform.Android</Name>
    </ProjectReference>
  </ItemGroup>
  <ItemGroup>
    <AndroidResource Include="Resources\values\styles.xml" />
    <AndroidResource Include="Resources\layout\LayoutTest.axml" />
    <AndroidResource Include="Resources\drawable\DrawableTest.png" />
  </ItemGroup>
  <ItemGroup>
    <Folder Include="Resources\drawable\" />
    <Folder Include="Resources\layout\" />
  </ItemGroup>
  <Import Project="$(MSBuildExtensionsPath)\Xamarin\Android\Xamarin.Android.CSharp.targets" />
</Project><|MERGE_RESOLUTION|>--- conflicted
+++ resolved
@@ -70,11 +70,8 @@
     <Compile Include="ButtonTests.cs" />
     <Compile Include="BackgroundTests.cs" />
     <Compile Include="TestActivity.cs" />
-<<<<<<< HEAD
+    <Compile Include="ResourceManagerTests.cs" />
     <Compile Include="TransformationTests.cs" />
-=======
-    <Compile Include="ResourceManagerTests.cs" />
->>>>>>> e5604ee2
   </ItemGroup>
   <ItemGroup>
     <PackageReference Include="NUnit">
