--- conflicted
+++ resolved
@@ -4,15 +4,6 @@
 
 namespace Xamarin.Platform.Handlers.UnitTests.Layouts
 {
-<<<<<<< HEAD
-	[TestFixture(Category = TestCategory.Layout)]
-	public class ConstraintTests
-	{
-		[Test(Description = "When resolving constraints, external constraints take precedence")]
-		[TestCase(100, 200, 100)]
-		[TestCase(100, 100, 100)]
-		[TestCase(100, -1, 100)]
-=======
 	[Category(TestCategory.Core, TestCategory.Layout)]
 	public class ConstraintTests
 	{
@@ -20,7 +11,6 @@
 		[InlineData(100, 200, 100)]
 		[InlineData(100, 100, 100)]
 		[InlineData(100, -1, 100)]
->>>>>>> 62b32d69
 		public void ExternalWinsOverDesired(double externalConstraint, double desiredLength, double expected)
 		{
 			var resolution = LayoutManager.ResolveConstraints(externalConstraint, desiredLength);
