--- conflicted
+++ resolved
@@ -83,11 +83,7 @@
 			Assert.Equal(expectedWidth, measurement.Width);
 		}
 
-<<<<<<< HEAD
-		[Test]
-=======
 		[Fact]
->>>>>>> 62b32d69
 		public void ViewsArrangedWithDesiredHeights()
 		{
 			var stack = CreateTestLayout();
