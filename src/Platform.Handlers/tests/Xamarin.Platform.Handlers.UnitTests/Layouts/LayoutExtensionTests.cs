<<<<<<< HEAD
﻿using NSubstitute;
using NUnit.Framework;
=======
﻿using Xamarin.Platform.Handlers.Tests;
using NSubstitute;
>>>>>>> 62b32d69
using Xamarin.Forms;
using Xamarin.Platform.Handlers.Tests;
using Xamarin.Platform.Layouts;
using Xunit;

namespace Xamarin.Platform.Handlers.UnitTests.Layouts
{
	[Category(TestCategory.Core, TestCategory.Layout)]
	public class LayoutExtensionTests
	{
<<<<<<< HEAD
		[Test]
=======
		[Fact]
>>>>>>> 62b32d69
		public void FrameExcludesMargin()
		{
			var element = Substitute.For<IFrameworkElement>();
			var margin = new Thickness(20);
			element.Margin.Returns(margin);

			var bounds = new Rectangle(0, 0, 100, 100);
			var frame = element.ComputeFrame(bounds);

			// With a margin of 20 all the way around, we expect the actual frame
			// to be 60x60, with an x,y position of 20,20

			Assert.Equal(20, frame.Top);
			Assert.Equal(20, frame.Left);
			Assert.Equal(60, frame.Width);
			Assert.Equal(60, frame.Height);
		}

		[Fact]
		public void FrameSizeGoesToZeroWhenMarginsExceedBounds()
		{
			var element = Substitute.For<IFrameworkElement>();
			var margin = new Thickness(200);
			element.Margin.Returns(margin);

			var bounds = new Rectangle(0, 0, 100, 100);
			var frame = element.ComputeFrame(bounds);

			// The margin is simply too large for the bounds; since negative widths/heights on a frame don't make sense,
			// we expect them to collapse to zero

<<<<<<< HEAD
			Assert.That(frame.Width, Is.EqualTo(0));
			Assert.That(frame.Height, Is.EqualTo(0));
		}

		[Test]
=======
			Assert.Equal(0, frame.Height);
			Assert.Equal(0, frame.Width);
		}

		[Fact]
>>>>>>> 62b32d69
		public void DesiredSizeIncludesMargin()
		{
			var widthConstraint = 400;
			var heightConstraint = 655;

			var handler = Substitute.For<IViewHandler>();
			var element = Substitute.For<IFrameworkElement>();
			var margin = new Thickness(20);

			// Our "native" control will request a size of (100,50) when we call GetDesiredSize
			handler.GetDesiredSize(Arg.Any<double>(), Arg.Any<double>()).Returns(new Size(100, 50));
			element.Handler.Returns(handler);
			element.Margin.Returns(margin);

			var desiredSize = element.ComputeDesiredSize(widthConstraint, heightConstraint);

			// Because the actual ("native") measurement comes back with (100,50)
			// and the margin on the IFrameworkElement is 20, the expected width is (100 + 20 + 20) = 140
			// and the expected height is (50 + 20 + 20) = 90

			Assert.Equal(140, desiredSize.Width);
			Assert.Equal(90, desiredSize.Height);
		}
	}
}<|MERGE_RESOLUTION|>--- conflicted
+++ resolved
@@ -1,12 +1,6 @@
-<<<<<<< HEAD
-﻿using NSubstitute;
-using NUnit.Framework;
-=======
 ﻿using Xamarin.Platform.Handlers.Tests;
 using NSubstitute;
->>>>>>> 62b32d69
 using Xamarin.Forms;
-using Xamarin.Platform.Handlers.Tests;
 using Xamarin.Platform.Layouts;
 using Xunit;
 
@@ -15,11 +9,7 @@
 	[Category(TestCategory.Core, TestCategory.Layout)]
 	public class LayoutExtensionTests
 	{
-<<<<<<< HEAD
-		[Test]
-=======
 		[Fact]
->>>>>>> 62b32d69
 		public void FrameExcludesMargin()
 		{
 			var element = Substitute.For<IFrameworkElement>();
@@ -51,19 +41,11 @@
 			// The margin is simply too large for the bounds; since negative widths/heights on a frame don't make sense,
 			// we expect them to collapse to zero
 
-<<<<<<< HEAD
-			Assert.That(frame.Width, Is.EqualTo(0));
-			Assert.That(frame.Height, Is.EqualTo(0));
-		}
-
-		[Test]
-=======
 			Assert.Equal(0, frame.Height);
 			Assert.Equal(0, frame.Width);
 		}
 
 		[Fact]
->>>>>>> 62b32d69
 		public void DesiredSizeIncludesMargin()
 		{
 			var widthConstraint = 400;
