--- conflicted
+++ resolved
@@ -6,9 +6,5 @@
 {
 	public abstract class View : FrameworkElement, IView
 	{
-<<<<<<< HEAD
-
-=======
->>>>>>> 62b32d69
 	}
 }