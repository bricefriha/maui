--- conflicted
+++ resolved
@@ -28,12 +28,7 @@
       "description": ".NET MAUI SDK Core Packages",
       "packs": [
           "Microsoft.Maui.Dependencies",
-<<<<<<< HEAD
-          "Microsoft.Maui.Sdk",
-=======
           "Microsoft.Maui.Sdk.net6",
-          "Microsoft.Maui.Extensions",
->>>>>>> 3e5d206d
           "Microsoft.Maui.Graphics",
           "Microsoft.Maui.Resizetizer.Sdk",
           "Microsoft.Maui.Templates-@MAUI_DOTNET_VERSION@",
