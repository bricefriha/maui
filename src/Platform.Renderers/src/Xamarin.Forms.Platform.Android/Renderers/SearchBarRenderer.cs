--- conflicted
+++ resolved
@@ -11,10 +11,6 @@
 using Android.Util;
 using Android.Views;
 using Android.Widget;
-<<<<<<< HEAD
-using Xamarin.Platform;
-=======
->>>>>>> 8697a625
 using AView = Android.Views.View;
 using Xamarin.Platform;
 
