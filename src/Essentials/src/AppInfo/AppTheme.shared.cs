namespace Microsoft.Maui.ApplicationModel
{
	/// <summary>
	/// Enumerates different themes an operating system or application can show.
	/// </summary>
	public enum AppTheme
	{
		/// <summary>Default, unknown or unspecified theme.</summary>
		Unspecified,
<<<<<<< HEAD
		
=======

>>>>>>> 509d91e3
		/// <summary>Light theme.</summary>
		Light,

		/// <summary>Dark theme.</summary>
		Dark
	}
}<|MERGE_RESOLUTION|>--- conflicted
+++ resolved
@@ -7,11 +7,7 @@
 	{
 		/// <summary>Default, unknown or unspecified theme.</summary>
 		Unspecified,
-<<<<<<< HEAD
-		
-=======
 
->>>>>>> 509d91e3
 		/// <summary>Light theme.</summary>
 		Light,
 
