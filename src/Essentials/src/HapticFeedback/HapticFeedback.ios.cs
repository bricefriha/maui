using System;
using UIKit;

namespace Microsoft.Maui.Devices
{
	partial class HapticFeedbackImplementation : IHapticFeedback
	{
		public bool IsSupported => true;

		public void Perform(HapticFeedbackType type)
		{
			switch (type)
			{
				case HapticFeedbackType.LongPress:
					LongPress();
					break;
				default:
					Click();
					break;
			}
		}

		void Click()
		{
<<<<<<< HEAD
#pragma warning disable CA1422 // obsolete in MacCatalyst 13, iOS 13
			var impact = new UIImpactFeedbackGenerator(UIImpactFeedbackStyle.Light);
#pragma warning restore CA1422
=======
			UIImpactFeedbackGenerator impact;
#if IOS17_4_OR_GREATER || MACCATALYST17_4_OR_GREATER
			if (OperatingSystem.IsIOSVersionAtLeast(17, 4) || OperatingSystem.IsMacCatalystVersionAtLeast(17, 4))
			{
				impact = UIImpactFeedbackGenerator.GetFeedbackGenerator(UIImpactFeedbackStyle.Light, new UIView());
			}
			else
#endif
			{
				impact = new UIImpactFeedbackGenerator(UIImpactFeedbackStyle.Light);
			}
>>>>>>> 96485233
			impact.Prepare();
			impact.ImpactOccurred();
			impact.Dispose();
		}

		void LongPress()
		{
<<<<<<< HEAD
#pragma warning disable CA1422 // obsolete in MacCatalyst 13, iOS 13
			var impact = new UIImpactFeedbackGenerator(UIImpactFeedbackStyle.Medium);
#pragma warning restore CA1422
=======
			UIImpactFeedbackGenerator impact;
#if IOS17_4_OR_GREATER || MACCATALYST17_4_OR_GREATER
			if (OperatingSystem.IsIOSVersionAtLeast(17, 4) || OperatingSystem.IsMacCatalystVersionAtLeast(17, 4))
			{
				impact = UIImpactFeedbackGenerator.GetFeedbackGenerator(UIImpactFeedbackStyle.Medium, new UIView());
			}
			else
#endif
			{
				impact = new UIImpactFeedbackGenerator(UIImpactFeedbackStyle.Medium);
			}
>>>>>>> 96485233
			impact.Prepare();
			impact.ImpactOccurred();
			impact.Dispose();
		}
	}
}<|MERGE_RESOLUTION|>--- conflicted
+++ resolved
@@ -22,11 +22,6 @@
 
 		void Click()
 		{
-<<<<<<< HEAD
-#pragma warning disable CA1422 // obsolete in MacCatalyst 13, iOS 13
-			var impact = new UIImpactFeedbackGenerator(UIImpactFeedbackStyle.Light);
-#pragma warning restore CA1422
-=======
 			UIImpactFeedbackGenerator impact;
 #if IOS17_4_OR_GREATER || MACCATALYST17_4_OR_GREATER
 			if (OperatingSystem.IsIOSVersionAtLeast(17, 4) || OperatingSystem.IsMacCatalystVersionAtLeast(17, 4))
@@ -38,7 +33,6 @@
 			{
 				impact = new UIImpactFeedbackGenerator(UIImpactFeedbackStyle.Light);
 			}
->>>>>>> 96485233
 			impact.Prepare();
 			impact.ImpactOccurred();
 			impact.Dispose();
@@ -46,11 +40,6 @@
 
 		void LongPress()
 		{
-<<<<<<< HEAD
-#pragma warning disable CA1422 // obsolete in MacCatalyst 13, iOS 13
-			var impact = new UIImpactFeedbackGenerator(UIImpactFeedbackStyle.Medium);
-#pragma warning restore CA1422
-=======
 			UIImpactFeedbackGenerator impact;
 #if IOS17_4_OR_GREATER || MACCATALYST17_4_OR_GREATER
 			if (OperatingSystem.IsIOSVersionAtLeast(17, 4) || OperatingSystem.IsMacCatalystVersionAtLeast(17, 4))
@@ -62,7 +51,6 @@
 			{
 				impact = new UIImpactFeedbackGenerator(UIImpactFeedbackStyle.Medium);
 			}
->>>>>>> 96485233
 			impact.Prepare();
 			impact.ImpactOccurred();
 			impact.Dispose();
