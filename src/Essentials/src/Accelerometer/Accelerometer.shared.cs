#nullable enable
using System;
using System.Numerics;
using Microsoft.Maui.ApplicationModel;

namespace Microsoft.Maui.Devices.Sensors
{
	/// <summary>
	/// Accelerometer data of the acceleration of the device in three-dimensional space.
	/// </summary>
	public interface IAccelerometer
	{
		/// <summary>
		/// Occurs when the sensor reading changes.
		/// </summary>
		event EventHandler<AccelerometerChangedEventArgs>? ReadingChanged;

		/// <summary>
		/// Occurs when the accelerometer detects that the device has been shaken.
		/// </summary>
		event EventHandler? ShakeDetected;

		/// <summary>
		/// Gets a value indicating whether reading the accelerometer is supported on this device.
		/// </summary>
		bool IsSupported { get; }

		/// <summary>
		/// Gets a value indicating whether the accelerometer is being monitored.
		/// </summary>
		bool IsMonitoring { get; }

		/// <summary>
		/// Start monitoring for changes to accelerometer.
		/// </summary>
		/// <remarks>
		/// Will throw <see cref="FeatureNotSupportedException"/> if <see cref="IsSupported"/> is <see langword="false"/>.
		/// Will throw <see cref="InvalidOperationException"/> if <see cref="IsMonitoring"/> is <see langword="true"/>.</remarks>
		/// <param name="sensorSpeed">Speed to monitor the sensor.</param>
		void Start(SensorSpeed sensorSpeed);

		/// <summary>
		/// Stop monitoring for changes to accelerometer.
		/// </summary>
		void Stop();
	}

	/// <summary>
	/// Accelerometer data of the acceleration of the device in three dimensional space.
	/// </summary>
	public static class Accelerometer
	{
		/// <summary>
		/// Occurs when the accelerometer reading changes.
		/// </summary>
		public static event EventHandler<AccelerometerChangedEventArgs> ReadingChanged
		{
			add => Default.ReadingChanged += value;
			remove => Default.ReadingChanged -= value;
		}

		/// <summary>
		/// Occurs when the accelerometer detects that the device has been shaken.
		/// </summary>
		public static event EventHandler ShakeDetected
		{
			add => Default.ShakeDetected += value;
			remove => Default.ShakeDetected -= value;
		}

		/// <summary>
		/// Gets a value indicating whether reading the accelerometer is supported on this device.
		/// </summary>
		public static bool IsSupported
			=> Default.IsSupported;

		/// <summary>
		/// Gets a value indicating whether the accelerometer is being monitored.
		/// </summary>
		public static bool IsMonitoring => Default.IsMonitoring;

		/// <summary>
		/// Start monitoring for changes to accelerometer.
		/// </summary>
		/// <remarks>Will throw <see cref="FeatureNotSupportedException"/> if not supported on device. Will throw <see cref="ArgumentNullException"/> if handler is null.</remarks>
		/// <param name="sensorSpeed">Speed to monitor the sensor.</param>
		public static void Start(SensorSpeed sensorSpeed) => Default.Start(sensorSpeed);

		/// <summary>
		/// Stop monitoring for changes to accelerometer.
		/// </summary>
		public static void Stop() => Default.Stop();

		static IAccelerometer? defaultImplementation;

		/// <summary>
		/// Provides the default implementation for static usage of this API.
		/// </summary>
		public static IAccelerometer Default =>
			defaultImplementation ??= new AccelerometerImplementation();

		internal static void SetDefault(IAccelerometer? implementation) =>
			defaultImplementation = implementation;
	}

	/// <summary>
	/// Event arguments containing the current reading of <see cref="IAccelerometer"/>.
	/// </summary>
	public class AccelerometerChangedEventArgs : EventArgs
	{
		/// <summary>
		/// Public constructor that takes in a reading for event arguments.
		/// </summary>
		/// <param name="reading">The accelerometer data reading.</param>
		public AccelerometerChangedEventArgs(AccelerometerData reading) => Reading = reading;

		/// <summary>
		/// The current values of accelerometer.
		/// </summary>
		public AccelerometerData Reading { get; }
	}

	/// <summary>
	/// Data representing the devices' three accelerometers.
	/// </summary>
	public readonly struct AccelerometerData : IEquatable<AccelerometerData>
	{
		/// <summary>
		/// Public constructor for accelerometer data.
		/// </summary>
		/// <param name="x">X data</param>
<<<<<<< HEAD
        /// <param name="y">Y data</param>
        /// <param name="z">Z data</param>
=======
		/// <param name="y">Y data</param>
		/// <param name="z">Z data</param>
>>>>>>> 509d91e3
		public AccelerometerData(double x, double y, double z)
			: this((float)x, (float)y, (float)z)
		{
		}

		/// <summary>
		/// Public constructor for accelerometer data.
		/// </summary>
		/// <param name="x">X data</param>
		/// <param name="y">Y data</param>
		/// <param name="z">Z data</param>
		public AccelerometerData(float x, float y, float z) =>
			Acceleration = new Vector3(x, y, z);

		/// <summary>
		/// Gets the acceleration vector in G's (gravitational force).
		/// </summary>
		public Vector3 Acceleration { get; }

		public override bool Equals(object? obj) =>
			(obj is AccelerometerData data) && Equals(data);

		/// <summary>
		/// Compares the underlying <see cref="Vector3"/> instances.
		/// </summary>
		/// <param name="other"><see cref="AccelerometerData"/> object to compare with.</param>
		/// <returns><see langword="true"/> if they are equal, otherwise <see langword="false"/>.</returns>
		public bool Equals(AccelerometerData other) =>
			Acceleration.Equals(other.Acceleration);

		/// <summary>
		///	Equality operator for equals.
		/// </summary>
		/// <param name="left">Left to compare.</param>
		/// <param name="right">Left to compare.</param>
		/// <returns><see langword="true"/> if objects are equal, otherwise <see langword="false"/>.</returns>
		public static bool operator ==(AccelerometerData left, AccelerometerData right) =>
			left.Equals(right);

		/// <summary>
		/// Inequality operator.
		/// </summary>
		/// <param name="left">Left to compare.</param>
		/// <param name="right">Left to compare.</param>
		/// <returns><see langword="true"/> if objects are not equal, otherwise <see langword="false"/>.</returns>
		public static bool operator !=(AccelerometerData left, AccelerometerData right) =>
			!left.Equals(right);

		public override int GetHashCode() =>
			Acceleration.GetHashCode();

		/// <summary>
		/// Returns a string representation of the current values of <see cref="Acceleration"/>.
		/// </summary>
		/// <returns>A string representation of this instance in the format of <c>X: x, Y: y, Z: z</c>.</returns>
		public override string ToString() =>
			$"{nameof(Acceleration.X)}: {Acceleration.X}, " +
			$"{nameof(Acceleration.Y)}: {Acceleration.Y}, " +
			$"{nameof(Acceleration.Z)}: {Acceleration.Z}";
	}

	partial class AccelerometerImplementation : IAccelerometer
	{
		const double accelerationThreshold = 169;

		const double gravity = 9.81;

		static readonly AccelerometerQueue queue = new AccelerometerQueue();

		static bool useSyncContext;

		/// <inheritdoc/>
		public event EventHandler<AccelerometerChangedEventArgs>? ReadingChanged;

		/// <inheritdoc/>
		public event EventHandler? ShakeDetected;

		/// <inheritdoc/>
		public bool IsMonitoring { get; private set; }

		/// <inheritdoc/>
		/// <exception cref="FeatureNotSupportedException">Thrown if <see cref="IsSupported"/> returns <see langword="false"/>.</exception>
		/// <exception cref="InvalidOperationException">Thrown if <see cref="IsMonitoring"/> returns <see langword="true"/>.</exception>
		public void Start(SensorSpeed sensorSpeed)
		{
			if (!IsSupported)
				throw new FeatureNotSupportedException();

			if (IsMonitoring)
				throw new InvalidOperationException("Accelerometer has already been started.");

			IsMonitoring = true;
			useSyncContext = sensorSpeed == SensorSpeed.Default || sensorSpeed == SensorSpeed.UI;

			try
			{
				PlatformStart(sensorSpeed);
			}
			catch
			{
				IsMonitoring = false;
				throw;
			}
		}

		/// <inheritdoc/>
		/// <exception cref="FeatureNotSupportedException">Thrown if <see cref="IsSupported"/> returns <see langword="false"/>.</exception>
		public void Stop()
		{
			if (!IsSupported)
				throw new FeatureNotSupportedException();

			if (!IsMonitoring)
				return;

			IsMonitoring = false;

			try
			{
				PlatformStop();
			}
			catch
			{
				IsMonitoring = true;
				throw;
			}
		}

		internal void OnChanged(AccelerometerData reading) =>
			OnChanged(new AccelerometerChangedEventArgs(reading));

		internal void OnChanged(AccelerometerChangedEventArgs e)
		{
			if (useSyncContext)
				MainThread.BeginInvokeOnMainThread(() => ReadingChanged?.Invoke(null, e));
			else
				ReadingChanged?.Invoke(null, e);

			if (ShakeDetected != null)
				ProcessShakeEvent(e.Reading.Acceleration);
		}

		void ProcessShakeEvent(Vector3 acceleration)
		{
			var now = Nanoseconds(DateTime.UtcNow);

			var x = acceleration.X * gravity;
			var y = acceleration.Y * gravity;
			var z = acceleration.Z * gravity;

			var g = x * x + y * y + z * z;
			queue.Add(now, g > accelerationThreshold);

			if (queue.IsShaking)
			{
				queue.Clear();
				var args = new EventArgs();

				if (useSyncContext)
					MainThread.BeginInvokeOnMainThread(() => ShakeDetected?.Invoke(null, args));
				else
					ShakeDetected?.Invoke(null, args);
			}

			static long Nanoseconds(DateTime time) =>
				(time.Ticks / TimeSpan.TicksPerMillisecond) * 1_000_000;
		}
	}
}<|MERGE_RESOLUTION|>--- conflicted
+++ resolved
@@ -129,13 +129,8 @@
 		/// Public constructor for accelerometer data.
 		/// </summary>
 		/// <param name="x">X data</param>
-<<<<<<< HEAD
-        /// <param name="y">Y data</param>
-        /// <param name="z">Z data</param>
-=======
 		/// <param name="y">Y data</param>
 		/// <param name="z">Z data</param>
->>>>>>> 509d91e3
 		public AccelerometerData(double x, double y, double z)
 			: this((float)x, (float)y, (float)z)
 		{
