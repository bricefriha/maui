using System;
using System.IO;
using System.Runtime.InteropServices;
using System.Threading.Tasks;
using Android.App;
using Android.Content;
using Android.Graphics;
using Android.Views;
using Java.Nio;
using Microsoft.Maui.ApplicationModel;

namespace Microsoft.Maui.Media
{
	partial class ScreenshotImplementation : IPlatformScreenshot, IScreenshot
	{
		static IWindowManager windowManager;

		static IWindowManager WindowManager =>
			windowManager ??= Application.Context.GetSystemService(Context.WindowService) as IWindowManager;

		public bool IsCaptureSupported => true;

		public Task<IScreenshotResult> CaptureAsync()
		{
			if (WindowManager?.DefaultDisplay?.Flags.HasFlag(DisplayFlags.Secure) == true)
				throw new UnauthorizedAccessException("Unable to take a screenshot of a secure window.");

			var activity = ActivityStateManager.Default.GetCurrentActivity(true);

			return CaptureAsync(activity);
		}

		public Task<IScreenshotResult> CaptureAsync(Activity activity)
		{
			var view = activity?.Window?.DecorView?.RootView;
			if (view == null)
				throw new InvalidOperationException("Unable to find the main window.");

			return CaptureAsync(view);
		}

		public Task<IScreenshotResult> CaptureAsync(View view)
		{
			_ = view ?? throw new ArgumentNullException(nameof(view));

			var bitmap = Render(view);
<<<<<<< HEAD
			var result = bitmap is null ? null :  new ScreenshotResult(bitmap);
=======
			var result = bitmap is null ? null : new ScreenshotResult(bitmap);
>>>>>>> 5ba81306

			return Task.FromResult<IScreenshotResult>(result);
		}

		static Bitmap Render(View view)
		{
			var bitmap = RenderUsingCanvasDrawing(view);

			if (bitmap == null)
				bitmap = RenderUsingDrawingCache(view);

			return bitmap;
		}

		static Bitmap RenderUsingCanvasDrawing(View view)
		{
			try
			{
				if (view?.LayoutParameters == null || Bitmap.Config.Argb8888 == null)
					return null;
				var width = view.Width;
				var height = view.Height;

				var bitmap = Bitmap.CreateBitmap(width, height, Bitmap.Config.Argb8888);
				if (bitmap == null)
					return null;

				using (var canvas = new Canvas(bitmap))
					view.Draw(canvas);

				return bitmap;
			}
			catch (Exception)
			{
				return null;
			}
		}

		static Bitmap RenderUsingDrawingCache(View view)
		{
#pragma warning disable CS0618 // Type or member is obsolete
#pragma warning disable CA1416 // Validate platform compatibility
#pragma warning disable CA1422 // Validate platform compatibility
			try
			{
				var enabled = view.DrawingCacheEnabled;
				view.DrawingCacheEnabled = true;
				view.BuildDrawingCache();
				var cachedBitmap = view.DrawingCache;
				if (cachedBitmap == null)
					return null;
				var bitmap = Bitmap.CreateBitmap(cachedBitmap);
				view.DrawingCacheEnabled = enabled;
				return bitmap;
			}
			catch (Exception)
			{
				return null;
			}
#pragma warning restore CA1422 // Validate platform compatibility
#pragma warning restore CA1416 // Validate platform compatibility
#pragma warning restore CS0618 // Type or member is obsolete
		}
	}

	partial class ScreenshotResult
	{
		readonly Bitmap bmp;

		internal ScreenshotResult(Bitmap bmp)
			: base()
		{
			this.bmp = bmp;

			Width = bmp.Width;
			Height = bmp.Height;
		}

		Task<Stream> PlatformOpenReadAsync(ScreenshotFormat format, int quality)
		{
			var result = new MemoryStream();
			PlatformCopyToAsync(result, format, quality);
			result.Position = 0;
			return Task.FromResult<Stream>(result);
		}

		Task PlatformCopyToAsync(Stream destination, ScreenshotFormat format, int quality)
		{
			var f = ToCompressFormat(format);
			bmp.Compress(f, quality, destination);
			return Task.CompletedTask;
		}

		Task<byte[]> PlatformToPixelBufferAsync()
		{
			var byteBuffer = ByteBuffer.AllocateDirect(bmp.ByteCount);
			bmp.CopyPixelsToBuffer(byteBuffer);
			byte[] byt = new byte[bmp.ByteCount];
			Marshal.Copy(byteBuffer.GetDirectBufferAddress(), byt, 0, bmp.ByteCount);
			return Task.FromResult(byt);
		}

		static Bitmap.CompressFormat ToCompressFormat(ScreenshotFormat format) =>
			format switch
			{
				ScreenshotFormat.Png => Bitmap.CompressFormat.Png!,
				ScreenshotFormat.Jpeg => Bitmap.CompressFormat.Jpeg!,
				_ => throw new ArgumentOutOfRangeException(nameof(format)),
			};
	}
}<|MERGE_RESOLUTION|>--- conflicted
+++ resolved
@@ -44,11 +44,7 @@
 			_ = view ?? throw new ArgumentNullException(nameof(view));
 
 			var bitmap = Render(view);
-<<<<<<< HEAD
-			var result = bitmap is null ? null :  new ScreenshotResult(bitmap);
-=======
 			var result = bitmap is null ? null : new ScreenshotResult(bitmap);
->>>>>>> 5ba81306
 
 			return Task.FromResult<IScreenshotResult>(result);
 		}
