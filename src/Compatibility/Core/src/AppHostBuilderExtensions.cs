--- conflicted
+++ resolved
@@ -11,8 +11,8 @@
 			// This won't really be a thing once we have all the handlers built
 			var defaultHandlers = new List<Type>
 			{
-<<<<<<< HEAD
 				typeof(Button),
+        typeof(Editor),
 				typeof(Entry),
 				typeof(ContentPage),
 				typeof(Page),
@@ -20,16 +20,6 @@
 				typeof(RadioButton),
 				typeof(Slider),
 				typeof(Switch)
-=======
-				  typeof(Button) ,
-		  typeof(Editor),
-				  typeof(Entry) ,
-				  typeof(ContentPage) ,
-				  typeof(Page) ,
-				  typeof(Label) ,
-				  typeof(Slider),
-				  typeof(Switch)
->>>>>>> 4e01228c
 			};
 
 			Forms.RegisterCompatRenderers(
