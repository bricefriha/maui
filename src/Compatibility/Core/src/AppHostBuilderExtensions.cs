--- conflicted
+++ resolved
@@ -54,32 +54,6 @@
 
 		public static IAppHostBuilder UseCompatibilityRenderers(this IAppHostBuilder builder)
 		{
-<<<<<<< HEAD
-			// This won't really be a thing once we have all the handlers built
-			var defaultHandlers = new List<Type>
-			{
-				typeof(Button),
-				typeof(ContentPage),
-				typeof(Page),
-				typeof(Label),
-#if !WINDOWS
-				typeof(ActivityIndicator),
-				typeof(CheckBox),
-				typeof(DatePicker),
-				typeof(Editor),
-				typeof(Entry),
-				typeof(Picker),
-				typeof(ProgressBar),
-				typeof(SearchBar),
-				typeof(Slider),
-				typeof(Stepper),
-				typeof(Switch),
-				typeof(TimePicker),
-#endif
-			};
-
-=======
->>>>>>> 10803a33
 			Forms.RegisterCompatRenderers(
 				new[] { typeof(RendererToHandlerShim).Assembly },
 				typeof(RendererToHandlerShim).Assembly,
