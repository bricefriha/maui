--- conflicted
+++ resolved
@@ -16,31 +16,6 @@
 			IMauiHandlersCollection? handlersCollection = null;
 			builder.ConfigureMauiHandlers(handlers =>
 			{
-<<<<<<< HEAD
-				typeof(Button),
-				typeof(ContentPage),
-				typeof(Editor),
-				typeof(Entry),
-				typeof(Label),
-				typeof(Page),
-        typeof(RadioButton),
-				typeof(SearchBar),
-				typeof(Slider),
-				typeof(Stepper),
-				typeof(Switch)
-			};
-
-			Forms.RegisterCompatRenderers(
-				new[] { typeof(RendererToHandlerShim).Assembly },
-				typeof(RendererToHandlerShim).Assembly,
-				(controlType) =>
-				{
-					foreach (var type in defaultHandlers)
-					{
-						if (type.IsAssignableFrom(controlType))
-							return;
-					}
-=======
 				handlersCollection = handlers;
 				compatBuilder?.SetHandlersCollection(handlersCollection);
 			});
@@ -51,7 +26,6 @@
 				compatBuilder = compat;
 				if (handlersCollection != null)
 					compatBuilder.SetHandlersCollection(handlersCollection);
->>>>>>> 25292d81
 
 				compat.UseCompatibilityRenderers = registerRenderers;
 			});
