--- conflicted
+++ resolved
@@ -157,21 +157,13 @@
 #if __IOS__ || MACCATALYST
 					Internals.Registrar.RegisterEffect("Xamarin", "ShadowEffect", typeof(ShadowEffect));
 #endif
-<<<<<<< HEAD
-
-					// Update the mappings for IView/View to work specifically for Controls
-					VisualElement.RemapForControls();
-					View.RemapForControls();
-					Label.RemapForControls();
-					Button.RemapForControls();
-=======
->>>>>>> c9d6b64f
 				});
 
 			builder.AddMauiCompat();
 
 			// Update the mappings for IView/View to work specifically for Controls
 			VisualElement.RemapForControls();
+			View.RemapForControls();
 			Label.RemapForControls();
 			Button.RemapForControls();
 			Window.RemapForControls();
