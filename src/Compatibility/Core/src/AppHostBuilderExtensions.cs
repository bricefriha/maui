using System;
using System.Collections.Generic;
<<<<<<< HEAD
=======
using Microsoft.Extensions.DependencyInjection;
using Microsoft.Extensions.Hosting;
using Microsoft.Maui;
using Microsoft.Maui.Controls;
using Microsoft.Maui.Controls.Compatibility;
using Microsoft.Maui.Handlers;
>>>>>>> 37a37433
using Microsoft.Maui.Hosting;

namespace Microsoft.Maui.Controls.Compatibility
{
	public static class AppHostBuilderExtensions
	{
		public static IAppHostBuilder RegisterCompatibilityRenderers(this IAppHostBuilder builder)
		{
			// This won't really be a thing once we have all the handlers built
			var defaultHandlers = new List<Type>
			{
<<<<<<< HEAD
				typeof(Button),
				typeof(Entry),
				typeof(ContentPage),
				typeof(Page),
				typeof(Label),
				typeof(RadioButton),
				typeof(Slider),
				typeof(Switch)
=======
				  typeof(Button) ,
				  typeof(Entry) ,
				  typeof(ContentPage) ,
				  typeof(Page) ,
				  typeof(Label) ,
				  typeof(Slider),
				  typeof(Switch)
>>>>>>> 37a37433
			};

			Forms.RegisterCompatRenderers(
				new[] { typeof(RendererToHandlerShim).Assembly },
				typeof(RendererToHandlerShim).Assembly,
				(controlType) =>
				{
					foreach (var type in defaultHandlers)
					{
						if (type.IsAssignableFrom(controlType))
							return;
					}

					builder.RegisterHandler(controlType, typeof(RendererToHandlerShim));
				});

			return builder;
		}

		public static IAppHostBuilder RegisterCompatibilityRenderer(
			this IAppHostBuilder builder,
			Type controlType,
			Type rendererType)
		{
			// register renderer with old registrar so it can get shimmed
			// This will move to some extension method
			Microsoft.Maui.Controls.Internals.Registrar.Registered.Register(
				controlType,
				rendererType);

			builder.RegisterHandler(controlType, typeof(RendererToHandlerShim));
			return builder;
		}

		public static IAppHostBuilder RegisterCompatibilityRenderer<TControlType, TMauiType, TRenderer>(this IAppHostBuilder builder)
			where TMauiType : IFrameworkElement
		{
			// register renderer with old registrar so it can get shimmed
			// This will move to some extension method
			Controls.Internals.Registrar.Registered.Register(
				typeof(TControlType),
				typeof(TRenderer));

			builder.RegisterHandler<TMauiType, RendererToHandlerShim>();
			return builder;
		}

		public static IAppHostBuilder RegisterCompatibilityRenderer<TControlType, TRenderer>(this IAppHostBuilder builder)
			where TControlType : IFrameworkElement =>
				builder.RegisterCompatibilityRenderer<TControlType, TControlType, TRenderer>();
<<<<<<< HEAD
=======

>>>>>>> 37a37433
	}
}<|MERGE_RESOLUTION|>--- conflicted
+++ resolved
@@ -1,14 +1,5 @@
 using System;
 using System.Collections.Generic;
-<<<<<<< HEAD
-=======
-using Microsoft.Extensions.DependencyInjection;
-using Microsoft.Extensions.Hosting;
-using Microsoft.Maui;
-using Microsoft.Maui.Controls;
-using Microsoft.Maui.Controls.Compatibility;
-using Microsoft.Maui.Handlers;
->>>>>>> 37a37433
 using Microsoft.Maui.Hosting;
 
 namespace Microsoft.Maui.Controls.Compatibility
@@ -20,7 +11,6 @@
 			// This won't really be a thing once we have all the handlers built
 			var defaultHandlers = new List<Type>
 			{
-<<<<<<< HEAD
 				typeof(Button),
 				typeof(Entry),
 				typeof(ContentPage),
@@ -29,15 +19,6 @@
 				typeof(RadioButton),
 				typeof(Slider),
 				typeof(Switch)
-=======
-				  typeof(Button) ,
-				  typeof(Entry) ,
-				  typeof(ContentPage) ,
-				  typeof(Page) ,
-				  typeof(Label) ,
-				  typeof(Slider),
-				  typeof(Switch)
->>>>>>> 37a37433
 			};
 
 			Forms.RegisterCompatRenderers(
@@ -88,9 +69,5 @@
 		public static IAppHostBuilder RegisterCompatibilityRenderer<TControlType, TRenderer>(this IAppHostBuilder builder)
 			where TControlType : IFrameworkElement =>
 				builder.RegisterCompatibilityRenderer<TControlType, TControlType, TRenderer>();
-<<<<<<< HEAD
-=======
-
->>>>>>> 37a37433
 	}
 }