--- conflicted
+++ resolved
@@ -223,11 +223,7 @@
 					// volley the requests better up front so that if the same request comes in it isn't requeued
 					if (initialSource is UriImageSource uri && uri.CachingEnabled)
 					{
-<<<<<<< HEAD
-						cacheKey = Application.Current.Handler.GetRequiredService<IHashAlgorithm>().ComputeHashString(uri.Uri.ToString());
-=======
 						cacheKey = Crc64.ComputeHashString(uri.Uri.ToString());
->>>>>>> cdff2b6f
 						var cacheObject = await GetCache().GetAsync(cacheKey, uri.CacheValidity, async () =>
 						{
 							var drawable = await context.GetFormsDrawableAsync(initialSource, cancellationToken);
