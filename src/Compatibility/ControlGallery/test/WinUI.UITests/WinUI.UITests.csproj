﻿<Project Sdk="Microsoft.NET.Sdk">

  <PropertyGroup>
    <TargetFramework>net48</TargetFramework>
    <RootNamespace>WinUI.UITests</RootNamespace>
    <AssemblyName>WinUI.UITests</AssemblyName>
    <IsPackable>false</IsPackable>
    <Nullable>disable</Nullable>
    <DefineConstants>$(DefineConstants);WINDOWS;UITEST</DefineConstants>
    <NoWarn>0114;0108;4014;0649;0169;0168;0219;0618;0612;CA1307;CA1309</NoWarn>
  </PropertyGroup>

  <ItemGroup>
    <Reference Include="System.Net.Http" />
  </ItemGroup>

  <ItemGroup>
    <PackageReference Include="Appium.WebDriver" Version="4.3.1" />
    <PackageReference Include="Castle.Core" Version="5.1.0" />
    <PackageReference Include="DotNetSeleniumExtras.PageObjects" Version="3.11.0" />
    <PackageReference Include="Newtonsoft.Json" Version="13.0.1" />
    <PackageReference Include="NUnit" Version="3.13.3" />
    <PackageReference Include="Selenium.Support" Version="4.1.1" />
    <PackageReference Include="Selenium.WebDriver" Version="4.1.1" />
    <PackageReference Include="Xam.Plugin.DeviceInfo" Version="4.1.1" />
<<<<<<< HEAD
    <PackageReference Include="Xamarin.UITest" Version="4.0.0" />
=======
    <PackageReference Include="Xamarin.UITest" Version="4.0.1" />
>>>>>>> 509d91e3
    <PackageReference Include="NUnit3TestAdapter" Version="4.3.0" />
  </ItemGroup>

  <ItemGroup>
    <ProjectReference Include="..\..\..\..\Controls\tests\CustomAttributes\Controls.CustomAttributes.csproj" />
    <ProjectReference Include="..\..\..\..\Controls\Maps\src\Controls.Maps.csproj" />
    <ProjectReference Include="..\..\..\..\Controls\src\Xaml\Controls.Xaml.csproj" />
    <ProjectReference Include="..\..\..\..\Controls\src\Core\Controls.Core.csproj" />
    <ProjectReference Include="..\..\..\..\Core\src\Core.csproj" />
    <ProjectReference Include="..\..\..\Core\src\Compatibility.csproj" />
  </ItemGroup>

  <ItemGroup>
    <None Include="app.config" />
  </ItemGroup>

  <Target Name="_CopyXamarinUITestFiles" AfterTargets="Build">
    <ItemGroup>
      <_XamarinUITestFiles Include="$(NuGetPackageRoot)Xamarin.UITest\%(Version)\**" Condition="@(PackageReference -> '%(Identity)') == 'Xamarin.UITest'" InProject="False" />
    </ItemGroup>
    <Copy SourceFiles="@(_XamarinUITestFiles)" DestinationFolder="$(SolutionDir)packages\Xamarin.UITest.AnyVersion\%(RecursiveDir)" ContinueOnError="true" Retries="0" />
  </Target>

  <Import Project="..\..\src\UITests.Shared\Compatibility.UITests.projitems" Label="Shared" />
  <Import Project="..\..\src\Issues.Shared\Compatibility.ControlGallery.Issues.Shared.projitems" Label="Shared" />

</Project><|MERGE_RESOLUTION|>--- conflicted
+++ resolved
@@ -23,11 +23,7 @@
     <PackageReference Include="Selenium.Support" Version="4.1.1" />
     <PackageReference Include="Selenium.WebDriver" Version="4.1.1" />
     <PackageReference Include="Xam.Plugin.DeviceInfo" Version="4.1.1" />
-<<<<<<< HEAD
-    <PackageReference Include="Xamarin.UITest" Version="4.0.0" />
-=======
     <PackageReference Include="Xamarin.UITest" Version="4.0.1" />
->>>>>>> 509d91e3
     <PackageReference Include="NUnit3TestAdapter" Version="4.3.0" />
   </ItemGroup>
 
