﻿using System;
using System.Collections.Generic;
using System.Collections.ObjectModel;
using System.ComponentModel;
using System.Linq;
using System.Text;
using System.Threading;
using System.Threading.Tasks;
using Microsoft.Maui.Controls.CustomAttributes;
using Microsoft.Maui.Controls.Internals;
using Microsoft.Maui.Controls.PlatformConfiguration;
using Microsoft.Maui.Controls.PlatformConfiguration.iOSSpecific;
using Microsoft.Maui.Devices;
using Microsoft.Maui.Graphics;


#if UITEST
using Xamarin.UITest;
using NUnit.Framework;
using Microsoft.Maui.Controls.Compatibility.UITests;
#endif

namespace Microsoft.Maui.Controls.ControlGallery.Issues
{
	[Preserve(AllMembers = true)]
	[Issue(IssueTracker.None, 0, "Shell Flyout Header Footer",
		PlatformAffected.All)]
#if UITEST
	[NUnit.Framework.Category(UITestCategories.Shell)]
#endif
	public class HeaderFooterShellFlyout : TestShell
	{
		protected override void Init()
		{
			var page = new ContentPage();

			AddFlyoutItem(page, "Flyout Item");
			page.Content = new StackLayout()
			{
				Children =
				{
					new Label()
					{
						Text = "Open the Flyout and Toggle the Header and Footer. If it changes after each click test has passed",
						AutomationId = "PageLoaded"
					}
				}
			};

			Items.Add(new MenuItem()
			{
				Text = "Toggle Header/Footer Template",
				Command = new Command(() =>
				{
					if (FlyoutHeaderTemplate == null)
					{
						FlyoutHeaderTemplate = new DataTemplate(() =>
						{
							return new Label() { Text = "Header Template" };
						});

						FlyoutFooterTemplate = new DataTemplate(() =>
						{
							return new Label() { Text = "Footer Template" };
						});
					}
					else if (FlyoutHeaderTemplate != null)
					{
						FlyoutHeaderTemplate = null;
						FlyoutFooterTemplate = null;
					}
				}),
				AutomationId = "ToggleHeaderFooterTemplate"
			});

			Items.Add(new MenuItem()
			{
				Text = "Toggle Header/Footer View",
				Command = new Command(() =>
				{
					if (FlyoutHeader != null)
					{
						FlyoutHeader = null;
						FlyoutFooter = null;
					}
					else
					{
						FlyoutHeader = new StackLayout()
						{
							Children = {
								new Label() { Text = "Header" }
							},
							AutomationId = "Header View"
						};

						FlyoutFooter = new StackLayout()
						{
							Orientation = StackOrientation.Horizontal,
							Children = {
								new Label() { Text = "Footer" }
							},
							AutomationId = "Footer View"
						};
					}
				}),
				AutomationId = "ToggleHeaderFooter"
			});

			Items.Add(new MenuItem()
			{
				Text = "Resize Header/Footer",
				Command = new Command(async () =>
				{
					FlyoutHeaderTemplate = null;
					FlyoutFooterTemplate = null;
					if (FlyoutHeader == null)
					{
						FlyoutHeader = new StackLayout()
						{
							Children = {
								new Label() { Text = "Header" }
							},
							AutomationId = "Header View"
						};

						FlyoutFooter = new StackLayout()
						{
							Children = {
								new Label() { Text = "Footer" }
							},
							AutomationId = "Footer View"
						};

						await Task.Delay(10);
					}

					var headerLabel = (VisualElement)FlyoutHeader;
					var footerLabel = (VisualElement)FlyoutFooter;
					headerLabel.BackgroundColor = Colors.LightBlue;

					if (footerLabel is not null)
						footerLabel.BackgroundColor = Colors.LightBlue;

					if (headerLabel.HeightRequest == 60)
					{
						headerLabel.HeightRequest = 200;

						if (footerLabel is not null)
							footerLabel.HeightRequest = 200;
					}
					else
					{
						headerLabel.HeightRequest = 60;

						if (footerLabel is not null)
							footerLabel.HeightRequest = 60;
					}
				}),
				AutomationId = "ResizeHeaderFooter"
			});

			if (DeviceInfo.Platform == DevicePlatform.iOS)
			{
				Items.Add(new MenuItem()
				{
					Text = "Zero Margin Header Test",
					Command = new Command(() =>
					{
						FlyoutHeader =
							new StackLayout()
							{
								AutomationId = "ZeroMarginLayout",
								Margin = 0,
								Children =
								{
									new Label() { Text = "Header View" }
								},
								BackgroundColor = Colors.Purple,
								IgnoreSafeArea = true
							};

						FlyoutHeaderTemplate = null;
						FlyoutBehavior = FlyoutBehavior.Locked;
					}),
					AutomationId = "ZeroMarginHeader"
				});
			}
		}


#if UITEST

#if __IOS__
		[Test]
<<<<<<< HEAD
		public async Task FlyoutHeaderWithZeroMarginShouldHaveNoY()
=======
		[Ignore("This test fails intermittently, especially on iOS 17; ignore until we can fix it")]
		public void FlyoutHeaderWithZeroMarginShouldHaveNoY()
>>>>>>> 792f1f88
		{
			RunningApp.WaitForElement("PageLoaded");
			this.TapInFlyout("ZeroMarginHeader", makeSureFlyoutStaysOpen: true);
			// Adding this to just really make sure layout is finished
			// Once we move this to appium we can remove this
			await Task.Delay(1000);
			var layout = RunningApp.WaitForElement("ZeroMarginLayout")[0].Rect.Y;
			Assert.AreEqual(0, layout);
		}
#endif

		[Test]
		[Compatibility.UITests.FailsOnMauiIOS]
		public void FlyoutTests()
		{
			RunningApp.WaitForElement("PageLoaded");

			// Verify Header an Footer show up at all
			TapInFlyout("ToggleHeaderFooter", makeSureFlyoutStaysOpen: true);
			RunningApp.WaitForElement("Header View");
			RunningApp.WaitForElement("Footer View");

			// Verify Template takes priority over header footer
			TapInFlyout("ToggleHeaderFooterTemplate", makeSureFlyoutStaysOpen: true);
			RunningApp.WaitForElement("Header Template");
			RunningApp.WaitForElement("Footer Template");
			RunningApp.WaitForNoElement("Header View");
			RunningApp.WaitForNoElement("Footer View");

			// Verify turning off Template shows Views again
			TapInFlyout("ToggleHeaderFooterTemplate", makeSureFlyoutStaysOpen: true);
			RunningApp.WaitForElement("Header View");
			RunningApp.WaitForElement("Footer View");
			RunningApp.WaitForNoElement("Header Template");
			RunningApp.WaitForNoElement("Footer Template");

			// Verify turning off header/footer clear out views correctly
			TapInFlyout("ToggleHeaderFooter", makeSureFlyoutStaysOpen: true);
			RunningApp.WaitForNoElement("Header Template");
			RunningApp.WaitForNoElement("Footer Template");
			RunningApp.WaitForNoElement("Header View");
			RunningApp.WaitForNoElement("Footer View");

			// verify header and footer react to size changes
			TapInFlyout("ResizeHeaderFooter", makeSureFlyoutStaysOpen: true);
			var headerSizeSmall = RunningApp.WaitForElement("Header View")[0].Rect;
			var footerSizeSmall = RunningApp.WaitForElement("Footer View")[0].Rect;
			TapInFlyout("ResizeHeaderFooter", makeSureFlyoutStaysOpen: true);
			var headerSizeLarge = RunningApp.WaitForElement("Header View")[0].Rect;
			var footerSizeLarge = RunningApp.WaitForElement("Footer View")[0].Rect;

			TapInFlyout("ResizeHeaderFooter", makeSureFlyoutStaysOpen: true);
			var headerSizeSmall2 = RunningApp.WaitForElement("Header View")[0].Rect;
			var footerSizeSmall2 = RunningApp.WaitForElement("Footer View")[0].Rect;

			Assert.Greater(headerSizeLarge.Height, headerSizeSmall.Height);
			Assert.Greater(footerSizeLarge.Height, footerSizeSmall.Height);
			Assert.AreEqual(headerSizeSmall2.Height, headerSizeSmall.Height);
			Assert.AreEqual(footerSizeSmall2.Height, footerSizeSmall.Height);
		}
#endif
	}
}<|MERGE_RESOLUTION|>--- conflicted
+++ resolved
@@ -192,12 +192,8 @@
 
 #if __IOS__
 		[Test]
-<<<<<<< HEAD
-		public async Task FlyoutHeaderWithZeroMarginShouldHaveNoY()
-=======
 		[Ignore("This test fails intermittently, especially on iOS 17; ignore until we can fix it")]
 		public void FlyoutHeaderWithZeroMarginShouldHaveNoY()
->>>>>>> 792f1f88
 		{
 			RunningApp.WaitForElement("PageLoaded");
 			this.TapInFlyout("ZeroMarginHeader", makeSureFlyoutStaysOpen: true);
