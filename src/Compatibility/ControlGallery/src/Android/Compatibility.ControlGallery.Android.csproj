--- conflicted
+++ resolved
@@ -39,17 +39,10 @@
     <PackageReference Include="NUnit" Version="3.13.3" />
     <PackageReference Include="Xam.Plugin.DeviceInfo" Version="4.1.1" />
     <PackageReference Include="Xamarin.Build.Download" Version="0.11.4" />
-<<<<<<< HEAD
-    <PackageReference Include="Xamarin.AndroidX.Lifecycle.LiveData" Version="2.6.1.2" />
-    <PackageReference Include="Xamarin.AndroidX.Browser" Version="1.5.0.2" />
-    <PackageReference Include="Xamarin.AndroidX.Palette" Version="1.0.0.18" />
-    <PackageReference Include="Xamarin.Google.Android.Material" Version="1.9.0.1" />
-=======
     <PackageReference Include="Xamarin.AndroidX.Lifecycle.LiveData" Version="2.6.1.3" />
     <PackageReference Include="Xamarin.AndroidX.Browser" Version="1.5.0.3" />
     <PackageReference Include="Xamarin.AndroidX.Palette" Version="1.0.0.19" />
     <PackageReference Include="Xamarin.Google.Android.Material" Version="1.9.0.2" />
->>>>>>> 7e91b75c
   </ItemGroup>
 
   <ItemGroup>
