<Project Sdk="Microsoft.NET.Sdk">

  <PropertyGroup>
    <TargetFramework>$(_MauiDotNetTfm)-android</TargetFramework>
    <AssemblyName>Microsoft.Maui.Controls.Compatibility.Maps.Android</AssemblyName>
    <RootNamespace>Microsoft.Maui.Controls.Compatibility.Maps.Android</RootNamespace>
    <IsPackable>false</IsPackable>
    <Nullable>disable</Nullable>
  </PropertyGroup>

  <ItemGroup>
<<<<<<< HEAD
    <PackageReference Include="Xamarin.AndroidX.Lifecycle.LiveData" Version="2.6.1.2" />
    <PackageReference Include="Xamarin.Google.Android.Material" Version="1.9.0.1" />
    <PackageReference Include="Xamarin.GooglePlayServices.Maps" Version="118.1.0.2" />
=======
    <PackageReference Include="Xamarin.AndroidX.Lifecycle.LiveData" Version="2.6.1.3" />
    <PackageReference Include="Xamarin.Google.Android.Material" Version="1.9.0.2" />
    <PackageReference Include="Xamarin.GooglePlayServices.Maps" Version="118.1.0.3" />
>>>>>>> 7e91b75c
  </ItemGroup>

  <ItemGroup>
    <ProjectReference Include="..\..\..\..\Graphics\src\Graphics\Graphics.csproj" />
    <ProjectReference Include="..\..\..\..\Controls\Maps\src\Controls.Maps.csproj" />
    <ProjectReference Include="..\..\..\..\Controls\src\Core\Controls.Core.csproj" />
    <ProjectReference Include="..\..\..\..\Core\src\Core.csproj" />
    <ProjectReference Include="..\..\..\..\Compatibility\Core\src\Compatibility.csproj" />
  </ItemGroup>

</Project><|MERGE_RESOLUTION|>--- conflicted
+++ resolved
@@ -9,15 +9,9 @@
   </PropertyGroup>
 
   <ItemGroup>
-<<<<<<< HEAD
-    <PackageReference Include="Xamarin.AndroidX.Lifecycle.LiveData" Version="2.6.1.2" />
-    <PackageReference Include="Xamarin.Google.Android.Material" Version="1.9.0.1" />
-    <PackageReference Include="Xamarin.GooglePlayServices.Maps" Version="118.1.0.2" />
-=======
     <PackageReference Include="Xamarin.AndroidX.Lifecycle.LiveData" Version="2.6.1.3" />
     <PackageReference Include="Xamarin.Google.Android.Material" Version="1.9.0.2" />
     <PackageReference Include="Xamarin.GooglePlayServices.Maps" Version="118.1.0.3" />
->>>>>>> 7e91b75c
   </ItemGroup>
 
   <ItemGroup>
