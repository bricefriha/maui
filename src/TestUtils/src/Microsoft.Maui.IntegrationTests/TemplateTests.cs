using Microsoft.Maui.IntegrationTests.Apple;

[assembly: LevelOfParallelism(2)]

namespace Microsoft.Maui.IntegrationTests
{
	[Parallelizable(scope: ParallelScope.All)]
	public class TemplateTests : BaseBuildTest
	{
		[SetUp]
		public void TemplateTestsSetUp()
		{
			File.Copy(Path.Combine(TestEnvironment.GetMauiDirectory(), "src", "Templates", "tests", "Directory.Build.props"),
				Path.Combine(TestDirectory, "Directory.Build.props"), overwrite: true);
			File.Copy(Path.Combine(TestEnvironment.GetMauiDirectory(), "src", "Templates", "tests", "Directory.Build.targets"),
				Path.Combine(TestDirectory, "Directory.Build.targets"), overwrite: true);
		}

		[Test]
		// Parameters: short name, target framework, build config, use pack target
		[TestCase("maui", DotNetPrevious, "Debug", false)]
		[TestCase("maui", DotNetPrevious, "Release", false)]
		[TestCase("maui", DotNetCurrent, "Debug", false)]
		[TestCase("maui", DotNetCurrent, "Release", false)]
		[TestCase("maui-blazor", DotNetPrevious, "Debug", false)]
		[TestCase("maui-blazor", DotNetPrevious, "Release", false)]
		[TestCase("maui-blazor", DotNetCurrent, "Debug", false)]
		[TestCase("maui-blazor", DotNetCurrent, "Release", false)]
		[TestCase("mauilib", DotNetPrevious, "Debug", true)]
		[TestCase("mauilib", DotNetPrevious, "Release", true)]
		[TestCase("mauilib", DotNetCurrent, "Debug", true)]
		[TestCase("mauilib", DotNetCurrent, "Release", true)]
		public void Build(string id, string framework, string config, bool shouldPack)
		{
			var projectDir = TestDirectory;
			var projectName = DotnetInternal.GetProjectName(projectDir);
			var projectFile = Path.Combine(projectDir, $"{projectName}.csproj");

			Assert.IsTrue(DotnetInternal.New(id, projectDir, projectName, framework),
				$"Unable to create template {id}. Check test output for errors.");

			EnableTizen(projectFile);

			if (shouldPack)
				FileUtilities.ReplaceInFile(projectFile,
					"</Project>",
					"<PropertyGroup><Version>1.0.0-preview.1</Version></PropertyGroup></Project>");

			string target = shouldPack ? "Pack" : "";
			Assert.IsTrue(DotnetInternal.Build(projectFile, config, target: target, properties: BuildProps, msbuildWarningsAsErrors: true),
				$"Project {Path.GetFileName(projectFile)} failed to build. Check test output/attachments for errors.");
		}

		[Test]
		[TestCase("maui", DotNetPrevious, "Debug")]
		[TestCase("maui", DotNetPrevious, "Release")]
		[TestCase("maui", DotNetCurrent, "Debug")]
		[TestCase("maui", DotNetCurrent, "Release")]
		[TestCase("maui-blazor", DotNetPrevious, "Debug")]
		[TestCase("maui-blazor", DotNetPrevious, "Release")]
		[TestCase("maui-blazor", DotNetCurrent, "Debug")]
		[TestCase("maui-blazor", DotNetCurrent, "Release")]
		public void BuildUnpackaged(string id, string framework, string config)
		{
			var projectDir = TestDirectory;
			var projectName = DotnetInternal.GetProjectName(projectDir);
			var projectFile = Path.Combine(projectDir, $"{projectName}.csproj");

			Assert.IsTrue(DotnetInternal.New(id, projectDir, projectName, framework),
				$"Unable to create template {id}. Check test output for errors.");

			EnableTizen(projectFile);
			FileUtilities.ReplaceInFile(projectFile,
				"<UseMaui>true</UseMaui>",
				"<UseMaui>true</UseMaui><WindowsPackageType>None</WindowsPackageType>");

			Assert.IsTrue(DotnetInternal.Build(projectFile, config, properties: BuildProps, msbuildWarningsAsErrors: true),
				$"Project {Path.GetFileName(projectFile)} failed to build. Check test output/attachments for errors.");
		}

		[Test]
		[TestCase("maui", DotNetCurrent, "Release")]
		public void PublishUnpackaged(string id, string framework, string config)
		{
			if (!TestEnvironment.IsWindows)
				Assert.Ignore("Running Windows templates is only supported on Windows.");

			var projectDir = TestDirectory;
			var projectName = DotnetInternal.GetProjectName(projectDir);
			var projectFile = Path.Combine(projectDir, $"{projectName}.csproj");

			Assert.IsTrue(DotnetInternal.New(id, projectDir, projectName, framework),
				$"Unable to create template {id}. Check test output for errors.");

			BuildProps.Add("WindowsPackageType=None");

			Assert.IsTrue(DotnetInternal.Publish(projectFile, config, framework: $"{framework}-windows10.0.19041.0", properties: BuildProps),
				$"Project {Path.GetFileName(projectFile)} failed to build. Check test output/attachments for errors.");

			var assetsRoot = Path.Combine(projectDir, $"bin/{config}/{framework}-windows10.0.19041.0/win10-x64/publish");

			AssetExists("dotnet_bot.scale-100.png");
			AssetExists("appiconLogo.scale-100.png");
			AssetExists("OpenSans-Regular.ttf");
			AssetExists("splashSplashScreen.scale-100.png");
			AssetExists("AboutAssets.txt");

			void AssetExists(string filename)
			{
				var fullpath = Path.Combine(assetsRoot!, filename);
				Assert.IsTrue(File.Exists(fullpath),
					$"Unable to find expected asset: {fullpath}");
			}
		}

		/// <summary>
		/// Tests the scenario where a .NET MAUI Library specifically uses UseMauiCore instead of UseMaui.
		/// </summary>
		[Test]
		[TestCase("mauilib", DotNetPrevious, "Debug")]
		[TestCase("mauilib", DotNetPrevious, "Release")]
		[TestCase("mauilib", DotNetCurrent, "Debug")]
		[TestCase("mauilib", DotNetCurrent, "Release")]
		public void PackCoreLib(string id, string framework, string config)
		{
			var projectDir = TestDirectory;
			var projectName = DotnetInternal.GetProjectName(projectDir);
			var projectFile = Path.Combine(projectDir, $"{projectName}.csproj");

			Assert.IsTrue(DotnetInternal.New(id, projectDir, projectName, framework),
				$"Unable to create template {id}. Check test output for errors.");

			EnableTizen(projectFile);

			var projectSectionsToReplace = new Dictionary<string, string>()
			{
				{ "UseMaui", "UseMauiCore" }, // This is the key part of the test
				{ "SingleProject", "EnablePreviewMsixTooling" },
			};
			if (framework != "net6.0")
			{
				// On versions after net6.0 this package reference also has to be updated to ensure the version of the MAUI Core package
				// is specified and avoids the MA002 warning.
				projectSectionsToReplace.Add("Include=\"Microsoft.Maui.Controls\"", "Include=\"Microsoft.Maui.Core\"");
			}

			FileUtilities.ReplaceInFile(projectFile, projectSectionsToReplace);
			Directory.Delete(Path.Combine(projectDir, "Platforms"), recursive: true);

			Assert.IsTrue(DotnetInternal.Build(projectFile, config, properties: BuildProps, msbuildWarningsAsErrors: true),
				$"Project {Path.GetFileName(projectFile)} failed to build. Check test output/attachments for errors.");
		}

		[Test]
		[TestCase("maui", DotNetCurrent, "Debug")]
		[TestCase("mauilib", DotNetCurrent, "Debug")]
		[TestCase("maui-blazor", DotNetCurrent, "Debug")]
		public void BuildWithoutPackageReference(string id, string framework, string config)
		{
			var projectDir = TestDirectory;
			var projectName = DotnetInternal.GetProjectName(projectDir);
			var projectFile = Path.Combine(projectDir, $"{projectName}.csproj");

			Assert.IsTrue(DotnetInternal.New(id, projectDir, projectName, framework),
				$"Unable to create template {id}. Check test output for errors.");

			EnableTizen(projectFile);
			FileUtilities.ReplaceInFile(projectFile,
				"</Project>",
				"<PropertyGroup><SkipValidateMauiImplicitPackageReferences>true</SkipValidateMauiImplicitPackageReferences></PropertyGroup></Project>");
			FileUtilities.ReplaceInFile(projectFile,
				"<PackageReference Include=\"Microsoft.Maui.Controls\" Version=\"$(MauiVersion)\" />",
				"");

			Assert.IsTrue(DotnetInternal.Build(projectFile, config, properties: BuildProps, msbuildWarningsAsErrors: true),
				$"Project {Path.GetFileName(projectFile)} failed to build. Check test output/attachments for errors.");
		}

		[Test]
		[TestCase("maui", "Debug", "2.0", "2")]
		[TestCase("maui", "Release", "2.0", "2")]
		[TestCase("maui", "Release", "0.3", "3")]
		[TestCase("maui-blazor", "Debug", "2.0", "2")]
		[TestCase("maui-blazor", "Release", "2.0", "2")]
		[TestCase("maui-blazor", "Release", "0.3", "3")]
		public void BuildWithDifferentVersionNumber(string id, string config, string display, string version)
		{
			var projectDir = TestDirectory;
			var projectName = DotnetInternal.GetProjectName(projectDir);
			var projectFile = Path.Combine(projectDir, $"{projectName}.csproj");

			Assert.IsTrue(DotnetInternal.New(id, projectDir, projectName),
				$"Unable to create template {id}. Check test output for errors.");

			EnableTizen(projectFile);
			FileUtilities.ReplaceInFile(projectFile,
				$"<ApplicationDisplayVersion>1.0</ApplicationDisplayVersion>",
				$"<ApplicationDisplayVersion>{display}</ApplicationDisplayVersion>");
			FileUtilities.ReplaceInFile(projectFile,
				$"<ApplicationVersion>1</ApplicationVersion>",
				$"<ApplicationVersion>{version}</ApplicationVersion>");

			Assert.IsTrue(DotnetInternal.Build(projectFile, config, properties: BuildProps, msbuildWarningsAsErrors: true),
				$"Project {Path.GetFileName(projectFile)} failed to build. Check test output/attachments for errors.");
		}

		[Test]
		[TestCase("maui-blazor", "Debug", DotNetCurrent)]
		[TestCase("maui-blazor", "Release", DotNetCurrent)]
		public void CheckEntitlementsForMauiBlazorOnMacCatalyst(string id, string config, string framework)
		{
			if (TestEnvironment.IsWindows)
				Assert.Ignore("Running MacCatalyst templates is only supported on Mac.");

			string projectDir = TestDirectory;
			var projectName = DotnetInternal.GetProjectName(projectDir);
			var projectFile = Path.Combine(projectDir, $"{projectName}.csproj");

			// Note: Debug app is stored in the maccatalyst-x64 folder, while the Release is in parent directory
			string appLocation = config == "Release" ?
				Path.Combine(projectDir, "bin", config, $"{framework}-maccatalyst", $"{projectName}.app") :
				Path.Combine(projectDir, "bin", config, $"{framework}-maccatalyst", "maccatalyst-x64", $"{projectName}.app");
			string entitlementsPath = Path.Combine(projectDir, "x.xml");

			List<string> buildWithCodeSignProps = new List<string>(BuildProps)
			{
				"EnableCodeSigning=true"
			};

<<<<<<< HEAD
			Assert.IsTrue(DotnetInternal.New(id, projectDir, projectName, framework), $"Unable to create template {id}. Check test output for errors.");
			Assert.IsTrue(DotnetInternal.Build(projectFile, config, framework: $"{framework}-maccatalyst", properties: buildWithCodeSignProps),
=======
			Assert.IsTrue(DotnetInternal.New(id, projectDir, framework), $"Unable to create template {id}. Check test output for errors.");
			Assert.IsTrue(DotnetInternal.Build(projectFile, config, framework: $"{framework}-maccatalyst", properties: buildWithCodeSignProps, msbuildWarningsAsErrors: true),
>>>>>>> 1ea28084
				$"Project {Path.GetFileName(projectFile)} failed to build. Check test output/attachments for errors.");

			List<string> expectedEntitlements = config == "Release" ?
				new() { "com.apple.security.app-sandbox", "com.apple.security.network.client" } :
				new() { "com.apple.security.get-task-allow" };
			List<string> foundEntitlements = Codesign.SearchForExpectedEntitlements(entitlementsPath, appLocation, expectedEntitlements);

			CollectionAssert.AreEqual(expectedEntitlements, foundEntitlements, "Entitlements missing from executable.");
		}

		void EnableTizen(string projectFile)
		{
			FileUtilities.ReplaceInFile(projectFile, new Dictionary<string, string>()
			{
				{ "<!-- <TargetFrameworks>", "<TargetFrameworks>" },
				{ "</TargetFrameworks> -->", "</TargetFrameworks>" },
			});
		}

	}
}<|MERGE_RESOLUTION|>--- conflicted
+++ resolved
@@ -227,13 +227,8 @@
 				"EnableCodeSigning=true"
 			};
 
-<<<<<<< HEAD
 			Assert.IsTrue(DotnetInternal.New(id, projectDir, projectName, framework), $"Unable to create template {id}. Check test output for errors.");
-			Assert.IsTrue(DotnetInternal.Build(projectFile, config, framework: $"{framework}-maccatalyst", properties: buildWithCodeSignProps),
-=======
-			Assert.IsTrue(DotnetInternal.New(id, projectDir, framework), $"Unable to create template {id}. Check test output for errors.");
 			Assert.IsTrue(DotnetInternal.Build(projectFile, config, framework: $"{framework}-maccatalyst", properties: buildWithCodeSignProps, msbuildWarningsAsErrors: true),
->>>>>>> 1ea28084
 				$"Project {Path.GetFileName(projectFile)} failed to build. Check test output/attachments for errors.");
 
 			List<string> expectedEntitlements = config == "Release" ?
