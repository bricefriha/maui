﻿
namespace Microsoft.Maui.IntegrationTests
{
	public class BaseBuildTest
	{
		public const string DotNetCurrent = "net7.0";
		public const string DotNetPrevious = "net6.0";

		char[] invalidChars = { '{', '}', '(', ')', '$', ':', ';', '\"', '\'', ',', '=', '.', '-', };

		public string TestName
		{
			get
			{
				var result = "id_" + TestContext.CurrentContext.Test.ID + "_" + TestContext.CurrentContext.Test.Name;
				foreach (var c in invalidChars.Concat(Path.GetInvalidPathChars().Concat(Path.GetInvalidFileNameChars())))
				{
					result = result.Replace(c, '_');
				}
				return result.Replace("_", string.Empty, StringComparison.OrdinalIgnoreCase);
			}
		}

		public string LogDirectory => Path.Combine(TestEnvironment.GetLogDirectory(), TestName);

		public string TestDirectory => Path.Combine(TestEnvironment.GetTestDirectoryRoot(), TestName);

		public string TestNuGetConfig => Path.Combine(TestEnvironment.GetTestDirectoryRoot(), "NuGet.config");

		// Properties that ensure we don't use cached packages, and *only* the empty NuGet.config
		protected List<string> BuildProps => new()
		{
			"RestoreNoCache=true",
			//"GenerateAppxPackageOnBuild=true",
			$"RestorePackagesPath={Path.Combine(TestEnvironment.GetTestDirectoryRoot(), "packages")}",
			$"RestoreConfigFile={TestNuGetConfig}",
			// Avoid iOS build warning as error on Windows: There is no available connection to the Mac. Task 'VerifyXcodeVersion' will not be executed
			$"CustomBeforeMicrosoftCSharpTargets={Path.Combine(TestEnvironment.GetMauiDirectory(), "src", "Templates", "TemplateTestExtraTargets.targets")}",
			//Try not restore dependencies of 6.0.10
			$"DisableTransitiveFrameworkReferenceDownloads=true",
			// Surface warnings as build errors
			"TreatWarningsAsErrors=true",
		};


		/// <summary>
		/// Copy NuGet packages that are not installed as part of the workload and set up NuGet.config
		/// See: `PrepareSeparateBuildContext` in `eng/cake/dotnet.cake`.
		/// TODO: Should these be moved to a library-packs workload folder for testing?
		/// </summary>
		/// <exception cref="DirectoryNotFoundException"></exception>
		[OneTimeSetUp]
		public void BuildTestFxtSetUp()
		{
			string[] NuGetOnlyPackages = new string[] {
				"Microsoft.Maui.Controls.*.nupkg",
				"Microsoft.Maui.Core.*.nupkg",
				"Microsoft.Maui.Essentials.*.nupkg",
				"Microsoft.Maui.Graphics.*.nupkg",
				"Microsoft.Maui.Maps.*.nupkg",
				"Microsoft.AspNetCore.Components.WebView.*.nupkg",
			};

			var artifactDir = Path.Combine(TestEnvironment.GetMauiDirectory(), "artifacts");
			if (!Directory.Exists(artifactDir))
				throw new DirectoryNotFoundException($"Build artifact directory '{artifactDir}' was not found.");

			var extraPacksDir = Path.Combine(TestEnvironment.GetTestDirectoryRoot(), "extra-packages");
			if (Directory.Exists(extraPacksDir))
				Directory.Delete(extraPacksDir, true);

			Directory.CreateDirectory(extraPacksDir);

			foreach (var searchPattern in NuGetOnlyPackages)
			{
				foreach (var pack in Directory.GetFiles(artifactDir, searchPattern))
					File.Copy(pack, Path.Combine(extraPacksDir, Path.GetFileName(pack)));
			}

			File.Copy(Path.Combine(TestEnvironment.GetMauiDirectory(), "NuGet.config"), TestNuGetConfig, true);
			FileUtilities.ReplaceInFile(TestNuGetConfig,
				"<!-- <add key=\"local\" value=\"artifacts\" /> -->",
				$"<add key=\"nuget-only\" value=\"{extraPacksDir}\" />");
		}

		[SetUp]
		public void BuildTestSetUp()
		{
			if (Directory.Exists(TestDirectory))
				Directory.Delete(TestDirectory, recursive: true);

			Directory.CreateDirectory(TestDirectory);
		}

		[OneTimeTearDown]
		public void BuildTestFxtTearDown() { }

		[TearDown]
		public void BuildTestTearDown()
		{
<<<<<<< HEAD
=======
			// Attach test content and logs as artifacts
>>>>>>> 1ea28084
			foreach (var log in Directory.GetFiles(Path.Combine(TestDirectory), "*log", SearchOption.AllDirectories))
			{
				TestContext.AddTestAttachment(log, Path.GetFileName(TestDirectory));
			}
		}

	}
}<|MERGE_RESOLUTION|>--- conflicted
+++ resolved
@@ -98,10 +98,7 @@
 		[TearDown]
 		public void BuildTestTearDown()
 		{
-<<<<<<< HEAD
-=======
 			// Attach test content and logs as artifacts
->>>>>>> 1ea28084
 			foreach (var log in Directory.GetFiles(Path.Combine(TestDirectory), "*log", SearchOption.AllDirectories))
 			{
 				TestContext.AddTestAttachment(log, Path.GetFileName(TestDirectory));
