--- conflicted
+++ resolved
@@ -104,12 +104,8 @@
 			Assert.Equal(1, events.Count(c => c.EventId.Id == 4 && c.LogLevel == LogLevel.Debug && c.EventId.Name == "HandlingWebRequest" && c.Message.Contains("/_framework/blazor.webview.js", System.StringComparison.Ordinal)));
 		}
 
-<<<<<<< HEAD
-		[Fact(Skip = "Disable while we investigate this on 8.0.0-p5, windows Times out on CoreWebView2.DOMContentLoaded")]
-=======
-
-		[Fact]
->>>>>>> 4d2e6398
+
+		[Fact]
 		public async Task BlazorWebViewUsesStartPath()
 		{
 			EnsureHandlerCreated(additionalCreationActions: appBuilder =>
