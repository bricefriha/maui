﻿using System;
using System.Threading.Tasks;
using Microsoft.AspNetCore.Components.Web;
using Microsoft.Extensions.FileProviders;
using Microsoft.Maui.Controls;

namespace Microsoft.AspNetCore.Components.WebView.Maui
{
	/// <summary>
	/// A <see cref="View"/> that can render Blazor content.
	/// </summary>
	public partial class BlazorWebView : View, IBlazorWebView
	{
		internal const string AppHostAddress = "0.0.0.0";

		private readonly JSComponentConfigurationStore _jSComponents = new();

		/// <summary>
		/// Initializes a new instance of <see cref="BlazorWebView"/>.
		/// </summary>
		public BlazorWebView()
		{
			RootComponents = new RootComponentsCollection(_jSComponents);
		}

		/// <inheritdoc />
		JSComponentConfigurationStore IBlazorWebView.JSComponents => _jSComponents;

		/// <summary>
		/// Gets or sets the path to the HTML file to render.
		/// <para>This is an app relative path to the file such as <c>wwwroot\index.html</c></para>
		/// </summary>
		public string? HostPage { get; set; }

		/// <summary>
		/// Bindable property for <see cref="StartPath"/>.
		/// </summary>
		public static readonly BindableProperty StartPathProperty = BindableProperty.Create(nameof(StartPath), typeof(string), typeof(BlazorWebView), "/");

		/// <summary>
		/// Gets or sets the path for initial navigation within the Blazor navigation context when the Blazor component is finished loading.
		/// </summary>
		public string StartPath
		{
			get { return (string)GetValue(StartPathProperty); }
			set { SetValue(StartPathProperty, value); }
		}

		/// <inheritdoc cref="IBlazorWebView.RootComponents" />
		public RootComponentsCollection RootComponents { get; }

		/// <summary>
		/// Allows customizing how links are opened.
		/// By default, opens internal links in the webview and external links in an external app.
		/// </summary>
		public event EventHandler<UrlLoadingEventArgs>? UrlLoading;

		/// <summary>
		/// Raised before the web view is initialized. On some platforms this enables customizing the web view configuration.
		/// </summary>
		public event EventHandler<BlazorWebViewInitializingEventArgs>? BlazorWebViewInitializing;

		/// <summary>
		/// Raised after the web view is initialized but before any component has been rendered. The event arguments provide the instance of the platform-specific web view control.
		/// </summary>
		public event EventHandler<BlazorWebViewInitializedEventArgs>? BlazorWebViewInitialized;

		/// <inheritdoc />
#if ANDROID
		[System.Runtime.Versioning.SupportedOSPlatform("android23.0")]
#elif IOS
		[System.Runtime.Versioning.SupportedOSPlatform("ios11.0")]
#endif
		public virtual IFileProvider CreateFileProvider(string contentRootDir)
		{
			// Call into the platform-specific code to get that platform's asset file provider
			return ((BlazorWebViewHandler)(Handler!)).CreateFileProvider(contentRootDir);
		}

<<<<<<< HEAD
		/// <summary>
		/// Calls the specified <paramref name="workItem"/> asynchronously and passes in the scoped services available to Razor components.
		/// </summary>
		/// <param name="workItem">The action to call.</param>
		/// <returns>Returns a <see cref="Task"/> representing <c>true</c> if the <paramref name="workItem"/> was called, or <c>false</c> if it was not called because Blazor is not currently running.</returns>
		/// <exception cref="ArgumentNullException">Thrown if <paramref name="workItem"/> is <c>null</c>.</exception>
#if ANDROID
		[System.Runtime.Versioning.SupportedOSPlatform("android23.0")]
#endif
		public virtual async Task<bool> TryDispatchAsync(Action<IServiceProvider> workItem)
		{
			ArgumentNullException.ThrowIfNull(workItem);
			if (Handler is null)
			{
				return false;
			}

			return await ((BlazorWebViewHandler)(Handler!)).TryDispatchAsync(workItem);
		}

=======
		/// <inheritdoc />
>>>>>>> 813ce6d1
		void IBlazorWebView.UrlLoading(UrlLoadingEventArgs args) =>
			UrlLoading?.Invoke(this, args);

		/// <inheritdoc />
		void IBlazorWebView.BlazorWebViewInitializing(BlazorWebViewInitializingEventArgs args) =>
			BlazorWebViewInitializing?.Invoke(this, args);

		/// <inheritdoc />
		void IBlazorWebView.BlazorWebViewInitialized(BlazorWebViewInitializedEventArgs args) =>
			BlazorWebViewInitialized?.Invoke(this, args);
	}
}<|MERGE_RESOLUTION|>--- conflicted
+++ resolved
@@ -77,7 +77,6 @@
 			return ((BlazorWebViewHandler)(Handler!)).CreateFileProvider(contentRootDir);
 		}
 
-<<<<<<< HEAD
 		/// <summary>
 		/// Calls the specified <paramref name="workItem"/> asynchronously and passes in the scoped services available to Razor components.
 		/// </summary>
@@ -98,9 +97,7 @@
 			return await ((BlazorWebViewHandler)(Handler!)).TryDispatchAsync(workItem);
 		}
 
-=======
 		/// <inheritdoc />
->>>>>>> 813ce6d1
 		void IBlazorWebView.UrlLoading(UrlLoadingEventArgs args) =>
 			UrlLoading?.Invoke(this, args);
 
