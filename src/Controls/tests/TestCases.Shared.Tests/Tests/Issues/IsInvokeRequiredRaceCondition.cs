--- conflicted
+++ resolved
@@ -13,11 +13,7 @@
 		public override string Issue => "Application.Current.Dispatcher.IsDispatchRequired race condition causes crash";
 		
 		[Test]
-<<<<<<< HEAD
-		[Category(UITestCategories.Window)]
-=======
 		[Category(UITestCategories.Dispatcher)]
->>>>>>> f323832c
 		public void ApplicationDispatcherIsInvokeRequiredRaceConditionCausesCrash()
 		{
 			App.WaitForElement("crashButton");
