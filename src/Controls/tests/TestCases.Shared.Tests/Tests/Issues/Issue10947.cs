﻿using NUnit.Framework;
using NUnit.Framework.Legacy;
using UITest.Appium;
using UITest.Core;

namespace Microsoft.Maui.TestCases.Tests.Issues;

public class Issue10947 : _IssuesUITest
{
    public Issue10947(TestDevice device)
		: base(device)
	{ }

    public override string Issue => "CollectionView Header and Footer Scrolling";
    string HeaderEntry => "HeaderEntry";
    string FooterEntry => "FooterEntry";

    [Test]
<<<<<<< HEAD
    [Category(UITestCategories.CollectionView)]
=======
	[Category(UITestCategories.CollectionView)]
>>>>>>> f323832c
	public void CollectionViewHeaderShouldNotScroll()
	{
		var headerEntry = App.WaitForElement(HeaderEntry);
		var headerLocation = headerEntry.GetRect();
        var footerEntry = App.WaitForElement(FooterEntry);
		var footerLocation = headerEntry.GetRect();

        App.Tap(HeaderEntry);

        var newHeaderEntry = App.WaitForElement(HeaderEntry);
		var newHeaderLocation = headerEntry.GetRect();
        ClassicAssert.AreEqual(headerLocation, newHeaderLocation);

        App.Tap(FooterEntry);

        var newFooterEntry = App.WaitForElement(FooterEntry);
		var newFooterLocation = headerEntry.GetRect();

        ClassicAssert.AreEqual(footerLocation, newFooterLocation);
	}
}<|MERGE_RESOLUTION|>--- conflicted
+++ resolved
@@ -16,11 +16,7 @@
     string FooterEntry => "FooterEntry";
 
     [Test]
-<<<<<<< HEAD
-    [Category(UITestCategories.CollectionView)]
-=======
 	[Category(UITestCategories.CollectionView)]
->>>>>>> f323832c
 	public void CollectionViewHeaderShouldNotScroll()
 	{
 		var headerEntry = App.WaitForElement(HeaderEntry);
