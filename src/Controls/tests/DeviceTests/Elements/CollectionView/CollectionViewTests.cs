﻿using System;
using System.Collections;
using System.Collections.Generic;
using System.Collections.ObjectModel;
using System.Linq;
using System.Reflection;
using System.Threading.Tasks;
using System.Xml.Linq;
using Microsoft.Maui.Controls;
using Microsoft.Maui.Controls.Handlers.Items;
using Microsoft.Maui.Controls.Platform;
using Microsoft.Maui.DeviceTests.Stubs;
using Microsoft.Maui.Graphics;
using Microsoft.Maui.Handlers;
using Microsoft.Maui.Hosting;
using Microsoft.Maui.Platform;
using Xunit;
<<<<<<< HEAD
=======
using Xunit.Abstractions;
using static Microsoft.Maui.DeviceTests.AssertHelpers;
>>>>>>> ff5f3f06

namespace Microsoft.Maui.DeviceTests
{
	[Collection(RunInNewWindowCollection)]
	[Category(TestCategory.CollectionView)]
	public partial class CollectionViewTests : ControlsHandlerTestBase
	{
		void SetupBuilder()
		{
			EnsureHandlerCreated(builder =>
			{
				builder.ConfigureMauiHandlers(handlers =>
				{
					handlers.AddHandler(typeof(Toolbar), typeof(ToolbarHandler));
					handlers.AddHandler(typeof(NavigationPage), typeof(NavigationViewHandler));
					handlers.AddHandler<Page, PageHandler>();
					handlers.AddHandler<Window, WindowHandlerStub>();

					handlers.AddHandler<CollectionView, CollectionViewHandler>();
					handlers.AddHandler<VerticalStackLayout, LayoutHandler>();
					handlers.AddHandler<Grid, LayoutHandler>();
					handlers.AddHandler<Label, LabelHandler>();
					handlers.AddHandler<Button, ButtonHandler>();
					handlers.AddHandler<SwipeView, SwipeViewHandler>();
					handlers.AddHandler<SwipeItem, SwipeItemMenuItemHandler>();

#if IOS && !MACCATALYST
					handlers.AddHandler<CacheTestCollectionView, CacheTestCollectionViewHandler>();
#endif
				});
			});
		}

		[Fact(
#if IOS || MACCATALYST
		Skip = "Fails on iOS/macOS: https://github.com/dotnet/maui/issues/19240"
#endif
		)]
		public async Task CellSizeAccountsForMargin()
		{
			SetupBuilder();

			List<Button> buttons = new List<Button>();
			var collectionView = new CollectionView
			{
				ItemTemplate = new DataTemplate(() =>
				{
					var button = new Button()
					{
						Text = "Margin Test",
						Margin = new Thickness(10, 10, 10, 10),
						HeightRequest = 50,
					};

					buttons.Add(button);
					return button;
				}),

				ItemsSource = Enumerable.Range(0, 2).ToList(),
				HeightRequest = 800,
				WidthRequest = 200
			};

			await collectionView.AttachAndRun<CollectionViewHandler>(async (handler) =>
			{
				bool expectation() => buttons.Count > 1 && buttons.Last().Frame.Height > 0 && buttons.Last().IsLoaded;

				await AssertEventually(expectation);
				var button = buttons.Last();
				var bounds = GetCollectionViewCellBounds(button);
				var buttonBounds = button.GetBoundingBox();

				Assert.Equal(50, buttonBounds.Height, 1d);
				Assert.Equal(70, bounds.Height, 1d);
				Assert.Equal(50, button.Frame.Height, 1d);
				Assert.Equal(10, button.Frame.X, 1d);
				Assert.Equal(10, button.Frame.Y, 1d);

			}, MauiContext, (view) => CreateHandlerAsync<CollectionViewHandler>(view));
		}

		[Fact]
		public async Task ItemsSourceDoesNotLeak()
		{
			SetupBuilder();

			IList logicalChildren = null;
			WeakReference weakReference = null;
			var collectionView = new CollectionView
			{
				Header = new Label { Text = "Header" },
				Footer = new Label { Text = "Footer" },
				ItemTemplate = new DataTemplate(() => new Label())
			};

			await CreateHandlerAndAddToWindow<CollectionViewHandler>(collectionView, async handler =>
			{
				var data = new ObservableCollection<string>()
				{
					"Item 1",
					"Item 2",
					"Item 3"
				};
				weakReference = new WeakReference(data);
				collectionView.ItemsSource = data;
				await Task.Delay(100);

				// Get ItemsView._logicalChildren
				var flags = BindingFlags.NonPublic | BindingFlags.Instance;
				logicalChildren = typeof(Element).GetField("_internalChildren", flags).GetValue(collectionView) as IList;
				Assert.NotNull(logicalChildren);

				// Replace with cloned collection
				collectionView.ItemsSource = new ObservableCollection<string>(data);
				await Task.Delay(100);
			});

			await AssertionExtensions.WaitForGC(weakReference);
			Assert.NotNull(logicalChildren);
			Assert.True(logicalChildren.Count <= 5, "_logicalChildren should not grow in size!");
		}

		[Fact]
		public async Task CollectionScrollToGroupWorks()
		{
			SetupBuilder();

			var dataList = new List<TestData>();
			string letters = "nice"; // 4 groups
			for (int i = 0; i < letters.Length; i++)
			{
				for (int n = 0; n < 10; n++)
				{
					dataList.Add(new TestData
					{
						Name = $"{letters[i]}_{n + 1}"
					});
				}
			}

			var grouped =
				  from p in dataList
				  orderby p.Name
				  group p by p.Name[0].ToString()
				  into groups
				  select
					   new TestDataGroup(groups.Key, groups.ToList());

			var collectionView = new CollectionView
			{
				IsGrouped = true,
				ItemsSource = grouped.ToList(),
				ItemTemplate = new DataTemplate(() => 
				{
					var name = new Label()
					{
						TextColor = Colors.Grey
					};
					name.SetBinding(Label.TextProperty, "Name");
					return name;
				}),
				GroupHeaderTemplate = new DataTemplate(() =>
				{
					var name = new Label()
					{
						TextColor = Colors.White,
						FontSize = 18,
						FontAttributes = FontAttributes.Bold
					};
					name.SetBinding(Label.TextProperty, "Name");
					return name;
				})
			};

			var lastVisibleItemIndex = -1;
			collectionView.Scrolled += (s, e) =>
			{
				lastVisibleItemIndex = e.LastVisibleItemIndex;
			};

			await CreateHandlerAndAddToWindow<CollectionViewHandler>(collectionView, async handler =>
			{
				collectionView.ScrollTo(index: 4, groupIndex: 3); // Group 'c'

				await Task.Delay(100);

				// each group has 10 items, plus the 3 headers
				Assert.True(lastVisibleItemIndex == 34);
			});
		}

		[Theory]
		[MemberData(nameof(GenerateLayoutOptionsCombos))]
		public async Task CollectionViewCanSizeToContent(CollectionViewSizingTestCase testCase)
		{
			// The goal of this test is to create a CollectionView inside a container with each combination of
			// ItemsLayout (vertical or horizontal collection) and LayoutAlignment (Fill, Center, etc).
			// And then layout that CollectionView using a fixed-size template and different sizes of collection

			// At each collection size, we check the size of the CollectionView to verify that it's laying out
			// at its content size, or at the size of the container (if the number of items is sufficiently large)

			var itemsLayout = testCase.ItemsLayout;
			var layoutOptions = testCase.LayoutOptions;

			double templateHeight = 50;
			double templateWidth = 50;

			double containerHeight = 500;
			double containerWidth = 500;

			int[] itemCounts = new int[] { 1, 2, 12, 0 };

			double tolerance = 1;

			SetupBuilder();

			var collectionView = new CollectionView
			{
				ItemsLayout = itemsLayout,
				Background = Colors.Red,
				ItemTemplate = new DataTemplate(() => new Label() { HeightRequest = templateHeight, WidthRequest = templateWidth }),
			};

			if (itemsLayout.Orientation == ItemsLayoutOrientation.Horizontal)
			{
				collectionView.HorizontalOptions = layoutOptions;
			}
			else
			{
				collectionView.VerticalOptions = layoutOptions;
			}

			var layout = new Grid() { IgnoreSafeArea = true, HeightRequest = containerHeight, WidthRequest = containerWidth };
			layout.Add(collectionView);

			ObservableCollection<string> data = new();

			var frame = collectionView.Frame;

			await CreateHandlerAndAddToWindow<LayoutHandler>(layout, async handler =>
			{
				for (int n = 0; n < itemCounts.Length; n++)
				{
					int itemsCount = itemCounts[n];

					GenerateItems(itemsCount, data);
					collectionView.ItemsSource = data;

					if (n == 0)
					{
						await AssertEventually(() => collectionView.Frame.Width > 0 && collectionView.Frame.Height > 0);
					}
					else
					{
						await WaitForUIUpdate(frame, collectionView);
					}

					frame = collectionView.Frame;

					double expectedWidth = layoutOptions == LayoutOptions.Fill
						? containerWidth
						: Math.Min(itemsCount * templateWidth, containerWidth);

					double expectedHeight = layoutOptions == LayoutOptions.Fill
						? containerHeight
						: Math.Min(itemsCount * templateHeight, containerHeight);

					if (itemsLayout.Orientation == ItemsLayoutOrientation.Horizontal)
					{
						Assert.Equal(expectedWidth, collectionView.Width, tolerance);
					}
					else
					{
						Assert.Equal(expectedHeight, collectionView.Height, tolerance);
					}
				}
			});
		}

		[Theory]
		[InlineData(true, false, false)]
		[InlineData(true, false, true)]
		[InlineData(true, true, false)]
		[InlineData(true, true, true)]
		[InlineData(false, false, false)]
		[InlineData(false, false, true)]
		[InlineData(false, true, false)]
		[InlineData(false, true, true)]
		public async Task CollectionViewStructuralItems(bool hasHeader, bool hasFooter, bool hasData)
		{
			SetupBuilder();

			double containerHeight = 500;
			double containerWidth = 500;
			var layout = new Grid() { IgnoreSafeArea = true, HeightRequest = containerHeight, WidthRequest = containerWidth };

			Label headerLabel = hasHeader ? new Label { Text = "header" } : null;
			Label footerLabel = hasFooter ? new Label { Text = "footer" } : null;

			var collectionView = new CollectionView
			{
				ItemsLayout = LinearItemsLayout.Vertical,
				ItemTemplate = new DataTemplate(() => new Label() { HeightRequest = 20, WidthRequest = 20 }),
				Header = headerLabel,
				Footer = footerLabel,
				ItemsSource = hasData ? null : new ObservableCollection<string> { "data" }
			};

			layout.Add(collectionView);

			var frame = collectionView.Frame;

			await CreateHandlerAndAddToWindow<LayoutHandler>(layout, async handler =>
			{
				await WaitForUIUpdate(frame, collectionView);
				frame = collectionView.Frame;

#if WINDOWS
					// On Windows, the ListView pops in and changes the frame, then actually
					// loads in the data, which updates it again. So we need to wait for the second
					// update before checking the size
					await WaitForUIUpdate(frame, collectionView);
					frame = collectionView.Frame;
#endif

				if (hasHeader)
				{
					Assert.True(headerLabel.Height > 0);
					Assert.True(headerLabel.Width > 0);
				}

				if (hasFooter)
				{
					Assert.True(footerLabel.Height > 0);
					Assert.True(footerLabel.Width > 0);
				}
			});
		}

<<<<<<< HEAD
		private class TestData
		{
			public string Name { get; set; }
		}

		private class TestDataGroup : List<TestData>
		{
			public string Name { get; set; }

			public TestDataGroup(string name, List<TestData> data)
				 : base(data)
			{
				Name = name;
			}
=======
		[Fact(
#if IOS || MACCATALYST
		Skip = "Fails on iOS/macOS: https://github.com/dotnet/maui/issues/18517"
#endif
		)]
		public async Task CollectionViewItemsWithFixedWidthAndDifferentHeight()
		{
			// This tests a CollectionView that has items that have different heights based on https://github.com/dotnet/maui/issues/16234

			SetupBuilder();

			var collectionView = new CollectionView
			{
				ItemTemplate = new DataTemplate(() =>
				{
					var label = new Label { WidthRequest = 450 };
					label.SetBinding(Label.TextProperty, new Binding("."));
					return label;
				}),
				ItemsSource = new ObservableCollection<string>()
				{
					"Lorem ipsum dolor sit amet.",
					"Lorem ipsum dolor sit amet, consectetur adipiscing elit, sed do eiusmod tempor incididunt ut labore et dolore magna aliqua. Ut enim ad minim veniam, quis nostrud exercitation ullamco laboris nisi ut aliquip ex ea commodo consequat. Duis aute irure dolor in reprehenderit in voluptate velit esse cillum dolore eu fugiat nulla pariatur. Excepteur sint occaecat cupidatat non proident, sunt in culpa qui officia deserunt mollit anim id est laborum.",
				}
			};

			var frame = collectionView.Frame;

			await CreateHandlerAndAddToWindow<CollectionViewHandler>(collectionView, async handler =>
			{
				await WaitForUIUpdate(frame, collectionView);

				var labels = collectionView.LogicalChildrenInternal;

				// There should be only 2 items/labels
				Assert.Equal(2, labels.Count);

				var firstLabelHeight = ((Label)labels[0]).Height;
				var secondLabelHeight = ((Label)labels[1]).Height;

				// The first label's height should be smaller than the second one since the text won't wrap
				Assert.True(0 < firstLabelHeight && firstLabelHeight < secondLabelHeight);
			});
		}

		[Fact(DisplayName = "SwipeView in CollectionView does not crash")]
		public async Task SwipeViewInCollectionViewDoesNotCrash()
		{
			SetupBuilder();

			var collectionView = new CollectionView
			{
				ItemTemplate = new DataTemplate(() =>
				{
					var swipeItem = new SwipeItem { BackgroundColor = Colors.Red };
					swipeItem.SetBinding(SwipeItem.TextProperty, new Binding("."));
					var swipeView = new SwipeView { RightItems = [swipeItem] };

					return swipeView;
				}),
				ItemsSource = new ObservableCollection<string>()
				{
					"Item 1",
					"Item 2",
				}
			};

			await CreateHandlerAndAddToWindow<CollectionViewHandler>(collectionView, async handler =>
			{
				await WaitForUIUpdate(collectionView.Frame, collectionView);

				Assert.NotNull(handler.PlatformView);
			});
>>>>>>> ff5f3f06
		}

		public static IEnumerable<object[]> GenerateLayoutOptionsCombos()
		{
			var layoutOptions = new LayoutOptions[] { LayoutOptions.Center, LayoutOptions.Start, LayoutOptions.End, LayoutOptions.Fill };

			foreach (var option in layoutOptions)
			{
				yield return new object[] { new CollectionViewSizingTestCase(option, new LinearItemsLayout(ItemsLayoutOrientation.Horizontal)) };
				yield return new object[] { new CollectionViewSizingTestCase(option, new LinearItemsLayout(ItemsLayoutOrientation.Vertical)) };
				yield return new object[] { new CollectionViewSizingTestCase(option, new LinearItemsLayout(ItemsLayoutOrientation.Horizontal)) };
				yield return new object[] { new CollectionViewSizingTestCase(option, new LinearItemsLayout(ItemsLayoutOrientation.Vertical)) };
			}
		}

		static void GenerateItems(int count, ObservableCollection<string> data)
		{
			if (data.Count > count)
			{
				data.Clear();
			}

			for (int n = data.Count; n < count; n++)
			{
				data.Add($"Item {n}");
			}
		}

		static async Task WaitForUIUpdate(Rect frame, CollectionView collectionView, int timeout = 1000, int interval = 100)
		{
			// Wait for layout to happen
			while (collectionView.Frame == frame && timeout >= 0)
			{
				await Task.Delay(interval);
				timeout -= interval;
			}
		}

		[Fact]
		public async Task ClearingItemsSourceClearsBindingContext()
		{
			SetupBuilder();

			IReadOnlyList<Element> logicalChildren = null;
			var collectionView = new CollectionView
			{
				ItemTemplate = new DataTemplate(() => new Label() { HeightRequest = 30, WidthRequest = 200 }),
				WidthRequest = 200,
				HeightRequest = 200,
			};

			await CreateHandlerAndAddToWindow<CollectionViewHandler>(collectionView, async handler =>
			{
				var data = new ObservableCollection<MyRecord>()
				{
					new MyRecord("Item 1"),
					new MyRecord("Item 2"),
					new MyRecord("Item 3"),
				};
				collectionView.ItemsSource = data;
				await Task.Delay(100);

				logicalChildren = collectionView.LogicalChildrenInternal;
				Assert.NotNull(logicalChildren);
				Assert.True(logicalChildren.Count == 3);

				// Clear collection
				var savedItems = data.ToArray();
				data.Clear();

				await Task.Delay(100);

				// Check that all logical children have no binding context
				foreach (var logicalChild in logicalChildren)
				{
					Assert.Null(logicalChild.BindingContext);
				}

				// Re-add the old children
				foreach (var savedItem in savedItems)
				{
					data.Add(savedItem);
				}

				await Task.Delay(100);

				// Check that the right number of logical children have binding context again
				int boundChildren = 0;
				foreach (var logicalChild in logicalChildren)
				{
					if (logicalChild.BindingContext is not null)
					{
						boundChildren++;
					}
				}
				Assert.Equal(3, boundChildren);
			});
		}

		record MyRecord(string Name);


		[Fact]
		public async Task SettingSelectedItemAfterModifyingCollectionDoesntCrash()
		{
			SetupBuilder();

			var Items = new ObservableCollection<string>();
			var collectionView = new CollectionView
			{
				ItemTemplate = new DataTemplate(() =>
				{
					var label = new Label()
					{
						Text = "Margin Test",
						Margin = new Thickness(10, 10, 10, 10),
						HeightRequest = 50,
					};

					label.SetBinding(Label.TextProperty, new Binding("."));
					return label;
				}),
				ItemsSource = Items,
				SelectionMode = SelectionMode.Single
			};

			var vsl = new VerticalStackLayout()
			{
				collectionView				
			};

			vsl.HeightRequest = 500;
			vsl.WidthRequest = 500;

			var frame = collectionView.Frame;

			await vsl.AttachAndRun<LayoutHandler>(async (handler) =>
			{
				await WaitForUIUpdate(frame, collectionView);
				frame = collectionView.Frame;
				await Task.Yield();
				Items.Add("Item 1");
				Items.Add("Item 2");
				Items.Add("Item 3");
				collectionView.SelectedItem = Items.FirstOrDefault(x => x == "Item 3");
				await WaitForUIUpdate(frame, collectionView);
			}, MauiContext, (view) => CreateHandlerAsync<LayoutHandler>(view));
		}
	}
}<|MERGE_RESOLUTION|>--- conflicted
+++ resolved
@@ -1,4 +1,4 @@
-﻿using System;
+using System;
 using System.Collections;
 using System.Collections.Generic;
 using System.Collections.ObjectModel;
@@ -15,11 +15,8 @@
 using Microsoft.Maui.Hosting;
 using Microsoft.Maui.Platform;
 using Xunit;
-<<<<<<< HEAD
-=======
 using Xunit.Abstractions;
 using static Microsoft.Maui.DeviceTests.AssertHelpers;
->>>>>>> ff5f3f06
 
 namespace Microsoft.Maui.DeviceTests
 {
@@ -210,6 +207,22 @@
 				Assert.True(lastVisibleItemIndex == 34);
 			});
 		}
+    
+    private class TestData
+		{
+			public string Name { get; set; }
+		}
+
+		private class TestDataGroup : List<TestData>
+		{
+			public string Name { get; set; }
+
+			public TestDataGroup(string name, List<TestData> data)
+				 : base(data)
+			{
+				Name = name;
+			}
+    }
 
 		[Theory]
 		[MemberData(nameof(GenerateLayoutOptionsCombos))]
@@ -359,23 +372,8 @@
 				}
 			});
 		}
-
-<<<<<<< HEAD
-		private class TestData
-		{
-			public string Name { get; set; }
-		}
-
-		private class TestDataGroup : List<TestData>
-		{
-			public string Name { get; set; }
-
-			public TestDataGroup(string name, List<TestData> data)
-				 : base(data)
-			{
-				Name = name;
-			}
-=======
+    
+    
 		[Fact(
 #if IOS || MACCATALYST
 		Skip = "Fails on iOS/macOS: https://github.com/dotnet/maui/issues/18517"
@@ -449,7 +447,6 @@
 
 				Assert.NotNull(handler.PlatformView);
 			});
->>>>>>> ff5f3f06
 		}
 
 		public static IEnumerable<object[]> GenerateLayoutOptionsCombos()
