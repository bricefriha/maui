﻿using System;
using System.Linq;
using System.Threading.Tasks;
using Android.Views;
using AndroidX.AppCompat.Widget;
using AndroidX.CoordinatorLayout.Widget;
using AndroidX.Core.View;
using AndroidX.Core.Widget;
using AndroidX.DrawerLayout.Widget;
using AndroidX.RecyclerView.Widget;
using AndroidX.ViewPager2.Widget;
using Google.Android.Material.AppBar;
using Google.Android.Material.BottomNavigation;
using Microsoft.Maui.Controls;
using Microsoft.Maui.Controls.Handlers.Compatibility;
using Microsoft.Maui.Controls.Platform;
using Microsoft.Maui.Controls.Platform.Compatibility;
using Microsoft.Maui.DeviceTests.Stubs;
using Microsoft.Maui.Handlers;
using Microsoft.Maui.Platform;
using Xunit;
using static Microsoft.Maui.Controls.Platform.Compatibility.ShellFlyoutTemplatedContentRenderer;
using static Microsoft.Maui.DeviceTests.AssertHelpers;
using AView = Android.Views.View;
using static Microsoft.Maui.DeviceTests.AssertHelpers;

namespace Microsoft.Maui.DeviceTests
{
	[Category(TestCategory.Shell)]
	public partial class ShellTests
	{
		protected async Task CheckFlyoutState(ShellRenderer handler, bool desiredState)
		{
			var drawerLayout = GetDrawerLayout(handler);
			var flyout = drawerLayout.GetChildAt(1);

			if (drawerLayout.IsDrawerOpen(flyout) == desiredState)
			{
				Assert.Equal(desiredState, drawerLayout.IsDrawerOpen(flyout));
				return;
			}

			var taskCompletionSource = new TaskCompletionSource<bool>();
			flyout.LayoutChange += OnLayoutChanged;

			try
			{
				await taskCompletionSource.Task.WaitAsync(TimeSpan.FromSeconds(2));
			}
			catch (TimeoutException)
			{

			}

			flyout.LayoutChange -= OnLayoutChanged;
			Assert.Equal(desiredState, drawerLayout.IsDrawerOpen(flyout));

			return;

			void OnLayoutChanged(object sender, Android.Views.View.LayoutChangeEventArgs e)
			{
				if (drawerLayout.IsDrawerOpen(flyout) == desiredState)
				{
					taskCompletionSource.SetResult(true);
					flyout.LayoutChange -= OnLayoutChanged;
				}
			}
		}

		[Fact(DisplayName = "FlyoutItems Render When FlyoutBehavior Starts As Locked")]
		public async Task FlyoutItemsRendererWhenFlyoutBehaviorStartsAsLocked()
		{
			SetupBuilder();
			var shell = await CreateShellAsync(shell =>
			{
				shell.CurrentItem = new FlyoutItem() { Items = { new ContentPage() }, Title = "Flyout Item" };
				shell.FlyoutBehavior = FlyoutBehavior.Locked;
			});

			await CreateHandlerAndAddToWindow<ShellRenderer>(shell, async (handler) =>
			{
				await Task.Delay(100);
				var dl = GetDrawerLayout(handler);
				var flyoutContainer = GetFlyoutMenuReyclerView(handler);

				Assert.True(flyoutContainer.MeasuredWidth > 0);
				Assert.True(flyoutContainer.MeasuredHeight > 0);
			});
		}


		[Fact(DisplayName = "Shell with Flyout Disabled Doesn't Render Flyout")]
		public async Task ShellWithFlyoutDisabledDoesntRenderFlyout()
		{
			SetupBuilder();
			var shell = await CreateShellAsync((shell) =>
			{
				shell.Items.Add(new ContentPage());
			});

			shell.FlyoutBehavior = FlyoutBehavior.Disabled;

			await CreateHandlerAndAddToWindow<ShellRenderer>(shell, (handler) =>
			{
				var dl = GetDrawerLayout(handler);
				Assert.Equal(1, dl.ChildCount);
				shell.FlyoutBehavior = FlyoutBehavior.Flyout;
				Assert.Equal(2, dl.ChildCount);
				return Task.CompletedTask;
			});
		}

		[Fact(DisplayName = "FooterTemplate Measures to Set Flyout Width When Flyout Locked")]
		public async Task FooterTemplateMeasuresToSetFlyoutWidth()
		{
			SetupBuilder();
			VerticalStackLayout footer = new VerticalStackLayout()
			{
				new Label(){ Text = "Hello there"}
			};

			var shell = await CreateShellAsync(shell =>
			{
				shell.CurrentItem = new FlyoutItem() { Items = { new ContentPage() }, Title = "Flyout Item" };
				shell.FlyoutBehavior = FlyoutBehavior.Locked;
				shell.FlyoutWidth = 20;
				shell.FlyoutFooter = footer;
			});

			await CreateHandlerAndAddToWindow<ShellRenderer>(shell, async (handler) =>
			{
				await OnFrameSetToNotEmpty(footer);
				Assert.True(Math.Abs(20 - footer.Frame.Width) < 1);
				Assert.True(footer.Frame.Height > 0);
			});
		}

		[Fact(DisplayName = "Flyout Footer and Default Flyout Items Render")]
		public async Task FlyoutFooterRenderersWithDefaultFlyoutItems()
		{
			SetupBuilder();
			VerticalStackLayout footer = new VerticalStackLayout()
			{
				new Label() { Text = "Hello there"}
			};

			var shell = await CreateShellAsync(shell =>
			{
				shell.CurrentItem = new FlyoutItem() { Items = { new ContentPage() }, Title = "Flyout Item" };
				shell.FlyoutFooter = footer;
			});

			await CreateHandlerAndAddToWindow<ShellRenderer>(shell, async (handler) =>
			{
				await Task.Delay(100);
				var dl = GetDrawerLayout(handler);
				await OpenFlyout(handler);

				var flyoutContainer = GetFlyoutMenuReyclerView(handler);

				Assert.True(flyoutContainer.MeasuredWidth > 0);
				Assert.True(flyoutContainer.MeasuredHeight > 0);
			});
		}

		[Fact]
		public async Task FlyoutItemsRenderWhenFlyoutHeaderIsSet()
		{
			SetupBuilder();
			VerticalStackLayout header = new VerticalStackLayout()
			{
				new Label() { Text = "Hello there"}
			};

			var shell = await CreateShellAsync(shell =>
			{
				shell.CurrentItem = new FlyoutItem() { Items = { new ContentPage() }, Title = "Flyout Item" };
				shell.FlyoutHeader = header;
			});

			await CreateHandlerAndAddToWindow<ShellRenderer>(shell, async (handler) =>
			{
				await Task.Delay(100);
				var dl = GetDrawerLayout(handler);
				await OpenFlyout(handler);

				var flyoutContainer = GetFlyoutMenuReyclerView(handler);

				Assert.True(flyoutContainer.MeasuredWidth > 0);
				Assert.True(flyoutContainer.MeasuredHeight > 0);
			});
		}

		[Fact]
		public async Task FlyoutHeaderRendersCorrectSizeWithFlyoutContentSet()
		{
			SetupBuilder();
			VerticalStackLayout header = new VerticalStackLayout()
			{
				new Label() { Text = "Flyout Header"}
			};

			var shell = await CreateShellAsync(shell =>
			{
				shell.CurrentItem = new FlyoutItem() { Items = { new ContentPage() }, Title = "Flyout Item" };
				shell.FlyoutHeader = header;

				shell.FlyoutContent = new VerticalStackLayout()
				{
					new Label(){ Text = "Flyout Content"}
				};

				shell.FlyoutFooter = new VerticalStackLayout()
				{
					new Label(){ Text = "Flyout Footer"}
				};
			});

			await CreateHandlerAndAddToWindow<ShellRenderer>(shell, async (handler) =>
			{
				await Task.Delay(100);
				var headerPlatformView = header.ToPlatform();
				var appBar = headerPlatformView.GetParentOfType<AppBarLayout>();
				Assert.Equal(appBar.MeasuredHeight, headerPlatformView.MeasuredHeight);
			});
		}

		[Fact]
		public async Task SwappingOutAndroidContextDoesntCrash()
		{
			SetupBuilder();

			var shell = await CreateShellAsync(shell =>
			{
				shell.Items.Add(new FlyoutItem() { Route = "FlyoutItem1", Items = { new ContentPage() }, Title = "Flyout Item" });
				shell.Items.Add(new FlyoutItem() { Route = "FlyoutItem2", Items = { new ContentPage() }, Title = "Flyout Item" });
			});

			var window = new Controls.Window(shell);
			var mauiContextStub1 = ContextStub.CreateNew(MauiContext);

			await CreateHandlerAndAddToWindow<IWindowHandler>(window, async (handler) =>
			{
				await OnLoadedAsync(shell.CurrentPage);
				await OnNavigatedToAsync(shell.CurrentPage);
				await Task.Delay(100);
				await shell.GoToAsync("//FlyoutItem2");
			}, mauiContextStub1);

			var mauiContextStub2 = ContextStub.CreateNew(MauiContext);

			await CreateHandlerAndAddToWindow<IWindowHandler>(window, async (handler) =>
			{
				await OnLoadedAsync(shell.CurrentPage);
				await OnNavigatedToAsync(shell.CurrentPage);
				await Task.Delay(100);
				await shell.GoToAsync("//FlyoutItem1");
				await shell.GoToAsync("//FlyoutItem2");
			}, mauiContextStub2);
		}

		[Fact]
		public async Task ChangingBottomTabAttributesDoesntRecreateBottomTabs()
		{
			SetupBuilder();

			var shell = await CreateShellAsync(shell =>
			{
				shell.Items.Add(new Tab() { Items = { new ContentPage() }, Title = "Tab 1", Icon = "red.png" });
				shell.Items.Add(new Tab() { Items = { new ContentPage() }, Title = "Tab 2", Icon = "red.png" });
			});

			await CreateHandlerAndAddToWindow<ShellRenderer>(shell, async (handler) =>
			{
				var menu = GetDrawerLayout(handler).GetFirstChildOfType<BottomNavigationView>().Menu;
				var menuItem1 = menu.GetItem(0);
				var menuItem2 = menu.GetItem(1);
				var icon1 = menuItem1.Icon;
				var icon2 = menuItem2.Icon;
				var title1 = menuItem1.TitleFormatted;
				var title2 = menuItem2.TitleFormatted;

				shell.CurrentItem.Items[0].Title = "new Title 1";
				shell.CurrentItem.Items[0].Icon = "blue.png";

				shell.CurrentItem.Items[1].Title = "new Title 2";
				shell.CurrentItem.Items[1].Icon = "blue.png";

				// let the icon and title propagate
				await AssertEventually(() => menuItem1.Icon != icon1);

				menu = GetDrawerLayout(handler).GetFirstChildOfType<BottomNavigationView>().Menu;
				Assert.Equal(menuItem1, menu.GetItem(0));
				Assert.Equal(menuItem2, menu.GetItem(1));

				menuItem1.Icon.AssertColorAtCenter(Android.Graphics.Color.Blue);
				menuItem2.Icon.AssertColorAtCenter(Android.Graphics.Color.Blue);

				Assert.NotEqual(icon1, menuItem1.Icon);
				Assert.NotEqual(icon2, menuItem2.Icon);
				Assert.NotEqual(title1, menuItem1.TitleFormatted);
				Assert.NotEqual(title2, menuItem2.TitleFormatted);
			});
		}

		[Fact]
		public async Task RemovingBottomTabDoesntRecreateMenu()
		{
			SetupBuilder();

			var shell = await CreateShellAsync(shell =>
			{
				shell.Items.Add(new Tab() { Items = { new ContentPage() }, Title = "Tab 1", Icon = "red.png" });
				shell.Items.Add(new Tab() { Items = { new ContentPage() }, Title = "Tab 2", Icon = "red.png" });
				shell.Items.Add(new Tab() { Items = { new ContentPage() }, Title = "Tab 3", Icon = "red.png" });
			});

			await CreateHandlerAndAddToWindow<ShellRenderer>(shell, async (handler) =>
			{
				var bottomView = GetDrawerLayout(handler).GetFirstChildOfType<BottomNavigationView>();
				var menu = bottomView.Menu;
				var menuItem1 = menu.GetItem(0);
				var menuItem2 = menu.GetItem(1);

				shell.CurrentItem.Items.RemoveAt(2);

				// let the change propagate
				await AssertEventually(() => bottomView.Menu.Size() == 2);

				menu = bottomView.Menu;
				Assert.Equal(menuItem1, menu.GetItem(0));
				Assert.Equal(menuItem2, menu.GetItem(1));
			});
		}

		[Fact]
		public async Task AddingBottomTabDoesntRecreateMenu()
		{
			SetupBuilder();

			var shell = await CreateShellAsync(shell =>
			{
				shell.Items.Add(new Tab() { Items = { new ContentPage() }, Title = "Tab 1", Icon = "red.png" });
				shell.Items.Add(new Tab() { Items = { new ContentPage() }, Title = "Tab 3", Icon = "red.png" });
			});

			await CreateHandlerAndAddToWindow<ShellRenderer>(shell, async (handler) =>
			{
				var bottomView = GetDrawerLayout(handler).GetFirstChildOfType<BottomNavigationView>();
				var menu = bottomView.Menu;
				var menuItem1 = menu.GetItem(0);
				var menuItem2 = menu.GetItem(1);
				var menuItem2Icon = menuItem2.Icon;

				shell.CurrentItem.Items.Insert(1, new Tab() { Items = { new ContentPage() }, Title = "Tab 2", Icon = "green.png" });

				// let the change propagate
				await AssertEventually(() => bottomView.Menu.GetItem(1).Icon != menuItem2Icon);

				menu = bottomView.Menu;
				Assert.Equal(menuItem1, menu.GetItem(0));
				Assert.Equal(menuItem2, menu.GetItem(1));

				menu.GetItem(1).Icon.AssertColorAtCenter(Android.Graphics.Color.Green);
				menu.GetItem(2).Icon.AssertColorAtCenter(Android.Graphics.Color.Red);
			});
		}

		protected AView GetFlyoutPlatformView(ShellRenderer shellRenderer)
		{
			var drawerLayout = GetDrawerLayout(shellRenderer);
			return drawerLayout.GetChildrenOfType<ShellFlyoutLayout>().First();
		}

		internal Graphics.Rect GetFlyoutFrame(ShellRenderer shellRenderer)
		{
			var platformView = GetFlyoutPlatformView(shellRenderer);
			var context = platformView.Context;

			return new Graphics.Rect(0, 0,
				context.FromPixels(platformView.MeasuredWidth),
				context.FromPixels(platformView.MeasuredHeight));
		}

		internal Graphics.Rect GetFrameRelativeToFlyout(ShellRenderer shellRenderer, IView view)
		{
			var platformView = (view.Handler as IPlatformViewHandler).PlatformView;
			return platformView.GetFrameRelativeTo(GetFlyoutPlatformView(shellRenderer));
		}

		protected async Task OpenFlyout(ShellRenderer shellRenderer, TimeSpan? timeOut = null)
		{
			var flyoutView = GetFlyoutPlatformView(shellRenderer);
			var drawerLayout = GetDrawerLayout(shellRenderer);

			if (!drawerLayout.FlyoutFirstDrawPassFinished)
				await Task.Delay(10);

			var hamburger =
				GetPlatformToolbar((IPlatformViewHandler)shellRenderer).GetChildrenOfType<AppCompatImageButton>().FirstOrDefault() ??
				throw new InvalidOperationException("Unable to find Drawer Button");

			timeOut = timeOut ?? TimeSpan.FromSeconds(2);

			TaskCompletionSource<object> taskCompletionSource = new TaskCompletionSource<object>();
			drawerLayout.DrawerOpened += OnDrawerOpened;
			hamburger.PerformClick();

			await taskCompletionSource.Task.WaitAsync(timeOut.Value);

			void OnDrawerOpened(object sender, DrawerLayout.DrawerOpenedEventArgs e)
			{
				drawerLayout.DrawerOpened -= OnDrawerOpened;
				taskCompletionSource.SetResult(true);
			}
		}

		protected async Task<double> ScrollFlyoutToBottom(ShellRenderer shellRenderer)
		{
			IShellContext shellContext = shellRenderer;
			DrawerLayout dl = shellContext.CurrentDrawerLayout;
			var viewGroup = dl.GetChildAt(1) as ViewGroup;
			var scrollView = viewGroup?.GetChildAt(0);

			if (scrollView is RecyclerView rv)
			{
				return await ScrollRecyclerViewToBottom(rv);
			}
			else if (scrollView is MauiScrollView mauisv)
			{
				return await ScrollMauiScrollViewToBottom(mauisv);
			}
			else
			{
				throw new Exception("RecyclerView or MauiScrollView not found");
			}
		}

		async Task<double> ScrollRecyclerViewToBottom(RecyclerView flyoutItems)
		{
			TaskCompletionSource<object> result = new TaskCompletionSource<object>();
			flyoutItems.ScrollChange += OnFlyoutItemsScrollChange;
			flyoutItems.ScrollToPosition(flyoutItems.GetAdapter().ItemCount - 1);
			await result.Task.WaitAsync(TimeSpan.FromSeconds(2));
			await Task.Delay(10);

			void OnFlyoutItemsScrollChange(object sender, AView.ScrollChangeEventArgs e)
			{
				flyoutItems.ScrollChange -= OnFlyoutItemsScrollChange;
				result.TrySetResult(true);
			}

			// The appbar layout won't offset if you programmatically scroll the RecyclerView
			// I haven't found a way to match the exact behavior when you touch and scroll
			// I think we'd have to actually send touch events through adb

			var coordinatorLayout = flyoutItems.Parent.GetParentOfType<CoordinatorLayout>();
			var appbarLayout = coordinatorLayout.GetFirstChildOfType<AppBarLayout>();
			var clLayoutParams = appbarLayout.LayoutParameters as CoordinatorLayout.LayoutParams;
			var behavior = clLayoutParams.Behavior as AppBarLayout.Behavior;
			var headerContainer = appbarLayout.GetFirstChildOfType<HeaderContainer>();

			var verticalOffset = flyoutItems.ComputeVerticalScrollOffset();
			behavior.OnNestedPreScroll(coordinatorLayout, appbarLayout, flyoutItems, 0, verticalOffset, new int[2], ViewCompat.TypeTouch);
			await Task.Delay(10);

			return verticalOffset;
		}

		async Task<double> ScrollMauiScrollViewToBottom(MauiScrollView flyoutItems)
		{
			TaskCompletionSource<object> result = new TaskCompletionSource<object>();
			flyoutItems.ScrollChange += OnFlyoutItemsScrollChange;
			flyoutItems.ScrollTo(0, flyoutItems.Height);
			await result.Task.WaitAsync(TimeSpan.FromSeconds(2));
			await Task.Delay(10);

			void OnFlyoutItemsScrollChange(object sender, NestedScrollView.ScrollChangeEventArgs e)
			{
				flyoutItems.ScrollChange -= OnFlyoutItemsScrollChange;
				result.TrySetResult(true);
			}

			// The appbar layout won't offset if you programmatically scroll the RecyclerView
			// I haven't found a way to match the exact behavior when you touch and scroll
			// I think we'd have to actually send touch events through adb

			var coordinatorLayout = flyoutItems.Parent.GetParentOfType<CoordinatorLayout>();
			var appbarLayout = coordinatorLayout.GetFirstChildOfType<AppBarLayout>();
			var clLayoutParams = appbarLayout.LayoutParameters as CoordinatorLayout.LayoutParams;
			var behavior = clLayoutParams.Behavior as AppBarLayout.Behavior;
			var headerContainer = appbarLayout.GetFirstChildOfType<HeaderContainer>();

			var verticalOffset = flyoutItems.ComputeVerticalScrollOffset();
			behavior.OnNestedPreScroll(coordinatorLayout, appbarLayout, flyoutItems, 0, verticalOffset, new int[2], ViewCompat.TypeTouch);
			await Task.Delay(10);

			return verticalOffset;
		}

		ShellFlyoutRenderer GetDrawerLayout(ShellRenderer shellRenderer)
		{
			IShellContext shellContext = shellRenderer;
			return (ShellFlyoutRenderer)shellContext.CurrentDrawerLayout;
		}

		RecyclerView GetFlyoutMenuReyclerView(ShellRenderer shellRenderer)
		{
			IShellContext shellContext = shellRenderer;
			DrawerLayout dl = shellContext.CurrentDrawerLayout;

			var flyout = dl.GetChildAt(0);
			RecyclerView flyoutContainer = null;
<<<<<<< HEAD
=======

			var ViewGroup = dl.GetChildAt(1) as ViewGroup;
			var rc = ViewGroup.GetChildAt(0) as RecyclerView;
>>>>>>> fceed199

			var ViewGroup = dl.GetChildAt(1) as ViewGroup;
			var rc = ViewGroup.GetChildAt(0) as RecyclerView;
			
			if (dl.GetChildAt(1) is ViewGroup vg1 &&
				vg1.GetChildAt(0) is RecyclerView rvc)
			{
				flyoutContainer = rvc;
			}

			return flyoutContainer ?? throw new Exception("RecyclerView not found");
		}

		async Task TapToSelect(ContentPage page)
		{
			var shellContent = page.Parent as ShellContent;
			var shellSection = shellContent.Parent as ShellSection;
			var shellItem = shellSection.Parent as ShellItem;
			var shell = shellItem.Parent as Shell;
			await OnNavigatedToAsync(shell.CurrentPage);

			if (shellItem != shell.CurrentItem)
				throw new NotImplementedException();

			if (shellSection != shell.CurrentItem.CurrentItem)
				throw new NotImplementedException();

			var pagerParent = (shell.CurrentPage.Handler as IPlatformViewHandler)
				.PlatformView.GetParentOfType<ViewPager2>();

			pagerParent.CurrentItem = shellSection.Items.IndexOf(shellContent);
			await OnNavigatedToAsync(page);
		}
	}
}<|MERGE_RESOLUTION|>--- conflicted
+++ resolved
@@ -22,7 +22,6 @@
 using static Microsoft.Maui.Controls.Platform.Compatibility.ShellFlyoutTemplatedContentRenderer;
 using static Microsoft.Maui.DeviceTests.AssertHelpers;
 using AView = Android.Views.View;
-using static Microsoft.Maui.DeviceTests.AssertHelpers;
 
 namespace Microsoft.Maui.DeviceTests
 {
@@ -511,16 +510,10 @@
 
 			var flyout = dl.GetChildAt(0);
 			RecyclerView flyoutContainer = null;
-<<<<<<< HEAD
-=======
 
 			var ViewGroup = dl.GetChildAt(1) as ViewGroup;
 			var rc = ViewGroup.GetChildAt(0) as RecyclerView;
->>>>>>> fceed199
-
-			var ViewGroup = dl.GetChildAt(1) as ViewGroup;
-			var rc = ViewGroup.GetChildAt(0) as RecyclerView;
-			
+
 			if (dl.GetChildAt(1) is ViewGroup vg1 &&
 				vg1.GetChildAt(0) is RecyclerView rvc)
 			{
