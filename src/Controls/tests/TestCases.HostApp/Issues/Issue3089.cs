﻿using System.Collections.ObjectModel;
using System.ComponentModel;
using System.Windows.Input;

namespace Maui.Controls.Sample.Issues
{
	[Issue(IssueTracker.Github, 3089, "TextCell text doesn't change when using Recycling on ListViews")]
	public class Issue3089 : NavigationPage
	{
		public Issue3089() : base(new MainPage())
		{
		}

		public class MainPage : ContentPage
		{
			const string Reload = "reload";
			const string Success = "success";

			public MainPage()
			{
				var oc = new ObservableCollection<string>(new[] { $"Click {Reload}", "and this text should go away" });

				Enumerable.Range(0, 100).ToList().ForEach(x => oc.Add(x.ToString()));

				Navigation.PushAsync(new MainPageCode
				{
					BindingContext = new MainViewModel
					{
						ViewModel1 = new ListViewModel
						{
							Items = oc
						}
					}
				});
			}

<<<<<<< HEAD
			[Preserve(AllMembers = true)]
			public class MainPageCode : TabbedPage
=======

			public partial class MainPageCode : TabbedPage
>>>>>>> 51e87352
			{
				public MainPageCode()
				{
					ToolbarItems.Add(new Microsoft.Maui.Controls.ToolbarItem() { Text = "add1" });

					ToolbarItems.Add(new Microsoft.Maui.Controls.ToolbarItem() { AutomationId = "reload", Text = "reload" });

					ToolbarItems[0].SetBinding(ToolbarItem.CommandProperty, "Add1Command");
					ToolbarItems[1].SetBinding(ToolbarItem.CommandProperty, "Add2Command");

					ListPageCode page = new ListPageCode();
					page.SetBinding(ListPageCode.BindingContextProperty, "ViewModel1");
					Children.Add(page);
				}
			}

<<<<<<< HEAD
			[Preserve(AllMembers = true)]
=======

>>>>>>> 51e87352
			public class MainViewModel
			{

				void AddItems(ObservableCollection<string> list)
				{
					list.Add("new item");
					list.Add(Success);
				}

				public MainViewModel()
				{
					Add1Command = new Command(() => AddItems(ViewModel1.Items));
					Add2Command = new Command(() =>
					{
						ViewModel1.ReloadData();
						AddItems(ViewModel1.Items);
					});
				}

				public ListViewModel ViewModel1 { get; set; }

				public ICommand Add1Command { get; }
				public ICommand Add2Command { get; }
			}
<<<<<<< HEAD

			[Preserve(AllMembers = true)]
=======


>>>>>>> 51e87352
			public class ListViewModel : INotifyPropertyChanged
			{
				public ObservableCollection<string> Items { get; set; }
				public bool IsVisible { get; set; } = true;

				public event PropertyChangedEventHandler PropertyChanged;

				public void ReloadData()
				{
					Items = new ObservableCollection<string>();
					PropertyChanged?.Invoke(this, new PropertyChangedEventArgs(nameof(Items)));
				}
			}

<<<<<<< HEAD
			[Preserve(AllMembers = true)]
			public class ListPageCode : ContentPage
=======

			public partial class ListPageCode : ContentPage
>>>>>>> 51e87352
			{
				public ListPageCode()
				{
					IconImageSource = "coffee.png";
					ListView view = new ListView(ListViewCachingStrategy.RecycleElement);
					Content = view;

					view.SetBinding(ListView.ItemsSourceProperty, "Items");
				}
			}
		}
	}
}<|MERGE_RESOLUTION|>--- conflicted
+++ resolved
@@ -34,13 +34,8 @@
 				});
 			}
 
-<<<<<<< HEAD
-			[Preserve(AllMembers = true)]
-			public class MainPageCode : TabbedPage
-=======
 
 			public partial class MainPageCode : TabbedPage
->>>>>>> 51e87352
 			{
 				public MainPageCode()
 				{
@@ -57,11 +52,7 @@
 				}
 			}
 
-<<<<<<< HEAD
-			[Preserve(AllMembers = true)]
-=======
 
->>>>>>> 51e87352
 			public class MainViewModel
 			{
 
@@ -86,13 +77,8 @@
 				public ICommand Add1Command { get; }
 				public ICommand Add2Command { get; }
 			}
-<<<<<<< HEAD
-
-			[Preserve(AllMembers = true)]
-=======
 
 
->>>>>>> 51e87352
 			public class ListViewModel : INotifyPropertyChanged
 			{
 				public ObservableCollection<string> Items { get; set; }
@@ -107,13 +93,8 @@
 				}
 			}
 
-<<<<<<< HEAD
-			[Preserve(AllMembers = true)]
-			public class ListPageCode : ContentPage
-=======
 
 			public partial class ListPageCode : ContentPage
->>>>>>> 51e87352
 			{
 				public ListPageCode()
 				{
