--- conflicted
+++ resolved
@@ -9,19 +9,11 @@
 			{
 				Children =
 				{
-<<<<<<< HEAD
-					new Button() 
-					{ 
-						Text = "Go To Test", 
-						AutomationId = "GoToTest", 
-						Command = new Command(() => this.Window.Page = new Issue20439()) 
-=======
 					new Button()
 					{
 						Text = "Go To Test",
 						AutomationId = "GoToTest",
 						Command = new Command(() => Application.Current.MainPage = new Issue20439())
->>>>>>> 51e87352
 					}
 				}
 			};
