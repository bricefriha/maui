﻿namespace Maui.Controls.Sample.Issues
{

	[Issue(IssueTracker.Github, 3333, "[UWP] with ListView on page, Navigation.PopAsync() throws exception",
		PlatformAffected.UWP)]
	public class Issue3333 : NavigationPage
	{
		public Issue3333() : base(new MainPage())
		{
		}

		public class MainPage : ContentPage
		{
			const string kSuccess = "If you're reading this the test has passed";

			public MainPage()
			{
				var testPage = new TestPage();
				this.Navigation.PushAsync(testPage);
			}

<<<<<<< HEAD
			[Preserve(AllMembers = true)]
			public class TestPage : ContentPage
=======

			public partial class TestPage : ContentPage
>>>>>>> 51e87352
			{
				Label content = new Label();
				public TestPage()
				{
					Title = "Page 1";
					Navigation.PushAsync(new TestPage2());
					Content = content;
				}

				protected override void OnAppearing()
				{
					if (content.Text == string.Empty)
					{
						content.Text = "Hold Please";
					}
					else
					{
						content.Text = kSuccess;
					}
				}
			}

			public class TestPage2 : ContentPage
			{
				public List<string> Items
				{
					get { return new List<string> { "Test1", "Test2", "Test3" }; }
				}

				public TestPage2()
				{
					BindingContext = this;
					ListView listView = new ListView();
					listView.SetBinding(ListView.ItemsSourceProperty, "Items");

					Content =
						new StackLayout()
						{
							Children =
							{
							new ScrollView()
							{
								Content = listView
							}
							}
						};

#pragma warning disable CS0612 // Type or member is obsolete
#pragma warning disable CS0618 // Type or member is obsolete
					Device.BeginInvokeOnMainThread(async () =>
					{
						BindingContext = null;
						await Navigation.PopAsync();
					});
#pragma warning restore CS0618 // Type or member is obsolete
#pragma warning restore CS0612 // Type or member is obsolete
				}
			}
		}
	}
}<|MERGE_RESOLUTION|>--- conflicted
+++ resolved
@@ -19,13 +19,8 @@
 				this.Navigation.PushAsync(testPage);
 			}
 
-<<<<<<< HEAD
-			[Preserve(AllMembers = true)]
-			public class TestPage : ContentPage
-=======
 
 			public partial class TestPage : ContentPage
->>>>>>> 51e87352
 			{
 				Label content = new Label();
 				public TestPage()
