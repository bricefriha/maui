--- conflicted
+++ resolved
@@ -1,12 +1,8 @@
 ﻿<Project Sdk="Microsoft.NET.Sdk">
 
   <PropertyGroup>
-<<<<<<< HEAD
-    <TargetFrameworks>$(MauiPlatforms)</TargetFrameworks>
-    <TargetFrameworks Condition=" '$(UseMaui)' != 'true' ">$(TargetFrameworks);$(MauiPreviousPlatforms)</TargetFrameworks>
-=======
     <TargetFrameworks>$(MauiSamplePlatforms)</TargetFrameworks>
->>>>>>> 534ed023
+    <TargetFrameworks Condition=" '$(UseMaui)' != 'true' ">$(TargetFrameworks);$(MauiSamplePreviousPlatforms)</TargetFrameworks>
     <OutputType>Exe</OutputType>
     <SingleProject>true</SingleProject>
     <IsPackable>false</IsPackable>
@@ -24,6 +20,8 @@
     <ApplicationVersion>1</ApplicationVersion>
     <_FastDeploymentDiagnosticLogging>True</_FastDeploymentDiagnosticLogging>
     <WindowsPackageType>None</WindowsPackageType>
+    <!-- TODO: remove these obsolete nowarns and fix it in code -->
+    <NoWarn>$(NoWarn);CS0618;CS0672</NoWarn>
   </PropertyGroup>
 
   <PropertyGroup Condition=" '$(_UseNativeAot)' == 'true' ">
