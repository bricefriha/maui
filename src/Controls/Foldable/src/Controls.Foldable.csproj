--- conflicted
+++ resolved
@@ -5,22 +5,12 @@
     <RootNamespace>Microsoft.Maui.Controls.Foldable</RootNamespace>
     <WarningsNotAsErrors>BI1234</WarningsNotAsErrors>
     <IsPackable>false</IsPackable>
-<<<<<<< HEAD
+    <!-- TODO: remove this when Foldable is made into a nupkg -->
     <UseMaui Condition=" '$(UseWorkload)' == 'true' ">true</UseMaui>
   </PropertyGroup>
   <Import Project="$(MauiNuSpecDirectory)Microsoft.Maui.Controls.MultiTargeting.targets" />
   <ItemGroup Condition=" '$(UseMaui)' != 'true' ">
     <ProjectReference Include="..\..\..\Graphics\src\Graphics\Graphics.csproj" />
-=======
-    <!-- TODO: remove this when Foldable is made into a nupkg -->
-    <UseMaui Condition=" '$(UseWorkload)' == 'true' ">true</UseMaui>
-  </PropertyGroup>
-  <Import Project="$(MauiNuSpecDirectory)Microsoft.Maui.Controls.MultiTargeting.targets" />
-  <ItemGroup>
-    <PackageReference Include="Microsoft.Maui.Graphics" />
-  </ItemGroup>
-  <ItemGroup Condition=" '$(UseMaui)' != 'true' ">
->>>>>>> 9f2a6a7f
     <ProjectReference Include="..\..\..\Controls\src\Core\Controls.Core.csproj" />
     <ProjectReference Include="..\..\..\Core\src\Core.csproj" />
   </ItemGroup>
