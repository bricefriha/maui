--- conflicted
+++ resolved
@@ -4,11 +4,7 @@
     <AssemblyName>Microsoft.Maui.Controls.Foldable</AssemblyName>
     <RootNamespace>Microsoft.Maui.Controls.Foldable</RootNamespace>
     <WarningsNotAsErrors>BI1234</WarningsNotAsErrors>
-<<<<<<< HEAD
-    <IsPackable>true</IsPackable>
     <IsTrimmable>false</IsTrimmable>
-=======
->>>>>>> b2c66e40
     <GenerateDocumentationFile>true</GenerateDocumentationFile>
     <NoWarn>$(NoWarn);CS1591</NoWarn>
     <UseMaui Condition=" '$(UseWorkload)' == 'true' ">true</UseMaui>
