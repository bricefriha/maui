#nullable disable
using System;
using System.Collections.Generic;
using System.Linq;
using System.Reflection;
using Microsoft.Extensions.Logging;
using Microsoft.Maui.Controls.Internals;

namespace Microsoft.Maui.Controls
{
	/// <include file="../../../docs/Microsoft.Maui.Controls/EventTrigger.xml" path="Type[@FullName='Microsoft.Maui.Controls.EventTrigger']/Docs/*" />
	[ContentProperty("Actions")]
	public sealed class EventTrigger : TriggerBase
	{
<<<<<<< HEAD
		readonly List<BindableObject> _associatedObjects = new List<BindableObject>();
=======
		static readonly MethodInfo s_handlerinfo = typeof(EventTrigger).GetRuntimeMethods().Single(mi => mi.Name == "OnEventTriggered" && mi.IsPublic == false);
		readonly List<WeakReference<BindableObject>> _associatedObjects = new List<WeakReference<BindableObject>>();
>>>>>>> 78b9840b

		EventInfo _eventinfo;

		string _eventname;
		Delegate _handlerdelegate;

		/// <include file="../../../docs/Microsoft.Maui.Controls/EventTrigger.xml" path="//Member[@MemberName='.ctor']/Docs/*" />
		public EventTrigger() : base(typeof(BindableObject))
		{
			Actions = new SealedList<TriggerAction>();
		}

		/// <include file="../../../docs/Microsoft.Maui.Controls/EventTrigger.xml" path="//Member[@MemberName='Actions']/Docs/*" />
		public IList<TriggerAction> Actions { get; }

		/// <include file="../../../docs/Microsoft.Maui.Controls/EventTrigger.xml" path="//Member[@MemberName='Event']/Docs/*" />
		public string Event
		{
			get { return _eventname; }
			set
			{
				if (_eventname == value)
					return;
				if (IsSealed)
					throw new InvalidOperationException("Event cannot be changed once the Trigger has been applied");
				OnPropertyChanging();
				_eventname = value;
				OnPropertyChanged();
			}
		}

		internal override void OnAttachedTo(BindableObject bindable)
		{
			base.OnAttachedTo(bindable);
			if (!string.IsNullOrEmpty(Event))
				AttachHandlerTo(bindable);
			_associatedObjects.Add(new WeakReference<BindableObject>(bindable));
		}

		internal override void OnDetachingFrom(BindableObject bindable)
		{
			_associatedObjects.RemoveAll(wr =>
			{
				if (wr.TryGetTarget(out var target) && target == bindable)
				{
					DetachHandlerFrom(bindable);
					return true;
				}
				return false;
			});
			base.OnDetachingFrom(bindable);
		}

		internal override void OnSeal()
		{
			base.OnSeal();
			((SealedList<TriggerAction>)Actions).IsReadOnly = true;
		}

		void AttachHandlerTo(BindableObject bindable)
		{
			try
			{
				_eventinfo = bindable.GetType().GetRuntimeEvent(Event);
				_handlerdelegate = ((EventHandler)OnEventTriggered).Method.CreateDelegate(_eventinfo.EventHandlerType, this);
			}
			catch (Exception)
			{
				Application.Current?.FindMauiContext()?.CreateLogger<EventTrigger>()?.LogWarning("Cannot attach EventTrigger to {Type}.{Event}. Check if the handler exists and if the signature is right.", bindable.GetType(), Event);
			}
			if (_eventinfo != null && _handlerdelegate != null)
				_eventinfo.AddEventHandler(bindable, _handlerdelegate);
		}

		void DetachHandlerFrom(BindableObject bindable)
		{
			if (_eventinfo != null && _handlerdelegate != null)
				_eventinfo.RemoveEventHandler(bindable, _handlerdelegate);
		}

		void OnEventTriggered(object sender, EventArgs e)
		{
			var bindable = (BindableObject)sender;
			foreach (TriggerAction action in Actions)
				action.DoInvoke(bindable);
		}
	}
}<|MERGE_RESOLUTION|>--- conflicted
+++ resolved
@@ -12,12 +12,8 @@
 	[ContentProperty("Actions")]
 	public sealed class EventTrigger : TriggerBase
 	{
-<<<<<<< HEAD
-		readonly List<BindableObject> _associatedObjects = new List<BindableObject>();
-=======
 		static readonly MethodInfo s_handlerinfo = typeof(EventTrigger).GetRuntimeMethods().Single(mi => mi.Name == "OnEventTriggered" && mi.IsPublic == false);
 		readonly List<WeakReference<BindableObject>> _associatedObjects = new List<WeakReference<BindableObject>>();
->>>>>>> 78b9840b
 
 		EventInfo _eventinfo;
 
