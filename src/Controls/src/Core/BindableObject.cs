#nullable disable
using System;
using System.Collections;
using System.Collections.Generic;
using System.ComponentModel;
using System.Diagnostics.CodeAnalysis;
using System.Linq;
using System.Runtime.CompilerServices;
using Microsoft.Extensions.Logging;
using Microsoft.Maui.Controls.Internals;
using Microsoft.Maui.Dispatching;

namespace Microsoft.Maui.Controls
{
	/// <summary>
	/// Provides a mechanism to propagate data changes from one object to another. Enables validation, type coercion, and an event system.
	/// </summary>
	/// <remarks>The <see cref="BindableObject" /> class provides a data storage mechanism that enables the application developer to synchronize data between objects in response to changes, for example, between the View and View Model in the MVVM design pattern. All of the visual elements in the <c>Microsoft.Maui.Controls</c> namespace inherit from <see cref="BindableObject" /> class, so they can all be used to bind the data behind their user interface.</remarks>
	[DynamicallyAccessedMembers(DynamicallyAccessedMemberTypes.PublicEvents)]
	public abstract class BindableObject : INotifyPropertyChanged, IDynamicResourceHandler
	{
		IDispatcher _dispatcher;

		/// <summary>
		/// Gets the dispatcher that was available when this bindable object was created,
		/// otherwise tries to find the nearest available dispatcher (probably the window's/app's).
		/// </summary>
		public IDispatcher Dispatcher =>
			_dispatcher ??= this.FindDispatcher();

		/// <summary>
		/// Initializes a new instance of the <see cref="BindableObject"/> class.
		/// </summary>
		public BindableObject()
		{
			// try use the current thread's dispatcher
			_dispatcher = Dispatching.Dispatcher.GetForCurrentThread();
		}

		internal ushort _triggerCount = 0;
		internal Dictionary<TriggerBase, SetterSpecificity> _triggerSpecificity = new Dictionary<TriggerBase, SetterSpecificity>();
		readonly Dictionary<BindableProperty, BindablePropertyContext> _properties = new Dictionary<BindableProperty, BindablePropertyContext>(4);
		bool _applying;
		WeakReference _inheritedContext;

		/// <summary>Bindable property for <see cref="BindingContext"/>.</summary>
		public static readonly BindableProperty BindingContextProperty =
			BindableProperty.Create(nameof(BindingContext), typeof(object), typeof(BindableObject), default(object),
									BindingMode.OneWay, null, BindingContextPropertyChanged, null, null, BindingContextPropertyBindingChanging);

		/// <summary>
		/// Gets or sets an object that contains the properties that will be targeted by the bound properties that belong to this <see cref="BindableObject" />.
		/// This is a bindable property.
		/// </summary>
		public object BindingContext
		{
			get => _inheritedContext?.Target ?? GetValue(BindingContextProperty);
			set => SetValue(BindingContextProperty, value);
		}

		/// <summary>
		/// Occurs when a property value changes.
		/// </summary>
		public event PropertyChangedEventHandler PropertyChanged;

		/// <summary>
		/// Occurs when a property value is changing.
		/// </summary>
		public event PropertyChangingEventHandler PropertyChanging;

		/// <summary>
		/// Occurs when the value of the <see cref="BindingContext"/> property changes.
		/// </summary>
		public event EventHandler BindingContextChanged;

		/// <summary>
		/// Clears any value that is previously set for a bindable property.
		/// </summary>
		/// <param name="property">The <see cref="BindableProperty"/> to clear the value for.</param>
		/// <exception cref="ArgumentNullException">Thrown when <paramref name="property"/> is <see langword="null"/>.</exception>
		/// <remarks>When <paramref name="property"/> is read-only, nothing will happen.</remarks>
		public void ClearValue(BindableProperty property)
		{
			if (property == null)
				throw new ArgumentNullException(nameof(property));

			if (property.IsReadOnly)
			{
				Application.Current?.FindMauiContext()?.CreateLogger<BindableObject>()?.LogWarning($"Cannot set the BindableProperty \"{property.PropertyName}\" because it is readonly.");
				return;
			}

			ClearValueCore(property, SetterSpecificity.ManualValueSetter);
		}

		internal void ClearValue(BindableProperty property, SetterSpecificity specificity)
		{
			if (property == null)
				throw new ArgumentNullException(nameof(property));

			if (property.IsReadOnly)
			{
				Application.Current?.FindMauiContext()?.CreateLogger<BindableObject>()?.LogWarning($"Cannot set the BindableProperty \"{property.PropertyName}\" because it is readonly.");
				return;
			}

			ClearValueCore(property, specificity);
		}

		/// <summary>
		/// Clears any value that is previously set for a bindable property, identified by its key.
		/// </summary>
		/// <param name="propertyKey">The key that identifies the bindable property to clear the value for.</param>
		/// <exception cref="ArgumentNullException">Thrown when <paramref name="propertyKey"/> is <see langword="null"/>.</exception>
		/// <exception cref="InvalidOperationException">Thrown when <paramref name="propertyKey"/> is a read-only property.</exception>
		public void ClearValue(BindablePropertyKey propertyKey)
		{
			if (propertyKey == null)
				throw new ArgumentNullException(nameof(propertyKey));

			ClearValueCore(propertyKey.BindableProperty, SetterSpecificity.ManualValueSetter);
		}

		void ClearValueCore(BindableProperty property, SetterSpecificity specificity)
		{

			BindablePropertyContext bpcontext = GetContext(property);
			if (bpcontext == null)
				return;

			var original = bpcontext.Values.GetSpecificityAndValue();
			if (original.Key == SetterSpecificity.FromHandler)
			{
				bpcontext.Values.Remove(SetterSpecificity.FromHandler);
			}

			var newValue = bpcontext.Values.GetClearedValue(specificity);
			var changed = !Equals(original.Value, newValue);
			if (changed)
			{
				property.PropertyChanging?.Invoke(this, original.Value, newValue);
				OnPropertyChanging(property.PropertyName);
			}

			bpcontext.Values.Remove(specificity);

			//there's some side effect implemented in CoerceValue (see IsEnabled) that we need to trigger here
			if (property.CoerceValue != null)
				property.CoerceValue(this, newValue);
			
			OnBindablePropertySet(property, original.Value, newValue, changed, changed);
		}

		/// <summary>
		/// Returns the value that is contained in the given bindable property.
		/// </summary>
		/// <param name="property">The bindable property for which to get the value.</param>
		/// <returns>The value that is contained in the <see cref="BindableProperty" />.</returns>
		/// <exception cref="ArgumentNullException">Thrown when <paramref name="property"/> is <see langword="null"/>.</exception>
		/// <remarks>
		/// <see cref="GetValue(BindableProperty)" /> and <see cref="SetValue(BindableProperty, object)" /> are used to access the values of properties that are implemented by a <see cref="BindableProperty" />.
		/// That is, application developers typically provide an interface for a bound property by defining a <see langword="public" /> property whose <see langword="get" /> accessor casts the result of <see cref="GetValue(BindableProperty)" /> to the appropriate type and returns it, and whose <see langword="set" /> accessor uses <see cref="SetValue(BindableProperty, object)" /> to set the value on the correct property.
		/// Application developers should perform no other steps in the public property that defines the interface of the bound property.
		/// </remarks>
		public object GetValue(BindableProperty property)
		{
			if (property == null)
				throw new ArgumentNullException(nameof(property));

			var context = property.DefaultValueCreator != null ? GetOrCreateContext(property) : GetContext(property);

			return context == null ? property.DefaultValue : context.Values.GetValue();
		}

		internal LocalValueEnumerator GetLocalValueEnumerator() => new LocalValueEnumerator(this);

		internal sealed class LocalValueEnumerator : IEnumerator<LocalValueEntry>
		{
			Dictionary<BindableProperty, BindablePropertyContext>.Enumerator _propertiesEnumerator;
			internal LocalValueEnumerator(BindableObject bindableObject) => _propertiesEnumerator = bindableObject._properties.GetEnumerator();

			object IEnumerator.Current => Current;
			public LocalValueEntry Current { get; private set; }

			public bool MoveNext()
			{
				if (_propertiesEnumerator.MoveNext())
				{
					Current = new LocalValueEntry(_propertiesEnumerator.Current.Key, _propertiesEnumerator.Current.Value.Values.GetValue(), _propertiesEnumerator.Current.Value.Attributes);
					return true;
				}
				return false;
			}

			public void Dispose() => _propertiesEnumerator.Dispose();

			void IEnumerator.Reset()
			{
				((IEnumerator)_propertiesEnumerator).Reset();
				Current = null;
			}
		}

		internal sealed class LocalValueEntry
		{
			internal LocalValueEntry(BindableProperty property, object value, BindableContextAttributes attributes)
			{
				Property = property;
				Value = value;
				Attributes = attributes;
			}

			public BindableProperty Property { get; }
			public object Value { get; }
			public BindableContextAttributes Attributes { get; }
		}

		internal (bool IsSet, T Value)[] GetValues<T>(BindableProperty[] propArray)
		{
			Dictionary<BindableProperty, BindablePropertyContext> properties = _properties;
			var resultArray = new (bool IsSet, T Value)[propArray.Length];

			for (int i = 0; i < propArray.Length; i++)
			{
				if (properties.TryGetValue(propArray[i], out var context))
				{
					var pair = context.Values.GetSpecificityAndValue();
					resultArray[i].IsSet = pair.Key != SetterSpecificity.DefaultValue;
					resultArray[i].Value = (T)pair.Value;
				}
				else
				{
					resultArray[i].IsSet = false;
					resultArray[i].Value = default(T);
				}
			}

			return resultArray;
		}

		/// <summary>
		/// Determines whether or not a bindable property exists and has a value set.
		/// </summary>
		/// <param name="targetProperty">The bindable property to check if a value is currently set.</param>
		/// <returns><see langword="true"/> if the target property exists and has been set. Otherwise <see langword="false"/>.</returns>
		/// <exception cref="ArgumentNullException">Thrown when <paramref name="targetProperty"/> is <see langword="null"/>.</exception>
		public bool IsSet(BindableProperty targetProperty)
		{
			var bpcontext = GetContext(targetProperty ?? throw new ArgumentNullException(nameof(targetProperty)));
			if (bpcontext == null)
				return false;
			if ((bpcontext.Attributes & BindableContextAttributes.IsDefaultValueCreated) == BindableContextAttributes.IsDefaultValueCreated)
				return true;
			return bpcontext.Values.GetSpecificity() != SetterSpecificity.DefaultValue;
		}


		/// <summary>
		/// Removes a previously set binding from a bindable property.
		/// </summary>
		/// <param name="property">The bindable property from which to remove bindings.</param>
		/// <exception cref="ArgumentNullException">Thrown when <paramref name="property"/> is <see langword="null"/>.</exception>
		/// <remarks>When <paramref name="property" /> is not currently bound, nothing will happen.</remarks>
		public void RemoveBinding(BindableProperty property)
		{
			BindablePropertyContext context = GetContext(property ?? throw new ArgumentNullException(nameof(property)));

			var specificity = SetterSpecificity.FromBinding;
			if (context != null && context.Bindings.Count > 0)
				specificity = context.Bindings.GetSpecificity();

			RemoveBinding(property, specificity);
		}

		internal void RemoveBinding(BindableProperty property, SetterSpecificity specificity)
		{
			BindablePropertyContext context = GetContext(property ?? throw new ArgumentNullException(nameof(property)));

			if (context != null && context.Bindings.Count > 0)
				RemoveBinding(property, context, specificity);
		}

		/// <summary>
		/// Assigns a binding to a bindable property.
		/// </summary>
		/// <param name="targetProperty">The bindable property on which to apply <paramref name="binding"/>.</param>
		/// <param name="binding">The binding to set for <paramref name="targetProperty"/>.</param>
		public void SetBinding(BindableProperty targetProperty, BindingBase binding)
			=> SetBinding(targetProperty, binding, binding != null && targetProperty != null && binding.GetRealizedMode(targetProperty) == BindingMode.TwoWay ? SetterSpecificity.FromHandler : SetterSpecificity.FromBinding);

		internal void SetBinding(BindableProperty targetProperty, BindingBase binding, SetterSpecificity specificity)
		{
			if (targetProperty == null)
				throw new ArgumentNullException(nameof(targetProperty));

			if (targetProperty.IsReadOnly && binding.Mode == BindingMode.OneWay)
			{
				Application.Current?.FindMauiContext()?.CreateLogger<BindableObject>()?.LogWarning($"Cannot set the a OneWay Binding \"{targetProperty.PropertyName}\" because it is readonly.");
				return;
			}

			var context = GetOrCreateContext(targetProperty);

			//if the value is manually set (has highest specificity than FromBinding), we reassign the specificity so it'll get replaced when the binding is applied
			var currentSpecificity = context.Values.GetSpecificity();
			if (currentSpecificity > SetterSpecificity.FromBinding)
			{
				var currentValue = context.Values.GetValue();

				context.Values.Remove(currentSpecificity);
				context.Values[SetterSpecificity.FromBinding] = currentValue;
			}

			BindingBase oldBinding = null;
			SetterSpecificity oldSpecificity = default;
			if (context.Bindings.Count > 0)
			{
				var b_p = context.Bindings.GetSpecificityAndValue();
				oldSpecificity = b_p.Key;
				oldBinding = b_p.Value;
			}

			if (oldBinding != null && specificity < oldSpecificity)
			{
				context.Bindings[specificity] = binding;
				return;
			}

			oldBinding?.Unapply();

			context.Bindings[specificity] = binding ?? throw new ArgumentNullException(nameof(binding));

			targetProperty.BindingChanging?.Invoke(this, oldBinding, binding);

			binding.Apply(BindingContext, this, targetProperty, false, specificity);
		}

		/// <summary>
		/// Sets the inherited context to a nested element.
		/// </summary>
		/// <param name="bindable">The object on which to set the inherited binding context.</param>
		/// <param name="value">The inherited context to set.</param>
		/// <remarks>For internal use only. This API can be changed or removed without notice at any time.</remarks>
		[EditorBrowsable(EditorBrowsableState.Never)]
		public static void SetInheritedBindingContext(BindableObject bindable, object value)
		{
<<<<<<< HEAD
			//I wonder if we couldn't treat BindingContext with specificities
=======
			// I wonder if we couldn't treat BindingContext with specificities
>>>>>>> 96485233
			BindablePropertyContext bpContext = bindable.GetContext(BindingContextProperty);
			if (bpContext != null && bpContext.Values.GetSpecificity() >= SetterSpecificity.ManualValueSetter)
				return;

			if (ReferenceEquals(bindable._inheritedContext?.Target, value))
				return;

			var binding = bpContext?.Bindings.GetValue();

			if (binding != null)
			{
				binding.Context = value;
				bindable._inheritedContext = null;
				// OnBindingContextChanged fires from within BindingContextProperty propertyChanged callback
				bindable.ApplyBinding(bpContext, fromBindingContextChanged: true);
			}
			else
			{
				bindable._inheritedContext = new WeakReference(value);
				bindable.ApplyBindings(fromBindingContextChanged: true);
				bindable.OnBindingContextChanged();
			}
		}

		/// <summary>
		/// Applies all the current bindings to <see cref="BindingContext" />.
		/// </summary>
		protected void ApplyBindings()
		{
			BindablePropertyContext bpContext = GetContext(BindingContextProperty);
			var binding = bpContext?.Bindings.Values.LastOrDefault();
			if (binding != null)
			{
				ApplyBinding(bpContext, fromBindingContextChanged: false);
			}
			else
			{
				ApplyBindings(fromBindingContextChanged: false);
			}
		}

		/// <summary>
		/// Raises the <see cref="BindingContextChanged"/> event.
		/// </summary>
		protected virtual void OnBindingContextChanged()
		{
			BindingContextChanged?.Invoke(this, EventArgs.Empty);

			if (Shell.GetBackButtonBehavior(this) is BackButtonBehavior buttonBehavior)
				SetInheritedBindingContext(buttonBehavior, BindingContext);

			if (Shell.GetSearchHandler(this) is SearchHandler searchHandler)
				SetInheritedBindingContext(searchHandler, BindingContext);
		}

		/// <summary>
		/// Raises the <see cref="PropertyChanged"/> event.
		/// </summary>
		/// <param name="propertyName">The name of the property that has changed.</param>
		protected virtual void OnPropertyChanged([CallerMemberName] string propertyName = null)
			=> PropertyChanged?.Invoke(this, new PropertyChangedEventArgs(propertyName));

		/// <summary>
		/// Raises the <see cref="PropertyChanging"/> event.
		/// </summary>
		/// <param name="propertyName">The name of the property that is changing.</param>
		protected virtual void OnPropertyChanging([CallerMemberName] string propertyName = null)
			=> PropertyChanging?.Invoke(this, new PropertyChangingEventArgs(propertyName));

		/// <summary>
		/// Removes all current bindings from the current context.
		/// </summary>
		protected void UnapplyBindings()
		{
			foreach (var context in _properties.Values)
				context.Bindings.GetValue()?.Unapply();
		}

		internal bool GetIsBound(BindableProperty targetProperty)
		{
			if (targetProperty == null)
				throw new ArgumentNullException(nameof(targetProperty));

			BindablePropertyContext bpcontext = GetContext(targetProperty);
			return bpcontext != null && bpcontext.Bindings.Count > 0;
		}

		internal virtual void OnRemoveDynamicResource(BindableProperty property)
		{
		}

		internal virtual void OnSetDynamicResource(BindableProperty property, string key, SetterSpecificity specificity)
		{
		}

		internal void RemoveDynamicResource(BindableProperty property)
			=> RemoveDynamicResource(property, SetterSpecificity.DynamicResourceSetter);

		internal void RemoveDynamicResource(BindableProperty property, SetterSpecificity specificity)
		{
			if (property == null)
				throw new ArgumentNullException(nameof(property));

			OnRemoveDynamicResource(property);
			BindablePropertyContext context = GetOrCreateContext(property);
			context.Attributes &= ~BindableContextAttributes.IsDynamicResource;
		}

		void IDynamicResourceHandler.SetDynamicResource(BindableProperty property, string key)
			=> SetDynamicResource(property, key, SetterSpecificity.DynamicResourceSetter);

		internal void SetDynamicResource(BindableProperty property, string key)
			=> SetDynamicResource(property, key, SetterSpecificity.DynamicResourceSetter);

		//FIXME, use specificity
		internal void SetDynamicResource(BindableProperty property, string key, SetterSpecificity specificity)
		{
			if (property == null)
				throw new ArgumentNullException(nameof(property));
			if (string.IsNullOrEmpty(key))
				throw new ArgumentNullException(nameof(key));

			OnSetDynamicResource(property, key, specificity);
		}

		/// <summary>
		/// Sets the value of the specified bindable property.
		/// </summary>
		/// <param name="property">The bindable property on which to assign a value.</param>
		/// <param name="value">The value to set.</param>
		/// <exception cref="ArgumentNullException">Thrown when <paramref name="property"/> is <see langword="null"/>.</exception>
		/// <remarks>If <paramref name="property"/> is read-only, nothing will happen.</remarks>
		public void SetValue(BindableProperty property, object value)
		{
			if (property == null)
				throw new ArgumentNullException(nameof(property));

			if (value is BindingBase binding && !property.ReturnType.IsAssignableFrom(typeof(BindableProperty))) {
				SetBinding(property, binding);
				return;
			}
			
			if (property.IsReadOnly)
			{
				Application.Current?.FindMauiContext()?.CreateLogger<BindableObject>()?.LogWarning($"Cannot set the BindableProperty \"{property.PropertyName}\" because it is readonly.");
				return;
			}
			SetValueCore(property, value, SetValueFlags.ClearOneWayBindings | SetValueFlags.ClearDynamicResource, SetValuePrivateFlags.Default, SetterSpecificity.ManualValueSetter);
		}

		/// <summary>
		/// Sets the value of the specified bindable property.
		/// </summary>
		/// <param name="propertyKey">The key that identifies the bindable property to assign the value to.</param>
		/// <param name="value">The value to set.</param>
		/// <exception cref="ArgumentNullException">Thrown when <paramref name="propertyKey"/> is <see langword="null"/>.</exception>
		/// <exception cref="InvalidOperationException">Thrown when the bindable property identified by <paramref name="propertyKey"/> is read-only.</exception>
		public void SetValue(BindablePropertyKey propertyKey, object value)
		{
			if (propertyKey == null)
				throw new ArgumentNullException(nameof(propertyKey));

			SetValueCore(propertyKey.BindableProperty, value, SetValueFlags.ClearOneWayBindings | SetValueFlags.ClearDynamicResource, SetValuePrivateFlags.Default, SetterSpecificity.ManualValueSetter);
		}

		internal void SetValue(BindableProperty property, object value, SetterSpecificity specificity)
		{
			if (property == null)
				throw new ArgumentNullException(nameof(property));

			if (property.IsReadOnly)
			{
				Application.Current?.FindMauiContext()?.CreateLogger<BindableObject>()?.LogWarning($"Cannot set the BindableProperty \"{property.PropertyName}\" because it is readonly.");
				return;
			}

			SetValueCore(property, value, SetValueFlags.ClearOneWayBindings | SetValueFlags.ClearDynamicResource, SetValuePrivateFlags.Default, specificity);
		}

		internal void SetValue(BindablePropertyKey propertyKey, object value, SetterSpecificity specificity)
		{
			if (propertyKey == null)
				throw new ArgumentNullException(nameof(propertyKey));

			SetValueCore(propertyKey.BindableProperty, value, SetValueFlags.ClearOneWayBindings | SetValueFlags.ClearDynamicResource, SetValuePrivateFlags.Default, specificity);

		}

		/// <summary>
		/// Method for internal use to set the value of the specified property.
		/// </summary>
		/// <param name="property">The bindable property to assign a value to.</param>
		/// <param name="value">The value to set.</param>
		/// <param name="attributes">The flags that are applied for setting this value.</param>
		/// <remarks>For internal use only. This API can be changed or removed without notice at any time.</remarks>
		[EditorBrowsable(EditorBrowsableState.Never)]
		[Obsolete("go away")]
		internal void SetValueCore(BindableProperty property, object value, SetValueFlags attributes = SetValueFlags.None)
			=> SetValueCore(property, value, attributes, SetValuePrivateFlags.Default, new SetterSpecificity());

		//FIXME: GO AWAY
		internal void SetValueCore(BindableProperty property, object value, SetValueFlags attributes, SetValuePrivateFlags privateAttributes)
			=> SetValueCore(property, value, attributes, privateAttributes, new SetterSpecificity());

		internal void SetValueCore(BindableProperty property, object value, SetValueFlags attributes, SetValuePrivateFlags privateAttributes, SetterSpecificity specificity)
		{
			if (property == null)
				throw new ArgumentNullException(nameof(property));

			bool converted = (privateAttributes & SetValuePrivateFlags.Converted) != 0;

			if (!converted && !property.TryConvert(ref value))
			{
				Application.Current?.FindMauiContext()?.CreateLogger<BindableObject>()?.LogWarning($"Cannot convert {value} to type '{property.ReturnType}'");
				return;
			}

			if (property.ValidateValue != null && !property.ValidateValue(this, value))
			{
				Application.Current?.FindMauiContext()?.CreateLogger<BindableObject>()?.LogWarning($"Value is an invalid value for {property.PropertyName}");
				return;
			}

			if (property.CoerceValue != null)
				value = property.CoerceValue(this, value);

			BindablePropertyContext context = GetOrCreateContext(property);

			bool currentlyApplying = _applying;

			if ((context.Attributes & BindableContextAttributes.IsBeingSet) != 0)
			{
				Queue<SetValueArgs> delayQueue = context.DelayedSetters;
				if (delayQueue == null)
					context.DelayedSetters = delayQueue = new Queue<SetValueArgs>();

				delayQueue.Enqueue(new SetValueArgs(property, context, value, currentlyApplying, attributes, specificity));
			}
			else
			{
				var silent = (privateAttributes & SetValuePrivateFlags.Silent) != 0;
				context.Attributes |= BindableContextAttributes.IsBeingSet;
				SetValueActual(property, context, value, currentlyApplying, attributes, specificity, silent);

				Queue<SetValueArgs> delayQueue = context.DelayedSetters;
				if (delayQueue != null)
				{
					while (delayQueue.Count > 0)
					{
						SetValueArgs s = delayQueue.Dequeue();
						if (s != null)
							SetValueActual(s.Property, s.Context, s.Value, s.CurrentlyApplying, s.Attributes, s.Specificity, silent);
					}

					context.DelayedSetters = null;
				}

				context.Attributes &= ~BindableContextAttributes.IsBeingSet;
			}
		}

		void SetValueActual(BindableProperty property, BindablePropertyContext context, object value, bool currentlyApplying, SetValueFlags attributes, SetterSpecificity specificity, bool silent = false)
		{
			var specificityAndValue = context.Values.GetSpecificityAndValue();
			var original = specificityAndValue.Value;
			var originalSpecificity = specificityAndValue.Key;

			//if the last value was set from handler, override it
			if (specificity != SetterSpecificity.FromHandler
				&& originalSpecificity == SetterSpecificity.FromHandler)
			{
				context.Values.Remove(SetterSpecificity.FromHandler);
				originalSpecificity = context.Values.GetSpecificity();
			}

			//We keep setter of lower specificity so we can unapply
			if (specificity < originalSpecificity)
			{
				context.Values[specificity] = value;
				return;
			}

			bool raiseOnEqual = (attributes & SetValueFlags.RaiseOnEqual) != 0;

			bool clearDynamicResources = (attributes & SetValueFlags.ClearDynamicResource) != 0;
			// bool clearOneWayBindings = (attributes & SetValueFlags.ClearOneWayBindings) != 0 && specificity != SetterSpecificity.FromHandler;
			// bool clearTwoWayBindings = (attributes & SetValueFlags.ClearTwoWayBindings) != 0 && specificity != SetterSpecificity.FromHandler;

			bool sameValue = ReferenceEquals(context.Property, BindingContextProperty) ? ReferenceEquals(value, original) : Equals(value, original);
			if (!silent && (!sameValue || raiseOnEqual))
			{
				property.PropertyChanging?.Invoke(this, original, value);

				OnPropertyChanging(property.PropertyName);
			}

			context.Values[specificity] = value;

			context.Attributes &= ~BindableContextAttributes.IsDefaultValueCreated;

			if ((context.Attributes & BindableContextAttributes.IsDynamicResource) != 0 && clearDynamicResources)
				RemoveDynamicResource(property);

			BindingBase binding = context.Bindings.GetValue();

			if (!silent && (!sameValue || raiseOnEqual))
			{
				if (binding != null && !currentlyApplying)
				{
					_applying = true;
					binding.Apply(true);
					_applying = false;
				}
				
				OnBindablePropertySet(property, original, value, !sameValue, true);
			}
			else
			{
				OnBindablePropertySet(property, original, value, !sameValue, false);
			}
		}

		private protected virtual void OnBindablePropertySet(BindableProperty property, object original, object value, bool didChange, bool willFirePropertyChanged)
		{
			if(willFirePropertyChanged)
			{
				OnPropertyChanged(property.PropertyName);
				property.PropertyChanged?.Invoke(this, original, value);
			}
		}

		void ApplyBindings(bool fromBindingContextChanged)
		{
			var prop = _properties.Values.ToArray();

			for (int i = 0, propLength = prop.Length; i < propLength; i++)
			{
				BindablePropertyContext context = prop[i];
<<<<<<< HEAD
				var kvp = context.Bindings.GetSpecificityAndValue();
				var specificity = kvp.Key;
				var binding = kvp.Value;

				if (binding == null)
=======
				if (ReferenceEquals(context.Property, BindingContextProperty))
				{
					// BindingContextProperty Binding is handled separately within SetInheritedBindingContext
>>>>>>> 96485233
					continue;
				}

				ApplyBinding(context, fromBindingContextChanged);
			}
		}

		[MethodImpl(MethodImplOptions.AggressiveInlining)]
		void ApplyBinding(BindablePropertyContext context, bool fromBindingContextChanged)
		{
			var bindings = context.Bindings;
			if (bindings.Count == 0)
			{
				return;
			}

			var kvp = bindings.LastOrDefault();
			var binding = kvp.Value;

			if (binding == null)
			{
				return;
			}

			var specificity = kvp.Key;
			binding.Unapply(fromBindingContextChanged);
			binding.Apply(BindingContext, this, context.Property, fromBindingContextChanged, specificity);
		}

		static void BindingContextPropertyBindingChanging(BindableObject bindable, BindingBase oldBindingBase, BindingBase newBindingBase)
		{
			object context = bindable._inheritedContext?.Target;
			var oldBinding = oldBindingBase as Binding;
			var newBinding = newBindingBase as Binding;

			if (context == null && oldBinding != null)
				context = oldBinding.Context;
			if (context != null && newBinding != null)
				newBinding.Context = context;
		}

		static void BindingContextPropertyChanged(BindableObject bindable, object oldvalue, object newvalue)
		{
			bindable._inheritedContext = null;
			bindable.ApplyBindings(fromBindingContextChanged: true);
			bindable.OnBindingContextChanged();
		}

		[MethodImpl(MethodImplOptions.AggressiveInlining)]
		BindablePropertyContext CreateAndAddContext(BindableProperty property)
		{
			var defaultValueCreator = property.DefaultValueCreator;
			var context = new BindablePropertyContext { Property = property };
			context.Values[SetterSpecificity.DefaultValue] = defaultValueCreator != null ? defaultValueCreator(this) : property.DefaultValue;

			if (defaultValueCreator != null)
				context.Attributes = BindableContextAttributes.IsDefaultValueCreated;

			_properties.Add(property, context);
			return context;
		}

		[MethodImpl(MethodImplOptions.AggressiveInlining)]
		internal BindablePropertyContext GetContext(BindableProperty property) => _properties.TryGetValue(property, out var result) ? result : null;

		[MethodImpl(MethodImplOptions.AggressiveInlining)]
		BindablePropertyContext GetOrCreateContext(BindableProperty property) => GetContext(property) ?? CreateAndAddContext(property);

		void RemoveBinding(BindableProperty property, BindablePropertyContext context, SetterSpecificity specificity)
		{
			var count = context.Bindings.Count;

			if (count == 0)
				return; //used to fail;

			var currentbinding = context.Bindings.GetValue();
			var binding = context.Bindings[specificity];
			var isCurrent = binding == currentbinding;

			if (isCurrent)
			{
				binding.Unapply();

				currentbinding = null;
				if (count > 1)
					currentbinding = context.Bindings.GetClearedValue();

				property.BindingChanging?.Invoke(this, binding, currentbinding);

				currentbinding?.Apply(BindingContext, this, property, false, context.Bindings.GetClearedSpecificity());
			}

			context.Bindings.Remove(specificity);
		}

		/// <summary>
		/// Coerces the value of the specified bindable property.
		/// This is done by invoking <see cref="BindableProperty.CoerceValueDelegate"/> of the specified bindable property.
		/// </summary>
		/// <param name="property">The bindable property to coerce the value of.</param>
		/// <exception cref="ArgumentNullException">Thrown when <paramref name="property"/> is <see langword="null"/>.</exception>
		/// <exception cref="InvalidOperationException">Thrown when <paramref name="property"/> is read-only.</exception>
		/// <exception cref="ArgumentException">Thrown when the value is invalid according to the assigned logic in <see cref="BindableProperty.ValidateValueDelegate"/>.</exception>
		/// <remarks>If <see cref="BindableProperty.CoerceValueDelegate"/> is not assigned to, nothing will happen.</remarks>
		public void CoerceValue(BindableProperty property) => CoerceValue(property, checkAccess: true);

		/// <summary>
		/// Coerces the value of the specified bindable property.
		/// This is done by invoking <see cref="BindableProperty.CoerceValueDelegate"/> of the specified bindable property.
		/// </summary>
		/// <param name="propertyKey">The key that identifies the bindable property to coerce the value of.</param>
		/// <exception cref="ArgumentNullException">Thrown when <paramref name="propertyKey"/> is <see langword="null"/>.</exception>
		/// <exception cref="InvalidOperationException">Thrown when the bindable property identified by <paramref name="propertyKey"/> is read-only.</exception>
		/// <exception cref="ArgumentException">Thrown when the value is invalid according to the assigned logic in <see cref="BindableProperty.ValidateValueDelegate"/>.</exception>
		/// <remarks>If <see cref="BindableProperty.CoerceValueDelegate"/> is not assigned to, nothing will happen.</remarks>
		public void CoerceValue(BindablePropertyKey propertyKey)
		{
			if (propertyKey == null)
				throw new ArgumentNullException(nameof(propertyKey));

			CoerceValue(propertyKey.BindableProperty, checkAccess: false);
		}

		void CoerceValue(BindableProperty property, bool checkAccess)
		{
			if (property == null)
				throw new ArgumentNullException(nameof(property));

			if (checkAccess && property.IsReadOnly)
				throw new InvalidOperationException($"The BindableProperty \"{property.PropertyName}\" is readonly.");

			BindablePropertyContext bpcontext = GetContext(property);
			if (bpcontext == null)
				return;

			object currentValue = bpcontext.Values.GetValue();

			if (property.ValidateValue != null && !property.ValidateValue(this, currentValue))
				throw new ArgumentException($"Value is an invalid value for {property.PropertyName}", nameof(currentValue));

			property.CoerceValue?.Invoke(this, currentValue);
		}

		[Flags]
		internal enum BindableContextAttributes
		{
			IsBeingSet = 1 << 1,
			//GO AWAY
			IsDynamicResource = 1 << 2,
			IsSetFromStyle = 1 << 3,
			IsDefaultValueCreated = 1 << 5,
		}

		internal sealed class BindablePropertyContext
		{
			public BindableContextAttributes Attributes;

			public SetterSpecificityList<BindingBase> Bindings = new();

			public Queue<SetValueArgs> DelayedSetters;
			public BindableProperty Property;
			public readonly SetterSpecificityList<object> Values = new(3);
		}


		[Flags]
		internal enum SetValuePrivateFlags
		{
			None = 0,
			Silent = 1 << 1,
			FromStyle = 1 << 3,
			Converted = 1 << 4,
			Default = None
		}

		internal sealed class SetValueArgs
		{
			public readonly SetValueFlags Attributes;
			public readonly BindablePropertyContext Context;
			public readonly bool CurrentlyApplying;
			public readonly BindableProperty Property;
			public readonly object Value;
			public readonly SetterSpecificity Specificity;

			public SetValueArgs(BindableProperty property, BindablePropertyContext context, object value, bool currentlyApplying, SetValueFlags attributes, SetterSpecificity specificity)
			{
				Property = property;
				Context = context;
				Value = value;
				CurrentlyApplying = currentlyApplying;
				Attributes = attributes;
				Specificity = specificity;
			}
		}
	}

	namespace Internals
	{
		[Flags]
		[EditorBrowsable(EditorBrowsableState.Never)]
		public enum SetValueFlags
		{
			None = 0,
			ClearOneWayBindings = 1 << 0,
			ClearTwoWayBindings = 1 << 1,
			ClearDynamicResource = 1 << 2,
			RaiseOnEqual = 1 << 3
		}
	}
}<|MERGE_RESOLUTION|>--- conflicted
+++ resolved
@@ -344,11 +344,7 @@
 		[EditorBrowsable(EditorBrowsableState.Never)]
 		public static void SetInheritedBindingContext(BindableObject bindable, object value)
 		{
-<<<<<<< HEAD
-			//I wonder if we couldn't treat BindingContext with specificities
-=======
 			// I wonder if we couldn't treat BindingContext with specificities
->>>>>>> 96485233
 			BindablePropertyContext bpContext = bindable.GetContext(BindingContextProperty);
 			if (bpContext != null && bpContext.Values.GetSpecificity() >= SetterSpecificity.ManualValueSetter)
 				return;
@@ -379,7 +375,7 @@
 		protected void ApplyBindings()
 		{
 			BindablePropertyContext bpContext = GetContext(BindingContextProperty);
-			var binding = bpContext?.Bindings.Values.LastOrDefault();
+			var binding = bpContext?.Bindings.GetValue();
 			if (binding != null)
 			{
 				ApplyBinding(bpContext, fromBindingContextChanged: false);
@@ -687,17 +683,9 @@
 			for (int i = 0, propLength = prop.Length; i < propLength; i++)
 			{
 				BindablePropertyContext context = prop[i];
-<<<<<<< HEAD
-				var kvp = context.Bindings.GetSpecificityAndValue();
-				var specificity = kvp.Key;
-				var binding = kvp.Value;
-
-				if (binding == null)
-=======
 				if (ReferenceEquals(context.Property, BindingContextProperty))
 				{
 					// BindingContextProperty Binding is handled separately within SetInheritedBindingContext
->>>>>>> 96485233
 					continue;
 				}
 
@@ -714,7 +702,7 @@
 				return;
 			}
 
-			var kvp = bindings.LastOrDefault();
+			var kvp = bindings.GetSpecificityAndValue();
 			var binding = kvp.Value;
 
 			if (binding == null)
