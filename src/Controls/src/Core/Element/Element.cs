--- conflicted
+++ resolved
@@ -782,11 +782,7 @@
 		internal override void OnSetDynamicResource(BindableProperty property, string key, SetterSpecificity specificity)
 		{
 			base.OnSetDynamicResource(property, key, specificity);
-<<<<<<< HEAD
-			if (!DynamicResources.TryGetValue(property, out var existing) || existing.Item2 < specificity)
-=======
-			if (!DynamicResources.TryGetValue(property, out var existing) || existing.Item2.CompareTo(specificity) <= 0)
->>>>>>> a5a66252
+			if (!DynamicResources.TryGetValue(property, out var existing) || existing.Item2 <= specificity)
 				DynamicResources[property] = (key, specificity);
 			if (this.TryGetResource(key, out var value))
 				OnResourceChanged(property, value, specificity);
