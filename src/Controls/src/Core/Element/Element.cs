#nullable disable
using System;
using System.Collections.Generic;
using System.Collections.ObjectModel;
using System.Collections.Specialized;
using System.ComponentModel;
using System.Linq;
using System.Runtime.CompilerServices;
using Microsoft.Extensions.DependencyInjection;
using Microsoft.Extensions.Logging;
using Microsoft.Maui.Controls.Hosting;
using Microsoft.Maui.Controls.Internals;

namespace Microsoft.Maui.Controls
{
	/// <summary>Provides the base class for all Microsoft.Maui.Controls hierarchal elements.
	/// This class contains all the methods and properties required to represent an element in the Microsoft.Maui.Controls hierarchy.
	/// </summary>
	/// <remarks>
	///		<para>Important categories of visual elements are noted in the following table:</para>
	///		<list type = "table" >
	///			<listheader>
	///				<term > Class </term >
	///				<description > Description </description >
	///			</listheader >
	///			<item>
	///				<term><see cref="VisualElement" /></term>
	///				<description>An <see cref="Element" /> that occupies an area on the screen, has a visual appearance, and can obtain touch input.</description>
	///			</item>
	///			<item>
	///				<term><see cref = "Cell"/></term>
	///				<description> Cells are elements meant to be added to <see cref="ListView"/> or <see cref="TableView"/>.</description>
	///			</item>
	///			<item>
	///				<term><see cref = "Page"/>
	///				</term>
	///				<description> A <see cref= "VisualElement"/> that occupies most or all of the screen and contains a single child.</description>
	///			</item>
	///			<item>
	///			<term><see cref = "Layout"/></term>
	///			<description><see cref= "Layout"/> have a single child of type <see cref="View" />, while subclasses of <see cref = "Layout"/> have a collection of multiple children views, including other layouts.</description>
	///			</item>
	///			<item>
	///				<term> Controls and specialized <see cref="View" /></term>
	///				<description>The lower part of the diagram shows the Microsoft.Maui.Controls classes for universally-available controls, such as <see cref = "Button"/> and <see cref="TableView"/>.</description>
	///			</item>
	///		</list>
	///</remarks>
	public abstract partial class Element : BindableObject, IElementDefinition, INameScope, IElementController, IVisualTreeElement, Maui.IElement, IEffectControlProvider, IToolTipElement, IContextFlyoutElement, IControlsElement, IHandlerDisconnectPolicies
	{
		internal static readonly ReadOnlyCollection<Element> EmptyChildren = new ReadOnlyCollection<Element>(Array.Empty<Element>());

		/// <summary>Bindable property for <see cref="AutomationId"/>.</summary>
		public static readonly BindableProperty AutomationIdProperty = BindableProperty.Create(nameof(AutomationId), typeof(string), typeof(Element), null);

		/// <summary>Bindable property for <see cref="ClassId"/>.</summary>
		public static readonly BindableProperty ClassIdProperty = BindableProperty.Create(nameof(ClassId), typeof(string), typeof(Element), null);

		IList<BindableObject> _bindableResources;

		List<Action<object, ResourcesChangedEventArgs>> _changeHandlers;

		Dictionary<BindableProperty, (string, SetterSpecificity)> _dynamicResources;

		IEffectControlProvider _effectControlProvider;

		TrackableCollection<Effect> _effects;

		Guid? _id;

		WeakReference<Element> _parentOverride;

		string _styleId;

		IReadOnlyList<Element> _logicalChildrenReadonly;

		IList<Element> _internalChildren;

		/// <summary>Gets or sets a value that allows the automation framework to find and interact with this element.</summary>
		/// <value>A value that the automation framework can use to find and interact with this element.</value>
		/// <remarks>This value may only be set once on an element.</remarks>
		public string AutomationId
		{
			get { return (string)GetValue(AutomationIdProperty); }
			set
			{
				if (AutomationId != null)
					throw new InvalidOperationException($"{nameof(AutomationId)} may only be set one time.");

				SetValue(AutomationIdProperty, value);
			}
		}

		/// <summary>Gets or sets a value used to identify a collection of semantically similar elements.</summary>
		/// <value>A string that represents the collection the element belongs to.</value>
		/// <remarks>Use the class id property to collect together elements into semantically similar groups for identification in UI testing and in theme engines.</remarks>
		public string ClassId
		{
			get => (string)GetValue(ClassIdProperty);
			set => SetValue(ClassIdProperty, value);
		}

		/// <summary>Gets or sets the styles and properties that will be applied to the element during runtime.</summary>
		/// <value>A collection containing the different <see cref="Effect"/> to be applied to the element.</value>
		public IList<Effect> Effects
		{
			get
			{
				if (_effects == null)
				{
					_effects = new TrackableCollection<Effect>();
					_effects.CollectionChanged += EffectsOnCollectionChanged;
					_effects.Clearing += EffectsOnClearing;
				}
				return _effects;
			}
		}

		/// <summary>Gets a value that can be used to uniquely identify an element throughout the run of your application.</summary>
		/// <value>A <see cref="Guid"/> uniquely identifying the element.</value>
		/// <remarks>This value is generated at runtime and is not stable across different runs.</remarks>
		/// <seealso cref="StyleId"/>
		public Guid Id
		{
			get
			{
				if (!_id.HasValue)
					_id = Guid.NewGuid();
				return _id.Value;
			}
		}

		/// <summary>Gets or sets a user defined value to uniquely identify the element.</summary>
		/// <value>A string uniquely identifying the element.</value>
		/// <remarks>Use the <see cref="StyleId"/> property to identify individual elements in your application for identification in UI testing and in theme engines.</remarks>
		public string StyleId
		{
			get { return _styleId; }
			set
			{
				if (_styleId == value)
					return;

				OnPropertyChanging();
				_styleId = value;
				OnPropertyChanged();
			}
		}

		// Leaving this internal for now.
		// If users want to add/remove from this they can use
		// AddLogicalChildren and RemoveLogicalChildren on the respective control
		// if available.
		//
		// Ultimately I don't think we'll need these to be virtual but some controls (layout)
		// are going to take a more focused effort so I'd rather just do that in a 
		// separate PR. I don't think there's ever a scenario where a subclass needs
		// to replace the backing store.
		// If everyone just uses AddLogicalChildren and RemoveLogicalChildren
		// and then overrides OnChildAdded/OnChildRemoved
		// that should be sufficient
		internal IReadOnlyList<Element> LogicalChildrenInternal
		{
			get
			{
				SetupChildren();
				return _logicalChildrenReadonly;
			}
		}

		private protected virtual IList<Element> LogicalChildrenInternalBackingStore
		{
			get
			{
				_internalChildren ??= new List<Element>();
				return _internalChildren;
			}
		}

		[EditorBrowsable(EditorBrowsableState.Never)]
		[Obsolete("Do not use! This is to be removed! Just used by Hot Reload! To be replaced with IVisualTreeElement!")]
		public ReadOnlyCollection<Element> LogicalChildren =>
			new ReadOnlyCollection<Element>(new TemporaryWrapper(LogicalChildrenInternal));

		/// <inheritdoc/>
		IReadOnlyList<Element> IElementController.LogicalChildren => LogicalChildrenInternal;

		void SetupChildren()
		{
			_logicalChildrenReadonly ??= new ReadOnlyCollection<Element>(LogicalChildrenInternalBackingStore);
		}

		/// <summary>
		/// Inserts an <see cref="Element"/> to the logical children at the specified index.
		/// </summary>
		/// <param name="index">The zero-based index at which <see cref="Element"/> should be inserted.</param>
		/// <param name="element">The <see cref="Element"/> to insert into the logical children.</param>
		public void InsertLogicalChild(int index, Element element)
		{
			if (element is null)
			{
				return;
			}

			SetupChildren();

			LogicalChildrenInternalBackingStore.Insert(index, element);
			OnChildAdded(element);
		}

		/// <summary>
		/// Adds an <see cref="Element"/> to the logical children.
		/// </summary>
		/// <param name="element">The <see cref="Element"/> to add to the logical children.</param>
		public void AddLogicalChild(Element element)
		{
			if (element is null)
			{
				return;
			}

			SetupChildren();

			LogicalChildrenInternalBackingStore.Add(element);
			OnChildAdded(element);
		}

		/// <summary>
		/// Removes the first occurrence of a specific <see cref="Element"/> from the logical children.
		/// </summary>
		/// <param name="element">The <see cref="Element"/> to remove.</param>
		/// <returns>
		///	true if item was successfully removed from the logical children;
		/// otherwise, false. This method also returns false if <see cref="Element"/> is not found.
		///	</returns>
		public bool RemoveLogicalChild(Element element)
		{
			if (element is null)
			{
				return false;
			}

			if (LogicalChildrenInternalBackingStore is null)
				return false;

			var index = LogicalChildrenInternalBackingStore.IndexOf(element);
			if (index < 0)
				return false;

			RemoveLogicalChild(element, index);

			return true;
		}

		/// <summary>
		///  Removes all child <see cref="Element"/>s.
		/// </summary>
		public void ClearLogicalChildren()
		{
			if (LogicalChildrenInternalBackingStore is null)
				return;

			if (LogicalChildrenInternal == EmptyChildren)
				return;

			// Reverse for-loop, so children can be removed while iterating
			for (int i = LogicalChildrenInternalBackingStore.Count - 1; i >= 0; i--)
			{
				RemoveLogicalChild(LogicalChildrenInternalBackingStore[i], i);
			}
		}

		internal bool RemoveLogicalChild(Element element, int index)
		{
			LogicalChildrenInternalBackingStore.Remove(element);
			OnChildRemoved(element, index);

			return true;
		}

		internal bool Owned { get; set; }

		internal Element ParentOverride
		{
			get 
			{
				if (_parentOverride is null)
				{
					return null;
				}
				if (_parentOverride.TryGetTarget(out var parent))
				{
					return parent;
				}
				else
				{
					Application.Current?
						.FindMauiContext()?
						.CreateLogger<Element>()?
						.LogWarning($"The ParentOverride on {this} has been Garbage Collected. This should never happen. Please log a bug: https://github.com/dotnet/maui");
				}

				return null;
			}
			set
			{
				if (ParentOverride == value)
					return;

				bool emitChange = Parent != value;

				if (emitChange)
				{
					OnPropertyChanging(nameof(Parent));

					if (value != null)
						OnParentChangingCore(Parent, value);
					else
						OnParentChangingCore(Parent, RealParent);
				}

				if (value == null)
					_parentOverride = null;
				else
					_parentOverride = new WeakReference<Element>(value);

				if (emitChange)
				{
					OnPropertyChanged(nameof(Parent));
					OnParentChangedCore();
				}
			}
		}

		WeakReference<Element> _realParent;
		/// <summary>For internal use by .NET MAUI.</summary>
		[EditorBrowsable(EditorBrowsableState.Never)]
		public Element RealParent 
		{ 
			get
			{
				if (_realParent is null)
				{
					return null;
				}
				if (_realParent.TryGetTarget(out var parent))
				{
					return parent;
				}
				else
				{
					Application.Current?
						.FindMauiContext()?
						.CreateLogger<Element>()?
						.LogWarning($"The RealParent on {this} has been Garbage Collected. This should never happen. Please log a bug: https://github.com/dotnet/maui");
				}

				return null;
			} 
			private set
			{
				if (value is null)
					_realParent = null;
				else
					_realParent = new WeakReference<Element>(value);
			}
		}

		Dictionary<BindableProperty, (string, SetterSpecificity)> DynamicResources => _dynamicResources ?? (_dynamicResources = new Dictionary<BindableProperty, (string, SetterSpecificity)>());

		/// <inheritdoc/>
		void IElementDefinition.AddResourcesChangedListener(Action<object, ResourcesChangedEventArgs> onchanged)
		{
			_changeHandlers ??= new List<Action<object, ResourcesChangedEventArgs>>(2);
			_changeHandlers.Add(onchanged);
		}

		/// <summary>Gets or sets the parent <see cref="Element"/> of this element.</summary>
		/// <value>The <see cref="Element"/> which should be the parent of this element.</value>
		/// <remarks>Most application authors will not need to set the parent element by hand.</remarks>
		public Element Parent
		{
			get { return ParentOverride ?? RealParent; }
			set => SetParent(value);
		}

		void SetParent(Element value)
		{
			Element realParent = RealParent;

			if (realParent == value)
			{
				return;
			}

			OnPropertyChanging(nameof(Parent));

			if (_parentOverride == null)
			{
				OnParentChangingCore(Parent, value);
			}

			if (realParent is IElementDefinition element)
			{
				element.RemoveResourcesChangedListener(OnParentResourcesChanged);

				if (value != null && (element is Layout || element is IControlTemplated))
				{
					Application.Current?.FindMauiContext()?.CreateLogger<Element>()?.LogWarning($"{this} is already a child of {element}. Remove {this} from {element} before adding to {value}.");
				}
			}

			RealParent = value;
			if (RealParent != null)
			{
				OnParentResourcesChanged(RealParent.GetMergedResources());
				((IElementDefinition)RealParent).AddResourcesChangedListener(OnParentResourcesChanged);
			}

			object context = value?.BindingContext;
			if (value != null)
			{
				value.SetChildInheritedBindingContext(this, context);
			}
			else
			{
				SetInheritedBindingContext(this, null);
			}

			OnParentSet();

			if (_parentOverride == null)
			{
				OnParentChangedCore();
			}

			OnPropertyChanged(nameof(Parent));
		}

		internal bool IsTemplateRoot { get; set; }

		/// <inheritdoc/>
		void IElementDefinition.RemoveResourcesChangedListener(Action<object, ResourcesChangedEventArgs> onchanged)
		{
			if (_changeHandlers == null)
				return;
			_changeHandlers.Remove(onchanged);
		}

		/// <summary>For internal use by .NET MAUI.</summary>
		[EditorBrowsable(EditorBrowsableState.Never)]
		public IEffectControlProvider EffectControlProvider
		{
			get { return _effectControlProvider; }
			set
			{
				if (_effectControlProvider == value)
					return;
				if (_effectControlProvider != null && _effects != null)
				{
					foreach (Effect effect in _effects)
						effect?.SendDetached();
				}
				_effectControlProvider = value;
				if (_effectControlProvider != null && _effects != null)
				{
					foreach (Effect effect in _effects)
					{
						if (effect != null)
							AttachEffect(effect);
					}
				}
			}
		}

		/// <summary>For internal use by .NET MAUI.</summary>
		void IElementController.SetValueFromRenderer(BindableProperty property, object value) => SetValueFromRenderer(property, value);

		/// <summary>For internal use by .NET MAUI.</summary>
		[EditorBrowsable(EditorBrowsableState.Never)]
		public void SetValueFromRenderer(BindableProperty property, object value)
		{
			SetValue(property, value, specificity: SetterSpecificity.FromHandler);
		}

		/// <summary>For internal use by .NET MAUI.</summary>
		[EditorBrowsable(EditorBrowsableState.Never)]
		public void SetValueFromRenderer(BindablePropertyKey property, object value)
		{
			SetValue(property, value, specificity: SetterSpecificity.FromHandler);
		}

		/// <summary>For internal use by .NET MAUI.</summary>
		[EditorBrowsable(EditorBrowsableState.Never)]
		public bool EffectIsAttached(string name)
		{
			foreach (var effect in Effects)
			{
				if (effect.ResolveId == name)
					return true;
			}
			return false;
		}

		//this is only used by XAMLC, not added to public API
		[EditorBrowsable(EditorBrowsableState.Never)]
#pragma warning disable RS0016 // Add public types and members to the declared API
		public INameScope transientNamescope;
#pragma warning restore RS0016 // Add public types and members to the declared API

		/// <summary>Returns the element that has the specified name.</summary>
		/// <param name="name">The name of the element to be found.</param>
		/// <returns>The element that has the specified name.</returns>
		/// <exception cref="InvalidOperationException">Thrown if the element's namescope couldn't be found.</exception>
		public object FindByName(string name)
		{
			var namescope = GetNameScope() ?? transientNamescope;
			if (namescope == null)
				throw new InvalidOperationException("this element is not in a namescope");
			return namescope.FindByName(name);
		}

		/// <inheritdoc/>
		void INameScope.RegisterName(string name, object scopedElement)
		{
			var namescope = GetNameScope() ?? throw new InvalidOperationException("this element is not in a namescope");
			namescope.RegisterName(name, scopedElement);
		}

		/// <inheritdoc/>
		void INameScope.UnregisterName(string name)
		{
			var namescope = GetNameScope() ?? throw new InvalidOperationException("this element is not in a namescope");
			namescope.UnregisterName(name);
		}

		/// <summary>Raised whenever a child element is added to the element.</summary>
		public event EventHandler<ElementEventArgs> ChildAdded;

		/// <summary>Raised whenever a child element is removed from the element.</summary>
		public event EventHandler<ElementEventArgs> ChildRemoved;

		/// <summary>Raised whenever a child element is added to the element's subtree.</summary>
		public event EventHandler<ElementEventArgs> DescendantAdded;

		/// <summary>Raised whenever a child element is removed from the elements subtree.</summary>
		public event EventHandler<ElementEventArgs> DescendantRemoved;

		/// <summary>Removes a previously set dynamic resource.</summary>
		/// <param name="property">The <see cref="BindableProperty"/> from which to remove the DynamicResource.</param>
		public new void RemoveDynamicResource(BindableProperty property)
		{
			base.RemoveDynamicResource(property);
		}

		/// <summary>Sets the <see cref="BindableProperty"/> property of this element to be updated via the DynamicResource with the provided key.</summary>
		/// <param name="property">The property to be updated.</param>
		/// <param name="key">The key for the requested resource.</param>
		public new void SetDynamicResource(BindableProperty property, string key)
		{
			base.SetDynamicResource(property, key);
		}

		/// <inheritdoc/>
		IReadOnlyList<Maui.IVisualTreeElement> IVisualTreeElement.GetVisualChildren()
			=> LogicalChildrenInternal;

		/// <inheritdoc/>
		IVisualTreeElement IVisualTreeElement.GetVisualParent() => this.Parent;

		/// <summary>Invoked whenever the binding context of the element changes. Implement this method to add class handling for this event.</summary>
		/// <remarks>Implementors must call the base method.</remarks>
		protected override void OnBindingContextChanged()
		{
			this.PropagateBindingContext(LogicalChildrenInternal, (child, bc) =>
			{
				SetChildInheritedBindingContext((Element)child, bc);
			});

			if (_bindableResources != null)
				foreach (BindableObject item in _bindableResources)
				{
					SetInheritedBindingContext(item, BindingContext);
				}

			base.OnBindingContextChanged();
		}

		/// <summary>Raises the <see cref="ChildAdded"/> event. Implement this method to add class handling for this event.</summary>
		/// <remarks>This method has no default implementation. You should still call the base implementation in case an intermediate class has implemented this method.</remarks>
		/// <param name="child">The element that's been added as a child.</param>
		protected virtual void OnChildAdded(Element child)
		{
			child.SetParent(this);

			ChildAdded?.Invoke(this, new ElementEventArgs(child));

			VisualDiagnostics.OnChildAdded(this, child);

			OnDescendantAdded(child);
			foreach (Element element in child.Descendants())
				OnDescendantAdded(element);
		}

		/// <summary> Raises the <see cref="ChildRemoved"/> event. Implement this method to add class handling for this event </summary>
		/// <remarks>
		/// This method has no default implementation. You should still call the base implementation in case an intermediate class has implemented this method.
		/// If not debugging, the logical tree index will not have any effect.
		/// </remarks>
		/// <param name="child">The child element that's been removed.</param>
		/// <param name="oldLogicalIndex">The child's element index in the logical tree.</param>
		protected virtual void OnChildRemoved(Element child, int oldLogicalIndex)
		{
			child.SetParent(null);

			ChildRemoved?.Invoke(this, new ElementEventArgs(child));

			VisualDiagnostics.OnChildRemoved(this, child, oldLogicalIndex);

			OnDescendantRemoved(child);
			foreach (Element element in child.Descendants())
				OnDescendantRemoved(element);
		}

		/// <summary>Raises the (internal) <c>ParentSet</c> event. Implement this method in order to add behavior when the element is added to a parent.</summary>
		/// <remarks>Implementors must call the base method.</remarks>
		protected virtual void OnParentSet()
		{
			ParentSet?.Invoke(this, EventArgs.Empty);
			ApplyStyleSheets();
			(this as IPropertyPropagationController)?.PropagatePropertyChanged(null);
		}

		HashSet<string> _pendingHandlerUpdatesFromBPSet = new HashSet<string>();
		private protected override void OnBindablePropertySet(BindableProperty property, object original, object value, bool changed, bool willFirePropertyChanged)
		{
			if(willFirePropertyChanged)
			{
				_pendingHandlerUpdatesFromBPSet.Add(property.PropertyName);
			}
			
			base.OnBindablePropertySet(property, original, value, changed, willFirePropertyChanged);
			_pendingHandlerUpdatesFromBPSet.Remove(property.PropertyName);
			UpdateHandlerValue(property.PropertyName, changed);

		}

		/// <summary>Method that is called when a bound property is changed.</summary>
		/// <param name="propertyName">The name of the bound property that changed.</param>
		protected override void OnPropertyChanged([CallerMemberName] string propertyName = null)
		{
			// If OnPropertyChanged is being called from a SetValue call on the BO we want the handler update to happen after
			// the PropertyChanged Delegate on the BP and this OnPropertyChanged has fired. 
			// if you look at BO you'll see the order is this
			//
			// OnPropertyChanged(property.PropertyName);
			// property.PropertyChanged?.Invoke(this, original, value);
			//
			// It can cause somewhat confusing behavior if the handler update happens between these two calls
			// And the user has placed reacting code inside the BP.PropertyChanged callback
			// 
			// If the OnPropertyChanged is being called from user code, we still want that to propagate to the mapper
			bool waitForHandlerUpdateToFireFromBP = _pendingHandlerUpdatesFromBPSet.Contains(propertyName);

			base.OnPropertyChanged(propertyName);

			if (_effects?.Count > 0)
			{
				var args = new PropertyChangedEventArgs(propertyName);
				foreach (Effect effect in _effects)
				{
					effect?.SendOnElementPropertyChanged(args);
				}
			}

			if (!waitForHandlerUpdateToFireFromBP)
			{
				UpdateHandlerValue(propertyName, true);
			}
		}

		private protected virtual void UpdateHandlerValue(string property, bool valueChanged)
		{
			if (valueChanged)
			{
				Handler?.UpdateValue(property);
			}
		}

		internal IEnumerable<Element> Descendants() =>
			Descendants<Element>();

		/// <inheritdoc/>
		IEnumerable<Element> IElementController.Descendants() =>
			Descendants<Element>();

		internal IEnumerable<TElement> Descendants<TElement>()
			where TElement : Element
		{
			var queue = new Queue<Element>(16);
			queue.Enqueue(this);

			while (queue.Count > 0)
			{
				IReadOnlyList<Element> children = queue.Dequeue().LogicalChildrenInternal;
				for (var i = 0; i < children.Count; i++)
				{
					Element child = children[i];
					if (child is not TElement childT)
						continue;

					yield return childT;
					queue.Enqueue(child);
				}
			}
		}

		internal virtual void OnParentResourcesChanged(object sender, ResourcesChangedEventArgs e)
		{
			if (e == ResourcesChangedEventArgs.StyleSheets)
				ApplyStyleSheets();
			else
				OnParentResourcesChanged(e.Values);
		}

		internal virtual void OnParentResourcesChanged(IEnumerable<KeyValuePair<string, object>> values)
		{
			OnResourcesChanged(values);
		}

		internal override void OnRemoveDynamicResource(BindableProperty property)
		{
			DynamicResources.Remove(property);

			if (DynamicResources.Count == 0)
				_dynamicResources = null;
			base.OnRemoveDynamicResource(property);
		}

		internal virtual void OnResourcesChanged(object sender, ResourcesChangedEventArgs e)
		{
			if (e == ResourcesChangedEventArgs.StyleSheets)
				ApplyStyleSheets();
			else
				OnResourcesChanged(e.Values);
		}

		internal void OnResourcesChanged(IEnumerable<KeyValuePair<string, object>> values)
		{
			if (values == null)
				return;
			if (_changeHandlers != null)
				foreach (Action<object, ResourcesChangedEventArgs> handler in _changeHandlers.ToList())
					handler(this, new ResourcesChangedEventArgs(values));
			if (_dynamicResources == null)
				return;
			if (_bindableResources == null)
				_bindableResources = new List<BindableObject>();
			foreach (KeyValuePair<string, object> value in values)
			{
				List<(BindableProperty, SetterSpecificity)> changedResources = null;
				foreach (KeyValuePair<BindableProperty, (string, SetterSpecificity)> dynR in DynamicResources)
				{
					// when the DynamicResource bound to a BindableProperty is
					// changing then the BindableProperty needs to be refreshed;
					// The .Value.Item1 is the name of DynamicResouce to which the BindableProperty is bound.
					// The .Key is the name of the DynamicResource whose value is changing.
					if (dynR.Value.Item1 != value.Key)
						continue;
					changedResources = changedResources ?? new List<(BindableProperty, SetterSpecificity)>();
					changedResources.Add((dynR.Key, dynR.Value.Item2));
				}
				if (changedResources == null)
					continue;
				foreach ((BindableProperty, SetterSpecificity) changedResource in changedResources)
					OnResourceChanged(changedResource.Item1, value.Value, changedResource.Item2);

				var bindableObject = value.Value as BindableObject;
				if (bindableObject != null && (bindableObject as Element)?.Parent == null)
				{
					if (!_bindableResources.Contains(bindableObject))
						_bindableResources.Add(bindableObject);
					SetInheritedBindingContext(bindableObject, BindingContext);
				}
			}
		}

		internal override void OnSetDynamicResource(BindableProperty property, string key, SetterSpecificity specificity)
		{
			base.OnSetDynamicResource(property, key, specificity);
<<<<<<< HEAD
			if (!DynamicResources.TryGetValue(property, out var existing) || existing.Item2 <= specificity)
=======
			if (!DynamicResources.TryGetValue(property, out var existing) || existing.Item2.CompareTo(specificity) <= 0)
>>>>>>> 006fefbf
				DynamicResources[property] = (key, specificity);
			if (this.TryGetResource(key, out var value))
				OnResourceChanged(property, value, specificity);
		}

		internal event EventHandler ParentSet;

		internal virtual void SetChildInheritedBindingContext(Element child, object context)
		{
			SetInheritedBindingContext(child, context);
		}

		internal IEnumerable<Element> VisibleDescendants()
		{
			var queue = new Queue<Element>(16);
			queue.Enqueue(this);

			while (queue.Count > 0)
			{
				IReadOnlyList<Element> children = queue.Dequeue().LogicalChildrenInternal;
				for (var i = 0; i < children.Count; i++)
				{
					var child = children[i] as VisualElement;
					if (child == null || !child.IsVisible)
						continue;
					yield return child;
					queue.Enqueue(child);
				}
			}
		}

		void AttachEffect(Effect effect)
		{
			if (_effectControlProvider == null)
				return;
			if (effect.IsAttached)
				throw new InvalidOperationException("Cannot attach Effect to multiple sources");

			Effect effectToRegister = effect;
			if (effect is RoutingEffect re && re.Inner != null)
				effectToRegister = re.Inner;

			_effectControlProvider.RegisterEffect(effectToRegister);
			effectToRegister.Element = this;
			effect.SendAttached();
		}

		void EffectsOnClearing(object sender, EventArgs eventArgs)
		{
			foreach (Effect effect in _effects)
			{
				effect?.ClearEffect();
			}
		}

		void EffectsOnCollectionChanged(object sender, NotifyCollectionChangedEventArgs e)
		{
			switch (e.Action)
			{
				case NotifyCollectionChangedAction.Add:
					foreach (Effect effect in e.NewItems)
					{
						AttachEffect(effect);
					}
					break;
				case NotifyCollectionChangedAction.Move:
					break;
				case NotifyCollectionChangedAction.Remove:
					foreach (Effect effect in e.OldItems)
					{
						effect.ClearEffect();
					}
					break;
				case NotifyCollectionChangedAction.Replace:
					foreach (Effect effect in e.NewItems)
					{
						AttachEffect(effect);
					}
					foreach (Effect effect in e.OldItems)
					{
						effect.ClearEffect();
					}
					break;
				case NotifyCollectionChangedAction.Reset:
					if (e.NewItems != null)
					{
						foreach (Effect effect in e.NewItems)
						{
							AttachEffect(effect);
						}
					}
					if (e.OldItems != null)
					{
						foreach (Effect effect in e.OldItems)
						{
							effect.ClearEffect();
						}
					}
					break;
				default:
					throw new ArgumentOutOfRangeException();
			}
		}

		internal INameScope GetNameScope()
		{
			var element = this;
			do
			{
				var ns = NameScope.GetNameScope(element);
				if (ns != null)
					return ns;
			} while ((element = element.RealParent) != null);
			return null;
		}

		void OnDescendantAdded(Element child)
		{
			DescendantAdded?.Invoke(this, new ElementEventArgs(child));
			RealParent?.OnDescendantAdded(child);
		}

		void OnDescendantRemoved(Element child)
		{
			DescendantRemoved?.Invoke(this, new ElementEventArgs(child));
			RealParent?.OnDescendantRemoved(child);
		}

		void OnResourceChanged(BindableProperty property, object value, SetterSpecificity specificity)
			=> SetValueCore(property, value, SetValueFlags.ClearOneWayBindings | SetValueFlags.ClearTwoWayBindings, SetValuePrivateFlags.Default, specificity);

		/// <summary>Raised whenever the element's starts to change.</summary>
		public event EventHandler<ParentChangingEventArgs> ParentChanging;

		/// <summary>Raised whenever the element's parent has changed.</summary>
		public event EventHandler ParentChanged;

		/// <summary>When overridden in a derived class, should raise the <see cref="ParentChanging"/> event.</summary>
		/// <remarks>It is the implementor's responsibility to raise the <see cref="ParentChanging"/> event.</remarks>
		/// <param name="args">Provides data for the <see cref="ParentChanging"/> event.</param>
		protected virtual void OnParentChanging(ParentChangingEventArgs args) { }

		/// <summary>When overridden in a derived class, should raise the <see cref="ParentChanged"/> event.</summary>
		/// <remarks>It is the implementor's responsibility to raise the <see cref="ParentChanged"/> event.</remarks>
		protected virtual void OnParentChanged() { }

		private protected virtual void OnParentChangedCore()
		{
			ParentChanged?.Invoke(this, EventArgs.Empty);
			OnParentChanged();
		}

		private protected virtual void OnParentChangingCore(Element oldParent, Element newParent)
		{
			if (oldParent == newParent)
				return;

			var args = new ParentChangingEventArgs(oldParent, newParent);
			ParentChanging?.Invoke(this, args);
			OnParentChanging(args);
		}

		IElementHandler _handler;
		EffectsFactory _effectsFactory;

		/// <inheritdoc/>
		Maui.IElement Maui.IElement.Parent => Parent;

		EffectsFactory EffectsFactory => _effectsFactory ??= Handler.MauiContext.Services.GetRequiredService<EffectsFactory>();

		/// <summary>Gets or sets the associated handler for this element.</summary>
		/// <value>An implementation of <see cref="IElementHandler"/>.</value>
		/// <remarks>Maps the element to platform-specific controls and implementations.</remarks>
		/// <seealso href="https://learn.microsoft.com/dotnet/maui/user-interface/handlers/">Conceptual documentation on handlers</seealso>
		public IElementHandler Handler
		{
			get => _handler;
			set => SetHandler(value);
		}

		/// <summary>Raised whenever the element's handler starts to change.</summary>
		public event EventHandler<HandlerChangingEventArgs> HandlerChanging;

		/// <summary>Raised whenever the element's handler has changed.</summary>
		public event EventHandler HandlerChanged;

		/// <summary>When overridden in a derived class, should raise the <see cref="HandlerChanging"/> event.</summary>
		/// <remarks>It is the implementor's responsibility to raise the <see cref="HandlerChanging"/> event.</remarks>
		/// <param name="args">Provides data for the <see cref="HandlerChanging"/> event.</param>
		protected virtual void OnHandlerChanging(HandlerChangingEventArgs args) { }

		/// <summary>When overridden in a derived class, should raise the <see cref="HandlerChanged"/> event.</summary>
		/// <remarks>It is the implementor's responsibility to raise the <see cref="HandlerChanged"/> event.</remarks>
		protected virtual void OnHandlerChanged() { }

		private protected virtual void OnHandlerChangedCore()
		{
			EffectControlProvider = (Handler != null) ? this : null;
			HandlerChanged?.Invoke(this, EventArgs.Empty);

			OnHandlerChanged();
		}

		private protected virtual void OnHandlerChangingCore(HandlerChangingEventArgs args)
		{
			HandlerChanging?.Invoke(this, args);
			OnHandlerChanging(args);
		}

		IElementHandler _previousHandler;
		void SetHandler(IElementHandler newHandler)
		{
			if (newHandler == _handler)
				return;

			try
			{
				// If a handler is getting changed before the end of this method
				// Something is wired up incorrectly
				if (_previousHandler != null)
					throw new InvalidOperationException("Handler is already being set elsewhere");

				_previousHandler = _handler;

				OnHandlerChangingCore(new HandlerChangingEventArgs(_previousHandler, newHandler));

				_handler = newHandler;

				// Only call disconnect if the previous handler is still connected to this virtual view.
				// If a handler is being reused for a different VirtualView then the virtual
				// view would have already rolled 
				if (_previousHandler?.VirtualView == this)
					_previousHandler?.DisconnectHandler();

				if (_handler?.VirtualView != this)
					_handler?.SetVirtualView(this);

				OnHandlerChangedCore();
			}
			finally
			{
				_previousHandler = null;
			}
		}

		/// <summary>
		/// Registers the specified <paramref name="effect"/> to this element.
		/// </summary>
		/// <param name="effect">The effect to be registered.</param>
		void IEffectControlProvider.RegisterEffect(Effect effect)
		{
			if (effect is RoutingEffect re && re.Inner != null)
			{
				re.Element = this;
				re.Inner.Element = this;
				return;
			}

			var platformEffect = EffectsFactory.CreateEffect(effect);

			if (platformEffect != null)
			{
				platformEffect.Element = this;
				effect.PlatformEffect = platformEffect;
			}
			else
			{
				effect.Element = this;
			}
		}

		/// <inheritdoc/>
		ToolTip IToolTipElement.ToolTip => ToolTipProperties.GetToolTip(this);

		/// <inheritdoc/>
		IFlyout IContextFlyoutElement.ContextFlyout => FlyoutBase.GetContextFlyout(this);

		HandlerDisconnectPolicy IHandlerDisconnectPolicies.DisconnectPolicy 
		{ 
			get => HandlerProperties.GetDisconnectPolicy(this);
			set => HandlerProperties.SetDisconnectPolicy(this, value);
		}

		class TemporaryWrapper : IList<Element>
		{
			IReadOnlyList<Element> _inner;

			public TemporaryWrapper(IReadOnlyList<Element> inner)
			{
				_inner = inner;
			}

			Element IList<Element>.this[int index] { get => _inner[index]; set => throw new NotSupportedException(); }

			int ICollection<Element>.Count => _inner.Count;

			bool ICollection<Element>.IsReadOnly => true;

			void ICollection<Element>.Add(Element item) => throw new NotSupportedException();

			void ICollection<Element>.Clear() => throw new NotSupportedException();

			bool ICollection<Element>.Contains(Element item) => _inner.IndexOf(item) != -1;

			void ICollection<Element>.CopyTo(Element[] array, int arrayIndex) => throw new NotSupportedException();

			IEnumerator<Element> IEnumerable<Element>.GetEnumerator() => _inner.GetEnumerator();

			System.Collections.IEnumerator System.Collections.IEnumerable.GetEnumerator() => _inner.GetEnumerator();

			int IList<Element>.IndexOf(Element item) => _inner.IndexOf(item);

			void IList<Element>.Insert(int index, Element item) => throw new NotSupportedException();

			bool ICollection<Element>.Remove(Element item) => throw new NotSupportedException();

			void IList<Element>.RemoveAt(int index) => throw new NotSupportedException();
		}
	}
}<|MERGE_RESOLUTION|>--- conflicted
+++ resolved
@@ -788,11 +788,7 @@
 		internal override void OnSetDynamicResource(BindableProperty property, string key, SetterSpecificity specificity)
 		{
 			base.OnSetDynamicResource(property, key, specificity);
-<<<<<<< HEAD
 			if (!DynamicResources.TryGetValue(property, out var existing) || existing.Item2 <= specificity)
-=======
-			if (!DynamicResources.TryGetValue(property, out var existing) || existing.Item2.CompareTo(specificity) <= 0)
->>>>>>> 006fefbf
 				DynamicResources[property] = (key, specificity);
 			if (this.TryGetResource(key, out var value))
 				OnResourceChanged(property, value, specificity);
