--- conflicted
+++ resolved
@@ -5,17 +5,11 @@
 {
 	public partial class Application : IApplication
 	{
-<<<<<<< HEAD
-		List<IWindow> _windows = new List<IWindow>();
-
-		public IReadOnlyList<IWindow> Windows => _windows.AsReadOnly();
-=======
 		readonly List<Window> _windows = new();
 
 		IReadOnlyList<IWindow> IApplication.Windows => Windows;
 
 		public IReadOnlyList<Window> Windows => _windows.AsReadOnly();
->>>>>>> 4cd3d3d8
 
 		IWindow IApplication.CreateWindow(IActivationState activationState)
 		{
