--- conflicted
+++ resolved
@@ -36,7 +36,7 @@
 
 		IShape IFrameworkElement.Clip => Clip;
 
-<<<<<<< HEAD
+		IFrameworkElement IFrameworkElement.Parent => Parent as IFrameworkElement;
 		public static readonly BindableProperty BorderBrushProperty = BindableProperty.Create(
 			nameof(BorderBrush), typeof(Paint), typeof(VisualElement), null);
 
@@ -69,11 +69,6 @@
 			base.OnPropertyChanged(propertyName);
 			Handler?.UpdateValue(propertyName);
 		}
-
-		IFrameworkElement IFrameworkElement.Parent => Parent as IView;
-=======
-		IFrameworkElement IFrameworkElement.Parent => Parent as IFrameworkElement;
->>>>>>> f11994cd
 
 		public Size DesiredSize { get; protected set; }
 
