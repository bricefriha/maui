--- conflicted
+++ resolved
@@ -1,7 +1,4 @@
-﻿using System;
-using System.Collections.Generic;
-using System.Runtime.CompilerServices;
-using System.Text;
+﻿using System.Runtime.CompilerServices;
 using Microsoft.Maui.Graphics;
 using Microsoft.Maui.Layouts;
 
@@ -126,19 +123,17 @@
 		Maui.FlowDirection IFrameworkElement.FlowDirection => FlowDirection.ToPlatformFlowDirection();
 		Primitives.LayoutAlignment IFrameworkElement.HorizontalLayoutAlignment => default;
 		Primitives.LayoutAlignment IFrameworkElement.VerticalLayoutAlignment => default;
-<<<<<<< HEAD
 		IBrush IFrameworkElement.Background
 		{
 			get
 			{
 				if (!Background.IsNullOrEmpty())
 					return Background;
-				if (!BackgroundColor.IsDefault)
+				if (BackgroundColor.IsNotDefault())
 					return new SolidColorBrush(BackgroundColor);
 				return null;
 			}
 		}
-=======
 
 		Maui.Semantics _semantics;
 		Maui.Semantics IFrameworkElement.Semantics
@@ -150,6 +145,5 @@
 		// wants to modify some aspect of the semantics class
 		internal Semantics SetupSemantics() =>
 			_semantics ??= new Maui.Semantics();
->>>>>>> 10803a33
 	}
 }