#nullable enable

using System;
using System.Collections.ObjectModel;
using System.Collections.Specialized;

namespace Microsoft.Maui.Controls
{
	public class Window : VisualElement, IWindow
	{
		ReadOnlyCollection<Element>? _logicalChildren;
		Page? _page;

		ObservableCollection<Element> InternalChildren { get; } = new ObservableCollection<Element>();

		internal override ReadOnlyCollection<Element> LogicalChildrenInternal =>
			_logicalChildren ??= new ReadOnlyCollection<Element>(InternalChildren);

		public Window()
		{
			InternalChildren.CollectionChanged += OnCollectionChanged;
		}

		public Window(Page page)
			: this()
		{
			Page = page;
		}

<<<<<<< HEAD
		void OnCollectionChanged(object? sender, NotifyCollectionChangedEventArgs e)
=======

		void SendWindowAppearing()
		{
			Page?.SendAppearing();
		}

		void OnCollectionChanged(object sender, NotifyCollectionChangedEventArgs e)
>>>>>>> 12831d3b
		{
			if (e.OldItems != null)
			{
				for (var i = 0; i < e.OldItems.Count; i++)
				{
					var item = (Element?)e.OldItems[i];
					OnChildRemoved(item, e.OldStartingIndex + i);
				}
			}

			if (e.NewItems != null)
			{
				foreach (Element item in e.NewItems)
				{
					OnChildAdded(item);

					// TODO once we have better life cycle events on pages 
					if (item is Page)
					{
						SendWindowAppearing();
					}
				}
			}
		}

		public Page? Page
		{
			get => _page;
			set
			{
				if (_page != null)
					InternalChildren.Remove(_page);

				_page = value;

				if (_page != null)
					InternalChildren.Add(_page);

				if (value is NavigableElement ne)
					ne.NavigationProxy.Inner = NavigationProxy;
			}
		}

		IView IWindow.View
		{
			get => Page ?? throw new InvalidOperationException("No page was set on the window.");
			set => Page = (Page)value;
		}
	}
}<|MERGE_RESOLUTION|>--- conflicted
+++ resolved
@@ -27,17 +27,13 @@
 			Page = page;
 		}
 
-<<<<<<< HEAD
-		void OnCollectionChanged(object? sender, NotifyCollectionChangedEventArgs e)
-=======
 
 		void SendWindowAppearing()
 		{
 			Page?.SendAppearing();
 		}
 
-		void OnCollectionChanged(object sender, NotifyCollectionChangedEventArgs e)
->>>>>>> 12831d3b
+		void OnCollectionChanged(object? sender, NotifyCollectionChangedEventArgs e)
 		{
 			if (e.OldItems != null)
 			{
