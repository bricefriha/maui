﻿using System;
using System.Collections.Generic;
using System.Text;
using Microsoft.Maui.Controls.Platform;
using Microsoft.Maui.Handlers;

namespace Microsoft.Maui.Controls
{
	public partial class Button
	{
		// IButton does not include the ContentType property, so we map it here to handle Image Positioning

		/// <summary>
		/// The property mapper that maps the abstract properties to the platform-specific methods for further processing.
		/// </summary>
		public static IPropertyMapper<IButton, ButtonHandler> ControlsButtonMapper = new PropertyMapper<Button, ButtonHandler>(ButtonHandler.Mapper)
		{
			[nameof(ContentLayout)] = MapContentLayout,
#if IOS
			[nameof(Padding)] = MapPadding,
#endif
#if WINDOWS
			[nameof(IText.Text)] = MapText,
			[nameof(ImageSource)] = MapImageSource,
#endif
			[nameof(TextTransform)] = MapText,
			[nameof(Text)] = MapText,
			[nameof(Button.LineBreakMode)] = MapLineBreakMode,
		};

		internal new static void RemapForControls()
		{
			ButtonHandler.Mapper = ControlsButtonMapper;
		}

<<<<<<< HEAD
		/// <include file="../../../../docs/Microsoft.Maui.Controls/Button.xml" path="//Member[@MemberName='MapContentLayout']/Docs/*" />
		public static void MapContentLayout(IButtonHandler handler, Button button)
=======
		/// <summary>
		/// Maps the abstract <see cref="ContentLayout"/> property to the platform implementation.
		/// </summary>
		/// <param name="handler">The handler associated to this control.</param>
		/// <param name="button">The abstract control that is being mapped.</param>
		public static void MapContentLayout(ButtonHandler handler, Button button)
>>>>>>> d9312ed2
		{
			handler.PlatformView.UpdateContentLayout(button);
		}

		public static void MapContentLayout(ButtonHandler handler, Button button) =>
			MapContentLayout((IButtonHandler)handler, button);
	}
}<|MERGE_RESOLUTION|>--- conflicted
+++ resolved
@@ -33,17 +33,12 @@
 			ButtonHandler.Mapper = ControlsButtonMapper;
 		}
 
-<<<<<<< HEAD
-		/// <include file="../../../../docs/Microsoft.Maui.Controls/Button.xml" path="//Member[@MemberName='MapContentLayout']/Docs/*" />
-		public static void MapContentLayout(IButtonHandler handler, Button button)
-=======
 		/// <summary>
 		/// Maps the abstract <see cref="ContentLayout"/> property to the platform implementation.
 		/// </summary>
 		/// <param name="handler">The handler associated to this control.</param>
 		/// <param name="button">The abstract control that is being mapped.</param>
-		public static void MapContentLayout(ButtonHandler handler, Button button)
->>>>>>> d9312ed2
+		public static void MapContentLayout(IButtonHandler handler, Button button)
 		{
 			handler.PlatformView.UpdateContentLayout(button);
 		}
