--- conflicted
+++ resolved
@@ -339,15 +339,11 @@
 				var dragShadowBuilder = args.PlatformArgs?.DragShadowBuilder ?? new AView.DragShadowBuilder(v);
 				var localData = args.PlatformArgs?.LocalData ?? customLocalStateData;
 
+#pragma warning disable CS0618, CA1416 // DragFlags.Global added in API 24: https://developer.android.com/reference/android/view/View#DRAG_FLAG_GLOBAL
 				int dragFlags;
 				if (args.PlatformArgs?.DragFlags is ADragFlags d)
 					dragFlags = (int)d;
-<<<<<<< HEAD
-				else
-#pragma warning disable CS0618, CA1416 // DragFlags.Global added in API 24: https://developer.android.com/reference/android/view/View#DRAG_FLAG_GLOBAL
-=======
 				else if (OperatingSystem.IsAndroidVersionAtLeast(24))
->>>>>>> 9d101138
 					dragFlags = (int)ADragFlags.Global | (int)ADragFlags.GlobalUriRead;
 				else
 					dragFlags = 256 | 1; // use the value of enums since the enums are not supported here
