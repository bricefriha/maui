--- conflicted
+++ resolved
@@ -30,11 +30,7 @@
 
 		protected NavHostPageFragment(IntPtr javaReference, JniHandleOwnership transfer) : base(javaReference, transfer)
 		{
-<<<<<<< HEAD
-
-=======
 			BackClick = new ProcessBackClick(this);
->>>>>>> 12831d3b
 		}
 
 		public NavHostPageFragment()
