--- conflicted
+++ resolved
@@ -143,16 +143,8 @@
 				}
 			}
 
-<<<<<<< HEAD
-			// if we are in a scenario with unlimited width and the image is on top or bottom,
-			// of if the horizontalOption is not fill and the image is on top or bottom,
-			// let's make sure the title is not cut off by ensuring we have enough padding for the image and title.
-			if (image is not null
-				&& (widthConstraint == double.PositiveInfinity || button.HorizontalOptions != LayoutOptions.Fill)
-=======
 			// if the image is on top or bottom, let's make sure the title is not cut off by ensuring we have enough padding for the image and title.
 			if (image is not null
->>>>>>> 006fefbf
 				&& (layout.Position == ButtonContentLayout.ImagePosition.Top || layout.Position == ButtonContentLayout.ImagePosition.Bottom))
 			{
 				var maxTitleRect = ComputeTitleRect(platformButton, button, image, double.PositiveInfinity, double.PositiveInfinity, borderWidth, padding, true);
