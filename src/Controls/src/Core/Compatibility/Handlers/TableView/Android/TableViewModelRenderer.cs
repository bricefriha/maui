#nullable disable
using System;
using System.Collections.Generic;
using Android.Content;
using Android.Util;
using Android.Views;
using Android.Widget;
using AListView = Android.Widget.ListView;
using AView = Android.Views.View;

namespace Microsoft.Maui.Controls.Handlers.Compatibility
{
	public class TableViewModelRenderer : CellAdapter
	{
		readonly TableView _view;
		protected readonly Context Context;
		ITableViewController Controller => _view;
		Cell _restoreFocus;
		Cell[] _cellCache;

		Cell[] CellCache
		{
			get
			{
				if (_cellCache == null)
					FillCache();
				return _cellCache;
			}
		}
		bool[] _isHeaderCache;
		bool[] IsHeaderCache
		{
			get
			{
				if (_isHeaderCache == null)
					FillCache();
				return _isHeaderCache;
			}
		}
		bool[] _nextIsHeaderCache;
		bool[] NextIsHeaderCache
		{
			get
			{
				if (_nextIsHeaderCache == null)
					FillCache();
				return _nextIsHeaderCache;
			}
		}

		// This resource shouldn't change during the application lifecycle, so we only need to grab it once 
		// and we can use it for every TableView
		static int? _dividerResourceId;

		int DividerResourceId
		{
			get
			{
				if (_dividerResourceId is null)
				{
					using var value = new TypedValue();

					_dividerResourceId = global::Android.Resource.Drawable.DividerHorizontalDark;
					if (Context.Theme.ResolveAttribute(global::Android.Resource.Attribute.ListDivider, value, true))
					{
						_dividerResourceId = value.ResourceId;
					}
					else if (Context.Theme.ResolveAttribute(global::Android.Resource.Attribute.Divider, value, true))
					{
						_dividerResourceId = value.ResourceId;
					}
				}

				return _dividerResourceId.Value;
			}
		}

		public TableViewModelRenderer(Context context, AListView listView, TableView view) : base(context)
		{
			_view = view;
			Context = context;

			Controller.ModelChanged += OnModelChanged;

			listView.OnItemClickListener = this;
			listView.OnItemLongClickListener = this;
		}

		public override int Count => CellCache.Length;

		public override object this[int position]
		{
			get
			{
				if (position < 0 || position >= CellCache.Length)
					return null;

				return CellCache[position];
			}
		}

		public override int ViewTypeCount
		{
			get
			{
				// The GetView implementation literally only returns ConditionalFocusLayout. There is only one type.
				return 1;
			}
		}

		public override int GetItemViewType(int position)
		{
			// Tell the adapter not to attempt to re-use recycled cells; because this currently only returns ConditionalFocusLayouts,
			// there's no actual type count or item type information that allows us to accurately re-use cells. The CFLs we get from
			// the convertView parameters may have entirely types of content, or they may have ViewCells with arbitrary content. And
			// the cell content (the native views) is tied to the virtual Cells anyway, so the thing the adapter gives us to "reuse"
			// may not be safe for reuse. Our one-to-one VirtualView<->(Renderer/Handler) design is not currently compatible with the
			// ListView's recycling scheme, so we need to turn that off.

			return IAdapter.IgnoreItemViewType;
		}

		public override bool AreAllItemsEnabled()
		{
			return false;
		}

		public override long GetItemId(int position)
		{
			return position;
		}

		public override AView GetView(int position, AView convertView, ViewGroup parent)
		{
			Cell item = GetCellForPosition(position, out var isHeader, out var nextIsHeader);

			if (item == null)
			{
				return new AView(Context);
			}

			AView nativeCellContent = CellFactory.GetCell(item, convertView, parent, Context, _view);

			// The cell content we get back might already be in a ConditionalFocusLayout; if it is, 
			// we'll just use that. If not, we'll need to create one and add the content to it

<<<<<<< HEAD
			if(nativeCellContent.Parent is not ConditionalFocusLayout layout)
=======
			if (nativeCellContent.Parent is not ConditionalFocusLayout layout)
>>>>>>> fceed199
			{
				layout = new ConditionalFocusLayout(Context) { Orientation = Orientation.Vertical };
				layout.AddView(nativeCellContent);
			}

			UpdateDivider(isHeader, nextIsHeader, layout);

			layout.ApplyTouchListenersToSpecialCells(item);

			UpdateCellFocus(item, nativeCellContent);

			return layout;
		}

		void UpdateDivider(bool forHeader, bool precedingHeader, ConditionalFocusLayout wrapper)
		{
			// Android's ListView provides built-in dividers, for some reason (perhaps our rules are too complex for the built-in
			// capabilities?) we don't use those. Instead, we fake them with 1pt views at the bottom of CFLs.

			var divider = wrapper.GetChildAt(1);
			if (divider is null)
			{
				divider = new AView(Context) { LayoutParameters = new LinearLayout.LayoutParams(ViewGroup.LayoutParams.MatchParent, 1) };
				wrapper.AddView(divider);
			}

			if (forHeader)
			{
				if (Application.AccentColor != null)
				{
					divider.SetBackgroundColor(Application.AccentColor.ToPlatform());
				}

				return;
			}

			if (precedingHeader)
			{
				divider.SetBackgroundColor(global::Android.Graphics.Color.Transparent);
				return;
			}

			divider.SetBackgroundResource(DividerResourceId);
		}

<<<<<<< HEAD
		void UpdateCellFocus(Cell cell, AView nativeCell) 
=======
		void UpdateCellFocus(Cell cell, AView nativeCell)
>>>>>>> fceed199
		{
			// If this cell is the one that's supposed to have focus, then request focus for the native cell
			if (_restoreFocus == cell)
			{
				if (!nativeCell.HasFocus)
				{
					nativeCell.RequestFocus();
				}

				_restoreFocus = null;

				return;
			}

			// Otherwise, remove focus from the native cell
			if (nativeCell.HasFocus)
			{
				nativeCell.ClearFocus();
			}
		}

		public override bool IsEnabled(int position)
		{
			Cell item = GetCellForPosition(position, out var isHeader, out _);
			return !isHeader && item.IsEnabled;
		}

		protected override Cell GetCellForPosition(int position)
		{
			bool isHeader, nextIsHeader;
			return GetCellForPosition(position, out isHeader, out nextIsHeader);
		}

		protected override void HandleItemClick(AdapterView parent, AView nview, int position, long id)
		{
			ITableModel model = Controller.Model;

			if (position < 0 || position >= CellCache.Length)
				return;

			if (IsHeaderCache[position])
				return;

			model.RowSelected(CellCache[position]);
		}

		Cell GetCellForPosition(int position, out bool isHeader, out bool nextIsHeader)
		{
			isHeader = false;
			nextIsHeader = false;

			if (position < 0 || position >= CellCache.Length)
				return null;

			isHeader = IsHeaderCache[position];
			nextIsHeader = NextIsHeaderCache[position];
			return CellCache[position];
		}

		void FillCache()
		{
			ITableModel model = Controller.Model;
			int sectionCount = model.GetSectionCount();

			var newCellCache = new List<Cell>();
			var newIsHeaderCache = new List<bool>();
			var newNextIsHeaderCache = new List<bool>();

			for (var sectionIndex = 0; sectionIndex < sectionCount; sectionIndex++)
			{
				var sectionTitle = model.GetSectionTitle(sectionIndex);
				var sectionTextColor = model.GetSectionTextColor(sectionIndex);
				var sectionRowCount = model.GetRowCount(sectionIndex);

				if (!string.IsNullOrEmpty(sectionTitle))
				{
					Cell headerCell = model.GetHeaderCell(sectionIndex);
					if (headerCell == null)
						headerCell = new TextCell { Text = sectionTitle, TextColor = sectionTextColor };
					headerCell.Parent = _view;

					newIsHeaderCache.Add(true);
					newNextIsHeaderCache.Add(sectionRowCount == 0 && sectionIndex < sectionCount - 1);
					newCellCache.Add(headerCell);
				}

				for (int i = 0; i < sectionRowCount; i++)
				{
					newIsHeaderCache.Add(false);
					newNextIsHeaderCache.Add(i == sectionRowCount - 1 && sectionIndex < sectionCount - 1);
					newCellCache.Add((Cell)model.GetItem(sectionIndex, i));
				}
			}

			_cellCache = newCellCache.ToArray();
			_isHeaderCache = newIsHeaderCache.ToArray();
			_nextIsHeaderCache = newNextIsHeaderCache.ToArray();
		}

		void InvalidateCellCache()
		{
			_cellCache = null;
			_isHeaderCache = null;
			_nextIsHeaderCache = null;
		}

		void OnModelChanged(object sender, EventArgs e)
		{
			InvalidateCellCache();
			NotifyDataSetChanged();
		}

		protected override void Dispose(bool disposing)
		{
			if (disposing)
			{
				InvalidateCellCache();
				Controller.ModelChanged -= OnModelChanged;
			}

			base.Dispose(disposing);
		}
	}
}<|MERGE_RESOLUTION|>--- conflicted
+++ resolved
@@ -144,11 +144,7 @@
 			// The cell content we get back might already be in a ConditionalFocusLayout; if it is, 
 			// we'll just use that. If not, we'll need to create one and add the content to it
 
-<<<<<<< HEAD
-			if(nativeCellContent.Parent is not ConditionalFocusLayout layout)
-=======
 			if (nativeCellContent.Parent is not ConditionalFocusLayout layout)
->>>>>>> fceed199
 			{
 				layout = new ConditionalFocusLayout(Context) { Orientation = Orientation.Vertical };
 				layout.AddView(nativeCellContent);
@@ -194,11 +190,7 @@
 			divider.SetBackgroundResource(DividerResourceId);
 		}
 
-<<<<<<< HEAD
-		void UpdateCellFocus(Cell cell, AView nativeCell) 
-=======
 		void UpdateCellFocus(Cell cell, AView nativeCell)
->>>>>>> fceed199
 		{
 			// If this cell is the one that's supposed to have focus, then request focus for the native cell
 			if (_restoreFocus == cell)
