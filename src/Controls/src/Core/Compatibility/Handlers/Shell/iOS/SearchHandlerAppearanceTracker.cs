--- conflicted
+++ resolved
@@ -62,14 +62,9 @@
 		internal void UpdateFlowDirection(Shell shell)
 		{
 			_uiSearchBar.UpdateFlowDirection(shell);
-<<<<<<< HEAD
 
 			// This UIToolbar variable is only initialized in case the platform is a Phone.
-			if (_numericAccessoryView != null)
-				_numericAccessoryView.UpdateFlowDirection(shell);
-=======
 			_numericAccessoryView?.UpdateFlowDirection(shell);
->>>>>>> b6866658
 
 			var uiTextField = _uiSearchBar.FindDescendantView<UITextField>();
 			UpdateSearchBarHorizontalTextAlignment(uiTextField, shell);
