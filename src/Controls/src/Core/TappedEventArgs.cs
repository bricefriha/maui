#nullable enable

using System;
using Microsoft.Maui.Graphics;

namespace Microsoft.Maui.Controls
{
	/// <include file="../../docs/Microsoft.Maui.Controls/TappedEventArgs.xml" path="Type[@FullName='Microsoft.Maui.Controls.TappedEventArgs']/Docs/*" />
	public class TappedEventArgs : EventArgs
	{
<<<<<<< HEAD
		Func<IElement?, Point?>? _getPosition;

		/// <include file="../../docs/Microsoft.Maui.Controls/TappedEventArgs.xml" path="//Member[@MemberName='.ctor']/Docs" />
		public TappedEventArgs(object? parameter)
=======
		/// <include file="../../docs/Microsoft.Maui.Controls/TappedEventArgs.xml" path="//Member[@MemberName='.ctor']/Docs/*" />
		public TappedEventArgs(object parameter)
>>>>>>> 3bb7209c
		{
			Parameter = parameter;
		}

<<<<<<< HEAD
		internal TappedEventArgs(object? parameter, Func<IElement?, Point?>? getPosition) : this(parameter)
		{
			_getPosition = getPosition;
		}

		/// <include file="../../docs/Microsoft.Maui.Controls/TappedEventArgs.xml" path="//Member[@MemberName='Parameter']/Docs" />
		public object? Parameter { get; private set; }

		public ButtonsMask Buttons { get; private set; }

		public virtual Point? GetPosition(Element? relativeTo) =>
			_getPosition?.Invoke(relativeTo);
=======
		/// <include file="../../docs/Microsoft.Maui.Controls/TappedEventArgs.xml" path="//Member[@MemberName='Parameter']/Docs/*" />
		public object Parameter { get; private set; }
>>>>>>> 3bb7209c
	}
}<|MERGE_RESOLUTION|>--- conflicted
+++ resolved
@@ -8,35 +8,25 @@
 	/// <include file="../../docs/Microsoft.Maui.Controls/TappedEventArgs.xml" path="Type[@FullName='Microsoft.Maui.Controls.TappedEventArgs']/Docs/*" />
 	public class TappedEventArgs : EventArgs
 	{
-<<<<<<< HEAD
 		Func<IElement?, Point?>? _getPosition;
 
-		/// <include file="../../docs/Microsoft.Maui.Controls/TappedEventArgs.xml" path="//Member[@MemberName='.ctor']/Docs" />
+		/// <include file="../../docs/Microsoft.Maui.Controls/TappedEventArgs.xml" path="//Member[@MemberName='.ctor']/Docs/*" />
 		public TappedEventArgs(object? parameter)
-=======
-		/// <include file="../../docs/Microsoft.Maui.Controls/TappedEventArgs.xml" path="//Member[@MemberName='.ctor']/Docs/*" />
-		public TappedEventArgs(object parameter)
->>>>>>> 3bb7209c
 		{
 			Parameter = parameter;
 		}
 
-<<<<<<< HEAD
 		internal TappedEventArgs(object? parameter, Func<IElement?, Point?>? getPosition) : this(parameter)
 		{
 			_getPosition = getPosition;
 		}
 
-		/// <include file="../../docs/Microsoft.Maui.Controls/TappedEventArgs.xml" path="//Member[@MemberName='Parameter']/Docs" />
+		/// <include file="../../docs/Microsoft.Maui.Controls/TappedEventArgs.xml" path="//Member[@MemberName='Parameter']/Docs/*" />
 		public object? Parameter { get; private set; }
 
 		public ButtonsMask Buttons { get; private set; }
 
 		public virtual Point? GetPosition(Element? relativeTo) =>
 			_getPosition?.Invoke(relativeTo);
-=======
-		/// <include file="../../docs/Microsoft.Maui.Controls/TappedEventArgs.xml" path="//Member[@MemberName='Parameter']/Docs/*" />
-		public object Parameter { get; private set; }
->>>>>>> 3bb7209c
 	}
 }