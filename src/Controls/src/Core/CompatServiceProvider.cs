--- conflicted
+++ resolved
@@ -17,22 +17,8 @@
 
 		public static IFontManager FontManager => ServiceProvider.GetRequiredService<IFontManager>();
 
-<<<<<<< HEAD
-		public static ILoggerFactory LoggerFactory => ServiceProvider.GetRequiredService<ILoggerFactory>();
-
-		public static void SetFontLoader(Type loaderType)
-		{
-			if (_embeddedFontLoader != null)
-				return;
-
-			_embeddedFontLoader = (IEmbeddedFontLoader)FastActivator.CreateInstance(loaderType)!;
-			if (FontRegistrar is FontRegistrar fr)
-				fr.SetFontLoader(_embeddedFontLoader);
-		}
-=======
 		static List<(string filename, string? alias, Assembly assembly)> pendingFonts =
 			new List<(string filename, string? alias, Assembly assembly)>();
->>>>>>> 7c2bd836
 
 		public static void SetServiceProvider(IServiceProvider services)
 		{
