using System;
using System.Collections.Specialized;
using System.ComponentModel;
using Microsoft.Maui.Graphics;

namespace Microsoft.Maui.Controls.Shapes
{
	/// <include file="../../../docs/Microsoft.Maui.Controls.Shapes/PathFigure.xml" path="Type[@FullName='Microsoft.Maui.Controls.Shapes.PathFigure']/Docs/*" />
	[ContentProperty("Segments")]
	public sealed class PathFigure : BindableObject, IAnimatable
	{
		/// <include file="../../../docs/Microsoft.Maui.Controls.Shapes/PathFigure.xml" path="//Member[@MemberName='.ctor']/Docs/*" />
		public PathFigure()
		{
			Segments = new PathSegmentCollection();
		}

		/// <include file="../../../docs/Microsoft.Maui.Controls.Shapes/PathFigure.xml" path="//Member[@MemberName='SegmentsProperty']/Docs/*" />
		public static readonly BindableProperty SegmentsProperty =
			BindableProperty.Create(nameof(Segments), typeof(PathSegmentCollection), typeof(PathFigure), null,
				propertyChanged: OnPathSegmentCollectionChanged);
<<<<<<< HEAD

		static void OnPathSegmentCollectionChanged(BindableObject bindable, object oldValue, object newValue)
		{
			(bindable as PathFigure)?.UpdatePathSegmentCollection(oldValue as PathSegmentCollection, newValue as PathSegmentCollection);
		}
=======
>>>>>>> 18ed02b4

		static void OnPathSegmentCollectionChanged(BindableObject bindable, object oldValue, object newValue)
		{
			(bindable as PathFigure)?.UpdatePathSegmentCollection(oldValue as PathSegmentCollection, newValue as PathSegmentCollection);
		}

		/// <include file="../../../docs/Microsoft.Maui.Controls.Shapes/PathFigure.xml" path="//Member[@MemberName='StartPointProperty']/Docs/*" />
		public static readonly BindableProperty StartPointProperty =
			BindableProperty.Create(nameof(StartPoint), typeof(Point), typeof(PathFigure), new Point(0, 0));

		/// <include file="../../../docs/Microsoft.Maui.Controls.Shapes/PathFigure.xml" path="//Member[@MemberName='IsClosedProperty']/Docs/*" />
		public static readonly BindableProperty IsClosedProperty =
			BindableProperty.Create(nameof(IsClosed), typeof(bool), typeof(PathFigure), false);

		/// <include file="../../../docs/Microsoft.Maui.Controls.Shapes/PathFigure.xml" path="//Member[@MemberName='IsFilledProperty']/Docs/*" />
		public static readonly BindableProperty IsFilledProperty =
			BindableProperty.Create(nameof(IsFilled), typeof(bool), typeof(PathFigure), true);

		/// <include file="../../../docs/Microsoft.Maui.Controls.Shapes/PathFigure.xml" path="//Member[@MemberName='Segments']/Docs/*" />
		public PathSegmentCollection Segments
		{
			set { SetValue(SegmentsProperty, value); }
			get { return (PathSegmentCollection)GetValue(SegmentsProperty); }
		}

		/// <include file="../../../docs/Microsoft.Maui.Controls.Shapes/PathFigure.xml" path="//Member[@MemberName='StartPoint']/Docs/*" />
		public Point StartPoint
		{
			set { SetValue(StartPointProperty, value); }
			get { return (Point)GetValue(StartPointProperty); }
		}

		/// <include file="../../../docs/Microsoft.Maui.Controls.Shapes/PathFigure.xml" path="//Member[@MemberName='IsClosed']/Docs/*" />
		public bool IsClosed
		{
			set { SetValue(IsClosedProperty, value); }
			get { return (bool)GetValue(IsClosedProperty); }
		}

		/// <include file="../../../docs/Microsoft.Maui.Controls.Shapes/PathFigure.xml" path="//Member[@MemberName='IsFilled']/Docs/*" />
		public bool IsFilled
		{
			set { SetValue(IsFilledProperty, value); }
			get { return (bool)GetValue(IsFilledProperty); }
		}

		internal event EventHandler InvalidatePathSegmentRequested;

<<<<<<< HEAD
		/// <include file="../../../docs/Microsoft.Maui.Controls.Shapes/PathFigure.xml" path="//Member[@MemberName='BatchBegin']/Docs" />
=======
		/// <include file="../../../docs/Microsoft.Maui.Controls.Shapes/PathFigure.xml" path="//Member[@MemberName='BatchBegin']/Docs/*" />
>>>>>>> 18ed02b4
		public void BatchBegin()
		{

		}

		/// <include file="../../../docs/Microsoft.Maui.Controls.Shapes/PathFigure.xml" path="//Member[@MemberName='BatchCommit']/Docs/*" />
		public void BatchCommit()
		{

		}

		void UpdatePathSegmentCollection(PathSegmentCollection oldCollection, PathSegmentCollection newCollection)
		{
			if (oldCollection != null)
			{
				oldCollection.CollectionChanged -= OnPathSegmentCollectionChanged;

				foreach (var oldPathSegment in oldCollection)
				{
					oldPathSegment.PropertyChanged -= OnPathSegmentPropertyChanged;
				}
			}

			if (newCollection == null)
				return;

			newCollection.CollectionChanged += OnPathSegmentCollectionChanged;

			foreach (var newPathSegment in newCollection)
			{
				newPathSegment.PropertyChanged += OnPathSegmentPropertyChanged;
			}
		}

		void OnPathSegmentCollectionChanged(object sender, NotifyCollectionChangedEventArgs e)
		{
			if (e.OldItems != null)
			{
				foreach (var oldItem in e.OldItems)
				{
					if (!(oldItem is PathSegment oldPathSegment))
						continue;

					oldPathSegment.PropertyChanged -= OnPathSegmentPropertyChanged;
				}
			}

			if (e.NewItems != null)
			{
				foreach (var newItem in e.NewItems)
				{
					if (!(newItem is PathSegment newPathSegment))
						continue;

					newPathSegment.PropertyChanged += OnPathSegmentPropertyChanged;
				}
			}

			Invalidate();
		}

		void OnPathSegmentPropertyChanged(object sender, PropertyChangedEventArgs e)
		{
			Invalidate();
		}

		void Invalidate()
		{
			InvalidatePathSegmentRequested?.Invoke(this, EventArgs.Empty);
		}
	}
}<|MERGE_RESOLUTION|>--- conflicted
+++ resolved
@@ -19,14 +19,6 @@
 		public static readonly BindableProperty SegmentsProperty =
 			BindableProperty.Create(nameof(Segments), typeof(PathSegmentCollection), typeof(PathFigure), null,
 				propertyChanged: OnPathSegmentCollectionChanged);
-<<<<<<< HEAD
-
-		static void OnPathSegmentCollectionChanged(BindableObject bindable, object oldValue, object newValue)
-		{
-			(bindable as PathFigure)?.UpdatePathSegmentCollection(oldValue as PathSegmentCollection, newValue as PathSegmentCollection);
-		}
-=======
->>>>>>> 18ed02b4
 
 		static void OnPathSegmentCollectionChanged(BindableObject bindable, object oldValue, object newValue)
 		{
@@ -75,11 +67,7 @@
 
 		internal event EventHandler InvalidatePathSegmentRequested;
 
-<<<<<<< HEAD
-		/// <include file="../../../docs/Microsoft.Maui.Controls.Shapes/PathFigure.xml" path="//Member[@MemberName='BatchBegin']/Docs" />
-=======
 		/// <include file="../../../docs/Microsoft.Maui.Controls.Shapes/PathFigure.xml" path="//Member[@MemberName='BatchBegin']/Docs/*" />
->>>>>>> 18ed02b4
 		public void BatchBegin()
 		{
 
