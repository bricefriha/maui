using System;
using System.Collections.Specialized;
using System.ComponentModel;
using Microsoft.Maui.Graphics;

namespace Microsoft.Maui.Controls.Shapes
{
	/// <include file="../../../docs/Microsoft.Maui.Controls.Shapes/PathFigure.xml" path="Type[@FullName='Microsoft.Maui.Controls.Shapes.PathFigure']/Docs/*" />
	[ContentProperty("Segments")]
	public sealed class PathFigure : BindableObject, IAnimatable
	{
		/// <include file="../../../docs/Microsoft.Maui.Controls.Shapes/PathFigure.xml" path="//Member[@MemberName='.ctor']/Docs/*" />
		public PathFigure()
		{
			Segments = new PathSegmentCollection();
		}

		/// <include file="../../../docs/Microsoft.Maui.Controls.Shapes/PathFigure.xml" path="//Member[@MemberName='SegmentsProperty']/Docs/*" />
		public static readonly BindableProperty SegmentsProperty =
			BindableProperty.Create(nameof(Segments), typeof(PathSegmentCollection), typeof(PathFigure), null,
				propertyChanged: OnPathSegmentCollectionChanged);

		static void OnPathSegmentCollectionChanged(BindableObject bindable, object oldValue, object newValue)
		{
			(bindable as PathFigure)?.UpdatePathSegmentCollection(oldValue as PathSegmentCollection, newValue as PathSegmentCollection);
		}

		/// <include file="../../../docs/Microsoft.Maui.Controls.Shapes/PathFigure.xml" path="//Member[@MemberName='StartPointProperty']/Docs/*" />
		public static readonly BindableProperty StartPointProperty =
			BindableProperty.Create(nameof(StartPoint), typeof(Point), typeof(PathFigure), new Point(0, 0));

		/// <include file="../../../docs/Microsoft.Maui.Controls.Shapes/PathFigure.xml" path="//Member[@MemberName='IsClosedProperty']/Docs/*" />
		public static readonly BindableProperty IsClosedProperty =
			BindableProperty.Create(nameof(IsClosed), typeof(bool), typeof(PathFigure), false);

		/// <include file="../../../docs/Microsoft.Maui.Controls.Shapes/PathFigure.xml" path="//Member[@MemberName='IsFilledProperty']/Docs/*" />
		public static readonly BindableProperty IsFilledProperty =
			BindableProperty.Create(nameof(IsFilled), typeof(bool), typeof(PathFigure), true);

		/// <include file="../../../docs/Microsoft.Maui.Controls.Shapes/PathFigure.xml" path="//Member[@MemberName='Segments']/Docs/*" />
		public PathSegmentCollection Segments
		{
			set { SetValue(SegmentsProperty, value); }
			get { return (PathSegmentCollection)GetValue(SegmentsProperty); }
		}

		/// <include file="../../../docs/Microsoft.Maui.Controls.Shapes/PathFigure.xml" path="//Member[@MemberName='StartPoint']/Docs/*" />
		public Point StartPoint
		{
			set { SetValue(StartPointProperty, value); }
			get { return (Point)GetValue(StartPointProperty); }
		}

		/// <include file="../../../docs/Microsoft.Maui.Controls.Shapes/PathFigure.xml" path="//Member[@MemberName='IsClosed']/Docs/*" />
		public bool IsClosed
		{
			set { SetValue(IsClosedProperty, value); }
			get { return (bool)GetValue(IsClosedProperty); }
		}

		/// <include file="../../../docs/Microsoft.Maui.Controls.Shapes/PathFigure.xml" path="//Member[@MemberName='IsFilled']/Docs/*" />
		public bool IsFilled
		{
			set { SetValue(IsFilledProperty, value); }
			get { return (bool)GetValue(IsFilledProperty); }
		}

<<<<<<< HEAD
		internal event EventHandler InvalidatePathSegmentRequested;

		/// <include file="../../../docs/Microsoft.Maui.Controls.Shapes/PathFigure.xml" path="//Member[@MemberName='BatchBegin']/Docs" />
=======
		/// <include file="../../../docs/Microsoft.Maui.Controls.Shapes/PathFigure.xml" path="//Member[@MemberName='BatchBegin']/Docs/*" />
>>>>>>> 3bb7209c
		public void BatchBegin()
		{

		}

		/// <include file="../../../docs/Microsoft.Maui.Controls.Shapes/PathFigure.xml" path="//Member[@MemberName='BatchCommit']/Docs/*" />
		public void BatchCommit()
		{

		}

		void UpdatePathSegmentCollection(PathSegmentCollection oldCollection, PathSegmentCollection newCollection)
		{
			if (oldCollection != null)
			{
				oldCollection.CollectionChanged -= OnPathSegmentCollectionChanged;

				foreach (var oldPathSegment in oldCollection)
				{
					oldPathSegment.PropertyChanged -= OnPathSegmentPropertyChanged;
				}
			}

			if (newCollection == null)
				return;

			newCollection.CollectionChanged += OnPathSegmentCollectionChanged;

			foreach (var newPathSegment in newCollection)
			{
				newPathSegment.PropertyChanged += OnPathSegmentPropertyChanged;
			}
		}

		void OnPathSegmentCollectionChanged(object sender, NotifyCollectionChangedEventArgs e)
		{
			if (e.OldItems != null)
			{
				foreach (var oldItem in e.OldItems)
				{
					if (!(oldItem is PathSegment oldPathSegment))
						continue;

					oldPathSegment.PropertyChanged -= OnPathSegmentPropertyChanged;
				}
			}

			if (e.NewItems != null)
			{
				foreach (var newItem in e.NewItems)
				{
					if (!(newItem is PathSegment newPathSegment))
						continue;

					newPathSegment.PropertyChanged += OnPathSegmentPropertyChanged;
				}
			}

			Invalidate();
		}

		void OnPathSegmentPropertyChanged(object sender, PropertyChangedEventArgs e)
		{
			Invalidate();
		}

		void Invalidate()
		{
			InvalidatePathSegmentRequested?.Invoke(this, EventArgs.Empty);
		}
	}
}<|MERGE_RESOLUTION|>--- conflicted
+++ resolved
@@ -65,13 +65,9 @@
 			get { return (bool)GetValue(IsFilledProperty); }
 		}
 
-<<<<<<< HEAD
 		internal event EventHandler InvalidatePathSegmentRequested;
 
-		/// <include file="../../../docs/Microsoft.Maui.Controls.Shapes/PathFigure.xml" path="//Member[@MemberName='BatchBegin']/Docs" />
-=======
 		/// <include file="../../../docs/Microsoft.Maui.Controls.Shapes/PathFigure.xml" path="//Member[@MemberName='BatchBegin']/Docs/*" />
->>>>>>> 3bb7209c
 		public void BatchBegin()
 		{
 
