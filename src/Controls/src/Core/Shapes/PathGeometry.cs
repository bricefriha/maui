using System;
using System.Collections.Generic;
using System.Collections.Specialized;
using System.ComponentModel;
using Microsoft.Maui.Devices;
using Microsoft.Maui.Graphics;

namespace Microsoft.Maui.Controls.Shapes
{
	/// <include file="../../../docs/Microsoft.Maui.Controls.Shapes/PathGeometry.xml" path="Type[@FullName='Microsoft.Maui.Controls.Shapes.PathGeometry']/Docs/*" />
	[ContentProperty("Figures")]
	public sealed class PathGeometry : Geometry
	{
		/// <include file="../../../docs/Microsoft.Maui.Controls.Shapes/PathGeometry.xml" path="//Member[@MemberName='.ctor'][1]/Docs/*" />
		public PathGeometry()
		{
			Figures = new PathFigureCollection();
		}

		/// <include file="../../../docs/Microsoft.Maui.Controls.Shapes/PathGeometry.xml" path="//Member[@MemberName='.ctor'][2]/Docs/*" />
		public PathGeometry(PathFigureCollection figures)
		{
			Figures = figures;
		}

		/// <include file="../../../docs/Microsoft.Maui.Controls.Shapes/PathGeometry.xml" path="//Member[@MemberName='.ctor'][3]/Docs/*" />
		public PathGeometry(PathFigureCollection figures, FillRule fillRule)
		{
			Figures = figures;
			FillRule = fillRule;
		}

		/// <include file="../../../docs/Microsoft.Maui.Controls.Shapes/PathGeometry.xml" path="//Member[@MemberName='FiguresProperty']/Docs/*" />
		public static readonly BindableProperty FiguresProperty =
			BindableProperty.Create(nameof(Figures), typeof(PathFigureCollection), typeof(PathGeometry), null,
				propertyChanged: OnPathFigureCollectionChanged);

		/// <include file="../../../docs/Microsoft.Maui.Controls.Shapes/PathGeometry.xml" path="//Member[@MemberName='FillRuleProperty']/Docs/*" />
		public static readonly BindableProperty FillRuleProperty =
			BindableProperty.Create(nameof(FillRule), typeof(FillRule), typeof(PathGeometry), FillRule.EvenOdd);

		static void OnPathFigureCollectionChanged(BindableObject bindable, object oldValue, object newValue)
		{
			(bindable as PathGeometry)?.UpdatePathFigureCollection(oldValue as PathFigureCollection, newValue as PathFigureCollection);
		}

		/// <include file="../../../docs/Microsoft.Maui.Controls.Shapes/PathGeometry.xml" path="//Member[@MemberName='Figures']/Docs/*" />
		[System.ComponentModel.TypeConverter(typeof(PathFigureCollectionConverter))]
		public PathFigureCollection Figures
		{
			set { SetValue(FiguresProperty, value); }
			get { return (PathFigureCollection)GetValue(FiguresProperty); }
		}

		/// <include file="../../../docs/Microsoft.Maui.Controls.Shapes/PathGeometry.xml" path="//Member[@MemberName='FillRule']/Docs/*" />
		public FillRule FillRule
		{
			set { SetValue(FillRuleProperty, value); }
			get { return (FillRule)GetValue(FillRuleProperty); }
		}

<<<<<<< HEAD
		internal event EventHandler InvalidatePathGeometryRequested;

		/// <include file="../../../docs/Microsoft.Maui.Controls.Shapes/PathGeometry.xml" path="//Member[@MemberName='AppendPath']/Docs/*" />
=======
>>>>>>> d9312ed2
		public override void AppendPath(PathF path)
		{
			foreach (var figure in Figures)
			{
				float startPointX = (float)figure.StartPoint.X;
				float startPointY = (float)figure.StartPoint.Y;

				path.MoveTo(startPointX, startPointY);

				foreach (var segment in figure.Segments)
				{
					if (segment is ArcSegment arcSegment)
						AddArc(path, arcSegment);
					else if (segment is BezierSegment bezierSegment)
						AddBezier(path, bezierSegment);
					else if (segment is LineSegment lineSegment)
						AddLine(path, lineSegment);
					else if (segment is PolyBezierSegment polyBezierSegment)
						AddPolyBezier(path, polyBezierSegment);
					else if (segment is PolyLineSegment polyLineSegment)
						AddPolyLine(path, polyLineSegment);
					else if (segment is PolyQuadraticBezierSegment polyQuadraticBezierSegment)
						AddPolyQuad(path, polyQuadraticBezierSegment);
					else if (segment is QuadraticBezierSegment quadraticBezierSegment)
						AddQuad(path, quadraticBezierSegment);
				}

				if (figure.IsClosed)
					path.Close();
			}
		}

		void AddArc(PathF path, ArcSegment arcSegment)
		{
			List<Point> points = new List<Point>();

			GeometryHelper.FlattenArc(
				points,
				path.LastPoint,
				arcSegment.Point,
				arcSegment.Size.Width,
				arcSegment.Size.Height,
				arcSegment.RotationAngle,
				arcSegment.IsLargeArc,
				arcSegment.SweepDirection == SweepDirection.CounterClockwise,
				1);

			for (int i = 0; i < points.Count; i++)
			{
				path.LineTo(
					(float)points[i].X,
					(float)points[i].Y);
			}
		}

		void AddLine(PathF path, LineSegment lineSegment)
		{
			path.LineTo(
				(float)(lineSegment.Point.X),
				(float)(lineSegment.Point.Y));
		}

		void AddPolyLine(PathF path, PolyLineSegment polyLineSegment)
		{
			foreach (var p in polyLineSegment.Points)
				path.LineTo(
					(float)(p.X),
					(float)(p.Y));
		}

		void AddBezier(PathF path, BezierSegment bezierSegment)
		{
			path.CurveTo(
				(float)(bezierSegment.Point1.X), (float)(bezierSegment.Point1.Y),
				(float)(bezierSegment.Point2.X), (float)(bezierSegment.Point2.Y),
				(float)(bezierSegment.Point3.X), (float)(bezierSegment.Point3.Y));
		}

		void AddPolyBezier(PathF path, PolyBezierSegment polyBezierSegment)
		{
			for (int bez = 0; bez < polyBezierSegment.Points.Count; bez += 3)
			{
				if (bez + 2 > polyBezierSegment.Points.Count - 1)
					break;

				var pt1 = new PointF((float)(polyBezierSegment.Points[bez].X), (float)(polyBezierSegment.Points[bez].Y));
				var pt2 = new PointF((float)(polyBezierSegment.Points[bez + 1].X), (float)(polyBezierSegment.Points[bez + 1].Y));
				var pt3 = new PointF((float)(polyBezierSegment.Points[bez + 2].X), (float)(polyBezierSegment.Points[bez + 2].Y));

				path.CurveTo(pt1, pt2, pt3);
			}
		}

		void AddQuad(PathF path, QuadraticBezierSegment quadraticBezierSegment)
		{
			path.QuadTo(
				(float)(quadraticBezierSegment.Point1.X), (float)(quadraticBezierSegment.Point1.Y),
				(float)(quadraticBezierSegment.Point2.X), (float)(quadraticBezierSegment.Point2.Y));
		}

		void AddPolyQuad(PathF path, PolyQuadraticBezierSegment polyQuadraticBezierSegment)
		{
			var points = polyQuadraticBezierSegment.Points;

			if (points.Count >= 2)
			{
				for (int i = 0; i < polyQuadraticBezierSegment.Points.Count; i += 2)
				{
					if (i + 1 > polyQuadraticBezierSegment.Points.Count - 1)
						break;

					var pt1 = new PointF((float)(points[i].X), (float)(points[i].Y));
					var pt2 = new PointF((float)(points[i + 1].X), (float)(points[i + 1].Y));

					path.QuadTo(pt1, pt2);
				}
			}
		}

		void UpdatePathFigureCollection(PathFigureCollection oldCollection, PathFigureCollection newCollection)
		{
			if (oldCollection != null)
			{
				oldCollection.CollectionChanged -= OnPathFigureCollectionChanged;

				foreach (var oldPathFigure in oldCollection)
				{
					oldPathFigure.PropertyChanged -= OnPathFigurePropertyChanged;
					oldPathFigure.InvalidatePathSegmentRequested -= OnInvalidatePathSegmentRequested;
				}
			}

			if (newCollection == null)
				return;

			newCollection.CollectionChanged += OnPathFigureCollectionChanged;

			foreach (var newPathFigure in newCollection)
			{
				newPathFigure.PropertyChanged += OnPathFigurePropertyChanged;
				newPathFigure.InvalidatePathSegmentRequested += OnInvalidatePathSegmentRequested;
			}
		}

		void OnPathFigureCollectionChanged(object sender, NotifyCollectionChangedEventArgs e)
		{
			if (e.OldItems != null)
			{
				foreach (var oldItem in e.OldItems)
				{
					if (!(oldItem is PathFigure oldPathFigure))
						continue;

					oldPathFigure.PropertyChanged -= OnPathFigurePropertyChanged;
					oldPathFigure.InvalidatePathSegmentRequested -= OnInvalidatePathSegmentRequested;
				}
			}

			if (e.NewItems != null)
			{
				foreach (var newItem in e.NewItems)
				{
					if (!(newItem is PathFigure newPathFigure))
						continue;

					newPathFigure.PropertyChanged += OnPathFigurePropertyChanged;
					newPathFigure.InvalidatePathSegmentRequested += OnInvalidatePathSegmentRequested;
				}
			}

			Invalidate();
		}

		void OnPathFigurePropertyChanged(object sender, PropertyChangedEventArgs e)
		{
			Invalidate();
		}

		void OnInvalidatePathSegmentRequested(object sender, EventArgs e)
		{
			Invalidate();
		}

		void Invalidate()
		{
			InvalidatePathGeometryRequested?.Invoke(this, EventArgs.Empty);
		}
	}
}<|MERGE_RESOLUTION|>--- conflicted
+++ resolved
@@ -59,12 +59,8 @@
 			get { return (FillRule)GetValue(FillRuleProperty); }
 		}
 
-<<<<<<< HEAD
 		internal event EventHandler InvalidatePathGeometryRequested;
 
-		/// <include file="../../../docs/Microsoft.Maui.Controls.Shapes/PathGeometry.xml" path="//Member[@MemberName='AppendPath']/Docs/*" />
-=======
->>>>>>> d9312ed2
 		public override void AppendPath(PathF path)
 		{
 			foreach (var figure in Figures)
