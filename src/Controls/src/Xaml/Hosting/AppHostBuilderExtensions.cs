using System;
using System.Diagnostics.CodeAnalysis;
using Microsoft.Maui.Hosting;

namespace Microsoft.Maui.Controls.Hosting;

public static partial class AppHostBuilderExtensions
{
	/// <summary>
	/// Configures the <see cref="MauiAppBuilder"/> to use the specified <typeparamref name="TApp"/> as the main application type.
	/// </summary>
	/// <typeparam name="TApp">The type to use as the application.</typeparam>
	/// <param name="builder">The <see cref="MauiAppBuilder"/> to configure.</param>
	/// <returns>The configured <see cref="MauiAppBuilder"/>.</returns>
	public static MauiAppBuilder UseMauiApp<[DynamicallyAccessedMembers(DynamicallyAccessedMemberTypes.PublicConstructors)] TApp>(this MauiAppBuilder builder)
		where TApp : class, IApplication
	{
<<<<<<< HEAD
		/// <summary>
		/// Configures the <see cref="MauiAppBuilder"/> to use the specified <typeparamref name="TApp"/> as the main application type.
		/// </summary>
		/// <typeparam name="TApp">The type to use as the application.</typeparam>
		/// <param name="builder">The <see cref="MauiAppBuilder"/> to configure.</param>
		/// <returns>The configured <see cref="MauiAppBuilder"/>.</returns>
		public static MauiAppBuilder UseMauiApp<[DynamicallyAccessedMembers(DynamicallyAccessedMemberTypes.PublicConstructors)] TApp>(this MauiAppBuilder builder)
			where TApp : class, IApplication
		{
#pragma warning disable RS0030 // Do not used banned APIs - don't want to use a factory method here
			builder.Services.TryAddSingleton<IApplication, TApp>();
#pragma warning restore RS0030
			builder.SetupDefaults();
			return builder;
		}

		/// <summary>
		/// Configures the <see cref="MauiAppBuilder"/> to use the specified <typeparamref name="TApp"/> as the main application type.
		/// </summary>
		/// <typeparam name="TApp">The type to use as the application.</typeparam>
		/// <param name="builder">The <see cref="MauiAppBuilder"/> to configure.</param>
		/// <param name="implementationFactory">A factory to create the specified <typeparamref name="TApp"/> using the services provided in a <see cref="IServiceProvider"/>.</param>
		/// <returns>The configured <see cref="MauiAppBuilder"/>.</returns>
		public static MauiAppBuilder UseMauiApp<[DynamicallyAccessedMembers(DynamicallyAccessedMemberTypes.PublicConstructors)] TApp>(this MauiAppBuilder builder, Func<IServiceProvider, TApp> implementationFactory)
			where TApp : class, IApplication
		{
			builder.Services.TryAddSingleton<IApplication>(implementationFactory);
			builder.SetupDefaults();
			return builder;
		}

		public static IMauiHandlersCollection AddMauiControlsHandlers(this IMauiHandlersCollection handlersCollection)
		{
			handlersCollection.AddHandler<CollectionView, CollectionViewHandler>();
			handlersCollection.AddHandler<CarouselView, CarouselViewHandler>();
			handlersCollection.AddHandler<Application, ApplicationHandler>();
			handlersCollection.AddHandler<ActivityIndicator, ActivityIndicatorHandler>();
			handlersCollection.AddHandler<BoxView, BoxViewHandler>();
			handlersCollection.AddHandler<Button, ButtonHandler>();
			handlersCollection.AddHandler<CheckBox, CheckBoxHandler>();
			handlersCollection.AddHandler<DatePicker, DatePickerHandler>();
			handlersCollection.AddHandler<Editor, EditorHandler>();
			handlersCollection.AddHandler<Entry, EntryHandler>();
			handlersCollection.AddHandler<GraphicsView, GraphicsViewHandler>();
			handlersCollection.AddHandler<Image, ImageHandler>();
			handlersCollection.AddHandler<Label, LabelHandler>();
			handlersCollection.AddHandler<Layout, LayoutHandler>();
			handlersCollection.AddHandler<Picker, PickerHandler>();
			handlersCollection.AddHandler<ProgressBar, ProgressBarHandler>();
			handlersCollection.AddHandler<ScrollView, ScrollViewHandler>();
			handlersCollection.AddHandler<SearchBar, SearchBarHandler>();
			handlersCollection.AddHandler<Slider, SliderHandler>();
			handlersCollection.AddHandler<Stepper, StepperHandler>();
			handlersCollection.AddHandler<Switch, SwitchHandler>();
			handlersCollection.AddHandler<TimePicker, TimePickerHandler>();
			handlersCollection.AddHandler<Page, PageHandler>();
			handlersCollection.AddHandler<WebView, WebViewHandler>();
			handlersCollection.AddHandler<HybridWebView, HybridWebViewHandler>();
			handlersCollection.AddHandler<Border, BorderHandler>();
			handlersCollection.AddHandler<IContentView, ContentViewHandler>();
			handlersCollection.AddHandler<Shapes.Ellipse, ShapeViewHandler>();
			handlersCollection.AddHandler<Shapes.Line, LineHandler>();
			handlersCollection.AddHandler<Shapes.Path, PathHandler>();
			handlersCollection.AddHandler<Shapes.Polygon, PolygonHandler>();
			handlersCollection.AddHandler<Shapes.Polyline, PolylineHandler>();
			handlersCollection.AddHandler<Shapes.Rectangle, RectangleHandler>();
			handlersCollection.AddHandler<Shapes.RoundRectangle, RoundRectangleHandler>();
			handlersCollection.AddHandler<Window, WindowHandler>();
			handlersCollection.AddHandler<ImageButton, ImageButtonHandler>();
			handlersCollection.AddHandler<IndicatorView, IndicatorViewHandler>();
			handlersCollection.AddHandler<RadioButton, RadioButtonHandler>();
			handlersCollection.AddHandler<RefreshView, RefreshViewHandler>();
			handlersCollection.AddHandler<SwipeItem, SwipeItemMenuItemHandler>();
			handlersCollection.AddHandler<SwipeView, SwipeViewHandler>();

#pragma warning disable CA1416 //  'MenuBarHandler', MenuFlyoutSubItemHandler, MenuFlyoutSubItemHandler, MenuBarItemHandler is only supported on: 'ios' 13.0 and later
			handlersCollection.AddHandler<MenuBar, MenuBarHandler>();
			handlersCollection.AddHandler<MenuFlyoutSubItem, MenuFlyoutSubItemHandler>();
			handlersCollection.AddHandler<MenuFlyoutSeparator, MenuFlyoutSeparatorHandler>();
			handlersCollection.AddHandler<MenuFlyoutItem, MenuFlyoutItemHandler>();
			handlersCollection.AddHandler<MenuBarItem, MenuBarItemHandler>();
#pragma warning restore CA1416

#if WINDOWS || ANDROID || IOS || MACCATALYST || TIZEN
			handlersCollection.AddHandler(typeof(ListView), typeof(Handlers.Compatibility.ListViewRenderer));
#if !TIZEN
			handlersCollection.AddHandler(typeof(Cell), typeof(Handlers.Compatibility.CellRenderer));
			handlersCollection.AddHandler(typeof(ImageCell), typeof(Handlers.Compatibility.ImageCellRenderer));
			handlersCollection.AddHandler(typeof(EntryCell), typeof(Handlers.Compatibility.EntryCellRenderer));
			handlersCollection.AddHandler(typeof(TextCell), typeof(Handlers.Compatibility.TextCellRenderer));
			handlersCollection.AddHandler(typeof(ViewCell), typeof(Handlers.Compatibility.ViewCellRenderer));
			handlersCollection.AddHandler(typeof(SwitchCell), typeof(Handlers.Compatibility.SwitchCellRenderer));
#endif
			handlersCollection.AddHandler(typeof(TableView), typeof(Handlers.Compatibility.TableViewRenderer));
#pragma warning disable CS0618 // Type or member is obsolete
			handlersCollection.AddHandler(typeof(Frame), typeof(Handlers.Compatibility.FrameRenderer));
#pragma warning restore CS0618 // Type or member is obsolete
#endif

#if WINDOWS || MACCATALYST
			handlersCollection.AddHandler(typeof(MenuFlyout), typeof(MenuFlyoutHandler));
#endif

#if IOS || MACCATALYST
			handlersCollection.AddHandler(typeof(NavigationPage), typeof(Handlers.Compatibility.NavigationRenderer));
			handlersCollection.AddHandler(typeof(TabbedPage), typeof(Handlers.Compatibility.TabbedRenderer));
			handlersCollection.AddHandler(typeof(FlyoutPage), typeof(Handlers.Compatibility.PhoneFlyoutPageRenderer));
#endif
=======
		builder.UseMauiPrimaryApp<TApp>();
		builder.SetupXamlDefaults();
		return builder;
	}
>>>>>>> 9d9288a2

	/// <summary>
	/// Configures the <see cref="MauiAppBuilder"/> to use the specified <typeparamref name="TApp"/> as the main application type.
	/// </summary>
	/// <typeparam name="TApp">The type to use as the application.</typeparam>
	/// <param name="builder">The <see cref="MauiAppBuilder"/> to configure.</param>
	/// <param name="implementationFactory">A factory to create the specified <typeparamref name="TApp"/> using the services provided in a <see cref="IServiceProvider"/>.</param>
	/// <returns>The configured <see cref="MauiAppBuilder"/>.</returns>
	public static MauiAppBuilder UseMauiApp<[DynamicallyAccessedMembers(DynamicallyAccessedMemberTypes.PublicConstructors)] TApp>(this MauiAppBuilder builder, Func<IServiceProvider, TApp> implementationFactory)
		where TApp : class, IApplication
	{
		builder.UseMauiPrimaryApp<TApp>(implementationFactory);
		builder.SetupXamlDefaults();
		return builder;
	}

	public static IMauiHandlersCollection AddMauiControlsHandlers(this IMauiHandlersCollection handlersCollection) =>
		handlersCollection.AddControlsHandlers();

	static MauiAppBuilder SetupXamlDefaults(this MauiAppBuilder builder)
	{
#if WINDOWS || ANDROID || IOS || MACCATALYST || TIZEN
<<<<<<< HEAD
			// initialize compatibility DependencyService
			DependencyService.SetToInitialized();
			DependencyService.Register<Xaml.ValueConverterProvider>();

#pragma warning disable CS0612, CA1416 // Type or member is obsolete, 'ResourcesProvider' is unsupported on: 'iOS' 14.0 and later
			DependencyService.Register<ResourcesProvider>();
			DependencyService.Register<FontNamedSizeService>();
#pragma warning restore CS0612, CA1416 // Type or member is obsolete
#endif
			builder.Services.AddScoped(_ => new HideSoftInputOnTappedChangedManager());
			builder.ConfigureImageSourceHandlers();
			builder
				.ConfigureMauiHandlers(handlers =>
				{
					handlers.AddMauiControlsHandlers();
				});

#if WINDOWS
			builder.Services.TryAddEnumerable(ServiceDescriptor.Transient<IMauiInitializeService, MauiControlsInitializer>());
#endif
			builder.RemapForControls();

			return builder;
		}

		class MauiControlsInitializer : IMauiInitializeService
		{
			public void Initialize(IServiceProvider services)
			{
#if WINDOWS
				var dispatcher = services.GetRequiredApplicationDispatcher();

				dispatcher
					.DispatchIfRequired(() =>
					{
						var dictionaries = UI.Xaml.Application.Current?.Resources?.MergedDictionaries;
						if (dictionaries != null)
						{
							// Microsoft.Maui.Controls
							UI.Xaml.Application.Current?.Resources?.AddLibraryResources("MicrosoftMauiControlsIncluded", "ms-appx:///Microsoft.Maui.Controls/Platform/Windows/Styles/Resources.xbf");
						}
					});
=======
		DependencyService.Register<Xaml.ResourcesLoader>();
		DependencyService.Register<Xaml.ValueConverterProvider>();
>>>>>>> 9d9288a2
#endif
		return builder;
	}
}<|MERGE_RESOLUTION|>--- conflicted
+++ resolved
@@ -15,121 +15,10 @@
 	public static MauiAppBuilder UseMauiApp<[DynamicallyAccessedMembers(DynamicallyAccessedMemberTypes.PublicConstructors)] TApp>(this MauiAppBuilder builder)
 		where TApp : class, IApplication
 	{
-<<<<<<< HEAD
-		/// <summary>
-		/// Configures the <see cref="MauiAppBuilder"/> to use the specified <typeparamref name="TApp"/> as the main application type.
-		/// </summary>
-		/// <typeparam name="TApp">The type to use as the application.</typeparam>
-		/// <param name="builder">The <see cref="MauiAppBuilder"/> to configure.</param>
-		/// <returns>The configured <see cref="MauiAppBuilder"/>.</returns>
-		public static MauiAppBuilder UseMauiApp<[DynamicallyAccessedMembers(DynamicallyAccessedMemberTypes.PublicConstructors)] TApp>(this MauiAppBuilder builder)
-			where TApp : class, IApplication
-		{
-#pragma warning disable RS0030 // Do not used banned APIs - don't want to use a factory method here
-			builder.Services.TryAddSingleton<IApplication, TApp>();
-#pragma warning restore RS0030
-			builder.SetupDefaults();
-			return builder;
-		}
-
-		/// <summary>
-		/// Configures the <see cref="MauiAppBuilder"/> to use the specified <typeparamref name="TApp"/> as the main application type.
-		/// </summary>
-		/// <typeparam name="TApp">The type to use as the application.</typeparam>
-		/// <param name="builder">The <see cref="MauiAppBuilder"/> to configure.</param>
-		/// <param name="implementationFactory">A factory to create the specified <typeparamref name="TApp"/> using the services provided in a <see cref="IServiceProvider"/>.</param>
-		/// <returns>The configured <see cref="MauiAppBuilder"/>.</returns>
-		public static MauiAppBuilder UseMauiApp<[DynamicallyAccessedMembers(DynamicallyAccessedMemberTypes.PublicConstructors)] TApp>(this MauiAppBuilder builder, Func<IServiceProvider, TApp> implementationFactory)
-			where TApp : class, IApplication
-		{
-			builder.Services.TryAddSingleton<IApplication>(implementationFactory);
-			builder.SetupDefaults();
-			return builder;
-		}
-
-		public static IMauiHandlersCollection AddMauiControlsHandlers(this IMauiHandlersCollection handlersCollection)
-		{
-			handlersCollection.AddHandler<CollectionView, CollectionViewHandler>();
-			handlersCollection.AddHandler<CarouselView, CarouselViewHandler>();
-			handlersCollection.AddHandler<Application, ApplicationHandler>();
-			handlersCollection.AddHandler<ActivityIndicator, ActivityIndicatorHandler>();
-			handlersCollection.AddHandler<BoxView, BoxViewHandler>();
-			handlersCollection.AddHandler<Button, ButtonHandler>();
-			handlersCollection.AddHandler<CheckBox, CheckBoxHandler>();
-			handlersCollection.AddHandler<DatePicker, DatePickerHandler>();
-			handlersCollection.AddHandler<Editor, EditorHandler>();
-			handlersCollection.AddHandler<Entry, EntryHandler>();
-			handlersCollection.AddHandler<GraphicsView, GraphicsViewHandler>();
-			handlersCollection.AddHandler<Image, ImageHandler>();
-			handlersCollection.AddHandler<Label, LabelHandler>();
-			handlersCollection.AddHandler<Layout, LayoutHandler>();
-			handlersCollection.AddHandler<Picker, PickerHandler>();
-			handlersCollection.AddHandler<ProgressBar, ProgressBarHandler>();
-			handlersCollection.AddHandler<ScrollView, ScrollViewHandler>();
-			handlersCollection.AddHandler<SearchBar, SearchBarHandler>();
-			handlersCollection.AddHandler<Slider, SliderHandler>();
-			handlersCollection.AddHandler<Stepper, StepperHandler>();
-			handlersCollection.AddHandler<Switch, SwitchHandler>();
-			handlersCollection.AddHandler<TimePicker, TimePickerHandler>();
-			handlersCollection.AddHandler<Page, PageHandler>();
-			handlersCollection.AddHandler<WebView, WebViewHandler>();
-			handlersCollection.AddHandler<HybridWebView, HybridWebViewHandler>();
-			handlersCollection.AddHandler<Border, BorderHandler>();
-			handlersCollection.AddHandler<IContentView, ContentViewHandler>();
-			handlersCollection.AddHandler<Shapes.Ellipse, ShapeViewHandler>();
-			handlersCollection.AddHandler<Shapes.Line, LineHandler>();
-			handlersCollection.AddHandler<Shapes.Path, PathHandler>();
-			handlersCollection.AddHandler<Shapes.Polygon, PolygonHandler>();
-			handlersCollection.AddHandler<Shapes.Polyline, PolylineHandler>();
-			handlersCollection.AddHandler<Shapes.Rectangle, RectangleHandler>();
-			handlersCollection.AddHandler<Shapes.RoundRectangle, RoundRectangleHandler>();
-			handlersCollection.AddHandler<Window, WindowHandler>();
-			handlersCollection.AddHandler<ImageButton, ImageButtonHandler>();
-			handlersCollection.AddHandler<IndicatorView, IndicatorViewHandler>();
-			handlersCollection.AddHandler<RadioButton, RadioButtonHandler>();
-			handlersCollection.AddHandler<RefreshView, RefreshViewHandler>();
-			handlersCollection.AddHandler<SwipeItem, SwipeItemMenuItemHandler>();
-			handlersCollection.AddHandler<SwipeView, SwipeViewHandler>();
-
-#pragma warning disable CA1416 //  'MenuBarHandler', MenuFlyoutSubItemHandler, MenuFlyoutSubItemHandler, MenuBarItemHandler is only supported on: 'ios' 13.0 and later
-			handlersCollection.AddHandler<MenuBar, MenuBarHandler>();
-			handlersCollection.AddHandler<MenuFlyoutSubItem, MenuFlyoutSubItemHandler>();
-			handlersCollection.AddHandler<MenuFlyoutSeparator, MenuFlyoutSeparatorHandler>();
-			handlersCollection.AddHandler<MenuFlyoutItem, MenuFlyoutItemHandler>();
-			handlersCollection.AddHandler<MenuBarItem, MenuBarItemHandler>();
-#pragma warning restore CA1416
-
-#if WINDOWS || ANDROID || IOS || MACCATALYST || TIZEN
-			handlersCollection.AddHandler(typeof(ListView), typeof(Handlers.Compatibility.ListViewRenderer));
-#if !TIZEN
-			handlersCollection.AddHandler(typeof(Cell), typeof(Handlers.Compatibility.CellRenderer));
-			handlersCollection.AddHandler(typeof(ImageCell), typeof(Handlers.Compatibility.ImageCellRenderer));
-			handlersCollection.AddHandler(typeof(EntryCell), typeof(Handlers.Compatibility.EntryCellRenderer));
-			handlersCollection.AddHandler(typeof(TextCell), typeof(Handlers.Compatibility.TextCellRenderer));
-			handlersCollection.AddHandler(typeof(ViewCell), typeof(Handlers.Compatibility.ViewCellRenderer));
-			handlersCollection.AddHandler(typeof(SwitchCell), typeof(Handlers.Compatibility.SwitchCellRenderer));
-#endif
-			handlersCollection.AddHandler(typeof(TableView), typeof(Handlers.Compatibility.TableViewRenderer));
-#pragma warning disable CS0618 // Type or member is obsolete
-			handlersCollection.AddHandler(typeof(Frame), typeof(Handlers.Compatibility.FrameRenderer));
-#pragma warning restore CS0618 // Type or member is obsolete
-#endif
-
-#if WINDOWS || MACCATALYST
-			handlersCollection.AddHandler(typeof(MenuFlyout), typeof(MenuFlyoutHandler));
-#endif
-
-#if IOS || MACCATALYST
-			handlersCollection.AddHandler(typeof(NavigationPage), typeof(Handlers.Compatibility.NavigationRenderer));
-			handlersCollection.AddHandler(typeof(TabbedPage), typeof(Handlers.Compatibility.TabbedRenderer));
-			handlersCollection.AddHandler(typeof(FlyoutPage), typeof(Handlers.Compatibility.PhoneFlyoutPageRenderer));
-#endif
-=======
 		builder.UseMauiPrimaryApp<TApp>();
 		builder.SetupXamlDefaults();
 		return builder;
 	}
->>>>>>> 9d9288a2
 
 	/// <summary>
 	/// Configures the <see cref="MauiAppBuilder"/> to use the specified <typeparamref name="TApp"/> as the main application type.
@@ -152,53 +41,8 @@
 	static MauiAppBuilder SetupXamlDefaults(this MauiAppBuilder builder)
 	{
 #if WINDOWS || ANDROID || IOS || MACCATALYST || TIZEN
-<<<<<<< HEAD
-			// initialize compatibility DependencyService
-			DependencyService.SetToInitialized();
-			DependencyService.Register<Xaml.ValueConverterProvider>();
-
-#pragma warning disable CS0612, CA1416 // Type or member is obsolete, 'ResourcesProvider' is unsupported on: 'iOS' 14.0 and later
-			DependencyService.Register<ResourcesProvider>();
-			DependencyService.Register<FontNamedSizeService>();
-#pragma warning restore CS0612, CA1416 // Type or member is obsolete
-#endif
-			builder.Services.AddScoped(_ => new HideSoftInputOnTappedChangedManager());
-			builder.ConfigureImageSourceHandlers();
-			builder
-				.ConfigureMauiHandlers(handlers =>
-				{
-					handlers.AddMauiControlsHandlers();
-				});
-
-#if WINDOWS
-			builder.Services.TryAddEnumerable(ServiceDescriptor.Transient<IMauiInitializeService, MauiControlsInitializer>());
-#endif
-			builder.RemapForControls();
-
-			return builder;
-		}
-
-		class MauiControlsInitializer : IMauiInitializeService
-		{
-			public void Initialize(IServiceProvider services)
-			{
-#if WINDOWS
-				var dispatcher = services.GetRequiredApplicationDispatcher();
-
-				dispatcher
-					.DispatchIfRequired(() =>
-					{
-						var dictionaries = UI.Xaml.Application.Current?.Resources?.MergedDictionaries;
-						if (dictionaries != null)
-						{
-							// Microsoft.Maui.Controls
-							UI.Xaml.Application.Current?.Resources?.AddLibraryResources("MicrosoftMauiControlsIncluded", "ms-appx:///Microsoft.Maui.Controls/Platform/Windows/Styles/Resources.xbf");
-						}
-					});
-=======
 		DependencyService.Register<Xaml.ResourcesLoader>();
 		DependencyService.Register<Xaml.ValueConverterProvider>();
->>>>>>> 9d9288a2
 #endif
 		return builder;
 	}
