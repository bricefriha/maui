using System;
using System.Collections.Generic;
using System.Globalization;
using System.Linq;
using System.Xml;
using Microsoft.Maui.Controls.Xaml;
using Mono.Cecil;
using Mono.Cecil.Cil;
using static Mono.Cecil.Cil.Instruction;
using static Mono.Cecil.Cil.OpCodes;

namespace Microsoft.Maui.Controls.Build.Tasks
{
	class CreateObjectVisitor : IXamlNodeVisitor
	{
		public CreateObjectVisitor(ILContext context)
		{
			Context = context;
			Module = context.Body.Method.Module;
		}

		public ILContext Context { get; }

		ModuleDefinition Module { get; }

		public TreeVisitingMode VisitingMode => TreeVisitingMode.BottomUp;
		public bool StopOnDataTemplate => true;
		public bool StopOnResourceDictionary => false;
		public bool VisitNodeOnDataTemplate => false;
		public bool SkipChildren(INode node, INode parentNode) => false;

		public bool IsResourceDictionary(ElementNode node)
		{
			var parentVar = Context.Variables[(IElementNode)node];
			return parentVar.VariableType.FullName == "Microsoft.Maui.Controls.ResourceDictionary"
				|| parentVar.VariableType.Resolve().BaseType?.FullName == "Microsoft.Maui.Controls.ResourceDictionary";
		}

		public void Visit(ValueNode node, INode parentNode)
		{
			Context.Values[node] = node.Value;
		}

		public void Visit(MarkupNode node, INode parentNode)
		{
			//At this point, all MarkupNodes are expanded to ElementNodes
		}

		public void Visit(ElementNode node, INode parentNode)
		{
			var typeref = Module.ImportReference(node.XmlType.GetTypeReference(Context.Cache, Module, node));
			TypeDefinition typedef = typeref.ResolveCached(Context.Cache);

<<<<<<< HEAD
=======
			if (typeref.FullName == "Microsoft.Maui.Controls.Xaml.ArrayExtension")
			{
				var visitor = new SetPropertiesVisitor(Context);
				var children = node.Properties.Values.ToList();
				children.AddRange(node.CollectionItems);
				foreach (var cnode in children)
				{
					if (cnode is not IElementNode en)
						continue;
					foreach (var n in en.Properties.Values.ToList())
						n.Accept(visitor, cnode);
					foreach (var n in en.CollectionItems)
						n.Accept(visitor, cnode);
				}
				
				var il = new ArrayExtension().ProvideValue(node, Module, Context, out typeref);
				var vardef = new VariableDefinition(typeref);
				Context.Variables[node] = vardef;
				Context.Body.Variables.Add(vardef);

				Context.IL.Append(il);
				Context.IL.Emit(OpCodes.Stloc, vardef);

				//clean the node as it has been fully exhausted
				foreach (var prop in node.Properties)
					if (!node.SkipProperties.Contains(prop.Key))
						node.SkipProperties.Add(prop.Key);
				node.CollectionItems.Clear();

				return;
			}

			if (IsXaml2009LanguagePrimitive(node))
			{
				var vardef = new VariableDefinition(typeref);
				Context.Variables[node] = vardef;
				Context.Body.Variables.Add(vardef);

				Context.IL.Append(PushValueFromLanguagePrimitive(typedef, node));
				Context.IL.Emit(Stloc, vardef);
				return;
			}

>>>>>>> 1c8e5128
			//if this is a MarkupExtension that can be compiled directly, compile and returns the value
			var compiledMarkupExtensionName = typeref
				.GetCustomAttribute(Context.Cache, Module, ("Microsoft.Maui.Controls", "Microsoft.Maui.Controls.Xaml", "ProvideCompiledAttribute"))
				?.ConstructorArguments?[0].Value as string;
			Type compiledMarkupExtensionType;
			ICompiledMarkupExtension markupProvider;
			if (compiledMarkupExtensionName != null &&
				(compiledMarkupExtensionType = Type.GetType(compiledMarkupExtensionName)) != null &&
				(markupProvider = Activator.CreateInstance(compiledMarkupExtensionType) as ICompiledMarkupExtension) != null)
			{

				var il = markupProvider.ProvideValue(node, Module, Context, out typeref);
				typeref = Module.ImportReference(typeref);

				var vardef = new VariableDefinition(typeref);
				Context.Variables[node] = vardef;
				Context.Body.Variables.Add(vardef);

				Context.IL.Append(il);
				Context.IL.Emit(Stloc, vardef);

				//clean the node as it has been fully exhausted
				foreach (var prop in node.Properties)
					if (!node.SkipProperties.Contains(prop.Key))
						node.SkipProperties.Add(prop.Key);
				node.CollectionItems.Clear();

				return;
			}

			if (IsXaml2009LanguagePrimitive(node))
			{
				var vardef = new VariableDefinition(typeref);
				Context.Variables[node] = vardef;
				Context.Body.Variables.Add(vardef);

				Context.IL.Append(PushValueFromLanguagePrimitive(typedef, node));
				Context.IL.Emit(Stloc, vardef);
				return;
			}

			MethodDefinition factoryCtorInfo = null;
			MethodDefinition factoryMethodInfo = null;
			MethodDefinition parameterizedCtorInfo = null;
			MethodDefinition ctorInfo = null;

			if (node.Properties.ContainsKey(XmlName.xArguments) && !node.Properties.ContainsKey(XmlName.xFactoryMethod))
			{
				factoryCtorInfo = typedef.AllMethods(Context.Cache).FirstOrDefault(md => md.methodDef.IsConstructor &&
																			!md.methodDef.IsStatic &&
																			md.methodDef.HasParameters &&
																			md.methodDef.MatchXArguments(node, typeref, Module, Context)).methodDef;
				ctorInfo = factoryCtorInfo ?? throw new BuildException(BuildExceptionCode.ConstructorXArgsMissing, node, null, typedef.FullName);
				if (!typedef.IsValueType) //for ctor'ing typedefs, we first have to ldloca before the params
					Context.IL.Append(PushCtorXArguments(factoryCtorInfo.ResolveGenericParameters(typeref, Module), node));
			}
			else if (node.Properties.ContainsKey(XmlName.xFactoryMethod))
			{
				var factoryMethod = (string)(node.Properties[XmlName.xFactoryMethod] as ValueNode).Value;
				factoryMethodInfo = typedef.AllMethods(Context.Cache).FirstOrDefault(md => !md.methodDef.IsConstructor &&
																			  md.methodDef.Name == factoryMethod &&
																			  md.methodDef.IsStatic &&
																			  md.methodDef.MatchXArguments(node, typeref, Module, Context)).methodDef;
				if (factoryMethodInfo == null)
					throw new BuildException(BuildExceptionCode.MethodStaticMissing, node, null, typedef.FullName, factoryMethod, null);

				Context.IL.Append(PushCtorXArguments(factoryMethodInfo.ResolveGenericParameters(typeref, Module), node));
			}
			if (ctorInfo == null && factoryMethodInfo == null)
			{
				parameterizedCtorInfo = typedef.Methods.FirstOrDefault(md => md.IsConstructor &&
																			 !md.IsStatic &&
																			 md.HasParameters &&
																			 md.Parameters.All(
																				 pd =>
																					 pd.CustomAttributes.Any(
																						 ca =>
																							 ca.AttributeType.FullName ==
																							 "Microsoft.Maui.Controls.ParameterAttribute")));
			}
			string missingCtorParameter = null;
			if (parameterizedCtorInfo != null && ValidateCtorArguments(parameterizedCtorInfo, node, out missingCtorParameter))
			{
				ctorInfo = parameterizedCtorInfo;
				//				IL_0000:  ldstr "foo"
				Context.IL.Append(PushCtorArguments(parameterizedCtorInfo.ResolveGenericParameters(typeref, Module), node));
			}
			ctorInfo = ctorInfo ?? typedef.Methods.FirstOrDefault(md => md.IsConstructor && !md.HasParameters && !md.IsStatic);
			if (parameterizedCtorInfo != null && ctorInfo == null)
				//there was a parameterized ctor, we didn't use it
				throw new BuildException(BuildExceptionCode.PropertyMissing, node, null, missingCtorParameter, typedef.FullName);
			var ctorinforef = ctorInfo?.ResolveGenericParameters(typeref, Module);
			var factorymethodinforef = factoryMethodInfo?.ResolveGenericParameters(typeref, Module);
			var implicitOperatorref = typedef.Methods.FirstOrDefault(md =>
				md.IsPublic &&
				md.IsStatic &&
				md.IsSpecialName &&
				md.Name == "op_Implicit" && md.Parameters[0].ParameterType.FullName == "System.String");

			// The old Forms.Color was a struct, so the following BuildException wasn't thrown because IsValueType returned true.
			// MGColor is a class, so IsValueType is false, but there's no parameterless constructor or factory; there's a 
			// TypeConverter. So adding this bool as a check for this condition temporarily.
			bool isColor = typedef.FullName == "Microsoft.Maui.Graphics.Color";

			if (!isColor && !typedef.IsValueType && ctorInfo == null && factoryMethodInfo == null)
			{
				throw new BuildException(BuildExceptionCode.ConstructorDefaultMissing, node, null, typedef.FullName);
			}

			if (isColor || ctorinforef != null || factorymethodinforef != null || typedef.IsValueType)
			{
				VariableDefinition vardef = new VariableDefinition(typeref);
				Context.Variables[node] = vardef;
				Context.Body.Variables.Add(vardef);

				ValueNode vnode = null;
				if (node.CollectionItems.Count == 1 && (vnode = node.CollectionItems.First() as ValueNode) != null &&
					(vardef.VariableType.IsValueType || isColor))
				{
					//<Color>Purple</Color>
					Context.IL.Append(vnode.PushConvertedValue(Context, typeref, new ICustomAttributeProvider[] { typedef },
						(requiredServices) => node.PushServiceProvider(Context, requiredServices),
						false, true));
					Context.IL.Emit(OpCodes.Stloc, vardef);
				}
				else if (node.CollectionItems.Count == 1 && (vnode = node.CollectionItems.First() as ValueNode) != null &&
						 implicitOperatorref != null)
				{
					//<FileImageSource>path.png</FileImageSource>
					var implicitOperator = Module.ImportReference(implicitOperatorref);
					Context.IL.Emit(OpCodes.Ldstr, ((ValueNode)(node.CollectionItems.First())).Value as string);
					Context.IL.Emit(OpCodes.Call, implicitOperator);
					Context.IL.Emit(OpCodes.Stloc, vardef);
				}
				else if (factorymethodinforef != null)
				{
					Context.IL.Emit(OpCodes.Call, Module.ImportReference(factorymethodinforef));
					Context.IL.Emit(OpCodes.Stloc, vardef);
				}
				else if (!typedef.IsValueType)
				{
					var ctor = Module.ImportReference(ctorinforef);
					//					IL_0001:  newobj instance void class [Microsoft.Maui.Controls]Microsoft.Maui.Controls.Button::'.ctor'()
					//					IL_0006:  stloc.0 
					Context.IL.Emit(OpCodes.Newobj, ctor);
					Context.IL.Emit(OpCodes.Stloc, vardef);
				}
				else if (ctorInfo != null && node.Properties.ContainsKey(XmlName.xArguments) &&
						 !node.Properties.ContainsKey(XmlName.xFactoryMethod) && ctorInfo.MatchXArguments(node, typeref, Module, Context))
				{
					//					IL_0008:  ldloca.s 1
					//					IL_000a:  ldc.i4.1 
					//					IL_000b:  call instance void valuetype Test/Foo::'.ctor'(bool)

					var ctor = Module.ImportReference(ctorinforef);
					Context.IL.Emit(OpCodes.Ldloca, vardef);
					Context.IL.Append(PushCtorXArguments(ctor, node));
					Context.IL.Emit(OpCodes.Call, ctor);
				}
				else
				{
					//					IL_0000:  ldloca.s 0
					//					IL_0002:  initobj Test/Foo
					Context.IL.Emit(OpCodes.Ldloca, vardef);
					Context.IL.Emit(OpCodes.Initobj, Module.ImportReference(typedef));
				}
			}
		}

		public void Visit(RootNode node, INode parentNode)
		{
			//			IL_0013:  ldarg.0 
			//			IL_0014:  stloc.3 

			var ilnode = (ILRootNode)node;
			var typeref = ilnode.TypeReference;
			var vardef = new VariableDefinition(typeref);
			Context.Variables[node] = vardef;
			Context.Root = vardef;
			Context.Body.Variables.Add(vardef);
			Context.IL.Emit(OpCodes.Ldarg_0);
			Context.IL.Emit(OpCodes.Stloc, vardef);
		}

		public void Visit(ListNode node, INode parentNode)
		{
			XmlName name;
			if (SetPropertiesVisitor.TryGetPropertyName(node, parentNode, out name))
				node.XmlName = name;
		}

		bool ValidateCtorArguments(MethodDefinition ctorinfo, ElementNode enode, out string firstMissingProperty)
		{
			firstMissingProperty = null;
			foreach (var parameter in ctorinfo.Parameters)
			{
				var propname =
					parameter.CustomAttributes.First(ca => ca.AttributeType.FullName == "Microsoft.Maui.Controls.ParameterAttribute")
						.ConstructorArguments.First()
						.Value as string;
				if (!enode.Properties.ContainsKey(new XmlName("", propname)))
				{
					firstMissingProperty = propname;
					return false;
				}
			}
			return true;
		}

		IEnumerable<Instruction> PushCtorArguments(MethodReference ctorinfo, ElementNode enode)
		{
			foreach (var parameter in ctorinfo.Parameters)
			{
				var propname =
					parameter.CustomAttributes.First(ca => ca.AttributeType.FullName == "Microsoft.Maui.Controls.ParameterAttribute")
						.ConstructorArguments.First()
						.Value as string;
				var node = enode.Properties[new XmlName("", propname)];
				if (!enode.SkipProperties.Contains(new XmlName("", propname)))
					enode.SkipProperties.Add(new XmlName("", propname));
				VariableDefinition vardef;
				ValueNode vnode = null;

				if (node is IElementNode && (vardef = Context.Variables[node as IElementNode]) != null)
					foreach (var instruction in vardef.LoadAs(Context.Cache, parameter.ParameterType.ResolveGenericParameters(ctorinfo), Module))
						yield return instruction;
				else if ((vnode = node as ValueNode) != null)
				{
					foreach (var instruction in vnode.PushConvertedValue(Context,
						parameter.ParameterType,
						new ICustomAttributeProvider[] { parameter, parameter.ParameterType.ResolveCached(Context.Cache) },
						(requiredServices) => enode.PushServiceProvider(Context, requiredServices),
						false, true))
						yield return instruction;
				}
			}
		}

		IEnumerable<Instruction> PushCtorXArguments(MethodReference factoryCtorInfo, ElementNode enode)
		{
			if (!enode.Properties.ContainsKey(XmlName.xArguments))
				yield break;

			var arguments = new List<INode>();
			var node = enode.Properties[XmlName.xArguments] as ElementNode;
			if (node != null)
				arguments.Add(node);
			var list = enode.Properties[XmlName.xArguments] as ListNode;
			if (list != null)
			{
				foreach (var n in list.CollectionItems)
					arguments.Add(n);
			}

			for (var i = 0; i < factoryCtorInfo.Parameters.Count; i++)
			{
				var parameter = factoryCtorInfo.Parameters[i];
				var arg = arguments[i];
				VariableDefinition vardef;
				ValueNode vnode = null;

				if (arg is IElementNode && (vardef = Context.Variables[arg as IElementNode]) != null)
					foreach (var instruction in vardef.LoadAs(Context.Cache, parameter.ParameterType.ResolveGenericParameters(factoryCtorInfo), Module))
						yield return instruction;
				else if ((vnode = arg as ValueNode) != null)
				{
					foreach (var instruction in vnode.PushConvertedValue(Context,
						parameter.ParameterType,
						new ICustomAttributeProvider[] { parameter, parameter.ParameterType.ResolveCached(Context.Cache) },
						(requiredServices) => enode.PushServiceProvider(Context, requiredServices),
						false, true))
						yield return instruction;
				}
			}
		}

		static bool IsXaml2009LanguagePrimitive(IElementNode node)
		{
			if (node.NamespaceURI == XamlParser.X2009Uri)
			{
				var n = node.XmlType.Name.Split(':')[1];
				return n != "Array";
			}
			if (node.NamespaceURI != "clr-namespace:System;assembly=mscorlib")
				return false;
			var name = node.XmlType.Name.Split(':')[1];
			if (name == "SByte" ||
				name == "Int16" ||
				name == "Int32" ||
				name == "Int64" ||
				name == "Byte" ||
				name == "UInt16" ||
				name == "UInt32" ||
				name == "UInt64" ||
				name == "Single" ||
				name == "Double" ||
				name == "Boolean" ||
				name == "String" ||
				name == "Char" ||
				name == "Decimal" ||
				name == "TimeSpan" ||
				name == "Uri")
				return true;
			return false;
		}

		IEnumerable<Instruction> PushValueFromLanguagePrimitive(TypeDefinition typedef, ElementNode node)
		{
			var module = Context.Body.Method.Module;
			var hasValue = node.CollectionItems.Count == 1 && node.CollectionItems[0] is ValueNode &&
						   ((ValueNode)node.CollectionItems[0]).Value is string;
			var valueString = hasValue ? ((ValueNode)node.CollectionItems[0]).Value as string : string.Empty;
			switch (typedef.FullName)
			{
				case "System.SByte":
					if (hasValue && sbyte.TryParse(valueString, NumberStyles.Number, CultureInfo.InvariantCulture, out sbyte outsbyte))
						yield return Create(Ldc_I4, (int)outsbyte);
					else
						yield return Create(Ldc_I4, 0x00);
					break;
				case "System.Int16":
					if (hasValue && short.TryParse(valueString, NumberStyles.Number, CultureInfo.InvariantCulture, out short outshort))
						yield return Create(Ldc_I4, outshort);
					else
						yield return Create(Ldc_I4, 0x00);
					break;
				case "System.Int32":
					if (hasValue && int.TryParse(valueString, NumberStyles.Number, CultureInfo.InvariantCulture, out int outint))
						yield return Create(Ldc_I4, outint);
					else
						yield return Create(Ldc_I4, 0x00);
					break;
				case "System.Int64":
					if (hasValue && long.TryParse(valueString, NumberStyles.Number, CultureInfo.InvariantCulture, out long outlong))
						yield return Create(Ldc_I8, outlong);
					else
						yield return Create(Ldc_I8, 0L);
					break;
				case "System.Byte":
					if (hasValue && byte.TryParse(valueString, NumberStyles.Number, CultureInfo.InvariantCulture, out byte outbyte))
						yield return Create(Ldc_I4, (int)outbyte);
					else
						yield return Create(Ldc_I4, 0x00);
					break;
				case "System.UInt16":
					if (hasValue && short.TryParse(valueString, NumberStyles.Number, CultureInfo.InvariantCulture, out short outushort))
						yield return Create(Ldc_I4, outushort);
					else
						yield return Create(Ldc_I4, 0x00);
					break;
				case "System.UInt32":
					if (hasValue && int.TryParse(valueString, NumberStyles.Number, CultureInfo.InvariantCulture, out int outuint))
						yield return Create(Ldc_I4, outuint);
					else
						yield return Create(Ldc_I4, 0x00);
					break;
				case "System.UInt64":
					if (hasValue && long.TryParse(valueString, NumberStyles.Number, CultureInfo.InvariantCulture, out long outulong))
						yield return Create(Ldc_I8, outulong);
					else
						yield return Create(Ldc_I8, 0L);
					break;
				case "System.Boolean":
					if (hasValue && bool.TryParse(valueString, out bool outbool))
						yield return Create(outbool ? Ldc_I4_1 : Ldc_I4_0);
					else
						yield return Create(Ldc_I4_0);
					break;
				case "System.String":
					yield return Create(Ldstr, valueString);
					break;
				case "System.Object":
					var ctorinfo =
						module.TypeSystem.Object.ResolveCached(Context.Cache)
							.Methods.FirstOrDefault(md => md.IsConstructor && !md.HasParameters);
					var ctor = module.ImportReference(ctorinfo);
					yield return Create(Newobj, ctor);
					break;
				case "System.Char":
					if (hasValue && char.TryParse(valueString, out char outchar))
						yield return Create(Ldc_I4, outchar);
					else
						yield return Create(Ldc_I4, 0x00);
					break;
				case "System.Decimal":
					decimal outdecimal;
					if (hasValue && decimal.TryParse(valueString, NumberStyles.Number, CultureInfo.InvariantCulture, out outdecimal))
					{
						var vardef = new VariableDefinition(module.ImportReference(Context.Cache, ("mscorlib", "System", "Decimal")));
						Context.Body.Variables.Add(vardef);
						//Use an extra temp var so we can push the value to the stack, just like other cases
						//					IL_0003:  ldstr "adecimal"
						//					IL_0008:  ldc.i4.s 0x6f
						//					IL_000a:  call class [mscorlib]System.Globalization.CultureInfo class [mscorlib]System.Globalization.CultureInfo::get_InvariantCulture()
						//					IL_000f:  ldloca.s 0
						//					IL_0011:  call bool valuetype [mscorlib]System.Decimal::TryParse(string, valuetype [mscorlib]System.Globalization.NumberStyles, class [mscorlib]System.IFormatProvider, [out] valuetype [mscorlib]System.Decimal&)
						//					IL_0016:  pop
						yield return Create(Ldstr, valueString);
						yield return Create(Ldc_I4, 0x6f); //NumberStyles.Number
						yield return Create(Call, module.ImportPropertyGetterReference(Context.Cache, ("mscorlib", "System.Globalization", "CultureInfo"),
																				propertyName: "InvariantCulture",
																				isStatic: true));
						yield return Create(Ldloca, vardef);
						yield return Create(Call, module.ImportMethodReference(Context.Cache, ("mscorlib", "System", "Decimal"),
																			   methodName: "TryParse",
																			   parameterTypes: new[] {
																			   ("mscorlib", "System", "String"),
																			   ("mscorlib", "System.Globalization", "NumberStyles"),
																			   ("mscorlib", "System", "IFormatProvider"),
																			   ("mscorlib", "System", "Decimal"),
																			   },
																			   isStatic: true));
						yield return Create(Pop);
						yield return Create(Ldloc, vardef);
					}
					else
					{
						yield return Create(Ldc_I4_0);
						yield return Create(Newobj, module.ImportCtorReference(Context.Cache, ("mscorlib", "System", "Decimal"), parameterTypes: new[] { ("mscorlib", "System", "Int32") }));
					}
					break;
				case "System.Single":
					if (hasValue && float.TryParse(valueString, NumberStyles.Number, CultureInfo.InvariantCulture, out float outfloat))
						yield return Create(Ldc_R4, outfloat);
					else
						yield return Create(Ldc_R4, 0f);
					break;
				case "System.Double":
					if (hasValue && double.TryParse(valueString, NumberStyles.Number, CultureInfo.InvariantCulture, out double outdouble))
						yield return Create(Ldc_R8, outdouble);
					else
						yield return Create(Ldc_R8, 0d);
					break;
				case "System.TimeSpan":
					if (hasValue && TimeSpan.TryParse(valueString, CultureInfo.InvariantCulture, out TimeSpan outspan))
					{
						var vardef = new VariableDefinition(module.ImportReference(Context.Cache, ("mscorlib", "System", "TimeSpan")));
						Context.Body.Variables.Add(vardef);
						//Use an extra temp var so we can push the value to the stack, just like other cases
						yield return Create(Ldstr, valueString);
						yield return Create(Call, module.ImportPropertyGetterReference(Context.Cache, ("mscorlib", "System.Globalization", "CultureInfo"),
																					   propertyName: "InvariantCulture", isStatic: true));
						yield return Create(Ldloca, vardef);
						yield return Create(Call, module.ImportMethodReference(Context.Cache, ("mscorlib", "System", "TimeSpan"),
																			   methodName: "TryParse",
																			   parameterTypes: new[] {
																			   ("mscorlib", "System", "String"),
																			   ("mscorlib", "System", "IFormatProvider"),
																			   ("mscorlib", "System", "TimeSpan"),
																			   },
																			   isStatic: true));
						yield return Create(Pop);
						yield return Create(Ldloc, vardef);
					}
					else
					{
						yield return Create(Ldc_I8, 0L);
						yield return Create(Newobj, module.ImportCtorReference(Context.Cache, ("mscorlib", "System", "TimeSpan"), parameterTypes: new[] { ("mscorlib", "System", "Int64") }));
					}
					break;
				case "System.Uri":
					if (hasValue && Uri.TryCreate(valueString, UriKind.RelativeOrAbsolute, out _))
					{
						var vardef = new VariableDefinition(module.ImportReference(Context.Cache, ("System", "System", "Uri")));
						Context.Body.Variables.Add(vardef);
						//Use an extra temp var so we can push the value to the stack, just like other cases
						yield return Create(Ldstr, valueString);
						yield return Create(Ldc_I4, (int)UriKind.RelativeOrAbsolute);
						yield return Create(Ldloca, vardef);
						yield return Create(Call, module.ImportMethodReference(Context.Cache, ("System", "System", "Uri"),
																			   methodName: "TryCreate",
																			   parameterTypes: new[] {
																			   ("mscorlib", "System", "String"),
																			   ("System", "System", "UriKind"),
																			   ("System", "System", "Uri"),
																			   },
																			   isStatic: true));
						yield return Create(Pop);
						yield return Create(Ldloc, vardef);
					}
					else
						yield return Create(Ldnull);
					break;
				default:
					var defaultCtor = module.ImportCtorReference(Context.Cache, typedef, parameterTypes: null);
					if (defaultCtor != null)
						yield return Create(Newobj, defaultCtor);
					else
					{
						//should never happen. but if it does, this prevents corrupting the IL stack
						yield return Create(Ldnull);
					}
					break;
			}
		}
	}
}<|MERGE_RESOLUTION|>--- conflicted
+++ resolved
@@ -51,8 +51,6 @@
 			var typeref = Module.ImportReference(node.XmlType.GetTypeReference(Context.Cache, Module, node));
 			TypeDefinition typedef = typeref.ResolveCached(Context.Cache);
 
-<<<<<<< HEAD
-=======
 			if (typeref.FullName == "Microsoft.Maui.Controls.Xaml.ArrayExtension")
 			{
 				var visitor = new SetPropertiesVisitor(Context);
@@ -96,7 +94,6 @@
 				return;
 			}
 
->>>>>>> 1c8e5128
 			//if this is a MarkupExtension that can be compiled directly, compile and returns the value
 			var compiledMarkupExtensionName = typeref
 				.GetCustomAttribute(Context.Cache, Module, ("Microsoft.Maui.Controls", "Microsoft.Maui.Controls.Xaml", "ProvideCompiledAttribute"))
