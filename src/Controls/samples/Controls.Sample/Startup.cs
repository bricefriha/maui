﻿#if NET6_0_OR_GREATER
#define BLAZOR_ENABLED
#endif

using System;
using System.Collections.Generic;
using System.Diagnostics;
using Maui.Controls.Sample.Pages;
using Maui.Controls.Sample.Services;
using Maui.Controls.Sample.ViewModel;
#if BLAZOR_ENABLED
using Microsoft.AspNetCore.Components.WebView.Maui;
#endif
using Microsoft.Extensions.Configuration;
using Microsoft.Extensions.Logging;
using Microsoft.Extensions.DependencyInjection;
using Microsoft.Maui;
using Microsoft.Maui.Controls;
using Microsoft.Maui.Controls.Compatibility;
using Microsoft.Maui.Controls.Hosting;
using Microsoft.Maui.Essentials;
using Microsoft.Maui.Hosting;
using Microsoft.Maui.LifecycleEvents;
using Microsoft.Maui.Controls;
using Maui.Controls.Sample.Controls;

namespace Maui.Controls.Sample
{
	public class Startup : IStartup
	{
		enum PageType { Xaml, Semantics, Main, Blazor, NavigationPage, Shell }
		private PageType _pageType = PageType.NavigationPage;

		public readonly static bool UseXamlApp = true;
		public readonly static bool UseFullDI = false;

		public void Configure(IAppHostBuilder appBuilder)
		{
			appBuilder
				.UseFormsCompatibility()
				.UseMauiControlsHandlers();

			if (UseXamlApp)
				appBuilder.UseMauiApp<XamlApp>();
			else
				appBuilder.UseMauiApp<MyApp>();

			if (UseFullDI)
				appBuilder.UseServiceProviderFactory(new DIExtensionsServiceProviderFactory());
			else
				appBuilder.UseMauiServiceProviderFactory(true);

			// Use a "third party" library that brings in a massive amount of controls
			appBuilder.UseRed();

#if DEBUG && !WINDOWS
			appBuilder.EnableHotReload();
#endif
<<<<<<< HEAD

#if NET6_0_OR_GREATER
			appBuilder.RegisterBlazorMauiWebView();
#endif

			appBuilder
=======
			appBuilder
				.UseMauiControlsHandlers()
>>>>>>> 3fa6a80b
				.ConfigureAppConfiguration(config =>
				 {
					 config.AddInMemoryCollection(new Dictionary<string, string>
					{
						{"MyKey", "Dictionary MyKey Value"},
						{":Title", "Dictionary_Title"},
						{"Position:Name", "Dictionary_Name" },
						{"Logging:LogLevel:Default", "Warning"}
					});
<<<<<<< HEAD
				})
=======
				 });

#if BLAZOR_ENABLED
			appBuilder
				.RegisterBlazorMauiWebView(typeof(Startup).Assembly);
#endif

			if (_pageType == PageType.Blazor)
				appBuilder.UseMicrosoftExtensionsServiceProviderFactory();
			else
				appBuilder.UseMauiServiceProviderFactory(constructorInjection: true);

			appBuilder
>>>>>>> 3fa6a80b
				.ConfigureServices(services =>
				{
					// The MAUI DI does not support generic argument resolution
					if (UseFullDI)
					{
						services.AddLogging(logging =>
						{
#if WINDOWS
							logging.AddDebug();
#else
							logging.AddConsole();
#endif
						});
					}

					services.AddSingleton<ITextService, TextService>();
					services.AddTransient<MainPageViewModel>();
#if BLAZOR_ENABLED
					services.AddBlazorWebView();
#endif
					services.AddTransient(
<<<<<<< HEAD
						serviceType: typeof(Page),
=======
						serviceType: _pageType == PageType.Blazor ? typeof(Page) : typeof(IPage),
>>>>>>> 3fa6a80b
						implementationType: _pageType switch
						{
							PageType.Shell => typeof(AppShell),
							PageType.NavigationPage => typeof(NavPage),
							PageType.Xaml => typeof(XamlPage),
							PageType.Semantics => typeof(SemanticsPage),
							PageType.Blazor =>
#if BLAZOR_ENABLED
								typeof(BlazorPage),
#else
								throw new NotSupportedException("Blazor requires .NET 6 or higher."),
#endif
							PageType.Main => typeof(MainPage),
							_ => throw new Exception(),
						});

					services.AddTransient<IWindow, Window>();
				})
				.ConfigureFonts(fonts =>
				{
					fonts.AddFont("Dokdo-Regular.ttf", "Dokdo");
					fonts.AddFont("LobsterTwo-Regular.ttf", "Lobster Two");
					fonts.AddFont("LobsterTwo-Bold.ttf", "Lobster Two Bold");
					fonts.AddFont("LobsterTwo-Italic.ttf", "Lobster Two Italic");
					fonts.AddFont("LobsterTwo-BoldItalic.ttf", "Lobster Two BoldItalic");
					fonts.AddFont("ionicons.ttf", "Ionicons");
				})
				.ConfigureEssentials(essentials =>
				{
					essentials
						.UseVersionTracking()
						.UseMapServiceToken("YOUR-KEY-HERE")
						.AddAppAction("test_action", "Test App Action")
						.AddAppAction("second_action", "Second App Action")
						.OnAppAction(appAction =>
						{
							Debug.WriteLine($"You seem to have arrived from a special place: {appAction.Title} ({appAction.Id})");
						});
				})
				.ConfigureLifecycleEvents(events =>
				{
					events.AddEvent<Action<string>>("CustomEventName", value => LogEvent("CustomEventName"));

#if __ANDROID__
					// Log everything in this one
					events.AddAndroid(android => android
						.OnActivityResult((a, b, c, d) => LogEvent(nameof(AndroidLifecycle.OnActivityResult), b.ToString()))
						.OnBackPressed((a) => LogEvent(nameof(AndroidLifecycle.OnBackPressed)))
						.OnConfigurationChanged((a, b) => LogEvent(nameof(AndroidLifecycle.OnConfigurationChanged)))
						.OnCreate((a, b) => LogEvent(nameof(AndroidLifecycle.OnCreate)))
						.OnDestroy((a) => LogEvent(nameof(AndroidLifecycle.OnDestroy)))
						.OnNewIntent((a, b) => LogEvent(nameof(AndroidLifecycle.OnNewIntent)))
						.OnPause((a) => LogEvent(nameof(AndroidLifecycle.OnPause)))
						.OnPostCreate((a, b) => LogEvent(nameof(AndroidLifecycle.OnPostCreate)))
						.OnPostResume((a) => LogEvent(nameof(AndroidLifecycle.OnPostResume)))
						.OnPressingBack((a) => LogEvent(nameof(AndroidLifecycle.OnPressingBack)) && false)
						.OnRequestPermissionsResult((a, b, c, d) => LogEvent(nameof(AndroidLifecycle.OnRequestPermissionsResult)))
						.OnRestart((a) => LogEvent(nameof(AndroidLifecycle.OnRestart)))
						.OnRestoreInstanceState((a, b) => LogEvent(nameof(AndroidLifecycle.OnRestoreInstanceState)))
						.OnResume((a) => LogEvent(nameof(AndroidLifecycle.OnResume)))
						.OnSaveInstanceState((a, b) => LogEvent(nameof(AndroidLifecycle.OnSaveInstanceState)))
						.OnStart((a) => LogEvent(nameof(AndroidLifecycle.OnStart)))
						.OnStop((a) => LogEvent(nameof(AndroidLifecycle.OnStop))));

					// Add some cool features/things
					var shouldPreventBack = 1;
					events.AddAndroid(android => android
						.OnResume(a =>
						{
							LogEvent(nameof(AndroidLifecycle.OnResume), "shortcut");
						})
						.OnPressingBack(a =>
						{
							LogEvent(nameof(AndroidLifecycle.OnPressingBack), "shortcut");

							return shouldPreventBack-- > 0;
						})
						.OnBackPressed(a => LogEvent(nameof(AndroidLifecycle.OnBackPressed), "shortcut"))
						.OnRestoreInstanceState((a, b) =>
						{
							LogEvent(nameof(AndroidLifecycle.OnRestoreInstanceState), "shortcut");

							Debug.WriteLine($"{b.GetString("test2", "fail")} == {b.GetBoolean("test", false)}");
						})
						.OnSaveInstanceState((a, b) =>
						{
							LogEvent(nameof(AndroidLifecycle.OnSaveInstanceState), "shortcut");

							b.PutBoolean("test", true);
							b.PutString("test2", "yay");
						}));
#elif __IOS__
					// Log everything in this one
					events.AddiOS(ios => ios
						.ContinueUserActivity((a, b, c) => LogEvent(nameof(iOSLifecycle.ContinueUserActivity)) && false)
						.DidEnterBackground((a) => LogEvent(nameof(iOSLifecycle.DidEnterBackground)))
						.FinishedLaunching((a, b) => LogEvent(nameof(iOSLifecycle.FinishedLaunching)) && true)
						.OnActivated((a) => LogEvent(nameof(iOSLifecycle.OnActivated)))
						.OnResignActivation((a) => LogEvent(nameof(iOSLifecycle.OnResignActivation)))
						.OpenUrl((a, b, c) => LogEvent(nameof(iOSLifecycle.OpenUrl)) && false)
						.PerformActionForShortcutItem((a, b, c) => LogEvent(nameof(iOSLifecycle.PerformActionForShortcutItem)))
						.WillEnterForeground((a) => LogEvent(nameof(iOSLifecycle.WillEnterForeground)))
						.WillTerminate((a) => LogEvent(nameof(iOSLifecycle.WillTerminate))));
#elif WINDOWS
					// Log everything in this one
					events.AddWindows(windows => windows
						.OnActivated((a, b) => LogEvent(nameof(WindowsLifecycle.OnActivated)))
						.OnClosed((a, b) => LogEvent(nameof(WindowsLifecycle.OnClosed)))
						.OnLaunched((a, b) => LogEvent(nameof(WindowsLifecycle.OnLaunched)))
						.OnVisibilityChanged((a, b) => LogEvent(nameof(WindowsLifecycle.OnVisibilityChanged))));
#endif

					static bool LogEvent(string eventName, string type = null)
					{
						Debug.WriteLine($"Lifecycle event: {eventName}{(type == null ? "" : $" ({type})")}");
						return true;
					}
				});
		}
	}
}<|MERGE_RESOLUTION|>--- conflicted
+++ resolved
@@ -56,17 +56,10 @@
 #if DEBUG && !WINDOWS
 			appBuilder.EnableHotReload();
 #endif
-<<<<<<< HEAD
-
-#if NET6_0_OR_GREATER
-			appBuilder.RegisterBlazorMauiWebView();
-#endif
-
-			appBuilder
-=======
 			appBuilder
 				.UseMauiControlsHandlers()
->>>>>>> 3fa6a80b
+
+			appBuilder
 				.ConfigureAppConfiguration(config =>
 				 {
 					 config.AddInMemoryCollection(new Dictionary<string, string>
@@ -76,9 +69,6 @@
 						{"Position:Name", "Dictionary_Name" },
 						{"Logging:LogLevel:Default", "Warning"}
 					});
-<<<<<<< HEAD
-				})
-=======
 				 });
 
 #if BLAZOR_ENABLED
@@ -92,7 +82,6 @@
 				appBuilder.UseMauiServiceProviderFactory(constructorInjection: true);
 
 			appBuilder
->>>>>>> 3fa6a80b
 				.ConfigureServices(services =>
 				{
 					// The MAUI DI does not support generic argument resolution
@@ -114,11 +103,7 @@
 					services.AddBlazorWebView();
 #endif
 					services.AddTransient(
-<<<<<<< HEAD
-						serviceType: typeof(Page),
-=======
 						serviceType: _pageType == PageType.Blazor ? typeof(Page) : typeof(IPage),
->>>>>>> 3fa6a80b
 						implementationType: _pageType switch
 						{
 							PageType.Shell => typeof(AppShell),
