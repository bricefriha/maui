--- conflicted
+++ resolved
@@ -221,12 +221,9 @@
 			return appBuilder
 #if (__ANDROID__ || __IOS__ || WINDOWS) && !MACCATALYST
 				.UseVirtualListView()
-<<<<<<< HEAD
-=======
-
-
-
->>>>>>> 8b258d88
+
+
+
 #endif
 				.Build();
 		}
