--- conflicted
+++ resolved
@@ -13,18 +13,23 @@
             <ProgressBar
                 Progress="0.5"/>
             <Label
-<<<<<<< HEAD
                 Text="ProgressColor"
                 Style="{StaticResource Headline}"/>
             <ProgressBar
                 Progress="0.5"
                 ProgressColor="Orange"/>
-=======
+            <Label
                 Text="Disabled"
                 Style="{StaticResource Headline}"/>
             <ProgressBar
                 IsEnabled="False"
                 Progress="0.5"/>
+            <Label
+                Text="ProgressColor"
+                Style="{StaticResource Headline}"/>
+            <ProgressBar
+                Progress="0.5"
+                ProgressColor="Orange"/>
             <Label
                 Text="ProgressTo"
                 Style="{StaticResource Headline}"/>
@@ -34,7 +39,6 @@
                 x:Name="ProgressToBtn"
                 Text="ProgressTo"
                 Clicked="OnProgressToClicked"/>
->>>>>>> 920d192e
         </VerticalStackLayout>
     </views:BasePage.Content>
 </views:BasePage>