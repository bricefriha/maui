using System;
using System.Collections.Generic;
using System.IO;
using System.Linq;
using Maui.Controls.Sample.Controls;
using Maui.Controls.Sample.ViewModel;
using Microsoft.Extensions.DependencyInjection;
using Microsoft.Maui;
using Microsoft.Maui.Controls;
using Microsoft.Maui.Essentials;
using Microsoft.Maui.Graphics;
using Microsoft.Maui.LifecycleEvents;
using Debug = System.Diagnostics.Debug;
using GradientStop = Microsoft.Maui.Controls.GradientStop;

namespace Maui.Controls.Sample.Pages
{
	public class MainPage : BasePage
	{
		readonly IServiceProvider _services;
		readonly MainPageViewModel _viewModel;

		public MainPage(IServiceProvider services, MainPageViewModel viewModel)
		{
			BackgroundColor = Colors.White;
			ToolbarItems.Add(new ToolbarItem()
			{
				Text = "Page"
			});

			Title = "Welcome to the Samples";
			_services = services;
			BindingContext = _viewModel = viewModel;

			SetupMauiLayout();

			NavigationPage.SetHasNavigationBar(this, false);

			//SetupCompatibilityLayout();
			//SetupVisibilityTest();
		}

		public class VisibilityLabel : Label, IFrameworkElement
		{
			private Visibility _visibility;

			public void SetVisibility(Visibility visibility) 
			{
				_visibility = visibility;
				Handler?.UpdateValue(nameof(Visibility));
			}

			Visibility IFrameworkElement.Visibility
			{
				get 
				{
					return _visibility; 
				}
			}
		}

		const string LoremIpsum =
			"Lorem ipsum dolor sit amet, consectetur adipiscing elit. " +
			"Quisque ut dolor metus. Duis vel iaculis mauris, sit amet finibus mi. " +
			"Etiam congue ornare risus, in facilisis libero tempor eget. " +
			"Phasellus mattis mollis libero ut semper. In sit amet sapien odio. " +
			"Sed interdum ullamcorper dui eu rutrum. Vestibulum non sagittis justo. " +
			"Cras rutrum scelerisque elit, et porta est lobortis ac. " +
			"Pellentesque eu ornare tortor. Sed bibendum a nisl at laoreet.";

		void SetupMauiLayout()
		{
			var verticalStack = new VerticalStackLayout() { Spacing = 5, BackgroundColor = Colors.AntiqueWhite };
			var horizontalStack = new HorizontalStackLayout() { Spacing = 2, BackgroundColor = Colors.CornflowerBlue };

			//verticalStack.Add(CreateSampleGrid());
			verticalStack.Add(CreateResizingButton());

			AddTextResizeDemo(verticalStack);

			verticalStack.Add(new Label { Text = " ", Padding = new Thickness(10) });
			var label = new Label { Text = "End-aligned text", BackgroundColor = Colors.Fuchsia, HorizontalTextAlignment = TextAlignment.End };
			label.Margin = new Thickness(15, 10, 20, 15);

			SemanticProperties.SetHint(label, "Hint Text");
			SemanticProperties.SetDescription(label, "Description Text");

			verticalStack.Add(label);
			verticalStack.Add(new Label { Text = "This should be BIG text!", FontSize = 24, HorizontalOptions = LayoutOptions.End });

			SemanticProperties.SetHeadingLevel((BindableObject)verticalStack.Children.Last(), SemanticHeadingLevel.Level1);
			verticalStack.Add(new Label { Text = "This should be BOLD text!", FontAttributes = FontAttributes.Bold, HorizontalOptions = LayoutOptions.Center });
			verticalStack.Add(new Label { Text = "This should have character spacing!", CharacterSpacing = 3 });
			verticalStack.Add(new Label { Text = "This should be a CUSTOM font!", FontFamily = "Dokdo" });
			verticalStack.Add(
				new Button
				{
					Text = "Push a Page",
					Command = new Command(async () =>
					{
						await Navigation.PushAsync(new SemanticsPage());
					})
				}
			);

			verticalStack.Add(new Label { Text = "This should have padding", Padding = new Thickness(40), BackgroundColor = Colors.LightBlue });
<<<<<<< HEAD
			verticalStack.Add(new Label { Text = loremIpsum });
			verticalStack.Add(new Label { Text = loremIpsum, MaxLines = 2 });
			verticalStack.Add(new Label { Text = loremIpsum, LineBreakMode = LineBreakMode.TailTruncation });
			verticalStack.Add(new Label { Text = loremIpsum, MaxLines = 2, LineBreakMode = LineBreakMode.TailTruncation });
			verticalStack.Add(new Label { Text = "This should have five times the line height! " + loremIpsum, LineHeight = 5, MaxLines = 2 });
			verticalStack.Add(new Editor { Text = "Start", HorizontalTextAlignment = TextAlignment.Start });
			verticalStack.Add(new Editor { Text = "End", HorizontalTextAlignment = TextAlignment.End });
			verticalStack.Add(new Editor { Text = "Center", HorizontalTextAlignment = TextAlignment.Center });
=======
			verticalStack.Add(new Label { Text = LoremIpsum });
			verticalStack.Add(new Label { Text = LoremIpsum, MaxLines = 2 });
			verticalStack.Add(new Label { Text = LoremIpsum, LineBreakMode = LineBreakMode.TailTruncation });
			verticalStack.Add(new Label { Text = LoremIpsum, MaxLines = 2, LineBreakMode = LineBreakMode.TailTruncation });
			verticalStack.Add(new Label { Text = "This should have five times the line height! " + LoremIpsum, LineHeight = 5, MaxLines = 2 });
			verticalStack.Add(new Label
			{
				FontSize = 24,
				Text = "LinearGradient Text",
				Background = new LinearGradientBrush(
				new GradientStopCollection
				{
 					new GradientStop(Colors.Green, 0),
 					new GradientStop(Colors.Blue, 1)
				},
				new Point(0, 0),
				new Point(1, 0))
			});
			verticalStack.Add(new Label
			{
				Text = "RadialGradient",
				Padding = new Thickness(30),
				Background = new RadialGradientBrush(
 				new GradientStopCollection
 				{
 					new GradientStop(Colors.DarkBlue, 0),
 					new GradientStop(Colors.Yellow, 0.6f),
 					new GradientStop(Colors.LightPink, 1)
 				},
 				new Point(0.5, 0.5),
 				0.3f)
			});
>>>>>>> 11ab949d

			SemanticProperties.SetHeadingLevel((BindableObject)verticalStack.Children.Last(), SemanticHeadingLevel.Level2);

			var visibleClearButtonEntry = new Entry() { ClearButtonVisibility = ClearButtonVisibility.WhileEditing, Placeholder = "This Entry will show clear button if has input." };
			var hiddenClearButtonEntry = new Entry() { ClearButtonVisibility = ClearButtonVisibility.Never, Placeholder = "This Entry will not..." };

			verticalStack.Add(visibleClearButtonEntry);
			verticalStack.Add(hiddenClearButtonEntry);

			verticalStack.Add(new Editor { Placeholder = "This is an editor placeholder." });
			verticalStack.Add(new Editor { Placeholder = "Green Text Color.", TextColor = Colors.Green });
			var paddingButton = new Button
			{
				Padding = new Thickness(40),
				Text = "This button has a padding!!",
				BackgroundColor = Colors.Purple,
			};

			verticalStack.Add(paddingButton);

			var underlineLabel = new Label { Text = "underline", TextDecorations = TextDecorations.Underline };
			verticalStack.Add(underlineLabel);

			verticalStack.Add(new ActivityIndicator());
			verticalStack.Add(new ActivityIndicator { Color = Colors.Red, IsRunning = true });

			var button = new Button() { Text = _viewModel.Text, WidthRequest = 200 };
			button.Clicked += async (sender, e) =>
			{
				var events = _services.GetRequiredService<ILifecycleEventService>();
				events.InvokeEvents<Action<string>>("CustomEventName", action => action("VALUE"));

				var location = await Geolocation.GetLocationAsync(new GeolocationRequest(GeolocationAccuracy.Lowest));
				Debug.WriteLine($"I tracked you down to {location.Latitude}, {location.Longitude}! You can't hide!");
			};

			var button2 = new Button()
			{
				TextColor = Colors.Green,
				Text = "Hello I'm a button",
				//	BackgroundColor = Color.Purple,
				Margin = new Thickness(12)
			};

			horizontalStack.Add(button);
			horizontalStack.Add(button2);

			horizontalStack.Add(new Label { Text = "And these buttons are in a HorizontalStackLayout", VerticalOptions = LayoutOptions.Center });

			verticalStack.Add(horizontalStack);

			verticalStack.Add(new Button { Text = "CharacterSpacing" });
			verticalStack.Add(new Button { CharacterSpacing = 8, Text = "CharacterSpacing" });

			verticalStack.Add(new RedButton { Text = "Dynamically Registered" });

			var checkbox = new CheckBox();
			checkbox.CheckedChanged += (sender, e) =>
			{
				Debug.WriteLine($"Checked Changed to '{e.Value}'");
			};
			verticalStack.Add(checkbox);
			verticalStack.Add(new CheckBox { BackgroundColor = Colors.LightPink });
			verticalStack.Add(new CheckBox { IsChecked = true, Color = Colors.Aquamarine });

			var editor = new Editor();
			editor.Completed += (sender, args) =>
			{
				Debug.WriteLine($"Editor Completed");
			};

			verticalStack.Add(editor);
			verticalStack.Add(new Editor { Text = "Editor" });
			verticalStack.Add(new Editor { Text = "Lorem ipsum dolor sit amet", MaxLength = 10 });
			verticalStack.Add(new Editor { Text = "Predictive Text Off", IsTextPredictionEnabled = false });
			verticalStack.Add(new Editor { Text = "Lorem ipsum dolor sit amet", FontSize = 10, FontFamily = "Dokdo" });
			verticalStack.Add(new Editor { Text = "ReadOnly Editor", IsReadOnly = true });


			var entry = new Entry();
			entry.TextChanged += (sender, e) =>
			{
				Debug.WriteLine($"Text Changed from '{e.OldTextValue}' to '{e.NewTextValue}'");
			};

			var entryMargin = new Thickness(10, 0);

			verticalStack.Add(entry);
			verticalStack.Add(new Entry { Text = "Entry", TextColor = Colors.DarkRed, FontFamily = "Dokdo", MaxLength = -1, Margin = entryMargin });
			verticalStack.Add(new Entry { IsPassword = true, TextColor = Colors.Black, Placeholder = "Pasword Entry", Margin = entryMargin });
			verticalStack.Add(new Entry { IsTextPredictionEnabled = false });
			verticalStack.Add(new Entry { Placeholder = "This should be placeholder text", Margin = entryMargin });
			verticalStack.Add(new Entry { Text = "This should be read only property", IsReadOnly = true, Margin = entryMargin });
			verticalStack.Add(new Entry { MaxLength = 5, Placeholder = "MaxLength text", Margin = entryMargin });
			verticalStack.Add(new Entry { Text = "This should be text with character spacing", CharacterSpacing = 10 });
			verticalStack.Add(new Entry { Keyboard = Keyboard.Numeric, Placeholder = "Numeric Entry" });
			verticalStack.Add(new Entry { Keyboard = Keyboard.Email, Placeholder = "Email Entry" });

			verticalStack.Add(new ProgressBar { Progress = 0.5 });
			verticalStack.Add(new ProgressBar { Progress = 0.5, BackgroundColor = Colors.LightCoral });
			verticalStack.Add(new ProgressBar { Progress = 0.5, ProgressColor = Colors.Purple });

			var searchBar = new SearchBar
			{
				CharacterSpacing = 4,
				Text = "A search query"
			};
			verticalStack.Add(searchBar);

			var placeholderSearchBar = new SearchBar
			{
				Placeholder = "Placeholder"
			};
			verticalStack.Add(placeholderSearchBar);

			var monkeyList = new List<string>
			{
				"Baboon",
				"Capuchin Monkey",
				"Blue Monkey",
				"Squirrel Monkey",
				"Golden Lion Tamarin",
				"Howler Monkey",
				"Japanese Macaque"
			};

			var picker = new Picker { Title = "Select a monkey", FontFamily = "Dokdo", HorizontalTextAlignment = TextAlignment.Center };

			picker.ItemsSource = monkeyList;
			verticalStack.Add(picker);

			verticalStack.Add(new Slider());

			verticalStack.Add(new Stepper());
			verticalStack.Add(new Stepper { BackgroundColor = Colors.IndianRed });
			verticalStack.Add(new Stepper { Minimum = 0, Maximum = 10, Value = 5 });

			verticalStack.Add(new Switch());
			verticalStack.Add(new Switch() { OnColor = Colors.Green });
			verticalStack.Add(new Switch() { ThumbColor = Colors.Yellow });
			verticalStack.Add(new Switch() { OnColor = Colors.Green, ThumbColor = Colors.Yellow });

			verticalStack.Add(new DatePicker());
			verticalStack.Add(new DatePicker { CharacterSpacing = 6 });
			verticalStack.Add(new DatePicker { FontSize = 24 });

			verticalStack.Add(new TimePicker());
			verticalStack.Add(new TimePicker { Time = TimeSpan.FromHours(8), CharacterSpacing = 6 });

			verticalStack.Add(new Label { Text = "IMAGES (static | animated):" });
			verticalStack.Add(CreateImagesGrid());

			Content = new ScrollView
			{
				Content = verticalStack
			};
		}

		Button CreateResizingButton()
		{
			var initialWidth = 200;
			var otherWidth = 100;

			var initialHeight = 80;
			var otherHeight = 140;

			var count = 1;

			var resizeButton = new Button
			{
				Text = "Resize",
				BackgroundColor = Colors.Gray,
				WidthRequest = initialWidth,
				HeightRequest = initialHeight
			};

			resizeButton.Clicked += (sender, args) =>
			{

				count += 1;

				if (count == 1)
				{
					resizeButton.WidthRequest = initialWidth;
					resizeButton.HeightRequest = initialHeight;
				}
				else if (count == 2)
				{
					resizeButton.WidthRequest = otherWidth;
					resizeButton.HeightRequest = otherHeight;
				}
				else
				{
					// Go back to using whatever the layout gives us
					resizeButton.WidthRequest = -1;
					resizeButton.HeightRequest = -1;
					count = 0;
				}
			};

			return resizeButton;
		}

		void SetupCompatibilityLayout()
		{
			var verticalStack = new StackLayout() { Spacing = 5, BackgroundColor = Colors.AntiqueWhite };
			var horizontalStack = new StackLayout() { Orientation = StackOrientation.Horizontal, Spacing = 2, BackgroundColor = Colors.CornflowerBlue };

			var label = new Label { Text = "This will disappear in ~5 seconds", BackgroundColor = Colors.Fuchsia };
			label.Margin = new Thickness(15, 10, 20, 15);

			verticalStack.Add(label);

			var button = new Button() { Text = _viewModel.Text, WidthRequest = 200 };
			var button2 = new Button()
			{
				TextColor = Colors.Green,
				Text = "Hello I'm a button",
				BackgroundColor = Colors.Purple,
				Margin = new Thickness(12)
			};

			horizontalStack.Add(button);
			horizontalStack.Add(button2);
			horizontalStack.Add(new Label { Text = "And these buttons are in a HorizontalStackLayout" });

			verticalStack.Add(horizontalStack);
			verticalStack.Add(new Slider());
			verticalStack.Add(new Switch());
			verticalStack.Add(new Switch() { OnColor = Colors.Green });
			verticalStack.Add(new Switch() { ThumbColor = Colors.Yellow });
			verticalStack.Add(new Switch() { OnColor = Colors.Green, ThumbColor = Colors.Yellow });
			verticalStack.Add(new DatePicker());
			verticalStack.Add(new TimePicker());
			verticalStack.Add(new Image()
			{
				Source = "dotnet_bot.png"
			});

			Content = verticalStack;
		}

		IView CreateImagesGrid()
		{
			var layout = new Microsoft.Maui.Controls.Layout2.GridLayout { ColumnSpacing = 10, RowSpacing = 10, Margin = 10 };

			layout.AddRowDefinition(new RowDefinition { Height = GridLength.Auto });
			layout.AddRowDefinition(new RowDefinition { Height = new GridLength(120) });
			layout.AddRowDefinition(new RowDefinition { Height = GridLength.Auto });
			layout.AddRowDefinition(new RowDefinition { Height = new GridLength(120) });
			layout.AddRowDefinition(new RowDefinition { Height = GridLength.Auto });
			layout.AddRowDefinition(new RowDefinition { Height = new GridLength(120) });
			layout.AddRowDefinition(new RowDefinition { Height = GridLength.Auto });
			layout.AddRowDefinition(new RowDefinition { Height = new GridLength(120) });
			layout.AddRowDefinition(new RowDefinition { Height = GridLength.Auto });
			layout.AddRowDefinition(new RowDefinition { Height = new GridLength(120) });

			layout.AddColumnDefinition(new ColumnDefinition { Width = new GridLength(120) });
			layout.AddColumnDefinition(new ColumnDefinition { Width = new GridLength(120) });

			var row = -1;

			Add(new Label { Text = "App Bundle", WidthRequest = 150 }, row: (row += 2) - 1, col: 0, colSpan: 2);
			Add(new Image { Source = "dotnet_bot.png" }, row: row, col: 0);
			Add(new Image { Source = "animated_heart.gif", IsAnimationPlaying = true }, row: row, col: 1);

			Add(new Label { Text = "File", WidthRequest = 150 }, row: (row += 2) - 1, col: 0, colSpan: 2);
			Add(new Image { Source = CopyLocal("dotnet_bot.png") }, row: row, col: 0);
			Add(new Image { Source = CopyLocal("animated_heart.gif"), IsAnimationPlaying = true }, row: row, col: 1);

			Add(new Label { Text = "Font", WidthRequest = 150 }, row: (row += 2) - 1, col: 0, colSpan: 2);
			Add(new Image { Source = new FontImageSource { FontFamily = "Ionicons", Glyph = "\uf2fe" }, BackgroundColor = Color.FromUint(0xFF512BD4), Aspect = Aspect.Center }, row: row, col: 0);
			Add(new Image { Source = new FontImageSource { FontFamily = "Dokdo", Glyph = "M" }, BackgroundColor = Color.FromUint(0xFF512BD4), Aspect = Aspect.Center }, row: row, col: 1);

			Add(new Label { Text = "URI", WidthRequest = 150 }, row: (row += 2) - 1, col: 0, colSpan: 2);
			Add(new Image { Source = "https://raw.githubusercontent.com/dotnet-foundation/swag/05cc70d33fa8c310147b9bd70ae9e103a072cae0/dotnet-bot/dotnet-bot-pot.png" }, row: row, col: 0);
			Add(new Image { Source = "https://raw.githubusercontent.com/mono/SkiaSharp/6753bfad91dce1894c69084555dab6494efa90eb/samples/Gallery/Shared/Media/animated-heart.gif", IsAnimationPlaying = true }, row: row, col: 1);

			Add(new Label { Text = "Stream", WidthRequest = 150 }, row: (row += 2) - 1, col: 0, colSpan: 2);
			Add(new Image { Source = ImageSource.FromStream(() => GetEmbedded("dotnet_bot.png")) }, row: row, col: 0);
			Add(new Image { Source = ImageSource.FromStream(() => GetEmbedded("animated_heart.gif")), IsAnimationPlaying = true }, row: row, col: 1);

			return layout;

			void Add(IView view, int row = 0, int col = 0, int rowSpan = 1, int colSpan = 1)
			{
				layout.Add(view);
				layout.SetRow(view, row);
				layout.SetRowSpan(view, rowSpan);
				layout.SetColumn(view, col);
				layout.SetColumnSpan(view, colSpan);
			}

			string CopyLocal(string embeddedPath)
			{
				var path = Path.Combine(FileSystem.CacheDirectory, Guid.NewGuid().ToString("N"));

				using var stream = GetEmbedded(embeddedPath);
				using var file = File.Create(path);
				stream.CopyTo(file);

				return path;
			}

			Stream GetEmbedded(string embeddedPath)
			{
				var assembly = GetType().Assembly;
				var name = assembly
					.GetManifestResourceNames()
					.First(n => n.EndsWith(embeddedPath, StringComparison.InvariantCultureIgnoreCase));
				return assembly.GetManifestResourceStream(name);
			}
		}

		IView CreateSampleGrid()
		{
			var layout = new Microsoft.Maui.Controls.Layout2.GridLayout() { ColumnSpacing = 0, RowSpacing = 0 };

			layout.AddRowDefinition(new RowDefinition() { Height = new GridLength(40) });
			layout.AddRowDefinition(new RowDefinition() { Height = GridLength.Auto });

			layout.AddColumnDefinition(new ColumnDefinition() { Width = new GridLength(100) });
			layout.AddColumnDefinition(new ColumnDefinition() { Width = new GridLength(100) });

			var topLeft = new Label { Text = "Top Left", BackgroundColor = Colors.LightBlue };
			layout.Add(topLeft);

			var bottomLeft = new Label { Text = "Bottom Left", BackgroundColor = Colors.Lavender };
			layout.Add(bottomLeft);
			layout.SetRow(bottomLeft, 1);

			var topRight = new Label { Text = "Top Right", BackgroundColor = Colors.Orange };
			layout.Add(topRight);
			layout.SetColumn(topRight, 1);

			var bottomRight = new Label { Text = "Bottom Right", BackgroundColor = Colors.MediumPurple };
			layout.Add(bottomRight);
			layout.SetRow(bottomRight, 1);
			layout.SetColumn(bottomRight, 1);

			layout.BackgroundColor = Colors.Chartreuse;

			return layout;
		}

		void AddTextResizeDemo(Microsoft.Maui.ILayout layout)
		{
			var resizeTestButton = new Button { Text = "Resize Test" };

			var resizeTestLabel = new Label { Text = "Short Text", BackgroundColor = Colors.LightBlue, HorizontalOptions = LayoutOptions.Start };
			var explicitWidthTestLabel = new Label { Text = "Short Text", BackgroundColor = Colors.LightGreen, WidthRequest = 200 };
			var widthAndHeightTestLabel = new Label { Text = "Short Text", BackgroundColor = Colors.MediumSeaGreen, WidthRequest = 150, HeightRequest = 40 };

			resizeTestButton.Clicked += (sender, args) =>
			{
				if (resizeTestLabel.Text == "Short Text")
				{
					resizeTestLabel.Text = LoremIpsum;
					explicitWidthTestLabel.Text = LoremIpsum;
					widthAndHeightTestLabel.Text = LoremIpsum;
				}
				else
				{
					resizeTestLabel.Text = "Short Text";
					explicitWidthTestLabel.Text = "Short Text";
					widthAndHeightTestLabel.Text = "Short Text";
				}
			};

			layout.Add(resizeTestButton);
			layout.Add(resizeTestLabel);
			layout.Add(widthAndHeightTestLabel);
			layout.Add(explicitWidthTestLabel);
		}

		void SetupVisibilityTest()
		{
			var layout = new VerticalStackLayout() { BackgroundColor = Colors.BurlyWood };

			var button1 = new Button { Text = "Controls", Margin = new Thickness(0, 40) };

			var button2 = new Button { Text = "MAUI" };

			var controlsLabel = new Label { Text = "Controls Label" };
			controlsLabel.IsVisible = true;

			var alwaysVisible = new Label { Text = "Always visible" };

			var mauiLabel = new VisibilityLabel() { Text = "Core Label" };

			button1.Clicked += (sender, args) => {
				controlsLabel.IsVisible = !controlsLabel.IsVisible;
			};

			button2.Clicked += (sender, args) =>
			{
				switch ((mauiLabel as IFrameworkElement).Visibility)
				{
					case Visibility.Visible:
						mauiLabel.SetVisibility(Visibility.Hidden);
						break;
					case Visibility.Hidden:
						mauiLabel.SetVisibility(Visibility.Collapsed);
						break;
					case Visibility.Collapsed:
						mauiLabel.SetVisibility(Visibility.Visible);
						break;
				}
			};

			layout.Add(button1);
			layout.Add(button2);
			layout.Add(controlsLabel);
			layout.Add(mauiLabel);
			layout.Add(alwaysVisible);

			Content = layout;
		}
	}
}<|MERGE_RESOLUTION|>--- conflicted
+++ resolved
@@ -104,16 +104,6 @@
 			);
 
 			verticalStack.Add(new Label { Text = "This should have padding", Padding = new Thickness(40), BackgroundColor = Colors.LightBlue });
-<<<<<<< HEAD
-			verticalStack.Add(new Label { Text = loremIpsum });
-			verticalStack.Add(new Label { Text = loremIpsum, MaxLines = 2 });
-			verticalStack.Add(new Label { Text = loremIpsum, LineBreakMode = LineBreakMode.TailTruncation });
-			verticalStack.Add(new Label { Text = loremIpsum, MaxLines = 2, LineBreakMode = LineBreakMode.TailTruncation });
-			verticalStack.Add(new Label { Text = "This should have five times the line height! " + loremIpsum, LineHeight = 5, MaxLines = 2 });
-			verticalStack.Add(new Editor { Text = "Start", HorizontalTextAlignment = TextAlignment.Start });
-			verticalStack.Add(new Editor { Text = "End", HorizontalTextAlignment = TextAlignment.End });
-			verticalStack.Add(new Editor { Text = "Center", HorizontalTextAlignment = TextAlignment.Center });
-=======
 			verticalStack.Add(new Label { Text = LoremIpsum });
 			verticalStack.Add(new Label { Text = LoremIpsum, MaxLines = 2 });
 			verticalStack.Add(new Label { Text = LoremIpsum, LineBreakMode = LineBreakMode.TailTruncation });
@@ -146,7 +136,9 @@
  				new Point(0.5, 0.5),
  				0.3f)
 			});
->>>>>>> 11ab949d
+      verticalStack.Add(new Editor { Text = "Start", HorizontalTextAlignment = TextAlignment.Start });
+			verticalStack.Add(new Editor { Text = "End", HorizontalTextAlignment = TextAlignment.End });
+			verticalStack.Add(new Editor { Text = "Center", HorizontalTextAlignment = TextAlignment.Center });
 
 			SemanticProperties.SetHeadingLevel((BindableObject)verticalStack.Children.Last(), SemanticHeadingLevel.Level2);
 
