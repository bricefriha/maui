--- conflicted
+++ resolved
@@ -10,6 +10,7 @@
 using Microsoft.Maui.Graphics;
 using Microsoft.Maui.LifecycleEvents;
 using Debug = System.Diagnostics.Debug;
+using GradientStop = Microsoft.Maui.Controls.GradientStop;
 
 namespace Maui.Controls.Sample.Pages
 {
@@ -78,13 +79,8 @@
 			{
 				Padding = new Thickness(40),
 				Text = "This button has a padding!!",
-<<<<<<< HEAD
-				BackgroundColor = Color.Purple,
-			});
-=======
 				BackgroundColor = Colors.Purple,
-			};
->>>>>>> 10803a33
+			});
 
 			verticalStack.Add(new Button
 			{
@@ -93,8 +89,8 @@
 				Background = new LinearGradientBrush(
 					new GradientStopCollection
 					{
-						new GradientStop(Color.Red, 0),
-						new GradientStop(Color.Yellow, 1)
+						new GradientStop(Colors.Red, 0),
+						new GradientStop(Colors.Yellow, 1)
 					},
 					new Point(0, 0),
 					new Point(1, 0))
@@ -103,16 +99,17 @@
 			var underlineLabel = new Label { Text = "underline", TextDecorations = TextDecorations.Underline };
 			verticalStack.Add(underlineLabel);
 
-<<<<<<< HEAD
+			verticalStack.Add(new ActivityIndicator());
+			verticalStack.Add(new ActivityIndicator { Color = Colors.Red, IsRunning = true });
 			verticalStack.Add(new Label
 			{
 				Padding = new Thickness(30),
 				Background = new RadialGradientBrush(
 					new GradientStopCollection
 					{
-						new GradientStop(Color.DarkBlue, 0),
-						new GradientStop(Color.Yellow, 0.6f),
-						new GradientStop(Color.LightPink, 1)
+						new GradientStop(Colors.DarkBlue, 0),
+						new GradientStop(Colors.Yellow, 0.6f),
+						new GradientStop(Colors.LightPink, 1)
 					},
 					new Point(0.5, 0.5),
 					0.3f)
@@ -125,11 +122,7 @@
 				Background = new TranslucentRedBrush()
 			});
 
-			verticalStack.Add(new ActivityIndicator { Color = Color.Red, IsRunning = true });
-=======
-			verticalStack.Add(new ActivityIndicator());
 			verticalStack.Add(new ActivityIndicator { Color = Colors.Red, IsRunning = true });
->>>>>>> 10803a33
 
 			var button = new Button() { Text = _viewModel.Text, WidthRequest = 200 };
 			button.Clicked += async (sender, e) =>
@@ -248,9 +241,6 @@
 			};
 		}
 
-<<<<<<< HEAD
-=======
-
 		void SetupCompatibilityLayout()
 		{
 			var verticalStack = new StackLayout() { Spacing = 5, BackgroundColor = Colors.AntiqueWhite };
@@ -296,7 +286,6 @@
 
 		public IView View { get => (IView)Content; set => Content = (View)value; }
 
->>>>>>> 10803a33
 		IView CreateSampleGrid()
 		{
 			var layout = new Microsoft.Maui.Controls.Layout2.GridLayout() { ColumnSpacing = 5, RowSpacing = 8 };
