using System;
using System.Collections.Generic;
using System.IO;
using System.Linq;
using Maui.Controls.Sample.Controls;
using Maui.Controls.Sample.ViewModel;
using Microsoft.Extensions.DependencyInjection;
using Microsoft.Maui;
using Microsoft.Maui.Controls;
using Microsoft.Maui.Essentials;
using Microsoft.Maui.Graphics;
using Microsoft.Maui.LifecycleEvents;
using Debug = System.Diagnostics.Debug;
using GradientStop = Microsoft.Maui.Controls.GradientStop;

namespace Maui.Controls.Sample.Pages
{
	public class MainPage : BasePage
	{
		readonly IServiceProvider _services;
		readonly MainPageViewModel _viewModel;

		public MainPage(IServiceProvider services, MainPageViewModel viewModel)
		{
			BackgroundColor = Colors.White;
			ToolbarItems.Add(new ToolbarItem()
			{
				Text = "Page"
			});

			Title = "Welcome to the Samples";
			_services = services;
			BindingContext = _viewModel = viewModel;

			SetupMauiLayout();

			NavigationPage.SetHasNavigationBar(this, false);

			//SetupCompatibilityLayout();
			//SetupVisibilityTest();
		}

		public class VisibilityLabel : Label, IFrameworkElement
		{
			private Visibility _visibility;

			public void SetVisibility(Visibility visibility)
			{
				_visibility = visibility;
				Handler?.UpdateValue(nameof(Visibility));
			}

			Visibility IFrameworkElement.Visibility
			{
				get
				{
					return _visibility;
				}
			}
		}

		const string LoremIpsum =
			"Lorem ipsum dolor sit amet, consectetur adipiscing elit. " +
			"Quisque ut dolor metus. Duis vel iaculis mauris, sit amet finibus mi. " +
			"Etiam congue ornare risus, in facilisis libero tempor eget. " +
			"Phasellus mattis mollis libero ut semper. In sit amet sapien odio. " +
			"Sed interdum ullamcorper dui eu rutrum. Vestibulum non sagittis justo. " +
			"Cras rutrum scelerisque elit, et porta est lobortis ac. " +
			"Pellentesque eu ornare tortor. Sed bibendum a nisl at laoreet.";

		void SetupMauiLayout()
		{
			var verticalStack = new VerticalStackLayout() { Spacing = 5, BackgroundColor = Colors.AntiqueWhite };
			var horizontalStack = new HorizontalStackLayout() { Spacing = 2, BackgroundColor = Colors.CornflowerBlue };

			//verticalStack.Add(CreateSampleGrid());
			verticalStack.Add(CreateResizingButton());

			AddTextResizeDemo(verticalStack);

			verticalStack.Add(new Label { Text = " ", Padding = new Thickness(10) });
			var label = new Label { Text = "End-aligned text", BackgroundColor = Colors.Fuchsia, HorizontalTextAlignment = TextAlignment.End };
			label.Margin = new Thickness(15, 10, 20, 15);

			SemanticProperties.SetHint(label, "Hint Text");
			SemanticProperties.SetDescription(label, "Description Text");

			verticalStack.Add(label);
			verticalStack.Add(new Label { Text = "This should be BIG text!", FontSize = 24, HorizontalOptions = LayoutOptions.End });

			SemanticProperties.SetHeadingLevel((BindableObject)verticalStack.Children.Last(), SemanticHeadingLevel.Level1);
			verticalStack.Add(new Label { Text = "This should be BOLD text!", FontAttributes = FontAttributes.Bold, HorizontalOptions = LayoutOptions.Center });
			verticalStack.Add(new Label { Text = "This should have character spacing!", CharacterSpacing = 3 });
			verticalStack.Add(new Label { Text = "This should be a CUSTOM font!", FontFamily = "Dokdo" });
			verticalStack.Add(
				new Button
				{
					Text = "Push a Page",
					Command = new Command(async () =>
					{
						await Navigation.PushAsync(new SemanticsPage());
					})
				}
			);

			verticalStack.Add(new Label { Text = "This should have padding", Padding = new Thickness(40), BackgroundColor = Colors.LightBlue });
			verticalStack.Add(new Label { Text = LoremIpsum });
			verticalStack.Add(new Label { Text = LoremIpsum, MaxLines = 2 });
			verticalStack.Add(new Label { Text = LoremIpsum, LineBreakMode = LineBreakMode.TailTruncation });
			verticalStack.Add(new Label { Text = LoremIpsum, MaxLines = 2, LineBreakMode = LineBreakMode.TailTruncation });
			verticalStack.Add(new Label { Text = "This should have five times the line height! " + LoremIpsum, LineHeight = 5, MaxLines = 2 });
			verticalStack.Add(new Label
			{
				FontSize = 24,
				Text = "LinearGradient Text",
				Background = new LinearGradientBrush(
				new GradientStopCollection
				{
 					new GradientStop(Colors.Green, 0),
 					new GradientStop(Colors.Blue, 1)
				},
				new Point(0, 0),
				new Point(1, 0))
			});
			verticalStack.Add(new Label
			{
				Text = "RadialGradient",
				Padding = new Thickness(30),
				Background = new RadialGradientBrush(
 				new GradientStopCollection
 				{
 					new GradientStop(Colors.DarkBlue, 0),
 					new GradientStop(Colors.Yellow, 0.6f),
 					new GradientStop(Colors.LightPink, 1)
 				},
 				new Point(0.5, 0.5),
 				0.3f)
			});

			SemanticProperties.SetHeadingLevel((BindableObject)verticalStack.Children.Last(), SemanticHeadingLevel.Level2);

			var visibleClearButtonEntry = new Entry() { ClearButtonVisibility = ClearButtonVisibility.WhileEditing, Placeholder = "This Entry will show clear button if has input." };
			var hiddenClearButtonEntry = new Entry() { ClearButtonVisibility = ClearButtonVisibility.Never, Placeholder = "This Entry will not..." };

			verticalStack.Add(visibleClearButtonEntry);
			verticalStack.Add(hiddenClearButtonEntry);

			verticalStack.Add(new Editor { Placeholder = "This is an editor placeholder." });
			verticalStack.Add(new Editor { Placeholder = "Green Text Color.", TextColor = Colors.Green });
			var paddingButton = new Button
			{
				Padding = new Thickness(40),
				Text = "This button has a padding!!",
				BackgroundColor = Colors.Purple,
			};

			verticalStack.Add(paddingButton);

			var underlineLabel = new Label { Text = "underline", TextDecorations = TextDecorations.Underline };
			verticalStack.Add(underlineLabel);

			verticalStack.Add(new ActivityIndicator());
			verticalStack.Add(new ActivityIndicator { Color = Colors.Red, IsRunning = true });

			var button = new Button() { Text = _viewModel.Text, WidthRequest = 200 };
			button.Clicked += async (sender, e) =>
			{
				var events = _services.GetRequiredService<ILifecycleEventService>();
				events.InvokeEvents<Action<string>>("CustomEventName", action => action("VALUE"));

				var location = await Geolocation.GetLocationAsync(new GeolocationRequest(GeolocationAccuracy.Lowest));
				Debug.WriteLine($"I tracked you down to {location.Latitude}, {location.Longitude}! You can't hide!");
			};

			var button2 = new Button()
			{
				TextColor = Colors.Green,
				Text = "Hello I'm a button",
				//	BackgroundColor = Color.Purple,
				Margin = new Thickness(12)
			};

			horizontalStack.Add(button);
			horizontalStack.Add(button2);

			horizontalStack.Add(new Label { Text = "And these buttons are in a HorizontalStackLayout", VerticalOptions = LayoutOptions.Center });

			verticalStack.Add(horizontalStack);

			verticalStack.Add(new Button { Text = "CharacterSpacing" });
			verticalStack.Add(new Button { CharacterSpacing = 8, Text = "CharacterSpacing" });

			verticalStack.Add(new RedButton { Text = "Dynamically Registered" });

			var checkbox = new CheckBox();
			checkbox.CheckedChanged += (sender, e) =>
			{
				Debug.WriteLine($"Checked Changed to '{e.Value}'");
			};
			verticalStack.Add(checkbox);
			verticalStack.Add(new CheckBox { BackgroundColor = Colors.LightPink });
			verticalStack.Add(new CheckBox { IsChecked = true, Color = Colors.Aquamarine });

			var editor = new Editor();
			editor.Completed += (sender, args) =>
			{
				Debug.WriteLine($"Editor Completed");
			};

			verticalStack.Add(editor);
			verticalStack.Add(new Editor { Text = "Editor" });
			verticalStack.Add(new Editor { Text = "Lorem ipsum dolor sit amet", MaxLength = 10 });
			verticalStack.Add(new Editor { Text = "Predictive Text Off", IsTextPredictionEnabled = false });
			verticalStack.Add(new Editor { Text = "Lorem ipsum dolor sit amet", FontSize = 10, FontFamily = "Dokdo" });
			verticalStack.Add(new Editor { Text = "ReadOnly Editor", IsReadOnly = true });

			var entry = new Entry();
			entry.TextChanged += (sender, e) =>
			{
				Debug.WriteLine($"Text Changed from '{e.OldTextValue}' to '{e.NewTextValue}'");
			};

			var entryMargin = new Thickness(10, 0);

			verticalStack.Add(entry);
			verticalStack.Add(new Entry { Text = "Entry", TextColor = Colors.DarkRed, FontFamily = "Dokdo", MaxLength = -1, Margin = entryMargin });
			verticalStack.Add(new Entry { IsPassword = true, TextColor = Colors.Black, Placeholder = "Pasword Entry", Margin = entryMargin });
			verticalStack.Add(new Entry { IsTextPredictionEnabled = false });
			verticalStack.Add(new Entry { Placeholder = "This should be placeholder text", Margin = entryMargin });
			verticalStack.Add(new Entry { Text = "This should be read only property", IsReadOnly = true, Margin = entryMargin });
			verticalStack.Add(new Entry { MaxLength = 5, Placeholder = "MaxLength text", Margin = entryMargin });
			verticalStack.Add(new Entry { Text = "This should be text with character spacing", CharacterSpacing = 10 });
			verticalStack.Add(new Entry { Keyboard = Keyboard.Numeric, Placeholder = "Numeric Entry" });
			verticalStack.Add(new Entry { Keyboard = Keyboard.Email, Placeholder = "Email Entry" });
			verticalStack.Add(new Entry { Placeholder = "This is a blue text box", BackgroundColor = Colors.CornflowerBlue });

			verticalStack.Add(new ProgressBar { Progress = 0.5 });
			verticalStack.Add(new ProgressBar { Progress = 0.5, BackgroundColor = Colors.LightCoral });
			verticalStack.Add(new ProgressBar { Progress = 0.5, ProgressColor = Colors.Purple });

			var searchBar = new SearchBar
			{
				CharacterSpacing = 4,
				Text = "A search query"
			};
			verticalStack.Add(searchBar);

			var placeholderSearchBar = new SearchBar
			{
				Placeholder = "Placeholder"
			};
			verticalStack.Add(placeholderSearchBar);

			var monkeyList = new List<string>
			{
				"Baboon",
				"Capuchin Monkey",
				"Blue Monkey",
				"Squirrel Monkey",
				"Golden Lion Tamarin",
				"Howler Monkey",
				"Japanese Macaque"
			};

<<<<<<< HEAD
			var picker = new Picker { Title = "Select a monkey", TitleColor = Color.Red, FontFamily = "Dokdo" };
=======
			var picker = new Picker { Title = "Select a monkey", FontFamily = "Dokdo", HorizontalTextAlignment = TextAlignment.Center };
>>>>>>> b716a5f1

			picker.ItemsSource = monkeyList;
			verticalStack.Add(picker);

			verticalStack.Add(new Slider());

			verticalStack.Add(new Stepper());
			verticalStack.Add(new Stepper { BackgroundColor = Colors.IndianRed });
			verticalStack.Add(new Stepper { Minimum = 0, Maximum = 10, Value = 5 });

			verticalStack.Add(new Switch());
			verticalStack.Add(new Switch() { OnColor = Colors.Green });
			verticalStack.Add(new Switch() { ThumbColor = Colors.Yellow });
			verticalStack.Add(new Switch() { OnColor = Colors.Green, ThumbColor = Colors.Yellow });

			verticalStack.Add(new DatePicker());
			verticalStack.Add(new DatePicker { CharacterSpacing = 6 });
			verticalStack.Add(new DatePicker { FontSize = 24 });

			verticalStack.Add(new TimePicker());
			verticalStack.Add(new TimePicker { Time = TimeSpan.FromHours(8), CharacterSpacing = 6 });

			verticalStack.Add(new Label { Text = "IMAGES (static | animated):" });
			verticalStack.Add(CreateImagesGrid());

			Content = new ScrollView
			{
				Content = verticalStack
			};
		}

		Button CreateResizingButton()
		{
			var initialWidth = 200;
			var otherWidth = 100;

			var initialHeight = 80;
			var otherHeight = 140;

			var count = 1;

			var resizeButton = new Button
			{
				Text = "Resize",
				BackgroundColor = Colors.Gray,
				WidthRequest = initialWidth,
				HeightRequest = initialHeight
			};

			resizeButton.Clicked += (sender, args) =>
			{

				count += 1;

				if (count == 1)
				{
					resizeButton.WidthRequest = initialWidth;
					resizeButton.HeightRequest = initialHeight;
				}
				else if (count == 2)
				{
					resizeButton.WidthRequest = otherWidth;
					resizeButton.HeightRequest = otherHeight;
				}
				else
				{
					// Go back to using whatever the layout gives us
					resizeButton.WidthRequest = -1;
					resizeButton.HeightRequest = -1;
					count = 0;
				}
			};

			return resizeButton;
		}

		void SetupCompatibilityLayout()
		{
			var verticalStack = new StackLayout() { Spacing = 5, BackgroundColor = Colors.AntiqueWhite };
			var horizontalStack = new StackLayout() { Orientation = StackOrientation.Horizontal, Spacing = 2, BackgroundColor = Colors.CornflowerBlue };

			var label = new Label { Text = "This will disappear in ~5 seconds", BackgroundColor = Colors.Fuchsia };
			label.Margin = new Thickness(15, 10, 20, 15);

			verticalStack.Add(label);

			var button = new Button() { Text = _viewModel.Text, WidthRequest = 200 };
			var button2 = new Button()
			{
				TextColor = Colors.Green,
				Text = "Hello I'm a button",
				BackgroundColor = Colors.Purple,
				Margin = new Thickness(12)
			};

			horizontalStack.Add(button);
			horizontalStack.Add(button2);
			horizontalStack.Add(new Label { Text = "And these buttons are in a HorizontalStackLayout" });

			verticalStack.Add(horizontalStack);
			verticalStack.Add(new Slider());
			verticalStack.Add(new Switch());
			verticalStack.Add(new Switch() { OnColor = Colors.Green });
			verticalStack.Add(new Switch() { ThumbColor = Colors.Yellow });
			verticalStack.Add(new Switch() { OnColor = Colors.Green, ThumbColor = Colors.Yellow });
			verticalStack.Add(new DatePicker());
			verticalStack.Add(new TimePicker());
			verticalStack.Add(new Image()
			{
				Source = "dotnet_bot.png"
			});

			Content = verticalStack;
		}

		IView CreateImagesGrid()
		{
			var layout = new Microsoft.Maui.Controls.Layout2.GridLayout { ColumnSpacing = 10, RowSpacing = 10, Margin = 10 };

			layout.AddRowDefinition(new RowDefinition { Height = GridLength.Auto });
			layout.AddRowDefinition(new RowDefinition { Height = new GridLength(120) });
			layout.AddRowDefinition(new RowDefinition { Height = GridLength.Auto });
			layout.AddRowDefinition(new RowDefinition { Height = new GridLength(120) });
			layout.AddRowDefinition(new RowDefinition { Height = GridLength.Auto });
			layout.AddRowDefinition(new RowDefinition { Height = new GridLength(120) });
			layout.AddRowDefinition(new RowDefinition { Height = GridLength.Auto });
			layout.AddRowDefinition(new RowDefinition { Height = new GridLength(120) });
			layout.AddRowDefinition(new RowDefinition { Height = GridLength.Auto });
			layout.AddRowDefinition(new RowDefinition { Height = new GridLength(120) });

			layout.AddColumnDefinition(new ColumnDefinition { Width = new GridLength(120) });
			layout.AddColumnDefinition(new ColumnDefinition { Width = new GridLength(120) });

			var row = -1;

			Add(new Label { Text = "App Bundle", WidthRequest = 150 }, row: (row += 2) - 1, col: 0, colSpan: 2);
			Add(new Image { Source = "dotnet_bot.png" }, row: row, col: 0);
			Add(new Image { Source = "animated_heart.gif", IsAnimationPlaying = true }, row: row, col: 1);

			Add(new Label { Text = "File", WidthRequest = 150 }, row: (row += 2) - 1, col: 0, colSpan: 2);
			Add(new Image { Source = CopyLocal("dotnet_bot.png") }, row: row, col: 0);
			Add(new Image { Source = CopyLocal("animated_heart.gif"), IsAnimationPlaying = true }, row: row, col: 1);

			Add(new Label { Text = "Font", WidthRequest = 150 }, row: (row += 2) - 1, col: 0, colSpan: 2);
			Add(new Image { Source = new FontImageSource { FontFamily = "Ionicons", Glyph = "\uf2fe" }, BackgroundColor = Color.FromUint(0xFF512BD4), Aspect = Aspect.Center }, row: row, col: 0);
			Add(new Image { Source = new FontImageSource { FontFamily = "Dokdo", Glyph = "M" }, BackgroundColor = Color.FromUint(0xFF512BD4), Aspect = Aspect.Center }, row: row, col: 1);

			Add(new Label { Text = "URI", WidthRequest = 150 }, row: (row += 2) - 1, col: 0, colSpan: 2);
			Add(new Image { Source = "https://raw.githubusercontent.com/dotnet-foundation/swag/05cc70d33fa8c310147b9bd70ae9e103a072cae0/dotnet-bot/dotnet-bot-pot.png" }, row: row, col: 0);
			Add(new Image { Source = "https://raw.githubusercontent.com/mono/SkiaSharp/6753bfad91dce1894c69084555dab6494efa90eb/samples/Gallery/Shared/Media/animated-heart.gif", IsAnimationPlaying = true }, row: row, col: 1);

			Add(new Label { Text = "Stream", WidthRequest = 150 }, row: (row += 2) - 1, col: 0, colSpan: 2);
			Add(new Image { Source = ImageSource.FromStream(() => GetEmbedded("dotnet_bot.png")) }, row: row, col: 0);
			Add(new Image { Source = ImageSource.FromStream(() => GetEmbedded("animated_heart.gif")), IsAnimationPlaying = true }, row: row, col: 1);

			return layout;

			void Add(IView view, int row = 0, int col = 0, int rowSpan = 1, int colSpan = 1)
			{
				layout.Add(view);
				layout.SetRow(view, row);
				layout.SetRowSpan(view, rowSpan);
				layout.SetColumn(view, col);
				layout.SetColumnSpan(view, colSpan);
			}

			string CopyLocal(string embeddedPath)
			{
				var path = Path.Combine(FileSystem.CacheDirectory, Guid.NewGuid().ToString("N"));

				using var stream = GetEmbedded(embeddedPath);
				using var file = File.Create(path);
				stream.CopyTo(file);

				return path;
			}

			Stream GetEmbedded(string embeddedPath)
			{
				var assembly = GetType().Assembly;
				var name = assembly
					.GetManifestResourceNames()
					.First(n => n.EndsWith(embeddedPath, StringComparison.InvariantCultureIgnoreCase));
				return assembly.GetManifestResourceStream(name);
			}
		}

		IView CreateSampleGrid()
		{
			var layout = new Microsoft.Maui.Controls.Layout2.GridLayout() { ColumnSpacing = 0, RowSpacing = 0 };

			layout.AddRowDefinition(new RowDefinition() { Height = new GridLength(40) });
			layout.AddRowDefinition(new RowDefinition() { Height = GridLength.Auto });

			layout.AddColumnDefinition(new ColumnDefinition() { Width = new GridLength(100) });
			layout.AddColumnDefinition(new ColumnDefinition() { Width = new GridLength(100) });

			var topLeft = new Label { Text = "Top Left", BackgroundColor = Colors.LightBlue };
			layout.Add(topLeft);

			var bottomLeft = new Label { Text = "Bottom Left", BackgroundColor = Colors.Lavender };
			layout.Add(bottomLeft);
			layout.SetRow(bottomLeft, 1);

			var topRight = new Label { Text = "Top Right", BackgroundColor = Colors.Orange };
			layout.Add(topRight);
			layout.SetColumn(topRight, 1);

			var bottomRight = new Label { Text = "Bottom Right", BackgroundColor = Colors.MediumPurple };
			layout.Add(bottomRight);
			layout.SetRow(bottomRight, 1);
			layout.SetColumn(bottomRight, 1);

			layout.BackgroundColor = Colors.Chartreuse;

			return layout;
		}

		void AddTextResizeDemo(Microsoft.Maui.ILayout layout)
		{
			var resizeTestButton = new Button { Text = "Resize Test" };

			var resizeTestLabel = new Label { Text = "Short Text", BackgroundColor = Colors.LightBlue, HorizontalOptions = LayoutOptions.Start };
			var explicitWidthTestLabel = new Label { Text = "Short Text", BackgroundColor = Colors.LightGreen, WidthRequest = 200 };
			var widthAndHeightTestLabel = new Label { Text = "Short Text", BackgroundColor = Colors.MediumSeaGreen, WidthRequest = 150, HeightRequest = 40 };

			resizeTestButton.Clicked += (sender, args) =>
			{
				if (resizeTestLabel.Text == "Short Text")
				{
					resizeTestLabel.Text = LoremIpsum;
					explicitWidthTestLabel.Text = LoremIpsum;
					widthAndHeightTestLabel.Text = LoremIpsum;
				}
				else
				{
					resizeTestLabel.Text = "Short Text";
					explicitWidthTestLabel.Text = "Short Text";
					widthAndHeightTestLabel.Text = "Short Text";
				}
			};

			layout.Add(resizeTestButton);
			layout.Add(resizeTestLabel);
			layout.Add(widthAndHeightTestLabel);
			layout.Add(explicitWidthTestLabel);
		}

		void SetupVisibilityTest()
		{
			var layout = new VerticalStackLayout() { BackgroundColor = Colors.BurlyWood };

			var button1 = new Button { Text = "Controls", Margin = new Thickness(0, 40) };

			var button2 = new Button { Text = "MAUI" };

			var controlsLabel = new Label { Text = "Controls Label" };
			controlsLabel.IsVisible = true;

			var alwaysVisible = new Label { Text = "Always visible" };

			var mauiLabel = new VisibilityLabel() { Text = "Core Label" };

			button1.Clicked += (sender, args) =>
			{
				controlsLabel.IsVisible = !controlsLabel.IsVisible;
			};

			button2.Clicked += (sender, args) =>
			{
				switch ((mauiLabel as IFrameworkElement).Visibility)
				{
					case Visibility.Visible:
						mauiLabel.SetVisibility(Visibility.Hidden);
						break;
					case Visibility.Hidden:
						mauiLabel.SetVisibility(Visibility.Collapsed);
						break;
					case Visibility.Collapsed:
						mauiLabel.SetVisibility(Visibility.Visible);
						break;
				}
			};

			layout.Add(button1);
			layout.Add(button2);
			layout.Add(controlsLabel);
			layout.Add(mauiLabel);
			layout.Add(alwaysVisible);

			Content = layout;
		}
	}
}<|MERGE_RESOLUTION|>--- conflicted
+++ resolved
@@ -262,11 +262,7 @@
 				"Japanese Macaque"
 			};
 
-<<<<<<< HEAD
-			var picker = new Picker { Title = "Select a monkey", TitleColor = Color.Red, FontFamily = "Dokdo" };
-=======
-			var picker = new Picker { Title = "Select a monkey", FontFamily = "Dokdo", HorizontalTextAlignment = TextAlignment.Center };
->>>>>>> b716a5f1
+			var picker = new Picker { Title = "Select a monkey", TitleColor = Color.Red, FontFamily = "Dokdo", HorizontalTextAlignment = TextAlignment.Center };
 
 			picker.ItemsSource = monkeyList;
 			verticalStack.Add(picker);
