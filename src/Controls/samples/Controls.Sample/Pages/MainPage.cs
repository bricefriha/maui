using Maui.Controls.Sample.ViewModel;
using Microsoft.Extensions.DependencyInjection;
using Microsoft.Maui;
using Microsoft.Maui.Controls;
using Brush = Microsoft.Maui.Graphics.Brush;
using GradientStop = Microsoft.Maui.Graphics.GradientStop;
using GradientStopCollection = Microsoft.Maui.Graphics.GradientStopCollection;
using LinearGradientBrush = Microsoft.Maui.Graphics.LinearGradientBrush;

namespace Maui.Controls.Sample.Pages
{
	public class MainPage : ContentPage, IPage
	{
		readonly MainPageViewModel _viewModel;

		public MainPage() : this(App.Current.Services.GetService<MainPageViewModel>())
		{

		}

		public MainPage(MainPageViewModel viewModel)
		{
			BindingContext = _viewModel = viewModel;
			SetupMauiLayout();
			//SetupCompatibilityLayout();
		}

		void SetupMauiLayout()
		{
<<<<<<< HEAD
			var verticalStack = new VerticalStackLayout() { Spacing = 5, Background = Brush.AntiqueWhite };

			var horizontalStack = new HorizontalStackLayout()
			{
				Spacing = 2,
				Background = new LinearGradientBrush
				{
					StartPoint = new Point(0, 0),
					EndPoint = new Point(1, 0),
					GradientStops = new GradientStopCollection
					{
						new GradientStop { Color = Color.FromHex("#cc2b5e"), Offset = 0.1f },
						new GradientStop { Color = Color.FromHex("#753a88"), Offset = 0.8f }
					}
				}
			};

			var searchBar = new SearchBar();
			searchBar.Text = "A search query";
			verticalStack.Add(searchBar);

			var label = new Label { Text = "This will disappear in ~5 seconds", Background = Brush.Fuchsia };
=======
			const string loremIpsum =
				"Lorem ipsum dolor sit amet, consectetur adipiscing elit. " +
				"Quisque ut dolor metus. Duis vel iaculis mauris, sit amet finibus mi. " +
				"Etiam congue ornare risus, in facilisis libero tempor eget. " +
				"Phasellus mattis mollis libero ut semper. In sit amet sapien odio. " +
				"Sed interdum ullamcorper dui eu rutrum. Vestibulum non sagittis justo. " +
				"Cras rutrum scelerisque elit, et porta est lobortis ac. " +
				"Pellentesque eu ornare tortor. Sed bibendum a nisl at laoreet.";

			var verticalStack = new VerticalStackLayout() { Spacing = 5, BackgroundColor = Color.AntiqueWhite };
			var horizontalStack = new HorizontalStackLayout() { Spacing = 2, BackgroundColor = Color.CornflowerBlue };

			verticalStack.Add(new Label { Text = " ", Padding = new Thickness(10) });
      
			var label = new Label { Text = "centered text", BackgroundColor = Color.Fuchsia, HorizontalTextAlignment = TextAlignment.End };
>>>>>>> c70c9a8f
			label.Margin = new Thickness(15, 10, 20, 15);

			verticalStack.Add(label);
			verticalStack.Add(new Label { Text = "This should be BIG text!", FontSize = 24 });
			verticalStack.Add(new Label { Text = "This should be BOLD text!", FontAttributes = FontAttributes.Bold });
			verticalStack.Add(new Label { Text = "This should be a CUSTOM font!", FontFamily = "Dokdo" });
<<<<<<< HEAD
			verticalStack.Add(new Label { Text = "This should have padding", Padding = new Thickness(40), Background = Brush.LightBlue });
=======
			verticalStack.Add(new Label { Text = "This should have padding", Padding = new Thickness(40), BackgroundColor = Color.LightBlue });
			verticalStack.Add(new Label { Text = loremIpsum });
			verticalStack.Add(new Label { Text = loremIpsum, MaxLines = 2 });
			verticalStack.Add(new Label { Text = loremIpsum, LineBreakMode = LineBreakMode.TailTruncation });
			verticalStack.Add(new Label { Text = loremIpsum, MaxLines = 2, LineBreakMode = LineBreakMode.TailTruncation });


			var paddingButton = new Button
			{
				Padding = new Thickness(40),
				Text = "This button has a padding!!",
				BackgroundColor = Color.Purple,
			};

			verticalStack.Add(paddingButton);
>>>>>>> c70c9a8f

			var underlineLabel = new Label { Text = "underline", TextDecorations = TextDecorations.Underline };
			verticalStack.Add(underlineLabel);


			var button = new Button() { Text = _viewModel.Text, WidthRequest = 200 };
			var button2 = new Button()
			{
				TextColor = Color.Green,
				Text = "Hello I'm a button",
				BackgroundColor = Color.Purple,
				Margin = new Thickness(12)
			};

			horizontalStack.Add(button);
			horizontalStack.Add(button2);
			horizontalStack.Add(new Label { Text = "And these buttons are in a HorizontalStackLayout" });

			verticalStack.Add(horizontalStack);

			verticalStack.Add(new Editor());
			verticalStack.Add(new Editor { Text = "Editor" });

			var entry = new Entry();
			entry.TextChanged += (sender, e) =>
			{
				System.Console.WriteLine($"Text Changed from '{e.OldTextValue}' to '{e.NewTextValue}'");
			};

			verticalStack.Add(entry);
			verticalStack.Add(new Entry { Text = "Entry", TextColor = Color.DarkRed });
			verticalStack.Add(new Entry { IsPassword = true, TextColor = Color.Black });
			verticalStack.Add(new Entry { IsTextPredictionEnabled = false });
			verticalStack.Add(new Entry { Placeholder = "This should be placeholder text" });
			verticalStack.Add(new Entry { Text = "This should be read only property", IsReadOnly = true });

			verticalStack.Add(new ProgressBar { Progress = 0.5 });
			verticalStack.Add(new ProgressBar { Progress = 0.5, Background = Brush.LightCoral });
			verticalStack.Add(new ProgressBar { Progress = 0.5, ProgressColor = Color.Purple });

			var searchBar = new SearchBar();
			searchBar.Text = "A search query";
			verticalStack.Add(searchBar);

			var placeholderSearchBar = new SearchBar();
			placeholderSearchBar.Placeholder = "Placeholder";
			verticalStack.Add(placeholderSearchBar);

			verticalStack.Add(new Slider());

			verticalStack.Add(new Switch());
			verticalStack.Add(new Switch() { OnColor = Color.Green });
			verticalStack.Add(new Switch() { ThumbColor = Color.Yellow });
			verticalStack.Add(new Switch() { OnColor = Color.Green, ThumbColor = Color.Yellow });

			verticalStack.Add(new DatePicker());

			verticalStack.Add(new TimePicker());

			verticalStack.Add(new Image() { Source = "dotnet_bot.png" });

			Content = verticalStack;
		}

		void SetupCompatibilityLayout()
		{
			var verticalStack = new StackLayout() { Spacing = 5, Background = Brush.AntiqueWhite };
			var horizontalStack = new StackLayout() { Orientation = StackOrientation.Horizontal, Spacing = 2, Background = Brush.CornflowerBlue };

			var label = new Label { Text = "This will disappear in ~5 seconds", Background = Brush.Fuchsia };
			label.Margin = new Thickness(15, 10, 20, 15);

			verticalStack.Add(label);

			var button = new Button() { Text = _viewModel.Text, WidthRequest = 200 };
			var button2 = new Button()
			{
				TextColor = Color.Green,
				Text = "Hello I'm a button",
				BackgroundColor = Color.Purple,
				Margin = new Thickness(12)
			};

			horizontalStack.Add(button);
			horizontalStack.Add(button2);
			horizontalStack.Add(new Label { Text = "And these buttons are in a HorizontalStackLayout" });

			verticalStack.Add(horizontalStack);
			verticalStack.Add(new Slider());
			verticalStack.Add(new Switch());
			verticalStack.Add(new Switch() { OnColor = Color.Green });
			verticalStack.Add(new Switch() { ThumbColor = Color.Yellow });
			verticalStack.Add(new Switch() { OnColor = Color.Green, ThumbColor = Color.Yellow });
			verticalStack.Add(new DatePicker());
			verticalStack.Add(new TimePicker());
			verticalStack.Add(new Image()
			{
				Source =
				new UriImageSource()
				{
					Uri = new System.Uri("dotnet_bot.png")
				}
			});

			Content = verticalStack;
		}

		public IView View { get => (IView)Content; set => Content = (View)value; }
	}
}<|MERGE_RESOLUTION|>--- conflicted
+++ resolved
@@ -27,7 +27,15 @@
 
 		void SetupMauiLayout()
 		{
-<<<<<<< HEAD
+			const string loremIpsum =
+				"Lorem ipsum dolor sit amet, consectetur adipiscing elit. " +
+				"Quisque ut dolor metus. Duis vel iaculis mauris, sit amet finibus mi. " +
+				"Etiam congue ornare risus, in facilisis libero tempor eget. " +
+				"Phasellus mattis mollis libero ut semper. In sit amet sapien odio. " +
+				"Sed interdum ullamcorper dui eu rutrum. Vestibulum non sagittis justo. " +
+				"Cras rutrum scelerisque elit, et porta est lobortis ac. " +
+				"Pellentesque eu ornare tortor. Sed bibendum a nisl at laoreet.";    
+
 			var verticalStack = new VerticalStackLayout() { Spacing = 5, Background = Brush.AntiqueWhite };
 
 			var horizontalStack = new HorizontalStackLayout()
@@ -45,44 +53,6 @@
 				}
 			};
 
-			var searchBar = new SearchBar();
-			searchBar.Text = "A search query";
-			verticalStack.Add(searchBar);
-
-			var label = new Label { Text = "This will disappear in ~5 seconds", Background = Brush.Fuchsia };
-=======
-			const string loremIpsum =
-				"Lorem ipsum dolor sit amet, consectetur adipiscing elit. " +
-				"Quisque ut dolor metus. Duis vel iaculis mauris, sit amet finibus mi. " +
-				"Etiam congue ornare risus, in facilisis libero tempor eget. " +
-				"Phasellus mattis mollis libero ut semper. In sit amet sapien odio. " +
-				"Sed interdum ullamcorper dui eu rutrum. Vestibulum non sagittis justo. " +
-				"Cras rutrum scelerisque elit, et porta est lobortis ac. " +
-				"Pellentesque eu ornare tortor. Sed bibendum a nisl at laoreet.";
-
-			var verticalStack = new VerticalStackLayout() { Spacing = 5, BackgroundColor = Color.AntiqueWhite };
-			var horizontalStack = new HorizontalStackLayout() { Spacing = 2, BackgroundColor = Color.CornflowerBlue };
-
-			verticalStack.Add(new Label { Text = " ", Padding = new Thickness(10) });
-      
-			var label = new Label { Text = "centered text", BackgroundColor = Color.Fuchsia, HorizontalTextAlignment = TextAlignment.End };
->>>>>>> c70c9a8f
-			label.Margin = new Thickness(15, 10, 20, 15);
-
-			verticalStack.Add(label);
-			verticalStack.Add(new Label { Text = "This should be BIG text!", FontSize = 24 });
-			verticalStack.Add(new Label { Text = "This should be BOLD text!", FontAttributes = FontAttributes.Bold });
-			verticalStack.Add(new Label { Text = "This should be a CUSTOM font!", FontFamily = "Dokdo" });
-<<<<<<< HEAD
-			verticalStack.Add(new Label { Text = "This should have padding", Padding = new Thickness(40), Background = Brush.LightBlue });
-=======
-			verticalStack.Add(new Label { Text = "This should have padding", Padding = new Thickness(40), BackgroundColor = Color.LightBlue });
-			verticalStack.Add(new Label { Text = loremIpsum });
-			verticalStack.Add(new Label { Text = loremIpsum, MaxLines = 2 });
-			verticalStack.Add(new Label { Text = loremIpsum, LineBreakMode = LineBreakMode.TailTruncation });
-			verticalStack.Add(new Label { Text = loremIpsum, MaxLines = 2, LineBreakMode = LineBreakMode.TailTruncation });
-
-
 			var paddingButton = new Button
 			{
 				Padding = new Thickness(40),
@@ -91,12 +61,25 @@
 			};
 
 			verticalStack.Add(paddingButton);
->>>>>>> c70c9a8f
+      
+			verticalStack.Add(new Label { Text = " ", Padding = new Thickness(10) });
+      
+			var label = new Label { Text = "centered text", BackgroundColor = Color.Fuchsia, HorizontalTextAlignment = TextAlignment.End };
+			label.Margin = new Thickness(15, 10, 20, 15);
 
-			var underlineLabel = new Label { Text = "underline", TextDecorations = TextDecorations.Underline };
+			verticalStack.Add(label);
+			verticalStack.Add(new Label { Text = "This should be BIG text!", FontSize = 24 });
+			verticalStack.Add(new Label { Text = "This should be BOLD text!", FontAttributes = FontAttributes.Bold });
+			verticalStack.Add(new Label { Text = "This should be a CUSTOM font!", FontFamily = "Dokdo" });
+			verticalStack.Add(new Label { Text = "This should have padding", Padding = new Thickness(40), Background = Brush.LightBlue });
+			verticalStack.Add(new Label { Text = loremIpsum });
+			verticalStack.Add(new Label { Text = loremIpsum, MaxLines = 2 });
+			verticalStack.Add(new Label { Text = loremIpsum, LineBreakMode = LineBreakMode.TailTruncation });
+			verticalStack.Add(new Label { Text = loremIpsum, MaxLines = 2, LineBreakMode = LineBreakMode.TailTruncation });
+    
+      var underlineLabel = new Label { Text = "underline", TextDecorations = TextDecorations.Underline };
 			verticalStack.Add(underlineLabel);
-
-
+      
 			var button = new Button() { Text = _viewModel.Text, WidthRequest = 200 };
 			var button2 = new Button()
 			{
