--- conflicted
+++ resolved
@@ -44,15 +44,11 @@
 				}
 			};
 
-<<<<<<< HEAD
-			var label = new Label { Text = "This will disappear in ~5 seconds", Background = Brush.Fuchsia };
-=======
 			var searchBar = new SearchBar();
 			searchBar.Text = "A search query";
 			verticalStack.Add(searchBar);
 
-			var label = new Label { Text = "This will disappear in ~5 seconds", BackgroundColor = Color.Fuchsia };
->>>>>>> 62a9f8f5
+			var label = new Label { Text = "This will disappear in ~5 seconds", Background = Brush.Fuchsia };
 			label.Margin = new Thickness(15, 10, 20, 15);
 
 			verticalStack.Add(label);
