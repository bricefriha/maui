using System;
using System.Collections.Generic;
using System.Linq;
using Maui.Controls.Sample.Controls;
using Maui.Controls.Sample.ViewModel;
using Microsoft.Extensions.DependencyInjection;
using Microsoft.Maui;
using Microsoft.Maui.Controls;
using Microsoft.Maui.Essentials;
using Microsoft.Maui.Graphics;
using Microsoft.Maui.LifecycleEvents;
using Debug = System.Diagnostics.Debug;
using GradientStop = Microsoft.Maui.Controls.GradientStop;

namespace Maui.Controls.Sample.Pages
{
	public class MainPage : BasePage
	{
		readonly IServiceProvider _services;
		readonly MainPageViewModel _viewModel;

		public MainPage(IServiceProvider services, MainPageViewModel viewModel)
		{
			_services = services;
			BindingContext = _viewModel = viewModel;

			SetupMauiLayout();
		}

		void SetupMauiLayout()
		{
			const string loremIpsum =
				"Lorem ipsum dolor sit amet, consectetur adipiscing elit. " +
				"Quisque ut dolor metus. Duis vel iaculis mauris, sit amet finibus mi. " +
				"Etiam congue ornare risus, in facilisis libero tempor eget. " +
				"Phasellus mattis mollis libero ut semper. In sit amet sapien odio. " +
				"Sed interdum ullamcorper dui eu rutrum. Vestibulum non sagittis justo. " +
				"Cras rutrum scelerisque elit, et porta est lobortis ac. " +
				"Pellentesque eu ornare tortor. Sed bibendum a nisl at laoreet.";

			var verticalStack = new VerticalStackLayout() { Spacing = 5, BackgroundColor = Colors.AntiqueWhite };
			var horizontalStack = new HorizontalStackLayout() { Spacing = 2, BackgroundColor = Colors.CornflowerBlue };

			verticalStack.Add(CreateSampleGrid());

			verticalStack.Add(new Label { Text = " ", Padding = new Thickness(10) });
			var label = new Label { Text = "End-aligned text", BackgroundColor = Colors.Fuchsia, HorizontalTextAlignment = TextAlignment.End };
			label.Margin = new Thickness(15, 10, 20, 15);

			SemanticProperties.SetHint(label, "Hint Text");
			SemanticProperties.SetDescription(label, "Description Text");

			verticalStack.Add(label);
			verticalStack.Add(new Label { Text = "This should be BIG text!", FontSize = 24, HorizontalOptions = LayoutOptions.End });

			SemanticProperties.SetHeadingLevel((BindableObject)verticalStack.Children.Last(), SemanticHeadingLevel.Level1);
			verticalStack.Add(new Label { Text = "This should be BOLD text!", FontAttributes = FontAttributes.Bold, HorizontalOptions = LayoutOptions.Center });
			verticalStack.Add(new Label { Text = "This should be a CUSTOM font!", FontFamily = "Dokdo" });


#if __ANDROID__
			string fontFamily = "ionicons.ttf#";
#elif WINDOWS
			string fontFamily = "Assets/ionicons.ttf#ionicons";
#else
			string fontFamily = "Ionicons";
#endif

			verticalStack.Add(new Image { Source = new FontImageSource() { FontFamily = fontFamily, Glyph = '\uf2fe'.ToString() } });
			verticalStack.Add(new Label { Text = "This should have padding", Padding = new Thickness(40), BackgroundColor = Colors.LightBlue });
			verticalStack.Add(new Label { Text = loremIpsum });
			verticalStack.Add(new Label { Text = loremIpsum, MaxLines = 2 });
			verticalStack.Add(new Label { Text = loremIpsum, LineBreakMode = LineBreakMode.TailTruncation });
			verticalStack.Add(new Label { Text = loremIpsum, MaxLines = 2, LineBreakMode = LineBreakMode.TailTruncation });
			verticalStack.Add(new Label { Text = "This should have five times the line height! " + loremIpsum, LineHeight = 5, MaxLines = 2 });
			verticalStack.Add(new Label { Text = "Gradient Text",
				Foreground = new LinearGradientBrush(
					new GradientStopCollection
					{
						new GradientStop(Colors.Green, 0),
						new GradientStop(Colors.Blue, 1)
					},
					new Point(0, 0),
					new Point(1, 0))
			});

			SemanticProperties.SetHeadingLevel((BindableObject)verticalStack.Children.Last(), SemanticHeadingLevel.Level2);

			var visibleClearButtonEntry = new Entry() { ClearButtonVisibility = ClearButtonVisibility.WhileEditing, Placeholder = "This Entry will show clear button if has input." };
			var hiddenClearButtonEntry = new Entry() { ClearButtonVisibility = ClearButtonVisibility.Never, Placeholder = "This Entry will not..." };

			verticalStack.Add(visibleClearButtonEntry);
			verticalStack.Add(hiddenClearButtonEntry);

			verticalStack.Add(new Editor { Placeholder = "This is an editor placeholder." });
<<<<<<< HEAD

			verticalStack.Add(new Button { Text = "Hello World!" });

			verticalStack.Add(new Button
=======
			verticalStack.Add(new Editor { Placeholder = "Green Text Color.", TextColor = Colors.Green });
			var paddingButton = new Button
>>>>>>> 9ca4a965
			{
				Padding = new Thickness(40),
				Text = "This button has a padding!!",
				BackgroundColor = Colors.Purple,
			});

			verticalStack.Add(new Button
			{
				Padding = new Thickness(40),
				Text = "This button has a gradient!!",
				Background = new LinearGradientBrush(
					new GradientStopCollection
					{
						new GradientStop(Colors.Red, 0),
						new GradientStop(Colors.Yellow, 1)
					},
					new Point(0, 0),
					new Point(1, 0))
			});

			var underlineLabel = new Label { Text = "underline", TextDecorations = TextDecorations.Underline };
			verticalStack.Add(underlineLabel);

			verticalStack.Add(new ActivityIndicator());
			verticalStack.Add(new ActivityIndicator { Color = Colors.Red, IsRunning = true });
			verticalStack.Add(new Label
			{
				Padding = new Thickness(30),
				Background = new RadialGradientBrush(
					new GradientStopCollection
					{
						new GradientStop(Colors.DarkBlue, 0),
						new GradientStop(Colors.Yellow, 0.6f),
						new GradientStop(Colors.LightPink, 1)
					},
					new Point(0.5, 0.5),
					0.3f)
			});

			verticalStack.Add(new Label
			{
				Text = "This should be translucent red",
				Padding = new Thickness(30),
				Background = new TranslucentRedBrush()
			});

			verticalStack.Add(new ActivityIndicator { Color = Colors.Red, IsRunning = true });

			var button = new Button() { Text = _viewModel.Text, WidthRequest = 200 };
			button.Clicked += async (sender, e) =>
			{
				var events = _services.GetRequiredService<ILifecycleEventService>();
				events.InvokeEvents<Action<string>>("CustomEventName", action => action("VALUE"));

				var location = await Geolocation.GetLocationAsync(new GeolocationRequest(GeolocationAccuracy.Lowest));
				Debug.WriteLine($"I tracked you down to {location.Latitude}, {location.Longitude}! You can't hide!");
			};

			var button2 = new Button()
			{
				TextColor = Colors.Green,
				Text = "Hello I'm a button",
				BackgroundColor = Colors.Purple,
				Margin = new Thickness(12)
			};

			horizontalStack.Add(button);
			horizontalStack.Add(button2);

			horizontalStack.Add(new Label { Text = "And these buttons are in a HorizontalStackLayout", VerticalOptions = LayoutOptions.Center });

			verticalStack.Add(horizontalStack);

			verticalStack.Add(new Button { Text = "CharacterSpacing" });
			verticalStack.Add(new Button { CharacterSpacing = 8, Text = "CharacterSpacing" });

			var checkbox = new CheckBox();
			checkbox.CheckedChanged += (sender, e) =>
			{
				Debug.WriteLine($"Checked Changed to '{e.Value}'");
			};
			verticalStack.Add(checkbox);
			verticalStack.Add(new CheckBox { BackgroundColor = Colors.LightPink });
			verticalStack.Add(new CheckBox { IsChecked = true, Color = Colors.Aquamarine });

			verticalStack.Add(new Editor());
			verticalStack.Add(new Editor { Text = "Editor" });
			verticalStack.Add(new Editor { Text = "Lorem ipsum dolor sit amet", MaxLength = 10 });
			verticalStack.Add(new Editor { Text = "Predictive Text Off", IsTextPredictionEnabled = false });
			verticalStack.Add(new Editor { Text = "Lorem ipsum dolor sit amet", FontSize = 10, FontFamily = "dokdo_regular" });
			verticalStack.Add(new Editor { Text = "ReadOnly Editor", IsReadOnly = true });


			var entry = new Entry();
			entry.TextChanged += (sender, e) =>
			{
				Debug.WriteLine($"Text Changed from '{e.OldTextValue}' to '{e.NewTextValue}'");
			};

			verticalStack.Add(entry);
			verticalStack.Add(new Entry { Text = "Entry", TextColor = Colors.DarkRed, FontFamily = "Dokdo", MaxLength = -1 });
			verticalStack.Add(new Entry { IsPassword = true, TextColor = Colors.Black, Placeholder = "Pasword Entry" });
			verticalStack.Add(new Entry { IsTextPredictionEnabled = false });
			verticalStack.Add(new Entry { Placeholder = "This should be placeholder text" });
			verticalStack.Add(new Entry { Text = "This should be read only property", IsReadOnly = true });
			verticalStack.Add(new Entry { MaxLength = 5, Placeholder = "MaxLength text" });
			verticalStack.Add(new Entry { Text = "This should be text with character spacing", CharacterSpacing = 10 });
			verticalStack.Add(new Entry { Keyboard = Keyboard.Numeric, Placeholder = "Numeric Entry" });
			verticalStack.Add(new Entry { Keyboard = Keyboard.Email, Placeholder = "Email Entry" });

			verticalStack.Add(new ProgressBar { Progress = 0.5 });
			verticalStack.Add(new ProgressBar { Progress = 0.5, BackgroundColor = Colors.LightCoral });
			verticalStack.Add(new ProgressBar { Progress = 0.5, ProgressColor = Colors.Purple });

			var searchBar = new SearchBar();
			searchBar.CharacterSpacing = 4;
			searchBar.Text = "A search query";
			verticalStack.Add(searchBar);

			var placeholderSearchBar = new SearchBar();
			placeholderSearchBar.Placeholder = "Placeholder";
			verticalStack.Add(placeholderSearchBar);

			var monkeyList = new List<string>
			{
				"Baboon",
				"Capuchin Monkey",
				"Blue Monkey",
				"Squirrel Monkey",
				"Golden Lion Tamarin",
				"Howler Monkey",
				"Japanese Macaque"
			};

			var picker = new Picker { Title = "Select a monkey", FontFamily = "Dokdo" };

			picker.ItemsSource = monkeyList;
			verticalStack.Add(picker);

			verticalStack.Add(new Slider());

			verticalStack.Add(new Stepper());
			verticalStack.Add(new Stepper { BackgroundColor = Colors.IndianRed });
			verticalStack.Add(new Stepper { Minimum = 0, Maximum = 10, Value = 5 });

			verticalStack.Add(new Switch());
			verticalStack.Add(new Switch() { OnColor = Colors.Green });
			verticalStack.Add(new Switch() { ThumbColor = Colors.Yellow });
			verticalStack.Add(new Switch() { OnColor = Colors.Green, ThumbColor = Colors.Yellow });

			verticalStack.Add(new DatePicker());
			verticalStack.Add(new DatePicker { CharacterSpacing = 6 });
			verticalStack.Add(new DatePicker { FontSize = 24 });

			verticalStack.Add(new TimePicker());
			verticalStack.Add(new TimePicker { Time = TimeSpan.FromHours(8), CharacterSpacing = 6 });

			verticalStack.Add(new Image() { Source = "dotnet_bot.png" });

			Content = new ScrollView
			{
				Content = verticalStack
			};
		}

		void SetupCompatibilityLayout()
		{
			var verticalStack = new StackLayout() { Spacing = 5, BackgroundColor = Colors.AntiqueWhite };
			var horizontalStack = new StackLayout() { Orientation = StackOrientation.Horizontal, Spacing = 2, BackgroundColor = Colors.CornflowerBlue };

			var label = new Label { Text = "This will disappear in ~5 seconds", BackgroundColor = Colors.Fuchsia };
			label.Margin = new Thickness(15, 10, 20, 15);

			verticalStack.Add(label);

			var button = new Button() { Text = _viewModel.Text, WidthRequest = 200 };
			var button2 = new Button()
			{
				TextColor = Colors.Green,
				Text = "Hello I'm a button",
				BackgroundColor = Colors.Purple,
				Margin = new Thickness(12)
			};

			horizontalStack.Add(button);
			horizontalStack.Add(button2);
			horizontalStack.Add(new Label { Text = "And these buttons are in a HorizontalStackLayout" });

			verticalStack.Add(horizontalStack);
			verticalStack.Add(new Slider());
			verticalStack.Add(new Switch());
			verticalStack.Add(new Switch() { OnColor = Colors.Green });
			verticalStack.Add(new Switch() { ThumbColor = Colors.Yellow });
			verticalStack.Add(new Switch() { OnColor = Colors.Green, ThumbColor = Colors.Yellow });
			verticalStack.Add(new DatePicker());
			verticalStack.Add(new TimePicker());
			verticalStack.Add(new Image()
			{
				Source =
				new UriImageSource()
				{
					Uri = new System.Uri("dotnet_bot.png")
				}
			});

			Content = verticalStack;
		}

		public IView View { get => (IView)Content; set => Content = (View)value; }

		IView CreateSampleGrid()
		{
			var layout = new Microsoft.Maui.Controls.Layout2.GridLayout() { ColumnSpacing = 5, RowSpacing = 8 };

			layout.AddRowDefinition(new RowDefinition() { Height = new GridLength(40) });
			layout.AddRowDefinition(new RowDefinition() { Height = GridLength.Auto });

			layout.AddColumnDefinition(new ColumnDefinition() { Width = new GridLength(100) });
			layout.AddColumnDefinition(new ColumnDefinition() { Width = new GridLength(100) });

			var topLeft = new Label { Text = "Top Left", BackgroundColor = Colors.LightBlue };
			layout.Add(topLeft);

			var bottomLeft = new Label { Text = "Bottom Left", BackgroundColor = Colors.Lavender };
			layout.Add(bottomLeft);
			layout.SetRow(bottomLeft, 1);

			var topRight = new Label { Text = "Top Right", BackgroundColor = Colors.Orange };
			layout.Add(topRight);
			layout.SetColumn(topRight, 1);

			var bottomRight = new Label { Text = "Bottom Right", BackgroundColor = Colors.MediumPurple };
			layout.Add(bottomRight);
			layout.SetRow(bottomRight, 1);
			layout.SetColumn(bottomRight, 1);

			layout.BackgroundColor = Colors.Chartreuse;

			return layout;
		}
	}

	partial class TranslucentRedBrush : Brush
	{
		public override bool IsEmpty => false;

#if IOS || __IOS__
		public override CoreAnimation.CALayer ToCALayer(CoreGraphics.CGRect frame = default) =>
			new CoreAnimation.CALayer
			{
				ContentsGravity = CoreAnimation.CALayer.GravityResizeAspectFill,
				BackgroundColor = UIKit.UIColor.Red.ColorWithAlpha(0.5f).CGColor,
				Frame = frame,
			};
#elif MONOANDROID || __ANDROID__
		public override Android.Graphics.Drawables.Drawable ToDrawable()
		{
			var drawable = new Microsoft.Maui.Graphics.MauiDrawable();
			drawable.SetColor(Android.Graphics.Color.Argb(127, 255, 0, 0));
			return drawable;
		}
#elif WINDOWS
		public override Microsoft.UI.Xaml.Media.Brush ToNative() =>
			new Microsoft.UI.Xaml.Media.SolidColorBrush(Windows.UI.Color.FromArgb(127, 255, 0, 0));
#endif
	}
}<|MERGE_RESOLUTION|>--- conflicted
+++ resolved
@@ -93,15 +93,8 @@
 			verticalStack.Add(hiddenClearButtonEntry);
 
 			verticalStack.Add(new Editor { Placeholder = "This is an editor placeholder." });
-<<<<<<< HEAD
-
-			verticalStack.Add(new Button { Text = "Hello World!" });
-
-			verticalStack.Add(new Button
-=======
 			verticalStack.Add(new Editor { Placeholder = "Green Text Color.", TextColor = Colors.Green });
 			var paddingButton = new Button
->>>>>>> 9ca4a965
 			{
 				Padding = new Thickness(40),
 				Text = "This button has a padding!!",
