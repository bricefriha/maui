﻿<Project Sdk="Microsoft.NET.Sdk.Razor">

  <PropertyGroup>
    <TargetFrameworks>net6.0-ios;net6.0-android</TargetFrameworks>
    <SingleProject>true</SingleProject>
    <RootNamespace>Maui.Controls.Sample</RootNamespace>
    <AssemblyName>Maui.Controls.Sample</AssemblyName>
    <IsPackable>false</IsPackable>
    <TargetPlatformMinVersion Condition="$(TargetFramework.Contains('-windows')) == true ">10.0.17763.0</TargetPlatformMinVersion>
  </PropertyGroup>

  <PropertyGroup Condition="$(TargetFramework.Contains('-windows')) == true ">
    <NoWarn>$(NoWarn);CA1416;CS8305</NoWarn>
    <DefineConstants>$(DefineConstants);WINDOWS</DefineConstants>
  </PropertyGroup>

  <PropertyGroup Condition="'$(TargetFramework)' == 'net6.0'">
    <DefineConstants>$(DefineConstants);NETSTANDARD</DefineConstants>
  </PropertyGroup>

  <ItemGroup>
    <PackageReference Include="Microsoft.Extensions.Logging.Console" />
    <PackageReference Include="Microsoft.Extensions.Logging.Debug" />
  </ItemGroup>

  <ItemGroup Condition=" '$(UseMaui)' != 'true' ">
    <PackageReference Include="Microsoft.Extensions.Configuration" />
    <PackageReference Include="Microsoft.Extensions.Logging" />
    <PackageReference Include="Microsoft.Extensions.DependencyInjection" />
  </ItemGroup>
  <ItemGroup Condition="'$(UseMaui)' != 'true' and $(TargetFramework.Contains('-windows')) == true ">
    <PackageReference Include="Microsoft.WindowsAppSDK" />
    <PackageReference Include="Microsoft.WindowsAppSDK.Foundation" />
    <PackageReference Include="Microsoft.WindowsAppSDK.WinUI" />
    <PackageReference Include="Microsoft.Graphics.Win2D" />
  </ItemGroup>

  <ItemGroup>
    <PackageReference Include="Newtonsoft.Json" Version="12.0.3" />
  </ItemGroup>
  <ItemGroup>
    <ProjectReference Include="..\..\..\BlazorWebView\samples\MauiRazorClassLibrarySample\MauiRazorClassLibrarySample.csproj" />
  </ItemGroup>

  <ItemGroup Condition=" '$(UseMaui)' != 'true' ">
    <ProjectReference Include="..\..\..\BlazorWebView\src\Maui\Microsoft.AspNetCore.Components.WebView.Maui.csproj" />
    <ProjectReference Include="..\..\..\Essentials\src\Essentials-net6.csproj" />
    <ProjectReference Include="..\..\src\Core\Controls.Core-net6.csproj" />
    <ProjectReference Include="..\..\src\Xaml\Controls.Xaml-net6.csproj" />
    <ProjectReference Include="..\..\..\Core\src\Core-net6.csproj" />
    <ProjectReference Include="..\..\..\Compatibility\Core\src\Compatibility-net6.csproj" />
  </ItemGroup>

  <ItemGroup>
    <EmbeddedResource Include="Resources\Embedded\*" />
    <MauiAsset Include="Resources\Raw\**" LogicalName="%(RecursiveDir)%(Filename)%(Extension)" />
    <MauiImage Include="Resources\Images\*" />
    <MauiImage Update="Resources\Images\*.gif" Resize="false" />
    <MauiImage Include="Resources\AppIcons\appicon.svg" ForegroundFile="Resources\AppIcons\appicon_foreground.svg" IsAppIcon="true" />
    <MauiFont Include="Resources\Fonts\*" />
    <MauiSplashScreen Include="Resources\Images\dotnet_bot.svg" Color="#FFFFFF" />
  </ItemGroup>
<<<<<<< HEAD
=======
  <ItemGroup Condition="$(TargetFramework.Contains('-ios')) == true ">
    <MauiImage Remove="Resources\Images\search.png" />
    <MauiImage Remove="Resources\Images\cookbook.png" />
    <MauiImage Include="Resources\Images\search.png" BaseSize="23,23" />
    <MauiImage Include="Resources\Images\cookbook.png" BaseSize="23,23" />
  </ItemGroup>
  
  
>>>>>>> 8b258d88
  <Import Condition=" '$(UseMaui)' != 'true' " Project="..\..\..\BlazorWebView\src\Maui\build\Microsoft.AspNetCore.Components.WebView.Maui.targets" />


</Project><|MERGE_RESOLUTION|>--- conflicted
+++ resolved
@@ -60,8 +60,6 @@
     <MauiFont Include="Resources\Fonts\*" />
     <MauiSplashScreen Include="Resources\Images\dotnet_bot.svg" Color="#FFFFFF" />
   </ItemGroup>
-<<<<<<< HEAD
-=======
   <ItemGroup Condition="$(TargetFramework.Contains('-ios')) == true ">
     <MauiImage Remove="Resources\Images\search.png" />
     <MauiImage Remove="Resources\Images\cookbook.png" />
@@ -70,7 +68,6 @@
   </ItemGroup>
   
   
->>>>>>> 8b258d88
   <Import Condition=" '$(UseMaui)' != 'true' " Project="..\..\..\BlazorWebView\src\Maui\build\Microsoft.AspNetCore.Components.WebView.Maui.targets" />
 
 
