﻿<Application 
    xmlns="http://schemas.microsoft.com/dotnet/2021/maui"
    xmlns:x="http://schemas.microsoft.com/winfx/2009/xaml"
    xmlns:local="clr-namespace:Maui.Controls.Sample"
    xmlns:windows="clr-namespace:Microsoft.Maui.Controls.PlatformConfiguration.WindowsSpecific;assembly=Microsoft.Maui.Controls"
    x:Class="Maui.Controls.Sample.XamlApp"
    windows:Application.ImageDirectory="Assets">
    <Application.Resources>
        <ResourceDictionary>
<<<<<<< HEAD
            <Color x:Key="DotNetPurple">#512BD4</Color>

            <DatePicker x:Name="dpName"></DatePicker>
=======

            <!-- COMMON COLORS -->
            <Color x:Key="BlackColor">#150303</Color>
            <Color x:Key="WhiteColor">#F8F8FF</Color>


            <!-- LIGHT COLORS -->
            <Color x:Key="LightAccentColor">#5639b0</Color>
            <Color x:Key="LightBackgroundColor">#F9F8FF</Color>
            <Color x:Key="LightBackgroundSecondaryColor">#F9F9FF</Color>
            <Color x:Key="LightTextPrimaryColor">#B0150303</Color>
            <Color x:Key="LightTextSecondaryColor">#B01d1d1d</Color>
            <Color x:Key="LightBorderColor">#C8C8C8</Color>
            
            <!-- DARK COLORS -->
            <Color x:Key="DarkAccentColor">#7e2bea</Color>
            <Color x:Key="DarkBackgroundColor">#181819</Color>
            <Color x:Key="DarkBackgroundSecondaryColor">#313133</Color>
            <Color x:Key="DarkTextPrimaryColor">#fcfcfc</Color>
            <Color x:Key="DarkTextSecondaryColor">#f5f5f5</Color>
            <Color x:Key="DarkBorderColor">#fefefe</Color>

            <!-- STYLES -->
            <Style x:Key="SearchBorderStyle" TargetType="Frame">
                <Setter Property="BackgroundColor" Value="{AppThemeBinding Light={StaticResource LightBackgroundSecondaryColor}, Dark={StaticResource DarkBackgroundSecondaryColor}}" />
                <Setter Property="HasShadow" Value="True" />
                <Setter Property="Padding" Value="0" />
                <Setter Property="HeightRequest" Value="40" />
                <Setter Property="VerticalOptions" Value="End" />
                <Setter Property="Margin" Value="12, 0" />
            </Style>

            <Style x:Key="GalleryItemContainerStyle" TargetType="Frame">
                <Setter Property="BackgroundColor" Value="{AppThemeBinding Light={StaticResource LightBackgroundSecondaryColor}, Dark={StaticResource DarkBackgroundSecondaryColor}}" />
                <Setter Property="BorderColor" Value="{AppThemeBinding Light={StaticResource LightBorderColor}, Dark={StaticResource DarkBorderColor}}" />
                <Setter Property="CornerRadius" Value="0" />
                <Setter Property="HasShadow" Value="False" />
                <Setter Property="Padding" Value="12" />
                <Setter Property="Margin" Value="12, 0, 12, 12" />
            </Style>

            <Style x:Key="GalleryItemTitleStyle" TargetType="Label">
                <Setter Property="FontSize" Value="Small" />
                <Setter Property="FontFamily" Value="Segoe UI" />
                <Setter Property="FontAttributes" Value="Bold" />
                <Setter Property="TextColor" Value="{AppThemeBinding Light={StaticResource LightAccentColor}, Dark={StaticResource DarkAccentColor}}" />
                <Setter Property="Margin" Value="0, 0, 0, 6" />
            </Style>

            <Style x:Key="GalleryItemDescriptionStyle" TargetType="Label">
                <Setter Property="FontSize" Value="Caption" />
                <Setter Property="FontFamily" Value="Segoe UI" />
                <Setter Property="TextColor" Value="{AppThemeBinding Light={StaticResource LightTextPrimaryColor}, Dark={StaticResource DarkTextPrimaryColor}}" />
                <Setter Property="LineBreakMode" Value="WordWrap" />
            </Style>

            <Style x:Key="NoItemsStyle" TargetType="Label">
                <Setter Property="FontSize" Value="Medium" />
                <Setter Property="FontFamily" Value="Segoe UI" />
                <Setter Property="HorizontalTextAlignment" Value="Center" />
                <Setter Property="HorizontalOptions" Value="Center" />
                <Setter Property="VerticalOptions" Value="Center" />
                <Setter Property="TextColor" Value="{AppThemeBinding Light={StaticResource LightTextPrimaryColor}, Dark={StaticResource DarkTextPrimaryColor}}" />
            </Style>

            <Style x:Key="Headline" TargetType="Label">
                <Setter Property="FontFamily" Value="Segoe UI" />
                <Setter Property="FontSize" Value="10" />
                <Setter Property="TextColor" Value="{AppThemeBinding Light={StaticResource LightTextPrimaryColor}, Dark={StaticResource DarkTextPrimaryColor}}" />
            </Style>

            <Style x:Key="Subhead" TargetType="Label">
                <Setter Property="FontFamily" Value="Segoe UI" />
                <Setter Property="FontSize" Value="9" />
                <Setter Property="TextColor" Value="{AppThemeBinding Light={StaticResource LightTextPrimaryColor}, Dark={StaticResource DarkTextPrimaryColor}}" />
            </Style>

>>>>>>> 1c8d6537
        </ResourceDictionary>
    </Application.Resources>
</Application><|MERGE_RESOLUTION|>--- conflicted
+++ resolved
@@ -7,11 +7,9 @@
     windows:Application.ImageDirectory="Assets">
     <Application.Resources>
         <ResourceDictionary>
-<<<<<<< HEAD
             <Color x:Key="DotNetPurple">#512BD4</Color>
 
             <DatePicker x:Name="dpName"></DatePicker>
-=======
 
             <!-- COMMON COLORS -->
             <Color x:Key="BlackColor">#150303</Color>
@@ -89,7 +87,6 @@
                 <Setter Property="TextColor" Value="{AppThemeBinding Light={StaticResource LightTextPrimaryColor}, Dark={StaticResource DarkTextPrimaryColor}}" />
             </Style>
 
->>>>>>> 1c8d6537
         </ResourceDictionary>
     </Application.Resources>
 </Application>