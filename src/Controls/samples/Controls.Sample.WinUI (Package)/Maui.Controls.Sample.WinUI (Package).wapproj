--- conflicted
+++ resolved
@@ -41,11 +41,8 @@
     <DefaultLanguage>en-US</DefaultLanguage>
     <AppxPackageSigningEnabled>false</AppxPackageSigningEnabled>
     <EntryPointProjectUniqueName>..\Controls.Sample.WinUI\Maui.Controls.Sample.WinUI.csproj</EntryPointProjectUniqueName>
-<<<<<<< HEAD
     <AppProjectTargetFramework>net6.0-windows$(TargetPlatformVersion)</AppProjectTargetFramework>
     <AssetTargetFallback>$(AppProjectTargetFramework);$(AssetTargetFallback)</AssetTargetFallback>
-=======
->>>>>>> 5a2cd950
   </PropertyGroup>
   <ItemGroup>
     <AppxManifest Include="Package.appxmanifest">
@@ -61,7 +58,6 @@
     <Content Include="Images\StoreLogo.png" />
     <Content Include="Images\Wide310x150Logo.scale-200.png" />
   </ItemGroup>
-<<<<<<< HEAD
   <ItemGroup>
     <PackageReference Include="Microsoft.ProjectReunion" Version="[$(_MicrosoftProjectReunionVersion)]">
       <IncludeAssets>build</IncludeAssets>
@@ -70,20 +66,10 @@
       <IncludeAssets>build</IncludeAssets>
     </PackageReference>
   </ItemGroup>
-=======
->>>>>>> 5a2cd950
   <ItemGroup>
     <ProjectReference Include="..\Controls.Sample.WinUI\Maui.Controls.Sample.WinUI.csproj">
       <SkipGetTargetFrameworkProperties>True</SkipGetTargetFrameworkProperties>
     </ProjectReference>
   </ItemGroup>
-  <ItemGroup>
-    <PackageReference Include="Microsoft.ProjectReunion" Version="[$(_MicrosoftProjectReunionVersion)]">
-      <IncludeAssets>build</IncludeAssets>
-    </PackageReference>
-    <PackageReference Include="Microsoft.ProjectReunion.WinUI" Version="[$(_MicrosoftProjectReunionVersion)]">
-      <IncludeAssets>build</IncludeAssets>
-    </PackageReference>
-  </ItemGroup>
   <Import Project="$(WapProjPath)\Microsoft.DesktopBridge.targets" />
 </Project>