﻿<Project Sdk="Microsoft.NET.Sdk.Razor">

    <PropertyGroup>
        <TargetFrameworks>DOTNET_TFM-android;DOTNET_TFM-ios;DOTNET_TFM-maccatalyst</TargetFrameworks>
        <TargetFrameworks Condition="$([MSBuild]::IsOSPlatform('windows'))">$(TargetFrameworks);DOTNET_TFM-windows10.0.19041.0</TargetFrameworks>
        <!-- Uncomment to also build the tizen app. You will need to install tizen by following this: https://github.com/Samsung/Tizen.NET -->
<<<<<<< HEAD
        <!-- <TargetFrameworks>$(TargetFrameworks);net6.0-tizen</TargetFrameworks> -->
=======
        <!-- <TargetFrameworks>$(TargetFrameworks);DOTNET_TFM-tizen</TargetFrameworks> -->
>>>>>>> 79d733e1
        <OutputType>Exe</OutputType>
        <RootNamespace>MauiApp._1</RootNamespace>
        <UseMaui>true</UseMaui>
        <SingleProject>true</SingleProject>
        <ImplicitUsings>enable</ImplicitUsings>
        <EnableDefaultCssItems>false</EnableDefaultCssItems>

        <!-- Display name -->
        <ApplicationTitle>MauiApp.1</ApplicationTitle>

        <!-- App Identifier -->
        <ApplicationId>com.companyname.mauiapp._1</ApplicationId>
        <ApplicationIdGuid>8B51DC95-6D07-4C39-BC6C-3BFE96E8A7EA</ApplicationIdGuid>

        <!-- Versions -->
        <ApplicationDisplayVersion>1.0</ApplicationDisplayVersion>
        <ApplicationVersion>1</ApplicationVersion>

        <SupportedOSPlatformVersion Condition="$([MSBuild]::GetTargetPlatformIdentifier('$(TargetFramework)')) == 'ios'">14.2</SupportedOSPlatformVersion>
        <SupportedOSPlatformVersion Condition="$([MSBuild]::GetTargetPlatformIdentifier('$(TargetFramework)')) == 'maccatalyst'">14.0</SupportedOSPlatformVersion>
        <SupportedOSPlatformVersion Condition="$([MSBuild]::GetTargetPlatformIdentifier('$(TargetFramework)')) == 'android'">24.0</SupportedOSPlatformVersion>
        <SupportedOSPlatformVersion Condition="$([MSBuild]::GetTargetPlatformIdentifier('$(TargetFramework)')) == 'windows'">10.0.17763.0</SupportedOSPlatformVersion>
        <TargetPlatformMinVersion Condition="$([MSBuild]::GetTargetPlatformIdentifier('$(TargetFramework)')) == 'windows'">10.0.17763.0</TargetPlatformMinVersion>
        <SupportedOSPlatformVersion Condition="$([MSBuild]::GetTargetPlatformIdentifier('$(TargetFramework)')) == 'tizen'">6.5</SupportedOSPlatformVersion>
    </PropertyGroup>

    <ItemGroup>
        <!-- App Icon -->
        <MauiIcon Include="Resources\AppIcon\appicon.svg" ForegroundFile="Resources\AppIcon\appiconfg.svg" Color="#512BD4" />

        <!-- Splash Screen -->
        <MauiSplashScreen Include="Resources\Splash\splash.svg" Color="#512BD4" BaseSize="128,128" />

        <!-- Images -->
        <MauiImage Include="Resources\Images\*" />
        <MauiImage Update="Resources\Images\dotnet_bot.svg" BaseSize="168,208" />

        <!-- Custom Fonts -->
        <MauiFont Include="Resources\Fonts\*" />

        <!-- Raw Assets (also remove the "Resources\Raw" prefix) -->
        <MauiAsset Include="Resources\Raw\**" LogicalName="%(RecursiveDir)%(Filename)%(Extension)" />
    </ItemGroup>

</Project><|MERGE_RESOLUTION|>--- conflicted
+++ resolved
@@ -4,11 +4,7 @@
         <TargetFrameworks>DOTNET_TFM-android;DOTNET_TFM-ios;DOTNET_TFM-maccatalyst</TargetFrameworks>
         <TargetFrameworks Condition="$([MSBuild]::IsOSPlatform('windows'))">$(TargetFrameworks);DOTNET_TFM-windows10.0.19041.0</TargetFrameworks>
         <!-- Uncomment to also build the tizen app. You will need to install tizen by following this: https://github.com/Samsung/Tizen.NET -->
-<<<<<<< HEAD
-        <!-- <TargetFrameworks>$(TargetFrameworks);net6.0-tizen</TargetFrameworks> -->
-=======
         <!-- <TargetFrameworks>$(TargetFrameworks);DOTNET_TFM-tizen</TargetFrameworks> -->
->>>>>>> 79d733e1
         <OutputType>Exe</OutputType>
         <RootNamespace>MauiApp._1</RootNamespace>
         <UseMaui>true</UseMaui>
