--- conflicted
+++ resolved
@@ -59,12 +59,8 @@
     <ItemGroup>
         <PackageReference Include="Microsoft.Maui.Controls" Version="$(MauiVersion)" />
         <PackageReference Include="Microsoft.Maui.Controls.Compatibility" Version="$(MauiVersion)" />
-<<<<<<< HEAD
+        <PackageReference Include="Microsoft.AspNetCore.Components.WebView.Maui" Version="$(MauiVersion)" />
         <PackageReference Include="Microsoft.Extensions.Logging.Debug" Version="MS_EXT_LOG_DEBUG_VERSION" />
-=======
-        <PackageReference Include="Microsoft.AspNetCore.Components.WebView.Maui" Version="$(MauiVersion)" />
-        <PackageReference Include="Microsoft.Extensions.Logging.Debug" Version="MS_EXT_VERSION" />
->>>>>>> 93095ab0
     </ItemGroup>
 
   <!-- Build Properties must be defined within these property groups to ensure successful publishing
