--- conflicted
+++ resolved
@@ -103,11 +103,7 @@
               errorActionPreference: stop
 
             #- pwsh: |
-<<<<<<< HEAD
-            #    rm $env:DOTNET_ROOT\metadata\workloads\6.0.100\installertype\msi
-=======
             #    rm $env:DOTNET_ROOT\metadata\workloads\6.0.200\installertype\msi
->>>>>>> 8784c9d4
             #  displayName: don't use msi .net
             #  errorActionPreference: stop
 
