using System;
using System.ComponentModel;
using System.Diagnostics;
using System.Globalization;

namespace Microsoft.Maui.Graphics
{
	[DebuggerDisplay("Red={Red}, Green={Green}, Blue={Blue}, Alpha={Alpha}")]
	[TypeConverter(typeof(ColorTypeConverter))]
	public class Color
	{
		public readonly float Red;
		public readonly float Green;
		public readonly float Blue;
		public readonly float Alpha = 1;

		public Color()
		{
<<<<<<< HEAD
			// Default Black - XAML Editor is happy with param-less ctor!
			Red = Green = Blue = 0;	
		}
		
=======
			// Default Black - param-less ctor need for some XAML/TypeConverter things
			Red = Green = Blue = 0;
		}

>>>>>>> 13c50c6a
		public Color(float gray)
		{
			Red = Green = Blue = gray.Clamp(0, 1);
		}

		public Color(float red, float green, float blue)
		{
			Red = red.Clamp(0, 1);
			Green = green.Clamp(0, 1);
			Blue = blue.Clamp(0, 1);
		}

		public Color(float red, float green, float blue, float alpha)
		{
			Red = red.Clamp(0, 1);
			Green = green.Clamp(0, 1);
			Blue = blue.Clamp(0, 1);
			Alpha = alpha.Clamp(0, 1);
		}

		public override string ToString()
		{
			return $"[Color: Red={Red}, Green={Green}, Blue={Blue}, Alpha={Alpha}]";
		}

		public override int GetHashCode()
		{
			unchecked
			{
				int hashcode = Red.GetHashCode();
				hashcode = (hashcode * 397) ^ Green.GetHashCode();
				hashcode = (hashcode * 397) ^ Blue.GetHashCode();
				hashcode = (hashcode * 397) ^ Alpha.GetHashCode();
				return hashcode;
			}
		}

		public override bool Equals(object obj)
		{
			if (obj is Color other)
				return Red == other.Red && Green == other.Green && Blue == other.Blue && Alpha == other.Alpha;

			return base.Equals(obj);
		}

		[Obsolete("Use ToArgbHex instead.")]
		public string ToHex(bool includeAlpha)
		{
			if (includeAlpha || Alpha < 1)
				return "#" + ToHex(Alpha) + ToHex(Red) + ToHex(Green) + ToHex(Blue);

			return "#" + ToHex(Red) + ToHex(Green) + ToHex(Blue);
		}

		public string ToHex()
		{
			return "#" + ToHex(Red) + ToHex(Green) + ToHex(Blue);
		}

		public string ToArgbHex(bool includeAlpha = false)
		{
			if (includeAlpha || Alpha < 1)
				return "#" + ToHex(Alpha) + ToHex(Red) + ToHex(Green) + ToHex(Blue);

			return "#" + ToHex(Red) + ToHex(Green) + ToHex(Blue);
		}

		public string ToRgbaHex(bool includeAlpha = false)
		{
			if (includeAlpha || Alpha < 1)
				return "#" + ToHex(Red) + ToHex(Green) + ToHex(Blue) + ToHex(Alpha);

			return "#" + ToHex(Red) + ToHex(Green) + ToHex(Blue);
		}

		[Obsolete("Use FromArgb instead.")]
		public static Color FromHex(string colorAsArgbHex) => FromArgb(colorAsArgbHex);

		public Paint AsPaint()
		{
			return new SolidPaint()
			{
				Color = this
			};
		}

		public Color WithAlpha(float alpha)
		{
			if (Math.Abs(alpha - Alpha) < Geometry.Epsilon)
				return this;

			return new Color(Red, Green, Blue, alpha);
		}

		public Color MultiplyAlpha(float multiplyBy)
		{
			return new Color(Red, Green, Blue, Alpha * multiplyBy);
		}

		private static string ToHex(float value)
		{
			var intValue = (int)(255f * value);
			var stringValue = intValue.ToString("X");
			if (stringValue.Length == 1)
				return "0" + stringValue;

			return stringValue;
		}

		public int ToInt()
		{
			ToRgba(out var r, out var g, out var b, out var a);
			int argb = a << 24 | r << 16 | g << 8 | b;
			return argb;
		}

		public uint ToUint() => (uint)ToInt();

		public void ToRgb(out byte r, out byte g, out byte b) =>
			ToRgba(out r, out g, out b, out _);

		public void ToRgba(out byte r, out byte g, out byte b, out byte a)
		{
			a = (byte)(Alpha * 255f);
			r = (byte)(Red * 255f);
			g = (byte)(Green * 255f);
			b = (byte)(Blue * 255f);
		}

		public float GetLuminosity()
		{
			float v = Math.Max(Red, Green);
			v = Math.Max(v, Blue);
			float m = Math.Min(Red, Green);
			m = Math.Min(m, Blue);
			var l = (m + v) / 2.0f;
			if (l <= 0.0)
				return 0;
			return l;
		}

		public Color AddLuminosity(float delta)
		{
			ToHsl(out var h, out var s, out var l);
			l += delta;
			l = l.Clamp(0, 1);
			return FromHsla(h, s, l, Alpha);
		}

		public Color WithLuminosity(float luminosity)
		{
			ToHsl(out var h, out var s, out var l);
			return FromHsla(h, s, luminosity, Alpha);
		}

		public float GetSaturation()
		{
			ToHsl(out var h, out var s, out var l);
			return s;
		}

		public Color WithSaturation(float saturation)
		{
			ToHsl(out var h, out var s, out var l);
			return FromHsla(h, saturation, l, Alpha);
		}

		public float GetHue()
		{
			ToHsl(out var h, out var s, out var l);
			return h;
		}

		public Color WithHue(float hue)
		{
			ToHsl(out var h, out var s, out var l);
			return FromHsla(hue, s, l, Alpha);
		}

		public Color GetComplementary()
		{
			ToHsl(out var h, out var s, out var l);

			// Add 180 (degrees) to get to the other side of the circle.
			h += 0.5f;

			// Ensure still within the bounds of a circle.
			h %= 1.0f;

			return Color.FromHsla(h, s, l);
		}

		public static Color FromHsva(float h, float s, float v, float a)
		{
			h = h.Clamp(0, 1);
			s = s.Clamp(0, 1);
			v = v.Clamp(0, 1);
			var range = (int)(Math.Floor(h * 6)) % 6;
			var f = h * 6 - Math.Floor(h * 6);
			var p = v * (1 - s);
			var q = v * (1 - f * s);
			var t = v * (1 - (1 - f) * s);

			switch (range)
			{
				case 0:
					return FromRgba(v, t, p, a);
				case 1:
					return FromRgba(q, v, p, a);
				case 2:
					return FromRgba(p, v, t, a);
				case 3:
					return FromRgba(p, q, v, a);
				case 4:
					return FromRgba(t, p, v, a);
			}
			return FromRgba(v, p, q, a);
		}

		public static Color FromUint(uint argb)
		{
			return FromRgba((byte)((argb & 0x00ff0000) >> 0x10), (byte)((argb & 0x0000ff00) >> 0x8), (byte)(argb & 0x000000ff), (byte)((argb & 0xff000000) >> 0x18));
		}

		public static Color FromInt(int argb)
		{
			return FromRgba((byte)((argb & 0x00ff0000) >> 0x10), (byte)((argb & 0x0000ff00) >> 0x8), (byte)(argb & 0x000000ff), (byte)((argb & 0xff000000) >> 0x18));
		}

		public static Color FromRgb(byte red, byte green, byte blue)
		{
			return Color.FromRgba(red, green, blue, 255);
		}

		public static Color FromRgba(byte red, byte green, byte blue, byte alpha)
		{
			return new Color(red / 255f, green / 255f, blue / 255f, alpha / 255f);
		}

		public static Color FromRgb(float red, float green, float blue)
		{
			return Color.FromRgba(red, green, blue, 1);
		}

		public static Color FromRgb(double red, double green, double blue)
		{
			return Color.FromRgba(red, green, blue, 1);
		}

		public static Color FromRgba(float r, float g, float b, float a)
		{
			return new Color(r, g, b, a);
		}

		public static Color FromRgba(double r, double g, double b, double a)
		{
			return new Color((float)r, (float)g, (float)b, (float)a);
		}

		public static Color FromRgba(string colorAsHex)
		{
			//Remove # if present
			if (colorAsHex.IndexOf('#') != -1)
				colorAsHex = colorAsHex.Replace("#", "");

			int red = 0;
			int green = 0;
			int blue = 0;
			int alpha = 255;

			if (colorAsHex.Length == 6)
			{
				//#RRGGBB
				red = int.Parse(colorAsHex.Substring(0, 2), NumberStyles.AllowHexSpecifier, CultureInfo.InvariantCulture);
				green = int.Parse(colorAsHex.Substring(2, 2), NumberStyles.AllowHexSpecifier, CultureInfo.InvariantCulture);
				blue = int.Parse(colorAsHex.Substring(4, 2), NumberStyles.AllowHexSpecifier, CultureInfo.InvariantCulture);
			}
			else if (colorAsHex.Length == 3)
			{
				//#RGB
				red = int.Parse($"{colorAsHex[0]}{colorAsHex[0]}", NumberStyles.AllowHexSpecifier, CultureInfo.InvariantCulture);
				green = int.Parse($"{colorAsHex[1]}{colorAsHex[1]}", NumberStyles.AllowHexSpecifier, CultureInfo.InvariantCulture);
				blue = int.Parse($"{colorAsHex[2]}{colorAsHex[2]}", NumberStyles.AllowHexSpecifier, CultureInfo.InvariantCulture);
			}
			else if (colorAsHex.Length == 4)
			{
				//#RGBA
				red = int.Parse($"{colorAsHex[0]}{colorAsHex[0]}", NumberStyles.AllowHexSpecifier, CultureInfo.InvariantCulture);
				green = int.Parse($"{colorAsHex[1]}{colorAsHex[1]}", NumberStyles.AllowHexSpecifier, CultureInfo.InvariantCulture);
				blue = int.Parse($"{colorAsHex[2]}{colorAsHex[2]}", NumberStyles.AllowHexSpecifier, CultureInfo.InvariantCulture);
				alpha = int.Parse($"{colorAsHex[3]}{colorAsHex[3]}", NumberStyles.AllowHexSpecifier, CultureInfo.InvariantCulture);
			}
			else if (colorAsHex.Length == 8)
			{
				//#RRGGBBAA
				red = int.Parse(colorAsHex.Substring(0, 2), NumberStyles.AllowHexSpecifier, CultureInfo.InvariantCulture);
				green = int.Parse(colorAsHex.Substring(2, 2), NumberStyles.AllowHexSpecifier, CultureInfo.InvariantCulture);
				blue = int.Parse(colorAsHex.Substring(4, 2), NumberStyles.AllowHexSpecifier, CultureInfo.InvariantCulture);
				alpha = int.Parse(colorAsHex.Substring(6, 2), NumberStyles.AllowHexSpecifier, CultureInfo.InvariantCulture);
			}

			return FromRgba(red / 255f, green / 255f, blue / 255f, alpha / 255f);
		}

		public static Color FromArgb(string colorAsHex)
		{
			//Remove # if present
			if (colorAsHex.IndexOf('#') != -1)
				colorAsHex = colorAsHex.Replace("#", "");

			int red = 0;
			int green = 0;
			int blue = 0;
			int alpha = 255;

			if (colorAsHex.Length == 6)
			{
				//#RRGGBB
				red = int.Parse(colorAsHex.Substring(0, 2), NumberStyles.AllowHexSpecifier, CultureInfo.InvariantCulture);
				green = int.Parse(colorAsHex.Substring(2, 2), NumberStyles.AllowHexSpecifier, CultureInfo.InvariantCulture);
				blue = int.Parse(colorAsHex.Substring(4, 2), NumberStyles.AllowHexSpecifier, CultureInfo.InvariantCulture);
			}
			else if (colorAsHex.Length == 3)
			{
				//#RGB
				red = int.Parse($"{colorAsHex[0]}{colorAsHex[0]}", NumberStyles.AllowHexSpecifier, CultureInfo.InvariantCulture);
				green = int.Parse($"{colorAsHex[1]}{colorAsHex[1]}", NumberStyles.AllowHexSpecifier, CultureInfo.InvariantCulture);
				blue = int.Parse($"{colorAsHex[2]}{colorAsHex[2]}", NumberStyles.AllowHexSpecifier, CultureInfo.InvariantCulture);
			}
			else if (colorAsHex.Length == 4)
			{
				//#ARGB
				alpha = int.Parse($"{colorAsHex[0]}{colorAsHex[0]}", NumberStyles.AllowHexSpecifier, CultureInfo.InvariantCulture);
				red = int.Parse($"{colorAsHex[1]}{colorAsHex[1]}", NumberStyles.AllowHexSpecifier, CultureInfo.InvariantCulture);
				green = int.Parse($"{colorAsHex[2]}{colorAsHex[2]}", NumberStyles.AllowHexSpecifier, CultureInfo.InvariantCulture);
				blue = int.Parse($"{colorAsHex[3]}{colorAsHex[3]}", NumberStyles.AllowHexSpecifier, CultureInfo.InvariantCulture);
			}
			else if (colorAsHex.Length == 8)
			{
				//#AARRGGBB
				alpha = int.Parse(colorAsHex.Substring(0, 2), NumberStyles.AllowHexSpecifier, CultureInfo.InvariantCulture);
				red = int.Parse(colorAsHex.Substring(2, 2), NumberStyles.AllowHexSpecifier, CultureInfo.InvariantCulture);
				green = int.Parse(colorAsHex.Substring(4, 2), NumberStyles.AllowHexSpecifier, CultureInfo.InvariantCulture);
				blue = int.Parse(colorAsHex.Substring(6, 2), NumberStyles.AllowHexSpecifier, CultureInfo.InvariantCulture);
			}

			return FromRgba(red / 255f, green / 255f, blue / 255f, alpha / 255f);
		}

		public static Color FromHsla(float h, float s, float l, float a = 1)
		{
			float red, green, blue;
			ConvertToRgb(h, s, l, out red, out green, out blue);
			return new Color(red, green, blue, a);
		}

		public static Color FromHsla(double h, double s, double l, double a = 1)
		{
			float red, green, blue;
			ConvertToRgb((float)h, (float)s, (float)l, out red, out green, out blue);
			return new Color(red, green, blue, (float)a);
		}

		public static Color FromHsv(float h, float s, float v)
		{
			return FromHsva(h, s, v, 1f);
		}

		public static Color FromHsva(int h, int s, int v, int a)
		{
			return FromHsva(h / 360f, s / 100f, v / 100f, a / 100f);
		}

		public static Color FromHsv(int h, int s, int v)
		{
			return FromHsva(h / 360f, s / 100f, v / 100f, 1f);
		}

		private static void ConvertToRgb(float hue, float saturation, float luminosity, out float r, out float g, out float b)
		{
			if (luminosity == 0)
			{
				r = g = b = 0;
				return;
			}

			if (saturation == 0)
			{
				r = g = b = luminosity;
				return;
			}
			float temp2 = luminosity <= 0.5f ? luminosity * (1.0f + saturation) : luminosity + saturation - luminosity * saturation;
			float temp1 = 2.0f * luminosity - temp2;

			var t3 = new[] { hue + 1.0f / 3.0f, hue, hue - 1.0f / 3.0f };
			var clr = new float[] { 0, 0, 0 };
			for (var i = 0; i < 3; i++)
			{
				if (t3[i] < 0)
					t3[i] += 1.0f;
				if (t3[i] > 1)
					t3[i] -= 1.0f;
				if (6.0 * t3[i] < 1.0)
					clr[i] = temp1 + (temp2 - temp1) * t3[i] * 6.0f;
				else if (2.0 * t3[i] < 1.0)
					clr[i] = temp2;
				else if (3.0 * t3[i] < 2.0)
					clr[i] = temp1 + (temp2 - temp1) * (2.0f / 3.0f - t3[i]) * 6.0f;
				else
					clr[i] = temp1;
			}

			r = clr[0];
			g = clr[1];
			b = clr[2];
		}

		public void ToHsl(out float h, out float s, out float l)
		{
			var r = Red;
			var g = Green;
			var b = Blue;

			float v = Math.Max(r, g);
			v = Math.Max(v, b);

			float m = Math.Min(r, g);
			m = Math.Min(m, b);

			l = (m + v) / 2.0f;
			if (l <= 0.0)
			{
				h = s = l = 0;
				return;
			}
			float vm = v - m;
			s = vm;

			if (s > 0.0)
			{
				s /= l <= 0.5f ? v + m : 2.0f - v - m;
			}
			else
			{
				h = 0;
				s = 0;
				return;
			}

			float r2 = (v - r) / vm;
			float g2 = (v - g) / vm;
			float b2 = (v - b) / vm;

			if (r == v)
			{
				h = g == m ? 5.0f + b2 : 1.0f - g2;
			}
			else if (g == v)
			{
				h = b == m ? 1.0f + r2 : 3.0f - b2;
			}
			else
			{
				h = r == m ? 3.0f + g2 : 5.0f - r2;
			}
			h /= 6.0f;
		}
	}
}<|MERGE_RESOLUTION|>--- conflicted
+++ resolved
@@ -16,17 +16,10 @@
 
 		public Color()
 		{
-<<<<<<< HEAD
-			// Default Black - XAML Editor is happy with param-less ctor!
+			// Default Black
 			Red = Green = Blue = 0;	
 		}
-		
-=======
-			// Default Black - param-less ctor need for some XAML/TypeConverter things
-			Red = Green = Blue = 0;
-		}
-
->>>>>>> 13c50c6a
+
 		public Color(float gray)
 		{
 			Red = Green = Blue = gray.Clamp(0, 1);
