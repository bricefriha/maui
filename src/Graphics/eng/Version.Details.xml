<Dependencies>
  <ProductDependencies>
    <Dependency Name="Microsoft.Dotnet.Sdk.Internal" Version="6.0.100-rtm.21476.2" CoherentParentDependency="Microsoft.Android.Sdk.Windows">
      <Uri>https://github.com/dotnet/installer</Uri>
      <Sha>885ff3819901e75ee1782185a53a3ab4ea6deac8</Sha>
    </Dependency>
    <Dependency Name="Microsoft.Android.Sdk.Windows" Version="31.0.101-preview.10.31">
      <Uri>https://github.com/xamarin/xamarin-android</Uri>
      <Sha>05ca38c7248b9af926c3c314bb99bf5cc22c3bd3</Sha>
    </Dependency>
<<<<<<< HEAD
    <Dependency Name="Microsoft.MacCatalyst.Sdk" Version="15.0.101-preview.10.150">
      <Uri>https://github.com/xamarin/xamarin-macios</Uri>
      <Sha>da9c95d604f65836d26eee37f5554c34f0c953a4</Sha>
    </Dependency>
    <Dependency Name="Microsoft.iOS.Sdk" Version="15.0.101-preview.10.150">
      <Uri>https://github.com/xamarin/xamarin-macios</Uri>
      <Sha>da9c95d604f65836d26eee37f5554c34f0c953a4</Sha>
    </Dependency>
    <Dependency Name="Microsoft.tvOS.Sdk" Version="15.0.101-preview.10.150">
      <Uri>https://github.com/xamarin/xamarin-macios</Uri>
      <Sha>da9c95d604f65836d26eee37f5554c34f0c953a4</Sha>
    </Dependency>
    <Dependency Name="Microsoft.macOS.Sdk" Version="12.0.101-preview.10.150">
      <Uri>https://github.com/xamarin/xamarin-macios</Uri>
      <Sha>da9c95d604f65836d26eee37f5554c34f0c953a4</Sha>
=======
    <Dependency Name="Microsoft.MacCatalyst.Sdk" Version="15.0.101-preview.10.164">
      <Uri>https://github.com/xamarin/xamarin-macios</Uri>
      <Sha>3c2c3d062daedd66ccd06ecb68192767ddf8e3c4</Sha>
    </Dependency>
    <Dependency Name="Microsoft.iOS.Sdk" Version="15.0.101-preview.10.164">
      <Uri>https://github.com/xamarin/xamarin-macios</Uri>
      <Sha>3c2c3d062daedd66ccd06ecb68192767ddf8e3c4</Sha>
    </Dependency>
    <Dependency Name="Microsoft.tvOS.Sdk" Version="15.0.101-preview.10.164">
      <Uri>https://github.com/xamarin/xamarin-macios</Uri>
      <Sha>3c2c3d062daedd66ccd06ecb68192767ddf8e3c4</Sha>
    </Dependency>
    <Dependency Name="Microsoft.macOS.Sdk" Version="12.0.101-preview.10.164">
      <Uri>https://github.com/xamarin/xamarin-macios</Uri>
      <Sha>3c2c3d062daedd66ccd06ecb68192767ddf8e3c4</Sha>
>>>>>>> f9e099c8
    </Dependency>
  </ProductDependencies>
</Dependencies><|MERGE_RESOLUTION|>--- conflicted
+++ resolved
@@ -8,23 +8,6 @@
       <Uri>https://github.com/xamarin/xamarin-android</Uri>
       <Sha>05ca38c7248b9af926c3c314bb99bf5cc22c3bd3</Sha>
     </Dependency>
-<<<<<<< HEAD
-    <Dependency Name="Microsoft.MacCatalyst.Sdk" Version="15.0.101-preview.10.150">
-      <Uri>https://github.com/xamarin/xamarin-macios</Uri>
-      <Sha>da9c95d604f65836d26eee37f5554c34f0c953a4</Sha>
-    </Dependency>
-    <Dependency Name="Microsoft.iOS.Sdk" Version="15.0.101-preview.10.150">
-      <Uri>https://github.com/xamarin/xamarin-macios</Uri>
-      <Sha>da9c95d604f65836d26eee37f5554c34f0c953a4</Sha>
-    </Dependency>
-    <Dependency Name="Microsoft.tvOS.Sdk" Version="15.0.101-preview.10.150">
-      <Uri>https://github.com/xamarin/xamarin-macios</Uri>
-      <Sha>da9c95d604f65836d26eee37f5554c34f0c953a4</Sha>
-    </Dependency>
-    <Dependency Name="Microsoft.macOS.Sdk" Version="12.0.101-preview.10.150">
-      <Uri>https://github.com/xamarin/xamarin-macios</Uri>
-      <Sha>da9c95d604f65836d26eee37f5554c34f0c953a4</Sha>
-=======
     <Dependency Name="Microsoft.MacCatalyst.Sdk" Version="15.0.101-preview.10.164">
       <Uri>https://github.com/xamarin/xamarin-macios</Uri>
       <Sha>3c2c3d062daedd66ccd06ecb68192767ddf8e3c4</Sha>
@@ -40,7 +23,6 @@
     <Dependency Name="Microsoft.macOS.Sdk" Version="12.0.101-preview.10.164">
       <Uri>https://github.com/xamarin/xamarin-macios</Uri>
       <Sha>3c2c3d062daedd66ccd06ecb68192767ddf8e3c4</Sha>
->>>>>>> f9e099c8
     </Dependency>
   </ProductDependencies>
 </Dependencies>