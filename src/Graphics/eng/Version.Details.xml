<Dependencies>
  <ProductDependencies>
<<<<<<< HEAD
    <Dependency Name="Microsoft.Dotnet.Sdk.Internal" Version="6.0.300-preview.22173.2" CoherentParentDependency="Microsoft.Android.Sdk.Windows">
      <Uri>https://github.com/dotnet/installer</Uri>
      <Sha>89d0c23a2e4356bf77230dfd705ef027e193f681</Sha>
=======
    <Dependency Name="Microsoft.Dotnet.Sdk.Internal" Version="6.0.300-preview.22168.1" CoherentParentDependency="Microsoft.Android.Sdk.Windows">
      <Uri>https://github.com/dotnet/installer</Uri>
      <Sha>e45c7d15e572204e3c60e60d2bd529707ddebab9</Sha>
>>>>>>> 2ca11b15
    </Dependency>
    <Dependency Name="Microsoft.NETCore.App.Ref" Version="6.0.4" CoherentParentDependency="Microsoft.Android.Sdk.Windows">
      <Uri>https://github.com/dotnet/runtime</Uri>
      <Sha>4050c126c96204c3c4cdd9f3ba715a0779201719</Sha>
    </Dependency>
<<<<<<< HEAD
    <Dependency Name="Microsoft.Android.Sdk.Windows" Version="31.0.300-rc.1.30">
=======
    <Dependency Name="Microsoft.Android.Sdk.Windows" Version="31.0.300-rc.1.2">
>>>>>>> 2ca11b15
      <Uri>https://github.com/xamarin/xamarin-android</Uri>
      <Sha>1f907f01c3e239ee24ddecc43787c5cae527491f</Sha>
    </Dependency>
    <Dependency Name="Microsoft.MacCatalyst.Sdk" Version="15.4.100-rc.1.64">
      <Uri>https://github.com/xamarin/xamarin-macios</Uri>
      <Sha>28b9d24b07b4671aa3188f03f8d23c50b28b16c8</Sha>
    </Dependency>
    <Dependency Name="Microsoft.iOS.Sdk" Version="15.4.100-rc.1.64">
      <Uri>https://github.com/xamarin/xamarin-macios</Uri>
      <Sha>28b9d24b07b4671aa3188f03f8d23c50b28b16c8</Sha>
    </Dependency>
    <Dependency Name="Microsoft.tvOS.Sdk" Version="15.4.100-rc.1.64">
      <Uri>https://github.com/xamarin/xamarin-macios</Uri>
      <Sha>28b9d24b07b4671aa3188f03f8d23c50b28b16c8</Sha>
    </Dependency>
    <Dependency Name="Microsoft.macOS.Sdk" Version="12.3.100-rc.1.64">
      <Uri>https://github.com/xamarin/xamarin-macios</Uri>
      <Sha>28b9d24b07b4671aa3188f03f8d23c50b28b16c8</Sha>
    </Dependency>
<<<<<<< HEAD
    <Dependency Name="Microsoft.NET.Workload.Emscripten.Manifest-6.0.100" Version="6.0.4" CoherentParentDependency="Microsoft.NETCore.App.Ref">
=======
   <Dependency Name="Microsoft.NET.Workload.Emscripten.Manifest-6.0.300" Version="6.0.4" CoherentParentDependency="Microsoft.NETCore.App.Ref">
>>>>>>> 2ca11b15
      <Uri>https://github.com/dotnet/emsdk</Uri>
      <Sha>572aeedcfa16bdb619fafcecf5924e5c6b65b07b</Sha>
    </Dependency>
  </ProductDependencies>
</Dependencies><|MERGE_RESOLUTION|>--- conflicted
+++ resolved
@@ -1,24 +1,14 @@
 <Dependencies>
   <ProductDependencies>
-<<<<<<< HEAD
     <Dependency Name="Microsoft.Dotnet.Sdk.Internal" Version="6.0.300-preview.22173.2" CoherentParentDependency="Microsoft.Android.Sdk.Windows">
       <Uri>https://github.com/dotnet/installer</Uri>
       <Sha>89d0c23a2e4356bf77230dfd705ef027e193f681</Sha>
-=======
-    <Dependency Name="Microsoft.Dotnet.Sdk.Internal" Version="6.0.300-preview.22168.1" CoherentParentDependency="Microsoft.Android.Sdk.Windows">
-      <Uri>https://github.com/dotnet/installer</Uri>
-      <Sha>e45c7d15e572204e3c60e60d2bd529707ddebab9</Sha>
->>>>>>> 2ca11b15
     </Dependency>
     <Dependency Name="Microsoft.NETCore.App.Ref" Version="6.0.4" CoherentParentDependency="Microsoft.Android.Sdk.Windows">
       <Uri>https://github.com/dotnet/runtime</Uri>
       <Sha>4050c126c96204c3c4cdd9f3ba715a0779201719</Sha>
     </Dependency>
-<<<<<<< HEAD
     <Dependency Name="Microsoft.Android.Sdk.Windows" Version="31.0.300-rc.1.30">
-=======
-    <Dependency Name="Microsoft.Android.Sdk.Windows" Version="31.0.300-rc.1.2">
->>>>>>> 2ca11b15
       <Uri>https://github.com/xamarin/xamarin-android</Uri>
       <Sha>1f907f01c3e239ee24ddecc43787c5cae527491f</Sha>
     </Dependency>
@@ -38,11 +28,7 @@
       <Uri>https://github.com/xamarin/xamarin-macios</Uri>
       <Sha>28b9d24b07b4671aa3188f03f8d23c50b28b16c8</Sha>
     </Dependency>
-<<<<<<< HEAD
-    <Dependency Name="Microsoft.NET.Workload.Emscripten.Manifest-6.0.100" Version="6.0.4" CoherentParentDependency="Microsoft.NETCore.App.Ref">
-=======
    <Dependency Name="Microsoft.NET.Workload.Emscripten.Manifest-6.0.300" Version="6.0.4" CoherentParentDependency="Microsoft.NETCore.App.Ref">
->>>>>>> 2ca11b15
       <Uri>https://github.com/dotnet/emsdk</Uri>
       <Sha>572aeedcfa16bdb619fafcecf5924e5c6b65b07b</Sha>
     </Dependency>
