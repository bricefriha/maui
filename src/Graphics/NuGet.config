<?xml version="1.0" encoding="utf-8"?>
<configuration>
  <packageSources>
    <clear />
    <!--Begin: Package sources managed by Dependency Flow automation. Do not edit the sources below.-->
<<<<<<< HEAD
    <!--  Begin: Package sources from dotnet-emsdk -->
    <add key="darc-pub-dotnet-emsdk-572aeed" value="https://pkgs.dev.azure.com/dnceng/public/_packaging/darc-pub-dotnet-emsdk-572aeedc/nuget/v3/index.json" />
    <!--  End: Package sources from dotnet-emsdk -->
=======
>>>>>>> 2ca11b15
    <!--  Begin: Package sources from dotnet-runtime -->
    <add key="darc-pub-dotnet-runtime-4050c12" value="https://pkgs.dev.azure.com/dnceng/public/_packaging/darc-pub-dotnet-runtime-4050c126/nuget/v3/index.json" />
    <!--  End: Package sources from dotnet-runtime -->
    <!--  Begin: Package sources from dotnet-windowsdesktop -->
    <!--  End: Package sources from dotnet-windowsdesktop -->
    <!--  Begin: Package sources from dotnet-emsdk -->
    <add key="darc-pub-dotnet-emsdk-572aeed" value="https://pkgs.dev.azure.com/dnceng/public/_packaging/darc-pub-dotnet-emsdk-572aeedc/nuget/v3/index.json" />
    <!--  End: Package sources from dotnet-emsdk -->
    <!--End: Package sources managed by Dependency Flow automation. Do not edit the sources above.-->
    <!-- <add key="local" value="artifacts" /> -->
    <add key="dotnet-eng" value="https://pkgs.dev.azure.com/dnceng/public/_packaging/dotnet-eng/nuget/v3/index.json" protocolVersion="3" />
    <add key="dotnet-public" value="https://pkgs.dev.azure.com/dnceng/public/_packaging/dotnet-public/nuget/v3/index.json" protocolVersion="3" />
    <add key="dotnet6" value="https://pkgs.dev.azure.com/dnceng/public/_packaging/dotnet6/nuget/v3/index.json" />
    <add key="dotnet7" value="https://pkgs.dev.azure.com/dnceng/public/_packaging/dotnet7/nuget/v3/index.json" />
    <add key="skiasharp" value="https://pkgs.dev.azure.com/xamarin/public/_packaging/SkiaSharp/nuget/v3/index.json" />
    <add key="wasdk-internal" value="https://pkgs.dev.azure.com/microsoft/ProjectReunion/_packaging/Project.Reunion.nuget.internal/nuget/v3/index.json" />
  </packageSources>
  <activePackageSource>
    <add key="All" value="(Aggregate source)" />
  </activePackageSource>
  <disabledPackageSources>
    <add key="wasdk-internal" value="true" />
  </disabledPackageSources>
  <disabledPackageSources />
</configuration><|MERGE_RESOLUTION|>--- conflicted
+++ resolved
@@ -3,12 +3,6 @@
   <packageSources>
     <clear />
     <!--Begin: Package sources managed by Dependency Flow automation. Do not edit the sources below.-->
-<<<<<<< HEAD
-    <!--  Begin: Package sources from dotnet-emsdk -->
-    <add key="darc-pub-dotnet-emsdk-572aeed" value="https://pkgs.dev.azure.com/dnceng/public/_packaging/darc-pub-dotnet-emsdk-572aeedc/nuget/v3/index.json" />
-    <!--  End: Package sources from dotnet-emsdk -->
-=======
->>>>>>> 2ca11b15
     <!--  Begin: Package sources from dotnet-runtime -->
     <add key="darc-pub-dotnet-runtime-4050c12" value="https://pkgs.dev.azure.com/dnceng/public/_packaging/darc-pub-dotnet-runtime-4050c126/nuget/v3/index.json" />
     <!--  End: Package sources from dotnet-runtime -->
