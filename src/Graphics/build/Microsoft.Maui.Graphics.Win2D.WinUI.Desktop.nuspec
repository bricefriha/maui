--- conflicted
+++ resolved
@@ -17,16 +17,8 @@
     <dependencies>
       <group targetFramework="net6.0-windows10.0.18362">
         <dependency id="Microsoft.Maui.Graphics" version="$version$" exclude="Build,Analyzers" />
-<<<<<<< HEAD
-        <dependency id="Microsoft.Graphics.Win2D" version="0.8.2.23" exclude="Build,Analyzers" />
+        <dependency id="Microsoft.Graphics.Win2D" version="1.0.0.26-experimental1" exclude="Build,Analyzers" />
         <dependency id="Microsoft.WindowsAppSdk" version="1.0.0-preview1" exclude="Build,Analyzers" />
-=======
-        <dependency id="Microsoft.Graphics.Win2D" version="1.0.0.26-experimental1" exclude="Build,Analyzers" />
-        <dependency id="Microsoft.WindowsAppSdk" version="1.0.0-experimental1" exclude="Build,Analyzers" />
-        <dependency id="Microsoft.WindowsAppSdk.WinUI" version="1.0.0-experimental1" exclude="Build,Analyzers" />
-        <dependency id="Microsoft.WindowsAppSdk.Foundation" version="1.0.0-experimental1" exclude="Build,Analyzers" />
-        <dependency id="Microsoft.WindowsAppSdk.InteractiveExperiences" version="1.0.0-experimental1" exclude="Build,Analyzers" />
->>>>>>> b94e1cd6
       </group>
     </dependencies>
   </metadata>
