﻿<?xml version="1.0" encoding="utf-8"?>
<package xmlns="http://schemas.microsoft.com/packaging/2013/05/nuspec.xsd">
  <metadata>
    <id>Microsoft.Maui.Graphics</id>
    <version>$version$</version>
    <title>Microsoft.Maui.Graphics</title>
    <authors>Microsoft</authors>
    <owners>Microsoft</owners>
    <requireLicenseAcceptance>true</requireLicenseAcceptance>
    <description>A cross-platform rendering abstraction for dotnet.</description>
    <summary>Target native platform rendering API's from a common, cross-platform abstraction.</summary>
    <copyright>© Microsoft Corporation. All rights reserved.</copyright>
    <projectUrl>https://github.com/dotnet/Microsoft.Maui.Graphics</projectUrl>
    <repository type="git" url="https://github.com/dotnet/Microsoft.Maui.Graphics.git"/>
    <license type="expression">MIT</license>
    <language>C#</language>
    <dependencies>
      <group targetFramework="net6.0-android30.0" />
      <group targetFramework="net6.0-ios13.6" />
      <group targetFramework="net6.0-maccatalyst13.5" />
      <group targetFramework="net6.0-windows10.0.18362" />
<<<<<<< HEAD
      <group targetFramework="net6.0-tizen" />
      <group targetFramework="tizen40" />
=======
      <group targetFramework="xamarin.ios10" />
      <group targetFramework="monoandroid10.0" />
      <group targetFramework="xamarin.mac20" />
>>>>>>> 15b90ad0
      <group targetFramework=".NETStandard2.0" />
      <group targetFramework=".NETStandard2.1" />
    </dependencies>
  </metadata>
  <files>
    <file src="src/Microsoft.Maui.Graphics/bin/$configuration$/netstandard2.0/Microsoft.Maui.Graphics.dll" target="lib/netstandard2.0/Microsoft.Maui.Graphics.dll"/>
    <file src="src/Microsoft.Maui.Graphics/bin/$configuration$/netstandard2.0/Microsoft.Maui.Graphics.pdb" target="lib/netstandard2.0/Microsoft.Maui.Graphics.pdb"/>
    <file src="src/Microsoft.Maui.Graphics/bin/$configuration$/netstandard2.1/Microsoft.Maui.Graphics.dll" target="lib/netstandard2.1/Microsoft.Maui.Graphics.dll"/>
    <file src="src/Microsoft.Maui.Graphics/bin/$configuration$/netstandard2.1/Microsoft.Maui.Graphics.pdb" target="lib/netstandard2.1/Microsoft.Maui.Graphics.pdb"/>

    <file src="src/Microsoft.Maui.Graphics/bin/$configuration$/xamarin.ios10/Microsoft.Maui.Graphics.dll" target="lib/xamarin.ios10/Microsoft.Maui.Graphics.dll"/>
    <file src="src/Microsoft.Maui.Graphics/bin/$configuration$/xamarin.ios10/Microsoft.Maui.Graphics.pdb" target="lib/xamarin.ios10/Microsoft.Maui.Graphics.pdb"/>
    <file src="src/Microsoft.Maui.Graphics/bin/$configuration$/monoandroid10.0/Microsoft.Maui.Graphics.dll" target="lib/monoandroid10.0/Microsoft.Maui.Graphics.dll"/>
    <file src="src/Microsoft.Maui.Graphics/bin/$configuration$/monoandroid10.0/Microsoft.Maui.Graphics.pdb" target="lib/monoandroid10.0/Microsoft.Maui.Graphics.pdb"/>
    <file src="src/Microsoft.Maui.Graphics/bin/$configuration$/xamarin.mac20/Microsoft.Maui.Graphics.dll" target="lib/xamarin.mac20/Microsoft.Maui.Graphics.dll"/>
    <file src="src/Microsoft.Maui.Graphics/bin/$configuration$/xamarin.mac20/Microsoft.Maui.Graphics.pdb" target="lib/xamarin.mac20/Microsoft.Maui.Graphics.pdb"/>

    <file src="src/Microsoft.Maui.Graphics/bin/$configuration$/net6.0-ios/Microsoft.Maui.Graphics.dll" target="lib/net6.0-ios13.6/Microsoft.Maui.Graphics.dll"/>
    <file src="src/Microsoft.Maui.Graphics/bin/$configuration$/net6.0-ios/Microsoft.Maui.Graphics.pdb" target="lib/net6.0-ios13.6/Microsoft.Maui.Graphics.pdb"/>
    <file src="src/Microsoft.Maui.Graphics/bin/$configuration$/net6.0-android/Microsoft.Maui.Graphics.dll" target="lib/net6.0-android30.0/Microsoft.Maui.Graphics.dll"/>
    <file src="src/Microsoft.Maui.Graphics/bin/$configuration$/net6.0-android/Microsoft.Maui.Graphics.pdb" target="lib/net6.0-android30.0/Microsoft.Maui.Graphics.pdb"/>
    <file src="src/Microsoft.Maui.Graphics/bin/$configuration$/net6.0-maccatalyst/Microsoft.Maui.Graphics.dll" target="lib/net6.0-maccatalyst13.5/Microsoft.Maui.Graphics.dll"/>
    <file src="src/Microsoft.Maui.Graphics/bin/$configuration$/net6.0-maccatalyst/Microsoft.Maui.Graphics.pdb" target="lib/net6.0-maccatalyst13.5/Microsoft.Maui.Graphics.pdb"/>
    <file src="src/Microsoft.Maui.Graphics/bin/$configuration$/net6.0-windows10.0.18362/Microsoft.Maui.Graphics.dll" target="lib/net6.0-windows10.0.18362/Microsoft.Maui.Graphics.dll"/>
    <file src="src/Microsoft.Maui.Graphics/bin/$configuration$/net6.0-windows10.0.18362/Microsoft.Maui.Graphics.pdb" target="lib/net6.0-windows10.0.18362/Microsoft.Maui.Graphics.pdb"/>
    <file src="src/Microsoft.Maui.Graphics/bin/$configuration$/net6.0-tizen/Microsoft.Maui.Graphics.dll" target="lib/net6.0-tizen/Microsoft.Maui.Graphics.dll"/>
    <file src="src/Microsoft.Maui.Graphics/bin/$configuration$/net6.0-tizen/Microsoft.Maui.Graphics.pdb" target="lib/net6.0-tizen/Microsoft.Maui.Graphics.pdb"/>
    <file src="src/Microsoft.Maui.Graphics/bin/$configuration$/tizen40/Microsoft.Maui.Graphics.dll" target="lib/tizen40/Microsoft.Maui.Graphics.dll"/>
    <file src="src/Microsoft.Maui.Graphics/bin/$configuration$/tizen40/Microsoft.Maui.Graphics.pdb" target="lib/tizen40/Microsoft.Maui.Graphics.pdb"/>
  </files>
</package><|MERGE_RESOLUTION|>--- conflicted
+++ resolved
@@ -19,14 +19,11 @@
       <group targetFramework="net6.0-ios13.6" />
       <group targetFramework="net6.0-maccatalyst13.5" />
       <group targetFramework="net6.0-windows10.0.18362" />
-<<<<<<< HEAD
       <group targetFramework="net6.0-tizen" />
       <group targetFramework="tizen40" />
-=======
       <group targetFramework="xamarin.ios10" />
       <group targetFramework="monoandroid10.0" />
       <group targetFramework="xamarin.mac20" />
->>>>>>> 15b90ad0
       <group targetFramework=".NETStandard2.0" />
       <group targetFramework=".NETStandard2.1" />
     </dependencies>
