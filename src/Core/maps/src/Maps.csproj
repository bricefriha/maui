--- conflicted
+++ resolved
@@ -5,11 +5,7 @@
     <RootNamespace>Microsoft.Maui.Maps</RootNamespace>
     <AssemblyName>Microsoft.Maui.Maps</AssemblyName>
     <Nullable>enable</Nullable>
-<<<<<<< HEAD
-    <IsPackable>true</IsPackable>
     <IsTrimmable>false</IsTrimmable>
-=======
->>>>>>> b2c66e40
     <GenerateDocumentationFile>true</GenerateDocumentationFile>
     <NoWarn>$(NoWarn);CS1591;RS0041;RS0026;RS0027</NoWarn>
 
