﻿using System;
using System.Collections;
using System.Linq;
using CoreLocation;
using MapKit;
using Microsoft.Maui.Maps.Handlers;
using Microsoft.Maui.Platform;
using ObjCRuntime;
using UIKit;

namespace Microsoft.Maui.Maps.Platform
{
	public class MauiMKMapView : MKMapView
	{
		WeakReference<IMapHandler> _handlerRef;
		object? _lastTouchedView;
		UITapGestureRecognizer? _mapClickedGestureRecognizer;

		public MauiMKMapView(IMapHandler handler)
		{
			_handlerRef = new WeakReference<IMapHandler>(handler);
			OverlayRenderer = GetViewForOverlayDelegate;
		}

		public override void MovedToWindow()
		{
			base.MovedToWindow();
			if (Window != null)
				Startup();
			else
				Cleanup();
		}

		protected virtual MKOverlayRenderer GetViewForOverlayDelegate(MKMapView mapview, IMKOverlay overlay)
		{
			MKOverlayRenderer? overlayRenderer = null;
			switch (overlay)
			{
				case MKPolyline polyline:
					overlayRenderer = GetMapElement<MKPolylineRenderer>(polyline);
					break;
				case MKPolygon polygon:
					overlayRenderer = GetMapElement<MKPolygonRenderer>(polygon);
					break;
				case MKCircle circle:
					overlayRenderer = GetMapElement<MKCircleRenderer>(circle);
					break;
				default:
					break;
			}
			if (overlayRenderer == null)
				throw new InvalidOperationException($"MKOverlayRenderer not found for {overlay}.");

			return overlayRenderer;
		}

#pragma warning disable CS0108 // Member hides inherited member; missing new keyword
		MKAnnotationView GetViewForAnnotation(MKMapView mapView, IMKAnnotation annotation)
#pragma warning restore CS0108 // Member hides inherited member; missing new keyword
		{
			MKAnnotationView? mapPin;

			// https://bugzilla.xamarin.com/show_bug.cgi?id=26416
			var userLocationAnnotation = Runtime.GetNSObject(annotation.Handle) as MKUserLocation;
			if (userLocationAnnotation != null)
				return null!;

			const string defaultPinId = "defaultPin";
			mapPin = mapView.DequeueReusableAnnotation(defaultPinId);
			if (mapPin == null)
			{
				if (OperatingSystem.IsIOSVersionAtLeast(11))
				{
					mapPin = new MKMarkerAnnotationView(annotation, defaultPinId);
				}
				else
				{
					mapPin = new MKPinAnnotationView(annotation, defaultPinId);

				}

				mapPin.CanShowCallout = true;

				if (OperatingSystem.IsIOSVersionAtLeast(11))
				{
					// Need to set this to get the callout bubble to show up
					// Without this no callout is shown, it's displayed differently
					mapPin.RightCalloutAccessoryView = new UIView();
				}
			}

			mapPin.Annotation = annotation;
			AttachGestureToPin(mapPin, annotation);

			return mapPin;
		}

		internal void AddPins(IList pins)
		{
			_handlerRef.TryGetTarget(out IMapHandler? handler);
			if (handler?.MauiContext == null)
				return;

			if (Annotations?.Length > 0)
				RemoveAnnotations(Annotations);

			foreach (IMapPin pin in pins)
			{
				if (pin.ToHandler(handler.MauiContext).PlatformView is IMKAnnotation annotation)
				{
					pin.MarkerId = annotation;
					AddAnnotation(annotation);
				}
			}
		}

		internal void ClearMapElements()
		{
			var elements = Overlays;

			if (elements == null)
				return;

			foreach (IMKOverlay overlay in elements)
			{
				RemoveOverlay(overlay);
			}
		}

		internal void AddElements(IList elements)
		{
			foreach (IMapElement element in elements)
			{
				IMKOverlay? overlay = null;
				switch (element)
				{
					case IGeoPathMapElement geoPathElement:
						if (geoPathElement is IFilledMapElement)
							overlay = MKPolygon.FromCoordinates(geoPathElement
							.Select(position => new CLLocationCoordinate2D(position.Latitude, position.Longitude))
							.ToArray());
						else
							overlay = MKPolyline.FromCoordinates(geoPathElement
								.Select(position => new CLLocationCoordinate2D(position.Latitude, position.Longitude))
								.ToArray());
						break;
					case ICircleMapElement circleElement:
						overlay = MKCircle.Circle(
							new CLLocationCoordinate2D(circleElement.Center.Latitude, circleElement.Center.Longitude),
							circleElement.Radius.Meters);
						break;
				}

				if (overlay != null)
				{
					element.MapElementId = overlay;
					AddOverlay(overlay);
				}
			}
		}

		internal void RemoveElements(IList elements)
		{
			foreach (IMapElement element in elements)
			{
				if (element.MapElementId is IMKOverlay overlay)
					RemoveOverlay(overlay);
			}
		}

		void Startup()
		{
			RegionChanged += MkMapViewOnRegionChanged;
			DidSelectAnnotationView += MkMapViewOnAnnotationViewSelected;

			AddGestureRecognizer(_mapClickedGestureRecognizer = new UITapGestureRecognizer(OnMapClicked)
			{
				ShouldReceiveTouch = OnShouldReceiveMapTouch
			});
		}

		void Cleanup()
		{
			if (_mapClickedGestureRecognizer != null)
			{
				RemoveGestureRecognizer(_mapClickedGestureRecognizer);
				_mapClickedGestureRecognizer.Dispose();
				_mapClickedGestureRecognizer = null;
			}
			RegionChanged -= MkMapViewOnRegionChanged;
			DidSelectAnnotationView -= MkMapViewOnAnnotationViewSelected;
		}

		void MkMapViewOnAnnotationViewSelected(object? sender, MKAnnotationViewEventArgs e)
		{
			var annotation = e.View.Annotation;
			var pin = GetPinForAnnotation(annotation!);

			if (pin == null)
				return;

			// SendMarkerClick() returns the value of PinClickedEventArgs.HideInfoWindow
			// Hide the info window by deselecting the annotation
			bool deselect = pin.SendMarkerClick();

			if (deselect)
				DeselectAnnotation(annotation, false);
		}

		void MkMapViewOnRegionChanged(object? sender, MKMapViewChangeEventArgs e)
		{
			if (_handlerRef.TryGetTarget(out IMapHandler? handler) && handler?.VirtualView != null)
				handler.VirtualView.VisibleRegion = new MapSpan(new Devices.Sensors.Location(Region.Center.Latitude, Region.Center.Longitude), Region.Span.LatitudeDelta, Region.Span.LongitudeDelta);
		}

		IMapPin GetPinForAnnotation(IMKAnnotation annotation)
		{
			IMapPin targetPin = null!;
			_handlerRef.TryGetTarget(out IMapHandler? handler);
			IMap map = handler?.VirtualView!;

			for (int i = 0; i < map.Pins.Count; i++)
			{
				var pin = map.Pins[i];
				if ((pin?.MarkerId as IMKAnnotation) == annotation)
				{
					targetPin = pin;
					break;
				}
			}

			return targetPin;
		}

		void AttachGestureToPin(MKAnnotationView mapPin, IMKAnnotation annotation)
		{
			var recognizers = mapPin.GestureRecognizers;

			if (recognizers != null)
			{
				foreach (var r in recognizers)
				{
					mapPin.RemoveGestureRecognizer(r);
				}
			}

			var recognizer = new UITapGestureRecognizer(g => OnCalloutClicked(annotation))
			{
				ShouldReceiveTouch = (gestureRecognizer, touch) =>
				{
					_lastTouchedView = touch.View;
					return true;
				}
			};

			mapPin.AddGestureRecognizer(recognizer);
		}

		void OnCalloutClicked(IMKAnnotation annotation)
		{
			// lookup pin
			var targetPin = GetPinForAnnotation(annotation);

			// pin not found. Must have been activated outside of forms
			if (targetPin == null)
				return;

			// if the tap happened on the annotation view itself, skip because this is what happens when the callout is showing
			// when the callout is already visible the tap comes in on a different view
			if (_lastTouchedView is MKAnnotationView)
				return;

			targetPin.SendMarkerClick();

			// SendInfoWindowClick() returns the value of PinClickedEventArgs.HideInfoWindow
			// Hide the info window by deselecting the annotation
			bool deselect = targetPin.SendInfoWindowClick();
			if (deselect)
				DeselectAnnotation(annotation, true);
		}

		T? GetMapElement<T>(IMKOverlay mkPolyline) where T : MKOverlayRenderer
		{
			_handlerRef.TryGetTarget(out IMapHandler? handler);
			var map = handler?.VirtualView;
			IMapElement mapElement = default!;
			for (int i = 0; i < map?.Elements.Count; i++)
			{
				var element = map.Elements[i];
				if (ReferenceEquals(element.MapElementId, mkPolyline))
				{
					mapElement = element;
					break;
				}
			}
			//Make sure we Disconnect old handler we don't want to reuse that one
			mapElement?.Handler?.DisconnectHandler();
			return mapElement?.ToHandler(handler?.MauiContext!).PlatformView as T;
		}

<<<<<<< HEAD
		bool OnShouldReceiveMapTouch(UIGestureRecognizer recognizer, UITouch touch)
=======
		static bool OnShouldReceiveMapTouch(UIGestureRecognizer recognizer, UITouch touch)
>>>>>>> 509d91e3
		{
			if (touch.View is MKAnnotationView)
				return false;

			return true;
		}

		static void OnMapClicked(UITapGestureRecognizer recognizer)
		{
			if (recognizer.View is not MauiMKMapView mauiMkMapView)
				return;

			var tapPoint = recognizer.LocationInView(mauiMkMapView);
			var tapGPS = mauiMkMapView.ConvertPoint(tapPoint, mauiMkMapView);

			if (mauiMkMapView._handlerRef.TryGetTarget(out IMapHandler? handler))
				handler?.VirtualView.Clicked(new Devices.Sensors.Location(tapGPS.Latitude, tapGPS.Longitude));
		}
	}
}<|MERGE_RESOLUTION|>--- conflicted
+++ resolved
@@ -298,11 +298,7 @@
 			return mapElement?.ToHandler(handler?.MauiContext!).PlatformView as T;
 		}
 
-<<<<<<< HEAD
-		bool OnShouldReceiveMapTouch(UIGestureRecognizer recognizer, UITouch touch)
-=======
 		static bool OnShouldReceiveMapTouch(UIGestureRecognizer recognizer, UITouch touch)
->>>>>>> 509d91e3
 		{
 			if (touch.View is MKAnnotationView)
 				return false;
