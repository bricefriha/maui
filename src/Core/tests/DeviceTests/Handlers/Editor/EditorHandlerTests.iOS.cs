--- conflicted
+++ resolved
@@ -36,33 +36,6 @@
 			Assert.Equal(xplatCharacterSpacing, values.NativeViewValue);
 		}
 
-<<<<<<< HEAD
-		[Theory(DisplayName = "Font Family Initializes Correctly")]
-		[InlineData(null)]
-		[InlineData("Times New Roman")]
-		[InlineData("Dokdo")]
-		public async Task FontFamilyInitializesCorrectly(string family)
-		{
-			var editor = new EditorStub()
-			{
-				Text = "Test",
-				Font = Font.OfSize(family, 10)
-			};
-
-			var handler = await CreateHandlerAsync(editor);
-			var nativeFont = await GetValueAsync(editor, handler => GetNativeEditor(handler).Font);
-
-			var fontManager = handler.Services.GetRequiredService<IFontManager>();
-
-			var expectedNativeFont = fontManager.GetFont(Font.OfSize(family, 0.0));
-
-			Assert.Equal(expectedNativeFont.FamilyName, nativeFont.FamilyName);
-			if (string.IsNullOrEmpty(family))
-				Assert.Equal(fontManager.DefaultFont.FamilyName, nativeFont.FamilyName);
-			else
-				Assert.NotEqual(fontManager.DefaultFont.FamilyName, nativeFont.FamilyName);
-		}
-
 		[Fact(DisplayName = "Horizontal TextAlignment Updates Correctly")]
 		public async Task HorizontalTextAlignmentInitializesCorrectly()
 		{
@@ -89,10 +62,7 @@
 			values.NativeViewValue.AssertHasFlag(expectedValue);
 		}
 
-		MauiTextView GetNativeEditor(EditorHandler editorHandler) =>
-=======
 		static MauiTextView GetNativeEditor(EditorHandler editorHandler) =>
->>>>>>> c0d6dfdb
 			editorHandler.NativeView;
 
 		string GetNativeText(EditorHandler editorHandler) =>
