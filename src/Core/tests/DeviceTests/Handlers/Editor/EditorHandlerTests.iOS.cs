﻿using System.Threading.Tasks;
using Microsoft.Extensions.DependencyInjection;
using Microsoft.Maui.DeviceTests.Stubs;
using Microsoft.Maui.Graphics;
using Microsoft.Maui.Handlers;
using Microsoft.Maui.Platform.iOS;
using UIKit;
using Xunit;

namespace Microsoft.Maui.DeviceTests
{
	public partial class EditorHandlerTests
	{
		[Fact(DisplayName = "CharacterSpacing Initializes Correctly")]
		public async Task CharacterSpacingInitializesCorrectly()
		{
			string originalText = "Test";
			var xplatCharacterSpacing = 4;

			var editor = new EditorStub()
			{
				CharacterSpacing = xplatCharacterSpacing,
				Text = originalText
			};

			var values = await GetValueAsync(editor, (handler) =>
			{
				return new
				{
					ViewValue = editor.CharacterSpacing,
					NativeViewValue = GetNativeCharacterSpacing(handler)
				};
			});

			Assert.Equal(xplatCharacterSpacing, values.ViewValue);
			Assert.Equal(xplatCharacterSpacing, values.NativeViewValue);
		}

		[Theory(DisplayName = "Font Family Initializes Correctly")]
		[InlineData(null)]
		[InlineData("Times New Roman")]
		[InlineData("Dokdo")]
		public async Task FontFamilyInitializesCorrectly(string family)
		{
			var editor = new EditorStub()
			{
				Text = "Test",
				Font = Font.OfSize(family, 10)
			};

			var handler = await CreateHandlerAsync(editor);
			var nativeFont = await GetValueAsync(editor, handler => GetNativeEditor(handler).Font);

			var fontManager = handler.Services.GetRequiredService<IFontManager>();

			var expectedNativeFont = fontManager.GetFont(Font.OfSize(family, 0.0));

			Assert.Equal(expectedNativeFont.FamilyName, nativeFont.FamilyName);
			if (string.IsNullOrEmpty(family))
				Assert.Equal(fontManager.DefaultFont.FamilyName, nativeFont.FamilyName);
			else
				Assert.NotEqual(fontManager.DefaultFont.FamilyName, nativeFont.FamilyName);
		}

		[Fact(DisplayName = "Horizontal TextAlignment Updates Correctly")]
		public async Task HorizontalTextAlignmentInitializesCorrectly()
		{
			var xplatHorizontalTextAlignment = TextAlignment.End;

			var editorStub = new EditorStub()
			{
				Text = "Test",
				HorizontalTextAlignment = xplatHorizontalTextAlignment
			};

			UITextAlignment expectedValue = UITextAlignment.Right;

			var values = await GetValueAsync(editorStub, (handler) =>
			{
				return new
				{
					ViewValue = editorStub.HorizontalTextAlignment,
					NativeViewValue = GetNativeHorizontalTextAlignment(handler)
				};
			});

			Assert.Equal(xplatHorizontalTextAlignment, values.ViewValue);
			values.NativeViewValue.AssertHasFlag(expectedValue);
		}

		MauiTextView GetNativeEditor(EditorHandler editorHandler) =>
			editorHandler.NativeView;

		string GetNativeText(EditorHandler editorHandler) =>
			GetNativeEditor(editorHandler).Text;

		string GetNativePlaceholderText(EditorHandler editorHandler) =>
			GetNativeEditor(editorHandler).PlaceholderText;

		Color GetNativePlaceholderColor(EditorHandler editorHandler) =>
			GetNativeEditor(editorHandler).PlaceholderTextColor.ToColor();

		double GetNativeCharacterSpacing(EditorHandler editorHandler)
		{
			var editor = GetNativeEditor(editorHandler);
			return editor.AttributedText.GetCharacterSpacing();
		}

		double GetNativeUnscaledFontSize(EditorHandler editorHandler) =>
			GetNativeEditor(editorHandler).Font.PointSize;

		bool GetNativeIsReadOnly(EditorHandler editorHandler) =>
			!GetNativeEditor(editorHandler).UserInteractionEnabled;

		bool GetNativeIsTextPredictionEnabled(EditorHandler editorHandler) =>
			GetNativeEditor(editorHandler).AutocorrectionType == UITextAutocorrectionType.Yes;

		Color GetNativeTextColor(EditorHandler editorHandler) =>
			GetNativeEditor(editorHandler).TextColor.ToColor();

<<<<<<< HEAD
		UITextAlignment GetNativeHorizontalTextAlignment(EditorHandler editorHandler) =>
			GetNativeEditor(editorHandler).TextAlignment;
=======
		bool GetNativeIsNumericKeyboard(EditorHandler editorHandler) =>
			GetNativeEditor(editorHandler).KeyboardType == UIKeyboardType.DecimalPad;

		bool GetNativeIsEmailKeyboard(EditorHandler editorHandler) =>
			GetNativeEditor(editorHandler).KeyboardType == UIKeyboardType.EmailAddress;

		bool GetNativeIsTelephoneKeyboard(EditorHandler editorHandler) =>
			GetNativeEditor(editorHandler).KeyboardType == UIKeyboardType.PhonePad;

		bool GetNativeIsUrlKeyboard(EditorHandler editorHandler) =>
			GetNativeEditor(editorHandler).KeyboardType == UIKeyboardType.Url;

		bool GetNativeIsTextKeyboard(EditorHandler editorHandler)
		{
			var nativeEditor = GetNativeEditor(editorHandler);

			return nativeEditor.AutocapitalizationType == UITextAutocapitalizationType.Sentences &&
				nativeEditor.AutocorrectionType == UITextAutocorrectionType.Yes &&
				nativeEditor.SpellCheckingType == UITextSpellCheckingType.Yes;
		}

		bool GetNativeIsChatKeyboard(EditorHandler editorHandler)
		{
			var nativeEditor = GetNativeEditor(editorHandler);

			return nativeEditor.AutocapitalizationType == UITextAutocapitalizationType.Sentences &&
				nativeEditor.AutocorrectionType == UITextAutocorrectionType.Yes &&
				nativeEditor.SpellCheckingType == UITextSpellCheckingType.No;
		}
>>>>>>> 814ee947
	}
}<|MERGE_RESOLUTION|>--- conflicted
+++ resolved
@@ -118,10 +118,9 @@
 		Color GetNativeTextColor(EditorHandler editorHandler) =>
 			GetNativeEditor(editorHandler).TextColor.ToColor();
 
-<<<<<<< HEAD
 		UITextAlignment GetNativeHorizontalTextAlignment(EditorHandler editorHandler) =>
 			GetNativeEditor(editorHandler).TextAlignment;
-=======
+			
 		bool GetNativeIsNumericKeyboard(EditorHandler editorHandler) =>
 			GetNativeEditor(editorHandler).KeyboardType == UIKeyboardType.DecimalPad;
 
@@ -151,6 +150,5 @@
 				nativeEditor.AutocorrectionType == UITextAutocorrectionType.Yes &&
 				nativeEditor.SpellCheckingType == UITextSpellCheckingType.No;
 		}
->>>>>>> 814ee947
 	}
 }