--- conflicted
+++ resolved
@@ -41,34 +41,6 @@
 			Assert.Equal(expectedValue, values.NativeViewValue, EmCoefficientPrecision);
 		}
 
-<<<<<<< HEAD
-		[Theory(DisplayName = "Font Family Initializes Correctly")]
-		[InlineData(null)]
-		[InlineData("monospace")]
-		[InlineData("Dokdo")]
-		public async Task FontFamilyInitializesCorrectly(string family)
-		{
-			var editor = new EditorStub()
-			{
-				Text = "Test",
-				Font = Font.OfSize(family, 10)
-			};
-
-			var handler = await CreateHandlerAsync(editor);
-			var nativeEditor = GetNativeEditor(handler);
-
-			var fontManager = handler.Services.GetRequiredService<IFontManager>();
-
-			var nativeFont = fontManager.GetTypeface(Font.OfSize(family, 0.0));
-
-			Assert.Equal(nativeFont, nativeEditor.Typeface);
-
-			if (string.IsNullOrEmpty(family))
-				Assert.Equal(fontManager.DefaultTypeface, nativeEditor.Typeface);
-			else
-				Assert.NotEqual(fontManager.DefaultTypeface, nativeEditor.Typeface);
-		}
-
 		[Fact(DisplayName = "Horizontal TextAlignment Initializes Correctly")]
 		public async Task HorizontalTextAlignmentInitializesCorrectly()
 		{
@@ -100,10 +72,7 @@
 			Assert.Equal(expectedValue, textAlignment);
 		}
 
-		AppCompatEditText GetNativeEditor(EditorHandler editorHandler) =>
-=======
 		static AppCompatEditText GetNativeEditor(EditorHandler editorHandler) =>
->>>>>>> c0d6dfdb
 			(AppCompatEditText)editorHandler.NativeView;
 
 		string GetNativeText(EditorHandler editorHandler) =>
