﻿using System.Threading.Tasks;
using Android.Text;
using Android.Views;
using Android.Text.Method;
using AndroidX.AppCompat.Widget;
using Microsoft.Extensions.DependencyInjection;
using Microsoft.Maui.DeviceTests.Stubs;
using Microsoft.Maui.Graphics;
using Microsoft.Maui.Handlers;
using Xunit;
using AColor = Android.Graphics.Color;
using ATextAlignemnt = Android.Views.TextAlignment;

namespace Microsoft.Maui.DeviceTests
{
	public partial class EditorHandlerTests
	{
		[Fact(DisplayName = "CharacterSpacing Initializes Correctly")]
		public async Task CharacterSpacingInitializesCorrectly()
		{
			var xplatCharacterSpacing = 4;

			var editor = new EditorStub()
			{
				CharacterSpacing = xplatCharacterSpacing,
				Text = "Test"
			};

			float expectedValue = editor.CharacterSpacing.ToEm();

			var values = await GetValueAsync(editor, (handler) =>
			{
				return new
				{
					ViewValue = editor.CharacterSpacing,
					NativeViewValue = GetNativeCharacterSpacing(handler)
				};
			});

			Assert.Equal(xplatCharacterSpacing, values.ViewValue);
			Assert.Equal(expectedValue, values.NativeViewValue, EmCoefficientPrecision);
		}

<<<<<<< HEAD
		[Theory(DisplayName = "Font Family Initializes Correctly")]
		[InlineData(null)]
		[InlineData("monospace")]
		[InlineData("Dokdo")]
		public async Task FontFamilyInitializesCorrectly(string family)
		{
			var editor = new EditorStub()
			{
				Text = "Test",
				Font = Font.OfSize(family, 10)
			};

			var handler = await CreateHandlerAsync(editor);
			var nativeEditor = GetNativeEditor(handler);

			var fontManager = handler.Services.GetRequiredService<IFontManager>();

			var nativeFont = fontManager.GetTypeface(Font.OfSize(family, 0.0));

			Assert.Equal(nativeFont, nativeEditor.Typeface);

			if (string.IsNullOrEmpty(family))
				Assert.Equal(fontManager.DefaultTypeface, nativeEditor.Typeface);
			else
				Assert.NotEqual(fontManager.DefaultTypeface, nativeEditor.Typeface);
		}

		[Fact(DisplayName = "Horizontal TextAlignment Initializes Correctly")]
		public async Task HorizontalTextAlignmentInitializesCorrectly()
		{
			var xplatHorizontalTextAlignment = TextAlignment.End;

			var editorStub = new EditorStub()
			{
				Text = "Test",
				HorizontalTextAlignment = xplatHorizontalTextAlignment
			};

			var values = await GetValueAsync(editorStub, (handler) =>
			{
				return new
				{
					ViewValue = editorStub.HorizontalTextAlignment,
					NativeViewValue = GetNativeHorizontalTextAlignment(handler)
				};
			});

			Assert.Equal(xplatHorizontalTextAlignment, values.ViewValue);

			(var gravity, var textAlignment) = values.NativeViewValue;

			// Device Tests runner has RTL support enabled, so we expect TextAlignment values
			// (If it didn't, we'd have to fall back to gravity)
			var expectedValue = ATextAlignemnt.ViewEnd;

			Assert.Equal(expectedValue, textAlignment);
		}

=======
>>>>>>> 678a5d58
		AppCompatEditText GetNativeEditor(EditorHandler editorHandler) =>
			(AppCompatEditText)editorHandler.NativeView;

		string GetNativeText(EditorHandler editorHandler) =>
			GetNativeEditor(editorHandler).Text;

		string GetNativePlaceholderText(EditorHandler editorHandler) =>
			GetNativeEditor(editorHandler).Hint;

		Color GetNativePlaceholderColor(EditorHandler editorHandler) =>
			((uint)GetNativeEditor(editorHandler).CurrentHintTextColor).ToColor();


		bool GetNativeIsReadOnly(EditorHandler editorHandler) =>
			!GetNativeEditor(editorHandler).Focusable;

		bool GetNativeIsTextPredictionEnabled(EditorHandler editorHandler) =>
			!GetNativeEditor(editorHandler).InputType.HasFlag(InputTypes.TextFlagNoSuggestions);

		double GetNativeCharacterSpacing(EditorHandler editorHandler)
		{
			var editText = GetNativeEditor(editorHandler);

			if (editText != null)
			{
				return editText.LetterSpacing;
			}

			return -1;
		}

		Color GetNativeTextColor(EditorHandler editorHandler)
		{
			int currentTextColorInt = GetNativeEditor(editorHandler).CurrentTextColor;
			AColor currentTextColor = new AColor(currentTextColorInt);
			return currentTextColor.ToColor();
		}

		(GravityFlags gravity, ATextAlignemnt alignment) GetNativeHorizontalTextAlignment(EditorHandler editorHandler)
		{
			var textView = GetNativeEditor(editorHandler);
			return (textView.Gravity, textView.TextAlignment);
		}
		
		bool GetNativeIsNumericKeyboard(EditorHandler editorHandler)
		{
			var textView = GetNativeEditor(editorHandler);
			var inputTypes = textView.InputType;

			return textView.KeyListener is NumberKeyListener
				&& (inputTypes.HasFlag(InputTypes.NumberFlagDecimal) && inputTypes.HasFlag(InputTypes.ClassNumber) && inputTypes.HasFlag(InputTypes.NumberFlagSigned));
		}

		bool GetNativeIsChatKeyboard(EditorHandler editorHandler)
		{
			var textView = GetNativeEditor(editorHandler);
			var inputTypes = textView.InputType;

			return inputTypes.HasFlag(InputTypes.ClassText) && inputTypes.HasFlag(InputTypes.TextFlagCapSentences) && inputTypes.HasFlag(InputTypes.TextFlagNoSuggestions);
		}

		bool GetNativeIsEmailKeyboard(EditorHandler editorHandler)
		{
			var textView = GetNativeEditor(editorHandler);
			var inputTypes = textView.InputType;

			return (inputTypes.HasFlag(InputTypes.ClassText) && inputTypes.HasFlag(InputTypes.TextVariationEmailAddress));
		}

		bool GetNativeIsTelephoneKeyboard(EditorHandler editorHandler)
		{
			var textView = GetNativeEditor(editorHandler);
			var inputTypes = textView.InputType;

			return inputTypes.HasFlag(InputTypes.ClassPhone);
		}

		bool GetNativeIsUrlKeyboard(EditorHandler editorHandler)
		{
			var textView = GetNativeEditor(editorHandler);
			var inputTypes = textView.InputType;

			return inputTypes.HasFlag(InputTypes.ClassText) && inputTypes.HasFlag(InputTypes.TextVariationUri);
		}

		bool GetNativeIsTextKeyboard(EditorHandler editorHandler)
		{
			var textView = GetNativeEditor(editorHandler);
			var inputTypes = textView.InputType;

			return inputTypes.HasFlag(InputTypes.ClassText) && inputTypes.HasFlag(InputTypes.TextFlagCapSentences) && !inputTypes.HasFlag(InputTypes.TextFlagNoSuggestions);
		}
	}
}<|MERGE_RESOLUTION|>--- conflicted
+++ resolved
@@ -41,7 +41,6 @@
 			Assert.Equal(expectedValue, values.NativeViewValue, EmCoefficientPrecision);
 		}
 
-<<<<<<< HEAD
 		[Theory(DisplayName = "Font Family Initializes Correctly")]
 		[InlineData(null)]
 		[InlineData("monospace")]
@@ -100,8 +99,6 @@
 			Assert.Equal(expectedValue, textAlignment);
 		}
 
-=======
->>>>>>> 678a5d58
 		AppCompatEditText GetNativeEditor(EditorHandler editorHandler) =>
 			(AppCompatEditText)editorHandler.NativeView;
 
