﻿using System.Threading.Tasks;
using Microsoft.Maui.DeviceTests.Stubs;
using Microsoft.Maui.Graphics;
using Microsoft.Maui.Handlers;
using Xunit;

namespace Microsoft.Maui.DeviceTests
{
	[Category(TestCategory.ActivityIndicator)]
	public partial class ActivityIndicatorHandlerTests : HandlerTestBase<ActivityIndicatorHandler, ActivityIndicatorStub>
	{
		[Theory(DisplayName = "IsRunning Initializes Correctly")]
		[InlineData(true)]
		[InlineData(false)]
		public async Task IsRunningInitializesCorrectly(bool isRunning)
		{
			var activityIndicator = new ActivityIndicatorStub()
			{
				IsRunning = isRunning
			};

			await ValidatePropertyInitValue(activityIndicator, () => activityIndicator.IsRunning, GetNativeIsRunning, activityIndicator.IsRunning);
		}

		[Fact(DisplayName = "Background Updates Correctly")]
		public async Task BackgroundUpdatesCorrectly()
		{
			var activityIndicator = new ActivityIndicatorStub()
			{
<<<<<<< HEAD
				IsRunning = true
			};

			await ValidateHasColor(activityIndicator, Color.Yellow, () => activityIndicator.Background = new BrushStub(Color.Yellow));
=======
				BackgroundColor = Colors.Yellow,
				IsRunning = true
			};

			await ValidateColor(activityIndicator, Colors.Yellow, () => activityIndicator.BackgroundColor = Colors.Yellow);
>>>>>>> 10803a33
		}
	}
}<|MERGE_RESOLUTION|>--- conflicted
+++ resolved
@@ -27,18 +27,10 @@
 		{
 			var activityIndicator = new ActivityIndicatorStub()
 			{
-<<<<<<< HEAD
 				IsRunning = true
 			};
 
-			await ValidateHasColor(activityIndicator, Color.Yellow, () => activityIndicator.Background = new BrushStub(Color.Yellow));
-=======
-				BackgroundColor = Colors.Yellow,
-				IsRunning = true
-			};
-
-			await ValidateColor(activityIndicator, Colors.Yellow, () => activityIndicator.BackgroundColor = Colors.Yellow);
->>>>>>> 10803a33
+			await ValidateHasColor(activityIndicator, Colors.Yellow, () => activityIndicator.Background = new BrushStub(Colors.Yellow));
 		}
 	}
 }