using System.Threading.Tasks;
using Microsoft.Maui.DeviceTests.Stubs;
using Microsoft.UI.Xaml;
using Microsoft.UI.Xaml.Automation;
using Microsoft.UI.Xaml.Automation.Peers;
using Microsoft.UI.Xaml.Media;
using Xunit;

namespace Microsoft.Maui.DeviceTests
{
	public partial class HandlerTestBase<THandler, TStub>
	{
		[Theory(DisplayName = "TranslationX Initialize Correctly")]
		[InlineData(10)]
		[InlineData(50)]
		[InlineData(100)]
		public async Task TranslationXInitializeCorrectly(double translationX)
		{
			var view = new TStub()
			{
				TranslationX = translationX
			};

			var tX = await GetValueAsync(view, handler => GetTranslationX(handler));
			Assert.Equal(view.TranslationX, tX);
		}

		[Theory(DisplayName = "TranslationY Initialize Correctly")]
		[InlineData(10)]
		[InlineData(50)]
		[InlineData(100)]
		public async Task TranslationYInitializeCorrectly(double translationY)
		{
			var view = new TStub()
			{
				TranslationY = translationY
			};

			var tY = await GetValueAsync(view, handler => GetTranslationY(handler));
			Assert.Equal(view.TranslationY, tY);
		}

		[Theory(DisplayName = "ScaleX Initialize Correctly")]
		[InlineData(1)]
		[InlineData(2)]
		[InlineData(3)]
		public async Task ScaleXInitializeCorrectly(double scaleX)
		{
			var view = new TStub()
			{
				ScaleX = scaleX
			};

			var sX = await GetValueAsync(view, handler => GetScaleX(handler));
			Assert.Equal(view.ScaleX, sX);
		}

		[Theory(DisplayName = "ScaleY Initialize Correctly")]
		[InlineData(1)]
		[InlineData(2)]
		[InlineData(3)]
		public async Task ScaleYInitializeCorrectly(double scaleY)
		{
			var view = new TStub()
			{
				ScaleY = scaleY
			};

			var sY = await GetValueAsync(view, handler => GetScaleY(handler));
			Assert.Equal(view.ScaleY, sY);
		}

		[Theory(DisplayName = "Rotation Initialize Correctly")]
		[InlineData(0)]
		[InlineData(90)]
		[InlineData(180)]
		[InlineData(270)]
		[InlineData(360)]
		public async Task RotationInitializeCorrectly(double rotation)
		{
			var view = new TStub()
			{
				Rotation = rotation
			};

			var r = await GetValueAsync(view, handler => GetRotation(handler));
			Assert.Equal(view.Rotation % 360, r % 360);
		}

		[Theory(DisplayName = "RotationX Initialize Correctly")]
		[InlineData(0)]
		[InlineData(90)]
		[InlineData(180)]
		[InlineData(270)]
		[InlineData(360)]
		public async Task RotationXInitializeCorrectly(double rotationX)
		{
			var view = new TStub()
			{
				RotationX = rotationX
			};

			var rX = await GetValueAsync(view, handler => GetRotationX(handler));
			Assert.Equal(view.RotationX % 360, rX % 360);
		}

		[Theory(DisplayName = "RotationY Initialize Correctly")]
		[InlineData(0)]
		[InlineData(90)]
		[InlineData(180)]
		[InlineData(270)]
		[InlineData(360)]
		public async Task RotationYInitializeCorrectly(double rotationY)
		{
			var view = new TStub()
			{
				RotationY = rotationY
			};

			var rY = await GetValueAsync(view, handler => GetRotationY(handler));
			Assert.Equal(view.RotationY % 360, rY % 360);
		}

		[Theory]
		[InlineData(true)]
		[InlineData(false)]
		public async Task InputTransparencyInitializesCorrectly(bool inputTransparent)
		{
			var view = new TStub()
			{
				InputTransparent = inputTransparent
			};

			var uie = await GetValueAsync(view, handler => GetHitTestVisible(handler));

<<<<<<< HEAD
			// HitTestVisible should be the opposite value of InputTransparent 
			if (view is LayoutStub && inputTransparent)
=======
			if(view is LayoutStub)
>>>>>>> 64cc0c39
			{
				// InputTransparent doesn't actually affect hit test visibility for LayoutPanel. 
				// The panel itself needs to always be hit test visible so it can relay input to non-transparent children.
				Assert.True(uie);
				return;
			}

			// HitTestVisible should be the opposite value of InputTransparent 
			Assert.NotEqual(inputTransparent, uie);
		}

		protected Task<Maui.Graphics.Rect> GetPlatformViewBounds(IViewHandler viewHandler)
		{
			var fe = viewHandler.VirtualView.ToPlatform();
			return fe.AttachAndRun(() => fe.GetPlatformViewBounds());
		}

		protected System.Numerics.Matrix4x4 GetViewTransform(IViewHandler viewHandler) =>
			((FrameworkElement)viewHandler.PlatformView).GetViewTransform();

		protected Task<Maui.Graphics.Rect> GetBoundingBox(IViewHandler viewHandler)
		{
			var fe = viewHandler.VirtualView.ToPlatform();
			return fe.AttachAndRun(() => fe.GetBoundingBox());
		}

		protected string GetAutomationId(IViewHandler viewHandler) =>
			AutomationProperties.GetAutomationId((FrameworkElement)viewHandler.PlatformView);

		protected bool GetIsAccessibilityElement(IViewHandler viewHandler) =>
			((AccessibilityView)((FrameworkElement)viewHandler.PlatformView).GetValue(AutomationProperties.AccessibilityViewProperty)) == AccessibilityView.Content;

		protected string GetSemanticDescription(IViewHandler viewHandler) =>
			AutomationProperties.GetName((FrameworkElement)viewHandler.PlatformView);

		protected string GetSemanticHint(IViewHandler viewHandler) =>
			AutomationProperties.GetHelpText((FrameworkElement)viewHandler.PlatformView);

		protected SemanticHeadingLevel GetSemanticHeading(IViewHandler viewHandler) =>
			(SemanticHeadingLevel)AutomationProperties.GetHeadingLevel((FrameworkElement)viewHandler.PlatformView);

		protected double GetOpacity(IViewHandler viewHandler) =>
			((FrameworkElement)viewHandler.PlatformView).Opacity;

		double GetTranslationX(IViewHandler viewHandler)
		{
			var platformView = (FrameworkElement)viewHandler.PlatformView;

			if (platformView.RenderTransform is CompositeTransform composite)
				return composite.TranslateX;
			return 0.5;
		}

		double GetTranslationY(IViewHandler viewHandler)
		{
			var platformView = (FrameworkElement)viewHandler.PlatformView;

			if (platformView.RenderTransform is CompositeTransform composite)
				return composite.TranslateY;
			return 0.5;
		}

		double GetScaleX(IViewHandler viewHandler)
		{
			var platformView = (FrameworkElement)viewHandler.PlatformView;

			if (platformView.RenderTransform is ScaleTransform scale)
				return scale.ScaleX;
			if (platformView.RenderTransform is CompositeTransform composite)
				return composite.ScaleX;
			return 1;
		}

		double GetScaleY(IViewHandler viewHandler)
		{
			var platformView = (FrameworkElement)viewHandler.PlatformView;

			if (platformView.RenderTransform is ScaleTransform scale)
				return scale.ScaleY;
			if (platformView.RenderTransform is CompositeTransform composite)
				return composite.ScaleY;
			return 1;
		}

		double GetRotation(IViewHandler viewHandler)
		{
			var platformView = (FrameworkElement)viewHandler.PlatformView;

			if (platformView.RenderTransform is CompositeTransform composite)
				return composite.Rotation;
			return 0;
		}

		double GetRotationX(IViewHandler viewHandler)
		{
			var platformView = (FrameworkElement)viewHandler.PlatformView;

			if (platformView.Projection is PlaneProjection projection)
				return -projection.RotationX;
			return 0;
		}

		double GetRotationY(IViewHandler viewHandler)
		{
			var platformView = (FrameworkElement)viewHandler.PlatformView;

			if (platformView.Projection is PlaneProjection projection)
				return -projection.RotationY;
			return 0;
		}

		protected Visibility GetVisibility(IViewHandler viewHandler)
		{
			var platformView = (FrameworkElement)viewHandler.PlatformView;

			if (platformView.Visibility == UI.Xaml.Visibility.Visible && platformView.Opacity == 0)
				return Visibility.Hidden;
			else if (platformView.Visibility == UI.Xaml.Visibility.Collapsed)
				return Visibility.Collapsed;
			else
				return Visibility.Visible;
		}

		protected FlowDirection GetFlowDirection(IViewHandler viewHandler)
		{
			var platformView = (FrameworkElement)viewHandler.PlatformView;

			if (platformView.FlowDirection == UI.Xaml.FlowDirection.LeftToRight)
				return FlowDirection.LeftToRight;

			return FlowDirection.RightToLeft;
		}

		protected bool GetHitTestVisible(IViewHandler viewHandler)
		{
			var platformView = (FrameworkElement)viewHandler.PlatformView;
			return platformView.IsHitTestVisible;
		}
	}
}<|MERGE_RESOLUTION|>--- conflicted
+++ resolved
@@ -133,12 +133,8 @@
 
 			var uie = await GetValueAsync(view, handler => GetHitTestVisible(handler));
 
-<<<<<<< HEAD
 			// HitTestVisible should be the opposite value of InputTransparent 
 			if (view is LayoutStub && inputTransparent)
-=======
-			if(view is LayoutStub)
->>>>>>> 64cc0c39
 			{
 				// InputTransparent doesn't actually affect hit test visibility for LayoutPanel. 
 				// The panel itself needs to always be hit test visible so it can relay input to non-transparent children.
