--- conflicted
+++ resolved
@@ -152,17 +152,13 @@
 		bool GetNativeIsItalic(LabelHandler labelHandler) =>
 			GetNativeLabel(labelHandler).Typeface.IsItalic;
 
-<<<<<<< HEAD
-		Task ValidateNativeBackground(ILabel label, Color color)
-=======
 		Android.Views.GravityFlags GetNativeTextAlignment(LabelHandler labelHandler) =>
 			GetNativeLabel(labelHandler).Gravity;
 
 		int GetNativeMaxLines(LabelHandler labelHandler) =>
 			GetNativeLabel(labelHandler).MaxLines;
-
-		Task ValidateNativeBackgroundColor(ILabel label, Color color)
->>>>>>> c70c9a8f
+    
+		Task ValidateNativeBackground(ILabel label, Color color)
 		{
 			return InvokeOnMainThreadAsync(() =>
 			{
