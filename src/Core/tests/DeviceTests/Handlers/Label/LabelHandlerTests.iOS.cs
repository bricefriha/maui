--- conflicted
+++ resolved
@@ -158,14 +158,10 @@
 			return kerning.DoubleValue;
 		}
 
-<<<<<<< HEAD
-		Task ValidateNativeBackground(ILabel label, Color color)
-=======
 		UITextAlignment GetNativeTextAlignment(LabelHandler labelHandler) =>
 			GetNativeLabel(labelHandler).TextAlignment;
 
-		Task ValidateNativeBackgroundColor(ILabel label, Color color)
->>>>>>> c70c9a8f
+		Task ValidateNativeBackground(ILabel label, Color color)
 		{
 			return InvokeOnMainThreadAsync(() =>
 			{
