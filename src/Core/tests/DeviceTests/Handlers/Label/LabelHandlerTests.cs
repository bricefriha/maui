--- conflicted
+++ resolved
@@ -13,23 +13,15 @@
 		[Fact(DisplayName = "Background Initializes Correctly")]
 		public async Task BackgroundInitializesCorrectly()
 		{
-			var brush = new BrushStub(Color.Blue);
-
-			var label = new LabelStub()
-			{
-<<<<<<< HEAD
+			var brush = new BrushStub(Colors.Blue);
+
+			var label = new LabelStub()
+			{
 				Background = brush,
 				Text = "Test"
 			};
 
-			await ValidateHasColor(label, Color.Blue);
-=======
-				BackgroundColor = Colors.Blue,
-				Text = "Test"
-			};
-
-			await ValidateNativeBackgroundColor(label, Colors.Blue);
->>>>>>> 10803a33
+			await ValidateHasColor(label, Colors.Blue);
 		}
 
 		[Fact(DisplayName = "Text Initializes Correctly")]
