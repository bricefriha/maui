using System;
using System.Threading.Tasks;
using Microsoft.Maui.DeviceTests.Stubs;
using Microsoft.Maui.Graphics;
using Microsoft.Maui.Handlers;
using Xunit;

namespace Microsoft.Maui.DeviceTests
{
	[Category(TestCategory.Label)]
	public partial class LabelHandlerTests : HandlerTestBase<LabelHandler, LabelStub>
	{
<<<<<<< HEAD
		public LabelHandlerTests(HandlerTestFixture fixture) : base(fixture)
		{
		}

		[Fact(DisplayName = "SolidColorBrush Background Initializes Correctly")]
		public async Task SolidColorBrushBackgroundInitializesCorrectly()
=======
		[Fact(DisplayName = "Background Color Initializes Correctly")]
		public async Task BackgroundColorInitializesCorrectly()
>>>>>>> d1bea3a6
		{
			var color = Color.Blue;

			var label = new LabelStub()
			{
				Background = new SolidColorBrush(color),
				Text = "Test"
			};

			await ValidateNativeBackground(label, color);
		}

		[Fact(DisplayName = "GradientBrush Background Initializes Correctly")]
		public async Task GradientBrushBackgroundInitializesCorrectly()
		{
			var color1 = Color.Red;
			var color2 = Color.Blue;

			var label = new LabelStub()
			{
				Background = new LinearGradientBrush
				{
					StartPoint = new Point(0, 0),
					EndPoint = new Point(1, 0),
					GradientStops = new GradientStopCollection
					{
						new GradientStop { Color = color1, Offset = 0.1f },
						new GradientStop { Color = color2, Offset = 0.9f }
					}
				},
				Text = "Test"
			};

			await ValidateNativeBackground(label, color1);
			await ValidateNativeBackground(label, color2);
		}

		[Fact(DisplayName = "Text Initializes Correctly")]
		public async Task TextInitializesCorrectly()
		{
			var label = new LabelStub()
			{
				Text = "Test"
			};

			await ValidatePropertyInitValue(label, () => label.Text, GetNativeText, label.Text);
		}

		[Fact(DisplayName = "Text Color Initializes Correctly")]
		public async Task TextColorInitializesCorrectly()
		{
			var label = new LabelStub()
			{
				Text = "Test",
				TextColor = Color.Red
			};

			await ValidatePropertyInitValue(label, () => label.TextColor, GetNativeTextColor, label.TextColor);
		}

		[Theory(DisplayName = "Font Size Initializes Correctly")]
		[InlineData(1)]
		[InlineData(10)]
		[InlineData(20)]
		[InlineData(100)]
		public async Task FontSizeInitializesCorrectly(int fontSize)
		{
			var label = new LabelStub()
			{
				Text = "Test",
				Font = Font.OfSize("Arial", fontSize)
			};

			await ValidatePropertyInitValue(label, () => label.Font.FontSize, GetNativeUnscaledFontSize, label.Font.FontSize);
		}

		[Theory(DisplayName = "Font Attributes Initialize Correctly")]
		[InlineData(FontAttributes.None, false, false)]
		[InlineData(FontAttributes.Bold, true, false)]
		[InlineData(FontAttributes.Italic, false, true)]
		[InlineData(FontAttributes.Bold | FontAttributes.Italic, true, true)]
		public async Task FontAttributesInitializeCorrectly(FontAttributes attributes, bool isBold, bool isItalic)
		{
			var label = new LabelStub()
			{
				Text = "Test",
				Font = Font.OfSize("Arial", 10).WithAttributes(attributes)
			};

			await ValidatePropertyInitValue(label, () => label.Font.FontAttributes.HasFlag(FontAttributes.Bold), GetNativeIsBold, isBold);
			await ValidatePropertyInitValue(label, () => label.Font.FontAttributes.HasFlag(FontAttributes.Italic), GetNativeIsItalic, isItalic);
		}

		[Fact(DisplayName = "CharacterSpacing Initializes Correctly")]
		public async Task CharacterSpacingInitializesCorrectly()
		{
			var label = new LabelStub()
			{
				Text = "Test CharacterSpacing",
				CharacterSpacing = 4.0
			};

			await ValidatePropertyInitValue(label, () => label.CharacterSpacing, GetNativeCharacterSpacing, label.CharacterSpacing);
		}

		[Theory(DisplayName = "CharacterSpacing Updates Correctly")]
		[InlineData(0, 0)]
		[InlineData(0, 5)]
		[InlineData(5, 0)]
		[InlineData(5, 5)]
		[InlineData(5, 10)]
		[InlineData(10, 5)]
		public async Task CharacterSpacingUpdatesCorrectly(double setValue, double unsetValue)
		{
			var label = new LabelStub
			{
				Text = "This is TEXT!"
			};

			await ValidatePropertyUpdatesValue(
				label,
				nameof(ILabel.CharacterSpacing),
				GetNativeCharacterSpacing,
				setValue,
				unsetValue);
		}

		[Fact(DisplayName = "Updating Font Does Not Affect CharacterSpacing")]
		public async Task FontDoesNotAffectCharacterSpacing()
		{
			var label = new LabelStub
			{
				Text = "This is TEXT!",
				CharacterSpacing = 5,
				Font = Font.SystemFontOfSize(20)
			};

			await ValidateUnrelatedPropertyUnaffected(
				label,
				GetNativeCharacterSpacing,
				nameof(ILabel.Font),
				() => label.Font = Font.SystemFontOfSize(15));
		}

		[Theory(DisplayName = "Updating Text Does Not Affect CharacterSpacing")]
		[InlineData("Short", "Longer Text")]
		[InlineData("Long thext here", "Short")]
		public async Task TextDoesNotAffectCharacterSpacing(string initialText, string newText)
		{
			var label = new LabelStub
			{
				Text = initialText,
				CharacterSpacing = 5,
			};

			await ValidateUnrelatedPropertyUnaffected(
				label,
				GetNativeCharacterSpacing,
				nameof(ILabel.Text),
				() => label.Text = newText);
		}

		[Fact(DisplayName = "LineBreakMode Initializes Correctly")]
		public async Task LineBreakModeInitializesCorrectly()
		{
			var xplatLineBreakMode = LineBreakMode.TailTruncation;

			var label = new LabelStub()
			{
				LineBreakMode = xplatLineBreakMode
			};

			var expectedValue = xplatLineBreakMode.ToNative();

			var values = await GetValueAsync(label, (handler) =>
			{
				return new
				{
					ViewValue = label.LineBreakMode,
					NativeViewValue = GetNativeLineBreakMode(handler)
				};
			});

			Assert.Equal(xplatLineBreakMode, values.ViewValue);
			Assert.Equal(expectedValue, values.NativeViewValue);
		}

		[Fact(DisplayName = "LineBreakMode does not affect to MaxLines")]
		public async Task LineBreakModeDoesNotAffectMaxLines()
		{
			var label = new LabelStub()
			{
				Text = "Lorem ipsum dolor sit amet, consectetur adipiscing elit",
				MaxLines = 3,
				LineBreakMode = LineBreakMode.WordWrap,
			};

			var handler = await CreateHandlerAsync(label);
			var nativeLabel = GetNativeLabel(handler);

			await InvokeOnMainThreadAsync(() =>
			{
				Assert.Equal(3, GetNativeMaxLines(handler));
				Assert.Equal(LineBreakMode.WordWrap.ToNative(), GetNativeLineBreakMode(handler));

				label.LineBreakMode = LineBreakMode.CharacterWrap;
				nativeLabel.UpdateLineBreakMode(label);

				Assert.Equal(3, GetNativeMaxLines(handler));
				Assert.Equal(LineBreakMode.CharacterWrap.ToNative(), GetNativeLineBreakMode(handler));
			});
		}

		[Fact(DisplayName = "Single LineBreakMode changes MaxLines")]
		public async Task SingleLineBreakModeChangesMaxLines()
		{
			var label = new LabelStub()
			{
				Text = "Lorem ipsum dolor sit amet, consectetur adipiscing elit",
				MaxLines = 3,
				LineBreakMode = LineBreakMode.WordWrap,
			};

			var handler = await CreateHandlerAsync(label);
			var nativeLabel = GetNativeLabel(handler);

			await InvokeOnMainThreadAsync(() =>
			{
				Assert.Equal(3, GetNativeMaxLines(handler));
				Assert.Equal(LineBreakMode.WordWrap.ToNative(), GetNativeLineBreakMode(handler));

				label.LineBreakMode = LineBreakMode.HeadTruncation;
				nativeLabel.UpdateLineBreakMode(label);

				Assert.Equal(1, GetNativeMaxLines(handler));
				Assert.Equal(LineBreakMode.HeadTruncation.ToNative(), GetNativeLineBreakMode(handler));
			});
		}

		[Theory(DisplayName = "Unsetting single LineBreakMode resets MaxLines")]
		[InlineData(LineBreakMode.HeadTruncation)]
		[InlineData(LineBreakMode.NoWrap)]
		public async Task UnsettingSingleLineBreakModeResetsMaxLines(LineBreakMode newMode)
		{
			var label = new LabelStub()
			{
				Text = "Lorem ipsum dolor sit amet, consectetur adipiscing elit",
				MaxLines = 3,
				LineBreakMode = LineBreakMode.WordWrap,
			};

			var handler = await CreateHandlerAsync(label);
			var nativeLabel = GetNativeLabel(handler);

			await InvokeOnMainThreadAsync(() =>
			{
				Assert.Equal(3, GetNativeMaxLines(handler));
				Assert.Equal(LineBreakMode.WordWrap.ToNative(), GetNativeLineBreakMode(handler));

				label.LineBreakMode = newMode;
				nativeLabel.UpdateLineBreakMode(label);

				Assert.Equal(1, GetNativeMaxLines(handler));
				Assert.Equal(newMode.ToNative(), GetNativeLineBreakMode(handler));

				label.LineBreakMode = LineBreakMode.WordWrap;
				nativeLabel.UpdateLineBreakMode(label);

				Assert.Equal(3, GetNativeMaxLines(handler));
				Assert.Equal(LineBreakMode.WordWrap.ToNative(), GetNativeLineBreakMode(handler));
			});
		}

		[Fact(DisplayName = "MaxLines Initializes Correctly")]
		public async Task MaxLinesInitializesCorrectly()
		{
			var label = new LabelStub()
			{
				Text = "Lorem ipsum dolor sit amet, consectetur adipiscing elit",
				MaxLines = 2
			};

			await ValidatePropertyInitValue(label, () => label.MaxLines, GetNativeMaxLines, label.MaxLines);
		}
	}
}<|MERGE_RESOLUTION|>--- conflicted
+++ resolved
@@ -10,17 +10,8 @@
 	[Category(TestCategory.Label)]
 	public partial class LabelHandlerTests : HandlerTestBase<LabelHandler, LabelStub>
 	{
-<<<<<<< HEAD
-		public LabelHandlerTests(HandlerTestFixture fixture) : base(fixture)
-		{
-		}
-
 		[Fact(DisplayName = "SolidColorBrush Background Initializes Correctly")]
 		public async Task SolidColorBrushBackgroundInitializesCorrectly()
-=======
-		[Fact(DisplayName = "Background Color Initializes Correctly")]
-		public async Task BackgroundColorInitializesCorrectly()
->>>>>>> d1bea3a6
 		{
 			var color = Color.Blue;
 
