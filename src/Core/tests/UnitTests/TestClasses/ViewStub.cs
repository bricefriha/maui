--- conflicted
+++ resolved
@@ -40,7 +40,6 @@
 
 		public Semantics Semantics { get; set; } = new Semantics();
 
-<<<<<<< HEAD
 		public void Arrange(Rectangle bounds) { }
 
 		public void InvalidateArrange() { }
@@ -49,26 +48,5 @@
 
 		public Size Measure(double widthConstraint, double heightConstraint) =>
 			Size.Zero;
-=======
-		public Size Arrange(Rectangle bounds)
-		{
-			throw new NotImplementedException();
-		}
-
-		public void InvalidateArrange()
-		{
-			throw new NotImplementedException();
-		}
-
-		public void InvalidateMeasure()
-		{
-			throw new NotImplementedException();
-		}
-
-		public Size Measure(double widthConstraint, double heightConstraint)
-		{
-			throw new NotImplementedException();
-		}
->>>>>>> 80abdddb
 	}
 }