using Microsoft.Maui.Graphics;
using Microsoft.Maui.Primitives;

namespace Microsoft.Maui.UnitTests
{
	class ViewStub : IViewStub
	{
		public bool IsEnabled { get; set; }

		public Visibility Visibility { get; set; }

		public double Opacity { get; set; }

		public Rectangle Frame { get; set; }

		public IViewHandler Handler { get; set; }

		public IFrameworkElement Parent { get; set; }

		public Size DesiredSize { get; set; }

		public bool IsMeasureValid { get; set; }

		public bool IsArrangeValid { get; set; }

		public double Width { get; set; }

		public double Height { get; set; }

		public Thickness Margin { get; set; }

		public string AutomationId { get; set; }

		public FlowDirection FlowDirection { get; set; }

		public LayoutAlignment HorizontalLayoutAlignment { get; set; }

		public LayoutAlignment VerticalLayoutAlignment { get; set; }

		public Semantics Semantics { get; set; }

		public Paint Background { get; set; }

<<<<<<< HEAD
		public Paint BorderBrush { get; set; }

		public double BorderWidth { get; set; }

		public CornerRadius CornerRadius { get; set; }
=======
		public double TranslationX { get; set; }

		public double TranslationY { get; set; }

		public double Scale { get; set; }

		public double ScaleX { get; set; }

		public double ScaleY { get; set; }

		public double Rotation { get; set; }

		public double RotationX { get; set; }

		public double RotationY { get; set; }

		public double AnchorX { get; set; }

		public double AnchorY { get; set; }
>>>>>>> ccf0a6b8

		public Size Arrange(Rectangle bounds) => Size.Zero;

		public void InvalidateArrange() { }

		public void InvalidateMeasure() { }

		public Size Measure(double widthConstraint, double heightConstraint) =>
			Size.Zero;
	}
}<|MERGE_RESOLUTION|>--- conflicted
+++ resolved
@@ -41,13 +41,12 @@
 
 		public Paint Background { get; set; }
 
-<<<<<<< HEAD
 		public Paint BorderBrush { get; set; }
 
 		public double BorderWidth { get; set; }
 
 		public CornerRadius CornerRadius { get; set; }
-=======
+
 		public double TranslationX { get; set; }
 
 		public double TranslationY { get; set; }
@@ -67,7 +66,6 @@
 		public double AnchorX { get; set; }
 
 		public double AnchorY { get; set; }
->>>>>>> ccf0a6b8
 
 		public Size Arrange(Rectangle bounds) => Size.Zero;
 
