<<<<<<< HEAD
using Microsoft.Maui.Graphics;
=======
using System;
using Microsoft.Maui.Primitives;
>>>>>>> d1bea3a6

namespace Microsoft.Maui.Tests
{
	class ViewStub : IViewStub
	{
		public Thickness Margin { get; set; }

		public bool IsEnabled { get; set; }

		public IBrush Background { get; set; }

		public Rectangle Frame { get; set; }

		public double Width { get; set; }

		public double Height { get; set; }

		public IViewHandler Handler { get; set; }

		public IFrameworkElement Parent { get; }

		public Size DesiredSize { get; }

		public bool IsMeasureValid { get; }

		public bool IsArrangeValid { get; }

		public string AutomationId { get; }

<<<<<<< HEAD
		public void Arrange(Rectangle bounds) { }
=======
		public FlowDirection FlowDirection => throw new NotImplementedException();


		public LayoutAlignment HorizontalLayoutAlignment { get; set; }
		public LayoutAlignment VerticalLayoutAlignment { get; set; }

		public void Arrange(Rectangle bounds)
		{
			throw new NotImplementedException();
		}
>>>>>>> d1bea3a6

		public void InvalidateArrange() { }

		public void InvalidateMeasure() { }

		public Size Measure(double widthConstraint, double heightConstraint)
		{
			return Size.Zero;
		}
	}
}<|MERGE_RESOLUTION|>--- conflicted
+++ resolved
@@ -1,9 +1,6 @@
-<<<<<<< HEAD
+using System;
 using Microsoft.Maui.Graphics;
-=======
-using System;
 using Microsoft.Maui.Primitives;
->>>>>>> d1bea3a6
 
 namespace Microsoft.Maui.Tests
 {
@@ -33,20 +30,13 @@
 
 		public string AutomationId { get; }
 
-<<<<<<< HEAD
-		public void Arrange(Rectangle bounds) { }
-=======
-		public FlowDirection FlowDirection => throw new NotImplementedException();
-
+		public FlowDirection FlowDirection { get; set; }
 
 		public LayoutAlignment HorizontalLayoutAlignment { get; set; }
+    
 		public LayoutAlignment VerticalLayoutAlignment { get; set; }
 
-		public void Arrange(Rectangle bounds)
-		{
-			throw new NotImplementedException();
-		}
->>>>>>> d1bea3a6
+    public void Arrange(Rectangle bounds) { }
 
 		public void InvalidateArrange() { }
 
