--- conflicted
+++ resolved
@@ -30,25 +30,15 @@
 
 		public string AutomationId { get; }
 
-<<<<<<< HEAD
 		public FlowDirection FlowDirection { get; set; }
 
-=======
->>>>>>> 10803a33
 		public LayoutAlignment HorizontalLayoutAlignment { get; set; }
 
 		public LayoutAlignment VerticalLayoutAlignment { get; set; }
 
-<<<<<<< HEAD
-		public void Arrange(Rectangle bounds) { }
-=======
 		public Semantics Semantics { get; set; } = new Semantics();
 
-		public void Arrange(Rectangle bounds)
-		{
-			throw new NotImplementedException();
-		}
->>>>>>> 10803a33
+		public void Arrange(Rectangle bounds) { }
 
 		public void InvalidateArrange() { }
 
