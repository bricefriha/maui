﻿using System;
using System.Collections.Generic;
using System.ComponentModel;
using System.Diagnostics;
using System.Linq;
using Microsoft.Maui.Graphics;
using Microsoft.Maui.Layouts;
using Microsoft.Maui.Primitives;
using NSubstitute;
using NSubstitute.ReceivedExtensions;
using Xunit;
using static Microsoft.Maui.UnitTests.Layouts.LayoutTestHelpers;
using LayoutAlignment = Microsoft.Maui.Primitives.LayoutAlignment;

namespace Microsoft.Maui.UnitTests.Layouts
{
	[Category(TestCategory.Layout)]
	public class GridLayoutManagerTests
	{
		const string GridSpacing = "GridSpacing";
		const string GridAutoSizing = "GridAutoSizing";
		const string GridStarSizing = "GridStarSizing";
		const string GridAbsoluteSizing = "GridAbsoluteSizing";
		const string GridSpan = "GridSpan";

		IGridLayout CreateGridLayout(int rowSpacing = 0, int colSpacing = 0,
			string rows = null, string columns = null, IList<IView> children = null)
		{
			IEnumerable<IGridRowDefinition> rowDefs = null;
			IEnumerable<IGridColumnDefinition> colDefs = null;

			if (rows != null)
			{
				rowDefs = CreateTestRows(rows.Split(","));
			}

			if (columns != null)
			{
				colDefs = CreateTestColumns(columns.Split(","));
			}

			var grid = Substitute.For<IGridLayout>();

			grid.Height.Returns(Dimension.Unset);
			grid.Width.Returns(Dimension.Unset);
			grid.MinimumHeight.Returns(Dimension.Minimum);
			grid.MinimumWidth.Returns(Dimension.Minimum);
			grid.MaximumHeight.Returns(Dimension.Maximum);
			grid.MaximumWidth.Returns(Dimension.Maximum);

			grid.RowSpacing.Returns(rowSpacing);
			grid.ColumnSpacing.Returns(colSpacing);

			SubRowDefs(grid, rowDefs);
			SubColDefs(grid, colDefs);

			if (children != null)
			{
				SubstituteChildren(grid, children);
			}

			return grid;
		}

		void SubRowDefs(IGridLayout grid, IEnumerable<IGridRowDefinition> rows = null)
		{
			if (rows == null)
			{
				var rowDefs = new List<IGridRowDefinition>();
				grid.RowDefinitions.Returns(rowDefs);
			}
			else
			{
				grid.RowDefinitions.Returns(rows);
			}
		}

		void SubColDefs(IGridLayout grid, IEnumerable<IGridColumnDefinition> cols = null)
		{
			if (cols == null)
			{
				var colDefs = new List<IGridColumnDefinition>();
				grid.ColumnDefinitions.Returns(colDefs);
			}
			else
			{
				grid.ColumnDefinitions.Returns(cols);
			}
		}

		static GridLength GridLengthFromString(string gridLength)
		{
			gridLength = gridLength.Trim();

			if (gridLength.EndsWith("*"))
			{
				gridLength = gridLength.Substring(0, gridLength.Length - 1);

				if (gridLength.Length == 0)
				{
					return GridLength.Star;
				}

				return new GridLength(double.Parse(gridLength), GridUnitType.Star);
			}

			if (gridLength.ToLowerInvariant() == "auto")
			{
				return GridLength.Auto;
			}

			return new GridLength(double.Parse(gridLength));
		}

		List<IGridColumnDefinition> CreateTestColumns(params string[] columnWidths)
		{
			var colDefs = new List<IGridColumnDefinition>();

			foreach (var width in columnWidths)
			{
				var gridLength = GridLengthFromString(width);
				var colDef = Substitute.For<IGridColumnDefinition>();
				colDef.Width.Returns(gridLength);
				colDefs.Add(colDef);
			}

			return colDefs;
		}

		List<IGridRowDefinition> CreateTestRows(params string[] rowHeights)
		{
			var rowDefs = new List<IGridRowDefinition>();

			foreach (var height in rowHeights)
			{
				var gridLength = GridLengthFromString(height);
				var rowDef = Substitute.For<IGridRowDefinition>();
				rowDef.Height.Returns(gridLength);
				rowDefs.Add(rowDef);
			}

			return rowDefs;
		}

		void SetLocation(IGridLayout grid, IView view, int row = 0, int col = 0, int rowSpan = 1, int colSpan = 1)
		{
			grid.GetRow(view).Returns(row);
			grid.GetRowSpan(view).Returns(rowSpan);
			grid.GetColumn(view).Returns(col);
			grid.GetColumnSpan(view).Returns(colSpan);
		}

		static Size MeasureAndArrangeFixed(IGridLayout grid, double widthConstraint, double heightConstraint, double left = 0, double top = 0)
		{
			var manager = new GridLayoutManager(grid);
			var measuredSize = manager.Measure(widthConstraint, heightConstraint);

			var arrangeSize = new Size(widthConstraint, heightConstraint);

			manager.ArrangeChildren(new Rect(new Point(left, top), arrangeSize));

			return measuredSize;
		}

		static Size MeasureAndArrange(IGridLayout grid, double widthConstraint = double.PositiveInfinity, double heightConstraint = double.PositiveInfinity, double left = 0, double top = 0)
		{
			var manager = new GridLayoutManager(grid);
			var measuredSize = manager.Measure(widthConstraint, heightConstraint);
			manager.ArrangeChildren(new Rect(new Point(left, top), measuredSize));

			return measuredSize;
		}

		static Size MeasureAndArrangeAuto(IGridLayout grid)
		{
			return MeasureAndArrange(grid, double.PositiveInfinity, double.PositiveInfinity, 0, 0);
		}

		[Category(GridAutoSizing)]
		[Fact]
		public void OneAutoRowOneAutoColumn()
		{
			// A one-row, one-column grid
			var grid = CreateGridLayout();

			// A 100x100 IView
			var view = CreateTestView(new Size(100, 100));

			// Set up the grid to have a single child
			SubstituteChildren(grid, view);

			// Set up the row/column values and spans
			SetLocation(grid, view);

			MeasureAndArrangeAuto(grid);

			// No rows/columns were specified, so the implied */* is used; we're measuring with infinity, so
			// we expect that the view will be arranged at its measured size
			AssertArranged(view, 0, 0, 100, 100);
		}

		[Category(GridAbsoluteSizing)]
		[Fact]
		public void TwoAbsoluteColumnsOneAbsoluteRow()
		{
			var grid = CreateGridLayout(columns: "100, 100", rows: "10");

			var viewSize = new Size(10, 10);

			var view0 = CreateTestView(viewSize);
			var view1 = CreateTestView(viewSize);

			SubstituteChildren(grid, view0, view1);

			SetLocation(grid, view0);
			SetLocation(grid, view1, col: 1);

			// Assuming no constraints on space
			MeasureAndArrangeAuto(grid);

			// Column width is 100, viewSize is less than that, so it should be able to layout out at full size
			AssertArranged(view0, 0, 0, 100, 10);

			// Since the first column is 100 wide, we expect the view in the second column to start at x = 100
			AssertArranged(view1, 100, 0, 100, 10);
		}

		[Category(GridAbsoluteSizing)]
		[Fact]
		public void TwoAbsoluteRowsAndColumns()
		{
			var grid = CreateGridLayout(columns: "100, 100", rows: "10, 30");

			var viewSize = new Size(10, 10);

			var view0 = CreateTestView(viewSize);
			var view1 = CreateTestView(viewSize);
			var view2 = CreateTestView(viewSize);
			var view3 = CreateTestView(viewSize);

			SubstituteChildren(grid, view0, view1, view2, view3);

			SetLocation(grid, view0);
			SetLocation(grid, view1, col: 1);
			SetLocation(grid, view2, row: 1);
			SetLocation(grid, view3, row: 1, col: 1);

			// Assuming no constraints on space
			MeasureAndArrangeAuto(grid);

			// Verify that the views are getting measured at all, and that they're being measured at 
			// the appropriate sizes
			view0.Received().Measure(Arg.Is<double>(100), Arg.Is<double>(10));
			view1.Received().Measure(Arg.Is<double>(100), Arg.Is<double>(10));
			view2.Received().Measure(Arg.Is<double>(100), Arg.Is<double>(30));
			view3.Received().Measure(Arg.Is<double>(100), Arg.Is<double>(30));

			AssertArranged(view0, 0, 0, 100, 10);

			// Since the first column is 100 wide, we expect the view in the second column to start at x = 100
			AssertArranged(view1, 100, 0, 100, 10);

			// First column, second row, so y should be 10
			AssertArranged(view2, 0, 10, 100, 30);

			// Second column, second row, so 100, 10
			AssertArranged(view3, 100, 10, 100, 30);
		}

		[Category(GridAbsoluteSizing), Category(GridAutoSizing)]
		[Fact]
		public void TwoAbsoluteColumnsOneAutoRow()
		{
			var grid = CreateGridLayout(columns: "100, 100");

			var viewSize = new Size(10, 10);

			var view0 = CreateTestView(viewSize);
			var view1 = CreateTestView(viewSize);

			SubstituteChildren(grid, view0, view1);

			SetLocation(grid, view0);
			SetLocation(grid, view1, col: 1);

			// Assuming no constraints on space
			MeasureAndArrangeAuto(grid);

			// Column width is 100, viewSize is less, so it should be able to layout at full size
			AssertArranged(view0, 0, 0, 100, viewSize.Height);

			// Since the first column is 100 wide, we expect the view in the second column to start at x = 100
			AssertArranged(view1, 100, 0, 100, viewSize.Height);
		}

		[Category(GridAbsoluteSizing), Category(GridAutoSizing)]
		[Fact]
		public void TwoAbsoluteRowsOneAutoColumn()
		{
			var grid = CreateGridLayout(rows: "100, 100");

			var viewSize = new Size(10, 10);

			var view0 = CreateTestView(viewSize);
			var view1 = CreateTestView(viewSize);

			SubstituteChildren(grid, view0, view1);

			SetLocation(grid, view0);
			SetLocation(grid, view1, row: 1);

			// Assuming no constraints on space
			MeasureAndArrangeAuto(grid);

			// Row height is 100, so full view should fit
			AssertArranged(view0, 0, 0, viewSize.Width, 100);

			// Since the first row is 100 tall, we expect the view in the second row to start at y = 100
			AssertArranged(view1, 0, 100, viewSize.Width, 100);
		}

		[Category(GridSpacing)]
		[Fact(DisplayName = "Row spacing shouldn't affect a single-row grid")]
		public void SingleRowIgnoresRowSpacing()
		{
			var grid = CreateGridLayout(rowSpacing: 10);
			var view = CreateTestView(new Size(100, 100));
			SubstituteChildren(grid, view);
			SetLocation(grid, view);

			MeasureAndArrangeAuto(grid);
			AssertArranged(view, 0, 0, 100, 100);
		}

		[Category(GridSpacing)]
		[Fact(DisplayName = "Two rows should include the row spacing once")]
		public void TwoRowsWithSpacing()
		{
			var grid = CreateGridLayout(rows: "100, 100", rowSpacing: 10);
			var view0 = CreateTestView(new Size(100, 100));
			var view1 = CreateTestView(new Size(100, 100));
			SubstituteChildren(grid, view0, view1);
			SetLocation(grid, view0);
			SetLocation(grid, view1, row: 1);

			MeasureAndArrangeAuto(grid);
			AssertArranged(view0, 0, 0, 100, 100);

			// With column width 100 and spacing of 10, we expect the second column to start at 110
			AssertArranged(view1, 0, 110, 100, 100);
		}

		[Category(GridSpacing)]
		[Fact(DisplayName = "Measure should include row spacing")]
		public void MeasureTwoRowsWithSpacing()
		{
			var grid = CreateGridLayout(rows: "100, 100", rowSpacing: 10);
			var view0 = CreateTestView(new Size(100, 100));
			var view1 = CreateTestView(new Size(100, 100));
			SubstituteChildren(grid, view0, view1);
			SetLocation(grid, view0);
			SetLocation(grid, view1, row: 1);

			var manager = new GridLayoutManager(grid);
			var measure = manager.Measure(double.PositiveInfinity, double.PositiveInfinity);

			Assert.Equal(100 + 100 + 10, measure.Height);
		}

		[Category(GridAutoSizing)]
		[Fact(DisplayName = "Auto rows without content have height zero")]
		public void EmptyAutoRowsHaveNoHeight()
		{
			var grid = CreateGridLayout(rows: "100, auto, 100");
			var view0 = CreateTestView(new Size(100, 100));
			var view2 = CreateTestView(new Size(100, 100));

			SubstituteChildren(grid, view0, view2);
			SetLocation(grid, view0);
			SetLocation(grid, view2, row: 2);

			var manager = new GridLayoutManager(grid);
			var measure = manager.Measure(double.PositiveInfinity, double.PositiveInfinity);
			manager.ArrangeChildren(new Rect(0, 0, measure.Width, measure.Height));

			// Because the auto row has no content, we expect it to have height zero
			Assert.Equal(100 + 100, measure.Height);

			// Verify the offset for the third row
			AssertArranged(view2, 0, 100, 100, 100);
		}

		[Category(GridSpacing, GridAutoSizing)]
		[Fact(DisplayName = "Empty rows should still count for row spacing")]
		public void RowSpacingForEmptyRows()
		{
			var grid = CreateGridLayout(rows: "100, auto, 100", rowSpacing: 10);
			var view0 = CreateTestView(new Size(100, 100));
			var view2 = CreateTestView(new Size(100, 100));

			SubstituteChildren(grid, view0, view2);
			SetLocation(grid, view0);
			SetLocation(grid, view2, row: 2);

			var measure = MeasureAndArrange(grid, double.PositiveInfinity, double.PositiveInfinity);

			Assert.Equal(100 + 100 + 10 + 10, measure.Height);
			AssertArranged(view2, new Rect(0, 100 + 10 + 10, 100, 100));
		}

		[Category(GridSpacing, GridAutoSizing)]
		[Fact(DisplayName = "Auto rows with collapsed views should still count for row spacing")]
		public void RowSpacingForAutoRowsWithCollapsedViews()
		{
			var grid = CreateGridLayout(rows: "100, auto, 100", rowSpacing: 10);
			var view0 = CreateTestView(new Size(100, 100));
			var view1 = CreateTestView(new Size(100, 100));
			var view2 = CreateTestView(new Size(100, 100));

			SubstituteChildren(grid, view0, view2);
			SetLocation(grid, view0);
			SetLocation(grid, view1, row: 1);
			SetLocation(grid, view2, row: 2);

			view1.Visibility.Returns(Visibility.Collapsed);

			var measure = MeasureAndArrange(grid, double.PositiveInfinity, double.PositiveInfinity);

			Assert.Equal(100 + 100 + 10 + 10, measure.Height);
			AssertArranged(view2, new Rect(0, 100 + 10 + 10, 100, 100));
		}

		[Category(GridSpacing)]
		[Fact(DisplayName = "Column spacing shouldn't affect a single-column grid")]
		public void SingleColumnIgnoresColumnSpacing()
		{
			var grid = CreateGridLayout(colSpacing: 10);
			var view = CreateTestView(new Size(100, 100));
			SubstituteChildren(grid, view);
			SetLocation(grid, view);

			MeasureAndArrangeAuto(grid);
			AssertArranged(view, 0, 0, 100, 100);
		}

		[Category(GridSpacing)]
		[Fact(DisplayName = "Two columns should include the column spacing once")]
		public void TwoColumnsWithSpacing()
		{
			var grid = CreateGridLayout(columns: "100, 100", colSpacing: 10);
			var view0 = CreateTestView(new Size(100, 100));
			var view1 = CreateTestView(new Size(100, 100));
			SubstituteChildren(grid, view0, view1);
			SetLocation(grid, view0);
			SetLocation(grid, view1, col: 1);

			MeasureAndArrangeAuto(grid);
			AssertArranged(view0, 0, 0, 100, 100);

			// With column width 100 and spacing of 10, we expect the second column to start at 110
			AssertArranged(view1, 110, 0, 100, 100);
		}

		[Category(GridSpacing)]
		[Fact(DisplayName = "Measure should include column spacing")]
		public void MeasureTwoColumnsWithSpacing()
		{
			var grid = CreateGridLayout(columns: "100, 100", colSpacing: 10);
			var view0 = CreateTestView(new Size(100, 100));
			var view1 = CreateTestView(new Size(100, 100));
			SubstituteChildren(grid, view0, view1);
			SetLocation(grid, view0);
			SetLocation(grid, view1, col: 1);

			var manager = new GridLayoutManager(grid);
			var measure = manager.Measure(double.PositiveInfinity, double.PositiveInfinity);

			Assert.Equal(100 + 100 + 10, measure.Width);
		}

		[Category(GridAutoSizing)]
		[Fact(DisplayName = "Auto columns without content have width zero")]
		public void EmptyAutoColumnsHaveNoWidth()
		{
			var grid = CreateGridLayout(columns: "100, auto, 100");
			var view0 = CreateTestView(new Size(100, 100));
			var view2 = CreateTestView(new Size(100, 100));

			SubstituteChildren(grid, view0, view2);
			SetLocation(grid, view0);
			SetLocation(grid, view2, col: 2);

			var manager = new GridLayoutManager(grid);
			var measure = manager.Measure(double.PositiveInfinity, double.PositiveInfinity);
			manager.ArrangeChildren(new Rect(0, 0, measure.Width, measure.Height));

			// Because the auto column has no content, we expect it to have width zero
			Assert.Equal(100 + 100, measure.Width);

			// Verify the offset for the third column
			AssertArranged(view2, 100, 0, 100, 100);
		}

		[Category(GridSpacing, GridAutoSizing)]
		[Fact(DisplayName = "Empty columns still count for column spacing")]
		public void ColumnSpacingForEmptyColumns()
		{
			var grid = CreateGridLayout(columns: "auto, auto, auto", colSpacing: 10);
			var view0 = CreateTestView(new Size(100, 100));
			var view2 = CreateTestView(new Size(100, 100));

			SubstituteChildren(grid, view0, view2);
			SetLocation(grid, view0);
			SetLocation(grid, view2, col: 2);

			var measure = MeasureAndArrange(grid, double.PositiveInfinity, double.PositiveInfinity);

			Assert.Equal(100 + 100 + 10 + 10, measure.Width);
			AssertArranged(view2, new Rect(100 + 10 + 10, 0, 100, 100));
		}

		[Category(GridSpacing, GridAutoSizing)]
		[Fact(DisplayName = "Auto columns with collapsed views should still count for column spacing")]
		public void AutoColumnsWithCollapsedViews()
		{
			var grid = CreateGridLayout(columns: "100, auto, 100", colSpacing: 10);
			var view0 = CreateTestView(new Size(100, 100));
			var view1 = CreateTestView(new Size(100, 100));
			var view2 = CreateTestView(new Size(100, 100));

			SubstituteChildren(grid, view0, view2);
			SetLocation(grid, view0);
			SetLocation(grid, view1, col: 1);
			SetLocation(grid, view2, col: 2);

			view1.Visibility.Returns(Visibility.Collapsed);

			var measure = MeasureAndArrange(grid, double.PositiveInfinity, double.PositiveInfinity);

			Assert.Equal(100 + 100 + 10 + 10, measure.Width);
			AssertArranged(view2, new Rect(100 + 10 + 10, 0, 100, 100));
		}

		[Category(GridSpan)]
		[Fact(DisplayName = "Simple row spanning")]
		public void ViewSpansRows()
		{
			var grid = CreateGridLayout(rows: "auto, auto");
			var view0 = CreateTestView(new Size(100, 100));
			SubstituteChildren(grid, view0);
			SetLocation(grid, view0, rowSpan: 2);

			var measuredSize = MeasureAndArrangeAuto(grid);

			AssertArranged(view0, 0, 0, 100, 100);
			Assert.Equal(100, measuredSize.Width);

			// We expect the rows to each get half the view height
			Assert.Equal(100, measuredSize.Height);
		}

		[Category(GridSpan)]
		[Fact(DisplayName = "Simple row spanning with multiple views")]
		public void ViewSpansRowsWhenOtherViewsPresent()
		{
			var grid = CreateGridLayout(rows: "auto, auto", columns: "auto, auto");
			var view0 = CreateTestView(new Size(100, 100));
			var view1 = CreateTestView(new Size(50, 50));
			SubstituteChildren(grid, view0, view1);

			SetLocation(grid, view0, rowSpan: 2);
			SetLocation(grid, view1, row: 1, col: 1);

			var measuredSize = MeasureAndArrangeAuto(grid);

			Assert.Equal(100 + 50, measuredSize.Width);
			Assert.Equal(100, measuredSize.Height);

			AssertArranged(view0, 0, 0, 100, 100);
			AssertArranged(view1, 100, 25, 50, 75);
		}

		[Category(GridSpacing, GridSpan)]
		[Fact(DisplayName = "Row spanning with row spacing")]
		public void RowSpanningShouldAccountForSpacing()
		{
			var grid = CreateGridLayout(rows: "auto, auto", columns: "auto, auto", rowSpacing: 5);
			var view0 = CreateTestView(new Size(100, 100));
			var view1 = CreateTestView(new Size(50, 50));
			var view2 = CreateTestView(new Size(50, 50));
			SubstituteChildren(grid, view0, view1, view2);

			SetLocation(grid, view0, rowSpan: 2);
			SetLocation(grid, view1, row: 0, col: 1);
			SetLocation(grid, view2, row: 1, col: 1);

			var measuredSize = MeasureAndArrangeAuto(grid);

			Assert.Equal(150, measuredSize.Width);
			Assert.Equal(50 + 50 + 5, measuredSize.Height);

			// Starts a Y = 0
			AssertArranged(view1, 100, 0, 50, 50);

			// Starts at the first row's height + the row spacing value, so Y = 50 + 5 = 55
			AssertArranged(view2, 100, 55, 50, 50);

			// We expect the height for the view spanning the rows to include the space between the rows,
			// so 50 + 5 + 50 = 105
			AssertArranged(view0, 0, 0, 100, 105);
		}

		[Category(GridSpan)]
		[Fact(DisplayName = "Simple column spanning with multiple views")]
		public void ViewSpansColumnsWhenOtherViewsPresent()
		{
			var grid = CreateGridLayout(rows: "auto, auto", columns: "auto, auto");
			var view0 = CreateTestView(new Size(100, 100));
			var view1 = CreateTestView(new Size(50, 50));
			SubstituteChildren(grid, view0, view1);

			SetLocation(grid, view0, colSpan: 2);
			SetLocation(grid, view1, row: 1, col: 1);

			var measuredSize = MeasureAndArrangeAuto(grid);

			Assert.Equal(100, measuredSize.Width);
			Assert.Equal(100 + 50, measuredSize.Height);

			AssertArranged(view0, 0, 0, 100, 100);
			AssertArranged(view1, 25, 100, 75, 50);
		}

		[Category(GridSpan)]
		[Category(GridSpacing)]
		[Fact(DisplayName = "Column spanning with column spacing")]
		public void ColumnSpanningShouldAccountForSpacing()
		{
			var grid = CreateGridLayout(rows: "auto, auto", columns: "auto, auto", colSpacing: 5);
			var view0 = CreateTestView(new Size(100, 100));
			var view1 = CreateTestView(new Size(50, 50));
			var view2 = CreateTestView(new Size(50, 50));
			SubstituteChildren(grid, view0, view1, view2);

			SetLocation(grid, view0, colSpan: 2);
			SetLocation(grid, view1, row: 1, col: 0);
			SetLocation(grid, view2, row: 1, col: 1);

			var measuredSize = MeasureAndArrangeAuto(grid);

			Assert.Equal(50 + 50 + 5, measuredSize.Width);
			Assert.Equal(100 + 50, measuredSize.Height);

			// Starts a X = 0
			AssertArranged(view1, 0, 100, 50, 50);
			// Starts at the first column's width + the column spacing, so X = 50 + 5 = 55
			AssertArranged(view2, 55, 100, 50, 50);

			// We expect the width for the view spanning the columns to include the space between the columns,
			// so 50 + 5 + 50 = 105
			AssertArranged(view0, 0, 0, 105, 100);
		}

		[Category(GridSpan)]
		[Fact(DisplayName = "Row-spanning views smaller than the views confined to the row should not affect row size")]
		public void SmallerSpanningViewsShouldNotAffectRowSize()
		{
			var grid = CreateGridLayout(rows: "auto, auto", columns: "auto, auto");
			var view0 = CreateTestView(new Size(30, 30));
			var view1 = CreateTestView(new Size(50, 50));
			SubstituteChildren(grid, view0, view1);

			SetLocation(grid, view0, rowSpan: 2);
			SetLocation(grid, view1, row: 0, col: 1);

			var measuredSize = MeasureAndArrangeAuto(grid);

			Assert.Equal(30 + 50, measuredSize.Width);
			Assert.Equal(50, measuredSize.Height);

			AssertArranged(view0, 0, 0, 30, 50);
			AssertArranged(view1, 30, 0, 50, 50);
		}

		[Category(GridSpan)]
		[Fact(DisplayName = "Column-spanning views smaller than the views confined to the column should not affect column size")]
		public void SmallerSpanningViewsShouldNotAffectColumnSize()
		{
			var grid = CreateGridLayout(rows: "auto, auto", columns: "auto, auto");
			var view0 = CreateTestView(new Size(30, 30));
			var view1 = CreateTestView(new Size(50, 50));
			SubstituteChildren(grid, view0, view1);

			SetLocation(grid, view0, colSpan: 2);
			SetLocation(grid, view1, row: 1, col: 0);

			var measuredSize = MeasureAndArrangeAuto(grid);

			Assert.Equal(50, measuredSize.Width);
			Assert.Equal(30 + 50, measuredSize.Height);

			AssertArranged(view0, 0, 0, 50, 30);
			AssertArranged(view1, 0, 30, 50, 50);
		}

		[Category(GridAbsoluteSizing)]
		[Fact(DisplayName = "Empty absolute rows/columns still affect Grid size")]
		public void EmptyAbsoluteRowsAndColumnsAffectSize()
		{
			var grid = CreateGridLayout(rows: "10, 40", columns: "15, 85");
			var view0 = CreateTestView(new Size(30, 30));
			SubstituteChildren(grid, view0);

			SetLocation(grid, view0, row: 1, col: 1);

			var measuredSize = MeasureAndArrangeAuto(grid);

			Assert.Equal(15 + 85, measuredSize.Width);
			Assert.Equal(10 + 40, measuredSize.Height);

			AssertArranged(view0, 15, 10, 85, 40);
		}

		[Category(GridSpan)]
		[Fact(DisplayName = "Row and column spans should be able to mix")]
		public void MixedRowAndColumnSpans()
		{
			var grid = CreateGridLayout(rows: "auto, auto", columns: "auto, auto");
			var view0 = CreateTestView(new Size(60, 30));
			var view1 = CreateTestView(new Size(30, 60));
			SubstituteChildren(grid, view0, view1);

			SetLocation(grid, view0, row: 0, col: 0, colSpan: 2);
			SetLocation(grid, view1, row: 0, col: 1, rowSpan: 2);

			var measuredSize = MeasureAndArrangeAuto(grid);

			Assert.Equal(60, measuredSize.Width);
			Assert.Equal(60, measuredSize.Height);

			AssertArranged(view0, 0, 0, 60, 45);
			AssertArranged(view1, 15, 0, 45, 60);
		}

		[Category(GridSpan)]
		[Fact(DisplayName = "Row span including absolute row should not modify absolute size")]
		public void RowSpanShouldNotModifyAbsoluteRowSize()
		{
			var grid = CreateGridLayout(rows: "auto, 20", columns: "auto, auto");
			var view0 = CreateTestView(new Size(100, 100));
			var view1 = CreateTestView(new Size(50, 10));
			SubstituteChildren(grid, view0, view1);

			SetLocation(grid, view0, rowSpan: 2);
			SetLocation(grid, view1, row: 1, col: 1);

			var measuredSize = MeasureAndArrangeAuto(grid);

			Assert.Equal(100 + 50, measuredSize.Width);
			Assert.Equal(100, measuredSize.Height);

			AssertArranged(view0, 0, 0, 100, 100);

			// The item in the second row starts at y = 80 because the auto row above had to distribute
			// all the extra space into row 0; row 1 is absolute, so no tinkering with it to make stuff fit
			AssertArranged(view1, 100, 80, 50, 20);
		}

		[Category(GridSpan)]
		[Fact(DisplayName = "Column span including absolute column should not modify absolute size")]
		public void ColumnSpanShouldNotModifyAbsoluteColumnSize()
		{
			var grid = CreateGridLayout(rows: "auto, auto", columns: "auto, 20");
			var view0 = CreateTestView(new Size(100, 100));
			var view1 = CreateTestView(new Size(50, 10));
			SubstituteChildren(grid, view0, view1);

			SetLocation(grid, view0, colSpan: 2);
			SetLocation(grid, view1, row: 1, col: 1);

			var measuredSize = MeasureAndArrangeAuto(grid);

			Assert.Equal(100, measuredSize.Width);
			Assert.Equal(100 + 10, measuredSize.Height);

			AssertArranged(view0, 0, 0, 100, 100);

			// The item in the second row starts at x = 80 because the auto column before it had to distribute
			// all the extra space into column 0; column 1 is absolute, so no tinkering with it to make stuff fit
			AssertArranged(view1, 80, 100, 20, 10);
		}

		[Category(GridSpan)]
		[Fact]
		public void CanSpanAbsoluteColumns()
		{
			var grid = CreateGridLayout(rows: "auto", columns: "100,100");
			var view0 = CreateTestView(new Size(150, 100));
			SubstituteChildren(grid, view0);
			SetLocation(grid, view0, colSpan: 2);
			var manager = new GridLayoutManager(grid);

			manager.Measure(200, 100);
			manager.ArrangeChildren(new Rect(0, 0, 200, 100));

			// View should be arranged to span both columns (200 points)
			AssertArranged(view0, 0, 0, 200, 100);
		}

		[Category(GridSpan)]
		[Fact]
		public void CanSpanAbsoluteRows()
		{
			var grid = CreateGridLayout(rows: "100,100", columns: "auto");
			var view0 = CreateTestView(new Size(100, 150));

			SubstituteChildren(grid, view0);
			SetLocation(grid, view0, rowSpan: 2);
			var manager = new GridLayoutManager(grid);

			manager.Measure(100, 200);
			manager.ArrangeChildren(new Rect(0, 0, 100, 200));

			// View should be arranged to span both rows (200 points)
			AssertArranged(view0, 0, 0, 100, 200);
		}

		[Category(GridStarSizing)]
		[Fact(DisplayName = "Single star column consumes all horizontal space")]
		public void SingleStarColumn()
		{
			var screenWidth = 400;
			var screenHeight = 600;

			var grid = CreateGridLayout(rows: "auto", columns: $"*");
			var view0 = CreateTestView(new Size(100, 100));

			SubstituteChildren(grid, view0);
			SetLocation(grid, view0);

			MeasureAndArrangeFixed(grid, screenWidth, screenHeight);

			// Row height is auto, so it gets the height of the view
			// Column is *, so it should get the whole width
			AssertArranged(view0, 0, 0, screenWidth, 100);
		}

		[Category(GridStarSizing)]
		[Fact]
		public void SingleWeightedStarColumn()
		{
			var screenWidth = 400;
			var screenHeight = 600;

			var grid = CreateGridLayout(rows: "auto", columns: $"3*");
			var view0 = CreateTestView(new Size(100, 100));

			SubstituteChildren(grid, view0);
			SetLocation(grid, view0);

			MeasureAndArrangeFixed(grid, screenWidth, screenHeight);

			// Row height is auto, so it gets the height of the view
			// The column is 3*, but it's the only column, so it should get the full width
			AssertArranged(view0, 0, 0, screenWidth, 100);
		}

		[Category(GridStarSizing)]
		[Fact(DisplayName = "Multiple star columns consume equal space")]
		public void MultipleStarColumns()
		{
			var screenWidth = 300;
			var screenHeight = 600;
			var viewSize = new Size(50, 50);

			var grid = CreateGridLayout(rows: "auto", columns: $"*,*,*");
			var view0 = CreateTestView(viewSize);
			var view1 = CreateTestView(viewSize);
			var view2 = CreateTestView(viewSize);

			SubstituteChildren(grid, view0, view1, view2);

			SetLocation(grid, view0);
			SetLocation(grid, view1, col: 1);
			SetLocation(grid, view2, col: 2);

			MeasureAndArrangeFixed(grid, screenWidth, screenHeight);

			// Row height is auto, so it gets the height of the view
			// Columns are *,*,*, so each view should be arranged at 1/3 the width
			var expectedWidth = screenWidth / 3;
			var expectedHeight = viewSize.Height;

			// Make sure that the views in the columns are actually getting measured at the column width,
			// and not just at the width of the whole grid
			view1.Received().Measure(Arg.Is<double>(expectedWidth), Arg.Any<double>());
			view2.Received().Measure(Arg.Is<double>(expectedWidth), Arg.Any<double>());

			AssertArranged(view0, 0, 0, expectedWidth, expectedHeight);
			AssertArranged(view1, expectedWidth, 0, expectedWidth, expectedHeight);
			AssertArranged(view2, expectedWidth * 2, 0, expectedWidth, expectedHeight);
		}

		[Category(GridStarSizing)]
		[Fact(DisplayName = "Weighted star column gets proportional space")]
		public void WeightedStarColumn()
		{
			var screenWidth = 300;
			var screenHeight = 600;
			var viewSize = new Size(50, 50);

			var grid = CreateGridLayout(rows: "auto", columns: $"*,2*");
			var view0 = CreateTestView(viewSize);
			var view1 = CreateTestView(viewSize);

			SubstituteChildren(grid, view0, view1);

			SetLocation(grid, view0);
			SetLocation(grid, view1, col: 1);

			MeasureAndArrangeFixed(grid, screenWidth, screenHeight);

			// Row height is auto, so it gets the height of the view
			// First column should get 1/3 of the width, second should get 2/3
			var expectedWidth0 = screenWidth / 3;
			var expectedWidth1 = expectedWidth0 * 2;
			var expectedHeight = viewSize.Height;
			AssertArranged(view0, 0, 0, expectedWidth0, expectedHeight);
			AssertArranged(view1, expectedWidth0, 0, expectedWidth1, expectedHeight);
		}

		[Category(GridStarSizing)]
		[Fact(DisplayName = "Totally empty star columns measured at infinite width have zero width")]
		public void EmptyStarColumnInfiniteWidthMeasure()
		{
			var grid = CreateGridLayout(rows: "auto", columns: $"*");
			var manager = new GridLayoutManager(grid);
			var measuredSize = manager.Measure(double.PositiveInfinity, double.PositiveInfinity);

			Assert.Equal(0, measuredSize.Width);
		}

		[Category(GridStarSizing)]
		[Fact(DisplayName = "Single star column with a view measured at infinite width gets width of the view")]
		public void StarColumnWithViewInfiniteWidthMeasure()
		{
			var grid = CreateGridLayout(rows: "auto", columns: $"*");
			var view0 = CreateTestView(new Size(100, 50));

			SubstituteChildren(grid, view0);
			SetLocation(grid, view0);

			var manager = new GridLayoutManager(grid);
			var measuredSize = manager.Measure(double.PositiveInfinity, double.PositiveInfinity);

			Assert.Equal(100, measuredSize.Width);
			Assert.Equal(50, measuredSize.Height);
		}

		[Category(GridStarSizing)]
		[Fact(DisplayName = "Single star row consumes all vertical space")]
		public void SingleStarRow()
		{
			var screenWidth = 400;
			var screenHeight = 600;

			var grid = CreateGridLayout(rows: "*", columns: "auto");
			var view0 = CreateTestView(new Size(100, 100));

			SubstituteChildren(grid, view0);
			SetLocation(grid, view0);

			MeasureAndArrangeFixed(grid, screenWidth, screenHeight);

			// Column width is auto, so it gets the width of the view
			// Row is *, so it should get the whole height
			AssertArranged(view0, 0, 0, 100, screenHeight);
		}

		[Category(GridStarSizing)]
		[Fact]
		public void SingleWeightedStarRow()
		{
			var screenWidth = 400;
			var screenHeight = 600;

			var grid = CreateGridLayout(rows: "3*", columns: "auto");
			var view0 = CreateTestView(new Size(100, 100));

			SubstituteChildren(grid, view0);
			SetLocation(grid, view0);

			MeasureAndArrangeFixed(grid, screenWidth, screenHeight);

			// Column width is auto, so it gets the width of the view
			// The row is 3*, but it's the only row, so it should get the full height
			AssertArranged(view0, 0, 0, 100, screenHeight);
		}

		[Category(GridStarSizing)]
		[Fact(DisplayName = "Multiple star rows consume equal space")]
		public void MultipleStarRows()
		{
			var screenWidth = 300;
			var screenHeight = 600;
			var viewSize = new Size(50, 50);

			var grid = CreateGridLayout(rows: "*,*,*", columns: "auto");
			var view0 = CreateTestView(viewSize);
			var view1 = CreateTestView(viewSize);
			var view2 = CreateTestView(viewSize);

			SubstituteChildren(grid, view0, view1, view2);

			SetLocation(grid, view0);
			SetLocation(grid, view1, row: 1);
			SetLocation(grid, view2, row: 2);

			MeasureAndArrangeFixed(grid, screenWidth, screenHeight);

			// Column width is auto, so it gets the width of the view
			// Rows are *,*,*, so each view should be arranged at 1/3 the height
			var expectedHeight = screenHeight / 3;
			var expectedWidth = viewSize.Width;
			AssertArranged(view0, 0, 0, expectedWidth, expectedHeight);
			AssertArranged(view1, 0, expectedHeight, expectedWidth, expectedHeight);
			AssertArranged(view2, 0, expectedHeight * 2, expectedWidth, expectedHeight);
		}

		[Category(GridStarSizing)]
		[Fact(DisplayName = "Weighted star row gets proportional space")]
		public void WeightedStarRow()
		{
			var screenWidth = 300;
			var screenHeight = 600;
			var viewSize = new Size(50, 50);

			var grid = CreateGridLayout(rows: "*,2*", columns: "auto");
			var view0 = CreateTestView(viewSize);
			var view1 = CreateTestView(viewSize);

			SubstituteChildren(grid, view0, view1);

			SetLocation(grid, view0);
			SetLocation(grid, view1, row: 1);

			MeasureAndArrangeFixed(grid, screenWidth, screenHeight);

			// Column width is auto, so it gets the width of the view
			// First row should get 1/3 of the height, second should get 2/3
			var expectedHeight0 = screenHeight / 3;
			var expectedHeight1 = expectedHeight0 * 2;
			var expectedWidth = viewSize.Width;
			AssertArranged(view0, 0, 0, expectedWidth, expectedHeight0);
			AssertArranged(view1, 0, expectedHeight0, expectedWidth, expectedHeight1);
		}

		[Category(GridStarSizing)]
		[Fact(DisplayName = "Totally empty star rows measured at infinite height have zero height")]
		public void EmptyStarRowInfiniteHeightMeasure()
		{
			var grid = CreateGridLayout(rows: "*", columns: $"auto");
			var manager = new GridLayoutManager(grid);
			var measuredSize = manager.Measure(double.PositiveInfinity, double.PositiveInfinity);

			Assert.Equal(0, measuredSize.Height);
		}

		[Category(GridStarSizing)]
		[Fact(DisplayName = "Single star row with a view measured at infinite height gets height of the view")]
		public void StarRowWithViewInfiniteHeightMeasure()
		{
			var grid = CreateGridLayout(rows: "*", columns: $"auto");
			var view0 = CreateTestView(new Size(100, 50));

			SubstituteChildren(grid, view0);
			SetLocation(grid, view0);

			var manager = new GridLayoutManager(grid);
			var measuredSize = manager.Measure(double.PositiveInfinity, double.PositiveInfinity);

			Assert.Equal(100, measuredSize.Width);
			Assert.Equal(50, measuredSize.Height);
		}

		[Category(GridAbsoluteSizing)]
		[Category(GridStarSizing)]
		[Fact]
		public void MixStarsAndExplicitSizes()
		{
			var screenWidth = 300;
			var screenHeight = 600;
			var viewSize = new Size(50, 50);

			var grid = CreateGridLayout(rows: "auto", columns: $"3*,100,*");
			var view0 = CreateTestView(viewSize);
			var view1 = CreateTestView(viewSize);
			var view2 = CreateTestView(viewSize);

			SubstituteChildren(grid, view0, view1, view2);

			SetLocation(grid, view0);
			SetLocation(grid, view1, col: 1);
			SetLocation(grid, view2, col: 2);

			MeasureAndArrangeFixed(grid, screenWidth, screenHeight);

			// Row height is auto, so it gets the height of the view
			// Columns are 3*,100,* 
			// So we expect the center column to be 100, leaving 200 for the stars
			// 3/4 of that goes to the first column, so 150; the remaining 50 is the last column
			var expectedStarWidth = (screenWidth - 100) / 4;
			var expectedHeight = viewSize.Height;

			AssertArranged(view0, 0, 0, expectedStarWidth * 3, expectedHeight);
			AssertArranged(view1, expectedStarWidth * 3, 0, 100, expectedHeight);
			AssertArranged(view2, (expectedStarWidth * 3) + 100, 0, expectedStarWidth, expectedHeight);
		}

		[Fact]
		public void UsesImpliedRowAndColumnIfNothingDefined()
		{
			var grid = CreateGridLayout();
			var view0 = CreateTestView(new Size(100, 100));
			SubstituteChildren(grid, view0);
			SetLocation(grid, view0);

			// Using 300,300 - the implied row/column are GridLength.Star
			MeasureAndArrangeFixed(grid, 300, 300);

			// Since it's using GridLength.Star, we expect the view to be arranged at the full size of the grid
			AssertArranged(view0, 0, 0, 300, 300);
		}

		[Fact]
		public void IgnoresCollapsedViews()
		{
			var view = LayoutTestHelpers.CreateTestView(new Size(100, 100));
			var collapsedView = LayoutTestHelpers.CreateTestView(new Size(100, 100));
			collapsedView.Visibility.Returns(Visibility.Collapsed);

			var grid = CreateGridLayout(children: new List<IView>() { view, collapsedView });

			var manager = new GridLayoutManager(grid);
			var measure = manager.Measure(100, double.PositiveInfinity);
			manager.ArrangeChildren(new Rect(Point.Zero, measure));

			// View is visible, so we expect it to be measured and arranged
			view.Received().Measure(Arg.Any<double>(), Arg.Any<double>());
			view.Received().Arrange(Arg.Any<Rect>());

			// View is collapsed, so we expect it not to be measured or arranged
			collapsedView.DidNotReceive().Measure(Arg.Any<double>(), Arg.Any<double>());
			collapsedView.DidNotReceive().Arrange(Arg.Any<Rect>());
		}

		[Fact]
		public void DoesNotIgnoreHiddenViews()
		{
			var view = LayoutTestHelpers.CreateTestView(new Size(100, 100));
			var hiddenView = LayoutTestHelpers.CreateTestView(new Size(100, 100));
			hiddenView.Visibility.Returns(Visibility.Hidden);

			var grid = CreateGridLayout(children: new List<IView>() { view, hiddenView });

			var manager = new GridLayoutManager(grid);
			var measure = manager.Measure(100, double.PositiveInfinity);
			manager.ArrangeChildren(new Rect(Point.Zero, measure));

			// View is visible, so we expect it to be measured and arranged
			view.Received().Measure(Arg.Any<double>(), Arg.Any<double>());
			view.Received().Arrange(Arg.Any<Rect>());

			// View is hidden, so we expect it to be measured and arranged (since it'll need to take up space)
			hiddenView.Received().Measure(Arg.Any<double>(), Arg.Any<double>());
			hiddenView.Received().Arrange(Arg.Any<Rect>());
		}

		IGridLayout BuildPaddedGrid(Thickness padding, double viewWidth, double viewHeight)
		{
			var grid = CreateGridLayout();
			var view = CreateTestView(new Size(viewWidth, viewHeight));
			SubstituteChildren(grid, view);
			SetLocation(grid, view);

			grid.Padding.Returns(padding);

			return grid;
		}

		[Theory]
		[InlineData(0, 0, 0, 0)]
		[InlineData(10, 10, 10, 10)]
		[InlineData(10, 0, 10, 0)]
		[InlineData(0, 10, 0, 10)]
		[InlineData(23, 5, 3, 15)]
		public void MeasureAccountsForPadding(double left, double top, double right, double bottom)
		{
			var viewWidth = 100d;
			var viewHeight = 100d;
			var padding = new Thickness(left, top, right, bottom);

			var expectedHeight = padding.VerticalThickness + viewHeight;
			var expectedWidth = padding.HorizontalThickness + viewWidth;

			var grid = BuildPaddedGrid(padding, viewWidth, viewHeight);

			var manager = new GridLayoutManager(grid);
			var measuredSize = manager.Measure(double.PositiveInfinity, double.PositiveInfinity);

			Assert.Equal(expectedHeight, measuredSize.Height);
			Assert.Equal(expectedWidth, measuredSize.Width);
		}

		[Theory]
		[InlineData(0, 0, 0, 0)]
		[InlineData(10, 10, 10, 10)]
		[InlineData(10, 0, 10, 0)]
		[InlineData(0, 10, 0, 10)]
		[InlineData(23, 5, 3, 15)]
		public void ArrangeAccountsForPadding(double left, double top, double right, double bottom)
		{
			var viewWidth = 100d;
			var viewHeight = 100d;
			var padding = new Thickness(left, top, right, bottom);

			var grid = BuildPaddedGrid(padding, viewWidth, viewHeight);

			var manager = new GridLayoutManager(grid);
			var measuredSize = manager.Measure(double.PositiveInfinity, double.PositiveInfinity);
			manager.ArrangeChildren(new Rect(Point.Zero, measuredSize));

			AssertArranged(grid[0], padding.Left, padding.Top, viewWidth, viewHeight);
		}

		[Category(GridStarSizing)]
		[Fact]
		public void StarValuesAreAutoWhenConstraintsAreInfinite()
		{
			// A one-row, one-column grid
			var grid = CreateGridLayout();

			// A 100x100 IView
			var view = CreateTestView(new Size(100, 100));

			// Set up the grid to have a single child
			SubstituteChildren(grid, view);

			// Set up the row/column values and spans
			SetLocation(grid, view);

			var size = MeasureAndArrangeAuto(grid);

			Assert.Equal(100, size.Width);
			Assert.Equal(100, size.Height);
		}

		[Category(GridAbsoluteSizing)]
		[Fact]
		public void GridMeasureShouldUseExplicitHeight()
		{
			var grid = CreateGridLayout();
			var view = CreateTestView(new Size(10, 10));
			SubstituteChildren(grid, view);
			SetLocation(grid, view);

			grid.Height.Returns(50);

			var gridLayoutManager = new GridLayoutManager(grid);
			var measure = gridLayoutManager.Measure(double.PositiveInfinity, double.PositiveInfinity);

			Assert.Equal(50, measure.Height);
		}

		[Category(GridAbsoluteSizing)]
		[Fact]
		public void GridMeasureShouldUseExplicitWidth()
		{
			var grid = CreateGridLayout();
			var view = CreateTestView(new Size(10, 10));
			SubstituteChildren(grid, view);
			SetLocation(grid, view);

			grid.Width.Returns(50);

			var gridLayoutManager = new GridLayoutManager(grid);
			var measure = gridLayoutManager.Measure(double.PositiveInfinity, double.PositiveInfinity);

			Assert.Equal(50, measure.Width);
		}

		[Theory]
		// at 0, 0
		[InlineData(1, 1, 0, 0, 0, 0)]
		[InlineData(1, 2, 0, 0, 0, 0)]
		[InlineData(2, 1, 0, 0, 0, 0)]
		[InlineData(2, 2, 0, 0, 0, 0)]
		// at 1, 0
		[InlineData(1, 1, 1, 0, 0, 0)]
		[InlineData(1, 2, 1, 0, 0, 0)]
		[InlineData(2, 1, 1, 0, 1, 0)]
		[InlineData(2, 2, 1, 0, 1, 0)]
		// at 0, 1
		[InlineData(1, 1, 0, 1, 0, 0)]
		[InlineData(1, 2, 0, 1, 0, 1)]
		[InlineData(2, 1, 0, 1, 0, 0)]
		[InlineData(2, 2, 0, 1, 0, 1)]
		// at 1, 1
		[InlineData(1, 1, 1, 1, 0, 0)]
		[InlineData(1, 2, 1, 1, 0, 1)]
		[InlineData(2, 1, 1, 1, 1, 0)]
		[InlineData(2, 2, 1, 1, 1, 1)]
		public void ViewOutsideRowsAndColsClampsToGrid(int rows, int cols, int row, int col, int actualRow, int actualCol)
		{
			var r = string.Join(",", Enumerable.Repeat("100", rows));
			var c = string.Join(",", Enumerable.Repeat("100", cols));

			var grid = CreateGridLayout(rows: r, columns: c);
			var view0 = CreateTestView(new Size(10, 10));
			SubstituteChildren(grid, view0);
			SetLocation(grid, view0, row, col);

			MeasureAndArrangeFixed(grid, 100 * cols, 100 * rows);

			AssertArranged(view0, 100 * actualCol, 100 * actualRow, 100, 100);
		}

		[Theory]
		// normal
		[InlineData(0, 0, 1, 1, 0, 0, 1, 1)]
		[InlineData(1, 1, 1, 1, 1, 1, 1, 1)]
		[InlineData(1, 1, 2, 1, 1, 1, 2, 1)]
		// negative origin
		[InlineData(-1, 0, 1, 1, 0, 0, 1, 1)]
		[InlineData(0, -1, 1, 1, 0, 0, 1, 1)]
		[InlineData(-1, -1, 1, 1, 0, 0, 1, 1)]
		// negative span
		[InlineData(1, 1, -1, 0, 1, 1, 1, 1)]
		[InlineData(1, 1, 0, -1, 1, 1, 1, 1)]
		[InlineData(1, 1, -1, -1, 1, 1, 1, 1)]
		// positive origin
		[InlineData(5, 0, 1, 1, 3, 0, 1, 1)]
		[InlineData(0, 5, 1, 1, 0, 3, 1, 1)]
		[InlineData(5, 5, 1, 1, 3, 3, 1, 1)]
		// positive span
		[InlineData(0, 0, 1, 5, 0, 0, 1, 4)]
		[InlineData(0, 0, 5, 1, 0, 0, 4, 1)]
		[InlineData(0, 0, 5, 5, 0, 0, 4, 4)]
		// normal origin + positive span
		[InlineData(1, 1, 1, 5, 1, 1, 1, 3)]
		[InlineData(1, 1, 5, 1, 1, 1, 3, 1)]
		[InlineData(1, 1, 5, 5, 1, 1, 3, 3)]
		// positive origin + positive span
		[InlineData(5, 5, 1, 5, 3, 3, 1, 1)]
		[InlineData(5, 5, 5, 1, 3, 3, 1, 1)]
		[InlineData(5, 5, 5, 5, 3, 3, 1, 1)]
		public void SpansOutsideRowsAndColsClampsToGrid(int row, int col, int rowSpan, int colSpan, int actualRow, int actualCol, int actualRowSpan, int actualColSpan)
		{
			const int GridSize = 4;
			var r = string.Join(",", Enumerable.Repeat("100", GridSize));
			var c = string.Join(",", Enumerable.Repeat("100", GridSize));

			var grid = CreateGridLayout(rows: r, columns: c);
			var view0 = CreateTestView(new Size(10, 10));
			SubstituteChildren(grid, view0);
			SetLocation(grid, view0, row, col, rowSpan, colSpan);

			MeasureAndArrangeFixed(grid, 100 * GridSize, 100 * GridSize);

			AssertArranged(
				view0,
				100 * actualCol,
				100 * actualRow,
				100 * actualColSpan,
				100 * actualRowSpan);
		}

		[Fact]
		public void ArrangeRespectsBounds()
		{
			var grid = CreateGridLayout();
			var view = CreateTestView(new Size(100, 100));

			SubstituteChildren(grid, view);
			SetLocation(grid, view);

			var measure = MeasureAndArrange(grid, double.PositiveInfinity, double.PositiveInfinity, 10, 15);

			var expectedRectangle = new Rect(10, 15, measure.Width, measure.Height);

			view.Received().Arrange(Arg.Is(expectedRectangle));
		}

		[Category(GridAbsoluteSizing)]
		[Theory]
		[InlineData(50, 100, 50)]
		[InlineData(100, 100, 100)]
		[InlineData(100, 50, 50)]
		[InlineData(0, 50, 0)]
		[InlineData(-1, 50, 50)]
		public void MeasureRespectsMaxHeight(double maxHeight, double viewHeight, double expectedHeight)
		{
			var grid = CreateGridLayout();
			var view = CreateTestView(new Size(100, viewHeight));
			SubstituteChildren(grid, view);
			SetLocation(grid, view);

			grid.MaximumHeight.Returns(maxHeight);

			var layoutManager = new GridLayoutManager(grid);
			var measure = layoutManager.Measure(double.PositiveInfinity, double.PositiveInfinity);

			Assert.Equal(expectedHeight, measure.Height);
		}

		[Category(GridAbsoluteSizing)]
		[Theory]
		[InlineData(50, 100, 50)]
		[InlineData(100, 100, 100)]
		[InlineData(100, 50, 50)]
		[InlineData(0, 50, 0)]
		[InlineData(-1, 50, 50)]
		public void MeasureRespectsMaxWidth(double maxWidth, double viewWidth, double expectedWidth)
		{
			var grid = CreateGridLayout();
			var view = CreateTestView(new Size(viewWidth, 100));
			SubstituteChildren(grid, view);
			SetLocation(grid, view);

			grid.MaximumWidth.Returns(maxWidth);

			var layoutManager = new GridLayoutManager(grid);
			var measure = layoutManager.Measure(double.PositiveInfinity, double.PositiveInfinity);

			Assert.Equal(expectedWidth, measure.Width);
		}

		[Category(GridAbsoluteSizing)]
		[Theory]
		[InlineData(50, 10, 50)]
		[InlineData(100, 100, 100)]
		[InlineData(10, 50, 50)]
		[InlineData(-1, 50, 50)]
		public void MeasureRespectsMinHeight(double minHeight, double viewHeight, double expectedHeight)
		{
			var grid = CreateGridLayout();
			var view = CreateTestView(new Size(100, viewHeight));
			SubstituteChildren(grid, view);
			SetLocation(grid, view);

			grid.MinimumHeight.Returns(minHeight);

			var layoutManager = new GridLayoutManager(grid);
			var measure = layoutManager.Measure(double.PositiveInfinity, double.PositiveInfinity);

			Assert.Equal(expectedHeight, measure.Height);
		}

		[Theory]
		[InlineData("*", "*")]
		[InlineData("auto", "auto")]
		public void MeasureRespectsLargestChildMinimumSize(string columns, string rows)
		{
			var grid = CreateGridLayout(columns: columns, rows: rows);
			var view0 = CreateTestView(new Size(100, 100));
			var view1 = CreateTestView(new Size(200, 200));

			SubstituteChildren(grid, view0, view1);
			SetLocation(grid, view0);
			SetLocation(grid, view1);

			var layoutManager = new GridLayoutManager(grid);
			var measure = layoutManager.Measure(double.PositiveInfinity, double.PositiveInfinity);

			Assert.Equal(200, measure.Height);
			Assert.Equal(200, measure.Width);
		}

		[Category(GridAbsoluteSizing)]
		[Theory]
		[InlineData(50, 10, 50)]
		[InlineData(100, 100, 100)]
		[InlineData(10, 50, 50)]
		[InlineData(-1, 50, 50)]
		public void MeasureRespectsMinWidth(double minWidth, double viewWidth, double expectedWidth)
		{
			var grid = CreateGridLayout();
			var view = CreateTestView(new Size(viewWidth, 100));
			SubstituteChildren(grid, view);
			SetLocation(grid, view);

			grid.MinimumWidth.Returns(minWidth);

			var layoutManager = new GridLayoutManager(grid);
			var measure = layoutManager.Measure(double.PositiveInfinity, double.PositiveInfinity);

			Assert.Equal(expectedWidth, measure.Width);
		}

		[Fact]
		[Category(GridAbsoluteSizing)]
		public void MaxWidthDominatesWidth()
		{
			var grid = CreateGridLayout();
			var view = CreateTestView(new Size(100, 100));
			SubstituteChildren(grid, view);
			SetLocation(grid, view);

			grid.Width.Returns(75);
			grid.MaximumWidth.Returns(50);

			var layoutManager = new GridLayoutManager(grid);
			var measure = layoutManager.Measure(double.PositiveInfinity, double.PositiveInfinity);

			// The maximum value beats out the explicit value
			Assert.Equal(50, measure.Width);
		}

		[Fact]
		[Category(GridAbsoluteSizing)]
		public void MinWidthDominatesMaxWidth()
		{
			var grid = CreateGridLayout();
			var view = CreateTestView(new Size(100, 100));
			SubstituteChildren(grid, view);
			SetLocation(grid, view);

			grid.MinimumWidth.Returns(75);
			grid.MaximumWidth.Returns(50);

			var layoutManager = new GridLayoutManager(grid);
			var measure = layoutManager.Measure(double.PositiveInfinity, double.PositiveInfinity);

			// The minimum value should beat out the maximum value
			Assert.Equal(75, measure.Width);
		}

		[Fact]
		[Category(GridAbsoluteSizing)]
		public void MaxHeightDominatesHeight()
		{
			var grid = CreateGridLayout();
			var view = CreateTestView(new Size(100, 100));
			SubstituteChildren(grid, view);
			SetLocation(grid, view);

			grid.Height.Returns(75);
			grid.MaximumHeight.Returns(50);

			var layoutManager = new GridLayoutManager(grid);
			var measure = layoutManager.Measure(double.PositiveInfinity, double.PositiveInfinity);

			// The maximum value beats out the explicit value
			Assert.Equal(50, measure.Height);
		}

		[Fact]
		[Category(GridAbsoluteSizing)]
		public void MinHeightDominatesMaxHeight()
		{
			var grid = CreateGridLayout();
			var view = CreateTestView(new Size(100, 100));
			SubstituteChildren(grid, view);
			SetLocation(grid, view);

			grid.MinimumHeight.Returns(75);
			grid.MaximumHeight.Returns(50);

			var layoutManager = new GridLayoutManager(grid);
			var measure = layoutManager.Measure(double.PositiveInfinity, double.PositiveInfinity);

			// The minimum value should beat out the maximum value
			Assert.Equal(75, measure.Height);
		}

		[Theory]
		[InlineData(100, 200, 210, 200)]
		[InlineData(200, 100, 210, 200)]
		[InlineData(100, 100, 210, 100)]
		[InlineData(100, 100, 100, 100)]
		public void AutoCellsSizeToLargestView(double view0Size, double view1Size, double constraintSize, double expectedSize)
		{
			var grid = CreateGridLayout(rows: "Auto", columns: "Auto");

			// Simulate views which size to their constraints but max out at a certain size

			var view0 = CreateTestView();
			view0.Measure(Arg.Any<double>(), Arg.Any<double>()).Returns(
				(args) => new Size((double)args[0] >= view0Size ? view0Size : (double)args[0],
									(double)args[1] >= view0Size ? view0Size : (double)args[1]));

			var view1 = CreateTestView();
			view1.Measure(Arg.Any<double>(), Arg.Any<double>()).Returns(
				(args) => new Size((double)args[0] >= view1Size ? view1Size : (double)args[0],
									(double)args[1] >= view1Size ? view1Size : (double)args[1]));

			SubstituteChildren(grid, view0, view1);

			// Put both views in row/column 0/0
			SetLocation(grid, view0);
			SetLocation(grid, view1);

			MeasureAndArrangeFixed(grid, constraintSize, constraintSize);

			var expectedRectangle = new Rect(0, 0, expectedSize, expectedSize);

			// We expect the Auto row/col to take on the size of the largest of the two views
			AssertArranged(view0, expectedRectangle);
			AssertArranged(view1, expectedRectangle);
		}

		[Fact]
		public void ArrangeAccountsForFill()
		{
			var grid = CreateGridLayout();
			var view = CreateTestView(new Size(100, 100));
			SubstituteChildren(grid, view);
			SetLocation(grid, view);

			grid.HorizontalLayoutAlignment.Returns(Primitives.LayoutAlignment.Fill);
			grid.VerticalLayoutAlignment.Returns(Primitives.LayoutAlignment.Fill);

			var layoutManager = new GridLayoutManager(grid);
			_ = layoutManager.Measure(double.PositiveInfinity, double.PositiveInfinity);

			var arrangedWidth = 1000;
			var arrangedHeight = 1000;

			var target = new Rect(Point.Zero, new Size(arrangedWidth, arrangedHeight));

			var actual = layoutManager.ArrangeChildren(target);

			// Since we're arranging in a space larger than needed and the layout is set to Fill in both directions,
			// we expect the returned actual arrangement size to be as large as the target space
			Assert.Equal(arrangedWidth, actual.Width);
			Assert.Equal(arrangedHeight, actual.Height);
		}

		[Category(GridStarSizing)]
		[Fact(DisplayName = "We can specify fractional star sizes for columns")]
		public void FractionalStarColumns()
		{
			var screenWidth = 300;
			var screenHeight = 600;
			var viewSize = new Size(50, 50);

			var grid = CreateGridLayout(rows: "auto", columns: $"*,0.5*,0.5*");
			var view0 = CreateTestView(viewSize);
			var view1 = CreateTestView(viewSize);
			var view2 = CreateTestView(viewSize);

			SubstituteChildren(grid, view0, view1, view2);

			SetLocation(grid, view0);
			SetLocation(grid, view1, col: 1);
			SetLocation(grid, view2, col: 2);

			MeasureAndArrangeFixed(grid, screenWidth, screenHeight);

			// Row height is auto, so it gets the height of the view
			var expectedHeight = viewSize.Height;

			// Columns are *,0.5*,0.5*, so the first column should be half the space
			// and the other two columns should be a quarter of the space
			var expectedWidthColumn0 = screenWidth / 2;
			var expectedWidthOthers = screenWidth / 4;

			// Make sure that the views in the columns are actually getting measured at the column width,
			// and not just at the width of the whole grid
			view0.Received().Measure(Arg.Is<double>(expectedWidthColumn0), Arg.Any<double>());
			view1.Received().Measure(Arg.Is<double>(expectedWidthOthers), Arg.Any<double>());
			view2.Received().Measure(Arg.Is<double>(expectedWidthOthers), Arg.Any<double>());

			AssertArranged(view0, 0, 0, expectedWidthColumn0, expectedHeight);
			AssertArranged(view1, expectedWidthColumn0, 0, expectedWidthOthers, expectedHeight);
			AssertArranged(view2, expectedWidthColumn0 + expectedWidthOthers, 0, expectedWidthOthers, expectedHeight);
		}

		[Category(GridStarSizing)]
		[Fact(DisplayName = "We can specify fractional star sizes for rows")]
		public void FractionalStarRows()
		{
			var screenWidth = 300;
			var screenHeight = 600;
			var viewSize = new Size(50, 50);

			var grid = CreateGridLayout(rows: "*,0.5*,0.5*", columns: "auto");
			var view0 = CreateTestView(viewSize);
			var view1 = CreateTestView(viewSize);
			var view2 = CreateTestView(viewSize);

			SubstituteChildren(grid, view0, view1, view2);

			SetLocation(grid, view0);
			SetLocation(grid, view1, row: 1);
			SetLocation(grid, view2, row: 2);

			MeasureAndArrangeFixed(grid, screenWidth, screenHeight);

			// Column width is auto, so it gets the width of the view
			var expectedWidth = viewSize.Width;

			// Rows are *,0.5*,0.5*, so row 0 should be half the screen height
			// And the other rows should be one quarter the screen height
			var expectedHeightRow0 = screenHeight / 2;
			var expectedHeightOther = screenHeight / 4;

			// Make sure that the views in the columns are actually getting measured at the column width,
			// and not just at the width of the whole grid
			view0.Received().Measure(Arg.Any<double>(), Arg.Is<double>(expectedHeightRow0));
			view1.Received().Measure(Arg.Any<double>(), Arg.Is<double>(expectedHeightOther));
			view2.Received().Measure(Arg.Any<double>(), Arg.Is<double>(expectedHeightOther));

			AssertArranged(view0, 0, 0, expectedWidth, expectedHeightRow0);
			AssertArranged(view1, 0, expectedHeightRow0, expectedWidth, expectedHeightOther);
			AssertArranged(view2, 0, expectedHeightRow0 + expectedHeightOther, expectedWidth, expectedHeightOther);
		}

		[Category(GridSpacing, GridStarSizing)]
		[Fact("Star columns don't appropriate column spacing during measurement")]
		public void StarColumnMeasureDoesNotIncludeSpacing()
		{
			var colSpacing = 10;

			var grid = CreateGridLayout(columns: "100, *, 100", colSpacing: colSpacing);
			var view0 = CreateTestView(new Size(100, 100));
			var view1 = CreateTestView(new Size(100, 100));
			SubstituteChildren(grid, view0, view1);
			SetLocation(grid, view0);
			SetLocation(grid, view1, col: 2);

			var manager = new GridLayoutManager(grid);
			var widthConstraint = 100 + colSpacing + 100 + colSpacing + 100;
			var measure = manager.Measure(widthConstraint, double.PositiveInfinity);

			var expectedWidthMeasure = 100 + colSpacing + 0 + colSpacing + 100;

			Assert.Equal(expectedWidthMeasure, measure.Width);

			manager.ArrangeChildren(new Rect(0, 0, widthConstraint, measure.Height));
			AssertArranged(view0, new Rect(0, 0, 100, 100));
			AssertArranged(view1, new Rect(220, 0, 100, 100));
		}

		[Category(GridSpacing, GridStarSizing)]
		[Fact("Star rows don't appropriate row spacing during measurement")]
		public void StarRowMeasureDoesNotIncludeSpacing()
		{
			var rowSpacing = 10;

			var grid = CreateGridLayout(rows: "100, *, 100", rowSpacing: rowSpacing);
			var view0 = CreateTestView(new Size(100, 100));
			var view1 = CreateTestView(new Size(100, 100));
			SubstituteChildren(grid, view0, view1);
			SetLocation(grid, view0);
			SetLocation(grid, view1, row: 2);

			var manager = new GridLayoutManager(grid);
			var heightConstraint = 100 + rowSpacing + 100 + rowSpacing + 100;
			var measure = manager.Measure(double.PositiveInfinity, heightConstraint);

			var expectedHeightMeasure = 100 + rowSpacing + 0 + rowSpacing + 100;

			Assert.Equal(expectedHeightMeasure, measure.Height);

			manager.ArrangeChildren(new Rect(0, 0, measure.Width, heightConstraint));
			AssertArranged(view0, new Rect(0, 0, 100, 100));
			AssertArranged(view1, new Rect(0, 220, 100, 100));
		}

		[Fact]
		[Category(GridStarSizing), Category(GridAutoSizing)]
		public void AutoStarColumnSpansDoNotAffectAutoColumnSize()
		{
			var grid = CreateGridLayout(rows: "Auto, *", columns: "Auto, *");

			var view0 = CreateTestView(new Size(10, 10));

			var view1 = CreateTestView(new Size(100, 100));

			SubstituteChildren(grid, view0, view1);

			SetLocation(grid, view0, col: 1);
			SetLocation(grid, view1, row: 1, colSpan: 2);

			MeasureAndArrangeFixed(grid, 200, 200);

			// We expect that column 0 has no width, so view0 will be arranged at 0,0
			AssertArranged(view0, 0, 0, 200, 10);

			// Since column 0 has no width, we expect view1 to start at 0,10 
			AssertArranged(view1, 0, 10, 200, 190);
		}

		[Fact]
		[Category(GridAbsoluteSizing)]
		public void AbsoluteRowsConstrainMeasureHeight()
		{
			var grid = CreateGridLayout(rows: "50");

			var viewSize = new Size(10, 10);

			var view0 = CreateTestView(viewSize);

			SubstituteChildren(grid, view0);

			// Assuming no constraints on space
			MeasureAndArrangeAuto(grid);

			// Verify that the view is getting measured at the appropriate height (50)
			view0.Received().Measure(Arg.Any<double>(), Arg.Is<double>(50));

			// And only at that height
			view0.DidNotReceive().Measure(Arg.Any<double>(), Arg.Is<double>((h) => h != 50));
		}

		[Fact]
		[Category(GridStarSizing), Category(GridAutoSizing)]
		public void AutoStarRowSpansDoNotAffectAutoRowSize()
		{
			var grid = CreateGridLayout(rows: "Auto, *", columns: "Auto, *");

			var view0 = CreateTestView(new Size(10, 10));

			var view1 = CreateTestView(new Size(100, 100));

			SubstituteChildren(grid, view0, view1);

			SetLocation(grid, view0, row: 1);
			SetLocation(grid, view1, col: 1, rowSpan: 2);

			MeasureAndArrangeFixed(grid, 200, 200);

			// We expect that row 0 has no height, so view0 will be arranged at 0,0
			AssertArranged(view0, 0, 0, 10, 200);

			// Since row 0 has no height, we expect view1 to start at 10,0 
			AssertArranged(view1, 10, 0, 190, 200);
		}

		[Fact]
		[Category(GridAbsoluteSizing)]
		public void AbsoluteColumnsConstrainMeasureWidth()
		{
			var grid = CreateGridLayout(columns: "50");

			var viewSize = new Size(10, 10);

			var view0 = CreateTestView(viewSize);

			SubstituteChildren(grid, view0);

			// Assuming no constraints on space
			MeasureAndArrangeAuto(grid);

			// Verify that the view is getting measured at the appropriate width (50)
			view0.Received().Measure(Arg.Is<double>(50), Arg.Any<double>());

			// And only at that width
			view0.DidNotReceive().Measure(Arg.Is<double>((h) => h != 50), Arg.Any<double>());
		}

		[Fact("Children of Auto rows should be measured using an infinite height")]
		[Category(GridAutoSizing)]
		public void AutoRowsMeasureChildrenAtInfinity()
		{
			var grid = CreateGridLayout(rows: "Auto");

			var viewSize = new Size(10, 10);

			var view0 = CreateTestView(viewSize);

			SubstituteChildren(grid, view0);

			MeasureAndArrangeFixed(grid, 500, 500);

			// Verify that the view is getting measured at the appropriate height (infinity)
			view0.Received().Measure(Arg.Is<double>(500), Arg.Is(double.PositiveInfinity));
		}

		[Fact("Children of Auto columns should be measured using an infinite width")]
		[Category(GridAutoSizing)]
		public void AutoColumnsMeasureChildrenAtInfinity()
		{
			var grid = CreateGridLayout(columns: "Auto");

			var viewSize = new Size(10, 10);

			var view0 = CreateTestView(viewSize);

			SubstituteChildren(grid, view0);

			MeasureAndArrangeFixed(grid, 500, 500);

			// Verify that the view is getting measured at the appropriate width (infinity)
			view0.Received().Measure(Arg.Is(double.PositiveInfinity), Arg.Is<double>(500));
		}

		[Fact("Star Row Height is correct when the first child is Collapsed")]
		[Category(GridStarSizing)]
		public void StarRowHeightCorrectWhenFirstChildCollapsed()
		{
			var grid = CreateGridLayout(rows: "*");

			var view0 = CreateTestView(new Size(20, 20));
			var view1 = CreateTestView(new Size(10, 10));

			// Since this is collapsed, it should not count toward the star row height
			view0.Visibility.Returns(Visibility.Collapsed);

			SubstituteChildren(grid, view0, view1);

			var measuredSize = MeasureAndArrangeAuto(grid);

			Assert.Equal(10, measuredSize.Height);
		}

		[Fact("Star Column Width is correct when the first child is Collapsed")]
		[Category(GridStarSizing)]
		public void StarColumnWidthCorrectWhenFirstChildCollapsed()
		{
			var grid = CreateGridLayout(columns: "*");

			var view0 = CreateTestView(new Size(20, 20));
			var view1 = CreateTestView(new Size(10, 10));

			// Since this is collapsed, it should not count toward the star column width
			view0.Visibility.Returns(Visibility.Collapsed);

			SubstituteChildren(grid, view0, view1);

			var measuredSize = MeasureAndArrangeAuto(grid);

			Assert.Equal(10, measuredSize.Width);
		}

		[Fact("ArrangeChildren should arrange within measured size")]
		[Category(GridStarSizing)]
		public void ArrangeChildrenShouldArrangeWithinMeasuredSize()
		{
			var grid = CreateGridLayout(rows: "*");
			grid.Width.Returns(105);
			grid.Height.Returns(120);

			var view0 = CreateTestView(new Size(20, 20));
			SubstituteChildren(grid, view0);

			var measuredSize = MeasureAndArrange(grid, 300, double.PositiveInfinity);

			// we expect that the child will be arranged within measured size
			// TODO this test might be improperly named, and also the measuredSize.Width should probably be 300

			AssertArranged(view0, 0, 0, measuredSize.Width, measuredSize.Height);
		}

		[Theory, Category(GridStarSizing)]
		[InlineData(LayoutAlignment.Center, true)]
		[InlineData(LayoutAlignment.Center, false)]
		[InlineData(LayoutAlignment.Start, true)]
		[InlineData(LayoutAlignment.Start, false)]
		[InlineData(LayoutAlignment.End, true)]
		[InlineData(LayoutAlignment.End, false)]
		[InlineData(LayoutAlignment.Fill, true)]
		[InlineData(LayoutAlignment.Fill, false)]
		public void GridMeasuresStarColumnToChildWidth(LayoutAlignment alignment, bool impliedColumn)
		{
			string layoutData = impliedColumn ? null : "*";

			var grid = CreateGridLayout(columns: layoutData);

			grid.HorizontalLayoutAlignment.Returns(alignment);

			var view0 = CreateTestView(new Size(20, 20));

			SubstituteChildren(grid, view0);

			var manager = new GridLayoutManager(grid);
			var measuredSize = manager.Measure(100, 100);

			Assert.Equal(20, measuredSize.Width);
		}

		[Theory, Category(GridStarSizing)]
		[InlineData(true, 100)]
		[InlineData(false, 100)]
		[InlineData(true, 15)]
		[InlineData(false, 15)]
		public void FillGridArrangesStarColumnToWidthConstraint(bool implied, double constraint)
		{
			string layoutData = implied ? null : "*";

			var grid = CreateGridLayout(columns: layoutData);

			grid.HorizontalLayoutAlignment.Returns(LayoutAlignment.Fill);

			var view0 = CreateTestView(new Size(20, 20));

			SubstituteChildren(grid, view0);

			MeasureAndArrangeFixed(grid, constraint, 100);

			AssertArranged(view0, new Rect(0, 0, constraint, 100));
		}

		[Theory, Category(GridStarSizing)]
		[InlineData(LayoutAlignment.Center, true)]
		[InlineData(LayoutAlignment.Center, false)]
		[InlineData(LayoutAlignment.Start, true)]
		[InlineData(LayoutAlignment.Start, false)]
		[InlineData(LayoutAlignment.End, true)]
		[InlineData(LayoutAlignment.End, false)]
		public void NonFillGridArrangesStarColumnToChildWidth(LayoutAlignment alignment, bool implied)
		{
			string layoutData = implied ? null : "*";

			var grid = CreateGridLayout(columns: layoutData);

			grid.HorizontalLayoutAlignment.Returns(alignment);

			var view0 = CreateTestView(new Size(20, 20));

			SubstituteChildren(grid, view0);

			var measure = MeasureAndArrangeFixed(grid, 100, 100);

			Assert.Equal(20, measure.Height);
			Assert.Equal(20, measure.Width);

			AssertArranged(view0, new Rect(0, 0, 20, 100));
		}

		[Theory, Category(GridStarSizing)]
		[InlineData(LayoutAlignment.Center, true)]
		[InlineData(LayoutAlignment.Center, false)]
		[InlineData(LayoutAlignment.Start, true)]
		[InlineData(LayoutAlignment.Start, false)]
		[InlineData(LayoutAlignment.End, true)]
		[InlineData(LayoutAlignment.End, false)]
		[InlineData(LayoutAlignment.Fill, true)]
		[InlineData(LayoutAlignment.Fill, false)]
		public void GridMeasuresStarRowToChildHeight(LayoutAlignment alignment, bool implied)
		{
			string layoutData = implied ? null : "*";

			var grid = CreateGridLayout(rows: layoutData);

			grid.VerticalLayoutAlignment.Returns(alignment);

			var view0 = CreateTestView(new Size(20, 20));

			SubstituteChildren(grid, view0);

			var manager = new GridLayoutManager(grid);
			var measuredSize = manager.Measure(100, 100);

			Assert.Equal(20, measuredSize.Height);
		}

		[Theory, Category(GridStarSizing)]
		[InlineData(true, 100)]
		[InlineData(false, 100)]
		[InlineData(true, 15)]
		[InlineData(false, 15)]
		public void FillGridArrangesStarRowToHeightConstraint(bool implied, double constraint)
		{
			string layoutData = implied ? null : "*";

			var grid = CreateGridLayout(rows: layoutData);

			grid.VerticalLayoutAlignment.Returns(LayoutAlignment.Fill);

			var view0 = CreateTestView(new Size(20, 20));

			SubstituteChildren(grid, view0);

			MeasureAndArrangeFixed(grid, 100, constraint);

			AssertArranged(view0, new Rect(0, 0, 100, constraint));
		}

		[Theory, Category(GridStarSizing)]
		[InlineData(LayoutAlignment.Center, true)]
		[InlineData(LayoutAlignment.Center, false)]
		[InlineData(LayoutAlignment.Start, true)]
		[InlineData(LayoutAlignment.Start, false)]
		[InlineData(LayoutAlignment.End, true)]
		[InlineData(LayoutAlignment.End, false)]
		public void NonFillGridArrangesStarRowToChildHeight(LayoutAlignment alignment, bool impliedRow)
		{
			string layoutData = impliedRow ? null : "*";

			var grid = CreateGridLayout(rows: layoutData);
			grid.VerticalLayoutAlignment.Returns(alignment);

			var view0 = CreateTestView(new Size(20, 20));

			SubstituteChildren(grid, view0);

			var measure = MeasureAndArrangeFixed(grid, 100, 100);

			Assert.Equal(20, measure.Height);
			Assert.Equal(20, measure.Width);

			AssertArranged(view0, new Rect(0, 0, 100, 20));
		}

		[Fact, Category(GridStarSizing)]
		public void StarRowsResizeWhenGridExpandsToFill()
		{
			var grid = CreateGridLayout(rows: "*");
			grid.VerticalLayoutAlignment.Returns(LayoutAlignment.Fill);

			var view0 = CreateTestView(new Size(20, 20));
			SubstituteChildren(grid, view0);

			var manager = new GridLayoutManager(grid);

			// Measuring at infinite height, we expect the Grid's only row (*) to act like an
			// Auto row and get the height of the view
			var measuredSize = manager.Measure(20, double.PositiveInfinity);
			Assert.Equal(20, measuredSize.Height);

			grid.DesiredSize.Returns(measuredSize);

			// We arrange at a height taller than the Grid's measurement; because the Grid
			// is set to vertically Fill, we expect it to expand to the arranged height
			manager.ArrangeChildren(new Rect(0, 0, 20, 100));

			// And we expect the * row to fill up that new height
			AssertArranged(view0, new Rect(0, 0, 20, 100));
		}

		[Fact, Category(GridStarSizing)]
		public void StarColumnsResizeWhenGridExpandsToFill()
		{
			var grid = CreateGridLayout(columns: "*");
			grid.HorizontalLayoutAlignment.Returns(LayoutAlignment.Fill);

			var view0 = CreateTestView(new Size(20, 20));
			SubstituteChildren(grid, view0);

			var manager = new GridLayoutManager(grid);

			// Measuring at infinite width, we expect the Grid's only column (*) to act like an
			// Auto column and get the width of the view
			var measuredSize = manager.Measure(double.PositiveInfinity, 20);
			Assert.Equal(20, measuredSize.Width);

			grid.DesiredSize.Returns(measuredSize);

			// We arrange at a width wider than the Grid's measurement; because the Grid
			// is set to horizontally Fill, we expect it to expand to the arranged width
			manager.ArrangeChildren(new Rect(0, 0, 100, 20));

			// And we expect the * column to fill up that new width
			AssertArranged(view0, new Rect(0, 0, 100, 20));
		}

		[Theory, Category(GridStarSizing)]
		[InlineData(LayoutAlignment.Center)]
		[InlineData(LayoutAlignment.Start)]
		[InlineData(LayoutAlignment.End)]
		[InlineData(LayoutAlignment.Fill)]
		public void StarRowsShouldFitExplicitDimensions(LayoutAlignment verticalAlignment)
		{
			var grid = CreateGridLayout(rows: "*");
			grid.VerticalLayoutAlignment.Returns(verticalAlignment);
			grid.Height.Returns(100);

			var view0 = CreateTestView(new Size(20, 20));
			SubstituteChildren(grid, view0);

			var manager = new GridLayoutManager(grid);
			var gridMeasure = manager.Measure(double.PositiveInfinity, double.PositiveInfinity);

			// Because the Grid has an explicit height, we expect the measurement to have that height
			Assert.Equal(100, gridMeasure.Height);

			manager.ArrangeChildren(new Rect(Point.Zero, gridMeasure));

			// Because the child has VerticalAlignment.Fill, we expect it to fill up the 100
			// units in the Star row
			AssertArranged(view0, new Rect(0, 0, 20, 100));
		}

		[Theory, Category(GridStarSizing)]
		[InlineData(LayoutAlignment.Center)]
		[InlineData(LayoutAlignment.Start)]
		[InlineData(LayoutAlignment.End)]
		[InlineData(LayoutAlignment.Fill)]
		public void StarColumnsShouldFitExplicitDimensions(LayoutAlignment horizontalAlignment)
		{
			var grid = CreateGridLayout(columns: "*");
			grid.HorizontalLayoutAlignment.Returns(horizontalAlignment);
			grid.Width.Returns(100);

			var view0 = CreateTestView(new Size(20, 20));
			SubstituteChildren(grid, view0);

			var manager = new GridLayoutManager(grid);
			var gridMeasure = manager.Measure(double.PositiveInfinity, double.PositiveInfinity);

			// Because the Grid has an explicit width, we expect the measurement to have that width.
			Assert.Equal(100, gridMeasure.Width);

			manager.ArrangeChildren(new Rect(Point.Zero, gridMeasure));

			// Because the child has HorizontalAlignment.Fill, we expect it to fill up the 100
			// units in the Star column
			AssertArranged(view0, new Rect(0, 0, 100, 20));
		}

		[Fact]
		[Category(GridStarSizing)]
		public void StarColumnsHaveChildWidthsWhenGridCentered()
		{
			var grid = CreateGridLayout(columns: "*,*");
			grid.HorizontalLayoutAlignment.Returns(LayoutAlignment.Center);

			var view0 = CreateTestView(new Size(20, 20));
			var view1 = CreateTestView(new Size(10, 10));

			SubstituteChildren(grid, view0, view1);
			SetLocation(grid, view1, col: 1);

			_ = MeasureAndArrange(grid, 200, 200);

			AssertArranged(view0, new Rect(0, 0, 20, 20));
			AssertArranged(view1, new Rect(20, 0, 10, 20));
		}

		[Fact]
		[Category(GridStarSizing, GridSpan)]
		public void MeasureStarAndExplicitColumnSpan()
		{
			var grid = CreateGridLayout(columns: "40,*");
			grid.HorizontalLayoutAlignment.Returns(LayoutAlignment.Center);

			var view0 = CreateTestView(new Size(100, 20));
			view0.Width.Returns(100);

			SubstituteChildren(grid, view0);
			SetLocation(grid, view0, col: 0, colSpan: 2);

			var measure = MeasureAndArrange(grid, 200, 200);

			Assert.Equal(100, measure.Width);

			AssertArranged(view0, new Rect(0, 0, 100, 20));
		}

		[Fact]
		[Category(GridStarSizing, GridSpan)]
		public void MeasureAutoAndExplicitColumnSpan()
		{
			var grid = CreateGridLayout(columns: "40,auto");
			grid.HorizontalLayoutAlignment.Returns(LayoutAlignment.Center);

			var view0 = CreateTestView(new Size(100, 20));
			view0.Width.Returns(100);

			SubstituteChildren(grid, view0);
			SetLocation(grid, view0, col: 0, colSpan: 2);

			var measure = MeasureAndArrange(grid, 200, 200);

			Assert.Equal(100, measure.Width);

			AssertArranged(view0, new Rect(0, 0, 100, 20));
		}

		[Fact]
		[Category(GridStarSizing, GridSpan)]
		public void MeasureStarAndExplicitRowSpan()
		{
			var grid = CreateGridLayout(rows: "40,*");
			grid.VerticalLayoutAlignment.Returns(LayoutAlignment.Center);

			var view0 = CreateTestView(new Size(20, 100));
			view0.Height.Returns(100);

			SubstituteChildren(grid, view0);
			SetLocation(grid, view0, row: 0, rowSpan: 2);

			var measure = MeasureAndArrange(grid, 200, 200);

			Assert.Equal(100, measure.Height);

			AssertArranged(view0, new Rect(0, 0, 20, 100));
		}

		[Fact]
		[Category(GridStarSizing)]
		public void ChildInStarRowWithInfiniteSpaceIsMeasuredWithInfinity()
		{
			var grid = CreateGridLayout(rows: "*");
			var view0 = CreateTestView(new Size(20, 100));
			SubstituteChildren(grid, view0);

			_ = MeasureAndArrange(grid, 200, double.PositiveInfinity);

			view0.Received().Measure(Arg.Any<double>(), Arg.Is(double.PositiveInfinity));
		}

		[Fact]
		[Category(GridStarSizing)]
		public void ChildInStarColumnWithInfiniteSpaceIsMeasuredWithInfinity()
		{
			var grid = CreateGridLayout(columns: "*");
			var view0 = CreateTestView(new Size(100, 20));
			SubstituteChildren(grid, view0);

			_ = MeasureAndArrange(grid, double.PositiveInfinity, 200);

			view0.Received().Measure(Arg.Is(double.PositiveInfinity), Arg.Any<double>());
		}

		[Fact]
		[Category(GridStarSizing)]
		public void StarColumnWidthLimitedToGridWidth()
		{
			var grid = CreateGridLayout(columns: "*", rows: "Auto, Auto");

			var screenWidth = 500;

			var view0 = CreateTestView(new Size(600, 20));
			var view1 = CreateTestView(new Size(100, 20));

			SetLocation(grid, view0);
			SetLocation(grid, view1, row: 1);

			SubstituteChildren(grid, view0, view1);

			_ = MeasureAndArrange(grid, screenWidth, 200);

			AssertArranged(view1, new Rect(0, 20, 500, 20));
		}

		[Fact]
		[Category(GridStarSizing)]
		public void StarRowHeightLimitedToGridHeight()
		{
			var grid = CreateGridLayout(rows: "*", columns: "Auto, Auto");

			var screenHeight = 500;

			var view0 = CreateTestView(new Size(20, 600));
			var view1 = CreateTestView(new Size(20, 100));

			SetLocation(grid, view0);
			SetLocation(grid, view1, col: 1);

			SubstituteChildren(grid, view0, view1);

			_ = MeasureAndArrange(grid, 200, screenHeight);

			AssertArranged(view1, new Rect(20, 0, 20, 500));
		}

		[Fact]
		[Category(GridStarSizing)]
		public void StarsExpandToFixedSizes()
		{
			var grid = CreateGridLayout();
			grid.DesiredSize.Returns(new Size(100, 120));
			grid.Width.Returns(100);
			grid.Height.Returns(120);

			var view0 = CreateTestView(new Size(20, 20));
			view0.Width.Returns(20);
			view0.Height.Returns(20);
			view0.HorizontalLayoutAlignment.Returns(LayoutAlignment.End);
			view0.VerticalLayoutAlignment.Returns(LayoutAlignment.Start);

			SetLocation(grid, view0);
			SubstituteChildren(grid, view0);

			_ = MeasureAndArrange(grid);

			AssertArranged(view0, new Rect(0, 0, 100, 120));
		}

		[Fact]
		public void AutoStarColumnsRespectUnconstrainedHeight()
		{
			var grid = CreateGridLayout(columns: "Auto, *");

			var view0 = CreateTestView(new Size(20, 20));
			view0.HorizontalLayoutAlignment.Returns(LayoutAlignment.Start);
			view0.VerticalLayoutAlignment.Returns(LayoutAlignment.Start);

			SubstituteChildren(grid, view0);
			SetLocation(grid, view0, col: 1);

			_ = MeasureAndArrange(grid, widthConstraint: 200, heightConstraint: double.PositiveInfinity);

			// The Grid only has one view; since we're measuring the Grid without height constraints,
			// and the single view does not have an explicit height, then there should have been at least
			// one measurement with an unconstrained height
			view0.Received().Measure(Arg.Any<double>(), double.PositiveInfinity);

			// The Auto column has no Views, so we expect it to have zero width; the single view should
			// be arranged at the top left corner
			AssertArranged(view0, new Rect(0, 0, 20, 20));
		}

		[Fact]
		public void AutoStarRowsRespectUnconstrainedWidth()
		{
			var grid = CreateGridLayout(rows: "Auto, *");

			var view0 = CreateTestView(new Size(20, 20));
			view0.HorizontalLayoutAlignment.Returns(LayoutAlignment.Start);
			view0.VerticalLayoutAlignment.Returns(LayoutAlignment.Start);

			SubstituteChildren(grid, view0);
			SetLocation(grid, view0, row: 1);

			_ = MeasureAndArrange(grid, widthConstraint: double.PositiveInfinity, heightConstraint: 200);

			// The Grid only has one view; since we're measuring the Grid without width constraints,
			// and the single view does not have an explicit width, then there should have been at least
			// one measurement with an unconstrained width
			view0.Received().Measure(double.PositiveInfinity, Arg.Any<double>());

			// The Auto row has no Views, so we expect it to have zero height; the single view should
			// be arranged at the top left corner
			AssertArranged(view0, new Rect(0, 0, 20, 20));
		}

		[Fact, Category(GridStarSizing)]
		public void UnconstrainedStarRowsRetainTheirHeightsWhenArrangedAtMeasuredSize()
		{
			// This test accounts for the situation where a Grid has Rows marked as "*", is measured
			// without height constraint, is vertically set to Fill, and is arranged at the measured height.
			// Basically, a situation where the Grid is inside a vertically-oriented StackLayout, 
			// and the concept of vertical "Fill" doesn't mean anything. In that situation, the rows should 
			// retain their automatic sizing, rather than being evenly distributed as usual.

			var grid = CreateGridLayout(rows: "*, *, *");
			grid.VerticalLayoutAlignment.Returns(LayoutAlignment.Fill);

			var view0 = CreateTestView(new Size(20, 20));
			var view1 = CreateTestView(new Size(20, 40));
			var view2 = CreateTestView(new Size(20, 60));

			SubstituteChildren(grid, view0, view1, view2);

			SetLocation(grid, view0, row: 0);
			SetLocation(grid, view1, row: 1);
			SetLocation(grid, view2, row: 2);

			// Measure the Grid with no height constraint, then arrange it using the resulting size
			// Unconstrained, we expect the views to total 20 + 40 + 60 = 120 height
			// Since we're arranging it at that same height, there's no reason for it to expand the items
			// so we expect them to be arranged at the same heights
			var measure = MeasureAndArrange(grid, widthConstraint: 200, heightConstraint: double.PositiveInfinity);

			Assert.Equal(120, measure.Height);

			AssertArranged(view0, new Rect(0, 0, 20, 20));
			AssertArranged(view1, new Rect(0, 20, 20, 40));
			AssertArranged(view2, new Rect(0, 60, 20, 60));
		}

		[Theory, Category(GridStarSizing)]
		[InlineData(0.1)]
		[InlineData(1)]
		[InlineData(10)]
		[InlineData(60)]
		[InlineData(1000)]
		[InlineData(-0.1)]
		[InlineData(-10)]
		[InlineData(-60)]
		public void ViewsInUnconstrainedStarRowsDoNotOverlapWhenArrangeHeightChanges(double heightDelta)
		{
			// Basically checking for https://github.com/dotnet/maui/issues/14694 here

			// This test accounts for the situation where a Grid has Rows marked as "*", is measured
			// without height constraint, is vertically set to Fill, and is arranged at a different height
			// than the measured height. This can happen for a couple of reasons - either because of 
			// adjustments made on the native side to handle rounding/conversion issues (e.g., Android
			// density conversions), or because of ScrollView's "Fill the viewport" behavior.

			var grid = CreateGridLayout(rows: "*, *, *");
			grid.VerticalLayoutAlignment.Returns(LayoutAlignment.Fill);

			var view0 = CreateTestView(new Size(20, 20));
			var view1 = CreateTestView(new Size(20, 40));
			var view2 = CreateTestView(new Size(20, 60));

			SubstituteChildren(grid, view0, view1, view2);

			SetLocation(grid, view0, row: 0);
			SetLocation(grid, view1, row: 1);
			SetLocation(grid, view2, row: 2);

			// Measure the Grid with no height constraint
			// Unconstrained, we expect the views to total 20 + 40 + 60 = 120 height
			var manager = new GridLayoutManager(grid);
			var measure = manager.Measure(200, double.PositiveInfinity);
			Assert.Equal(120, measure.Height);

			// Now arrange it at a _different_ height
			manager.ArrangeChildren(new Rect(0, 0, measure.Width, measure.Height + heightDelta));

			// Determine the destination Rect values that the manager passed in when calling Arrange() for each view
			var v0ArrangeArgs = view0.ReceivedCalls().Single(c => c.GetMethodInfo().Name == nameof(IView.Arrange)).GetArguments();
			var view0Dest = (Rect)v0ArrangeArgs[0];

			var v1ArrangeArgs = view1.ReceivedCalls().Single(c => c.GetMethodInfo().Name == nameof(IView.Arrange)).GetArguments();
			var view1Dest = (Rect)v1ArrangeArgs[0];

			var v2ArrangeArgs = view2.ReceivedCalls().Single(c => c.GetMethodInfo().Name == nameof(IView.Arrange)).GetArguments();
			var view2Dest = (Rect)v2ArrangeArgs[0];

			// Ensure that the destination rect for each view is large enough
			// for that view (that the grid isn't somehow shrinking their destination area)
			Assert.True(view0Dest.Height >= 20);
			Assert.True(view1Dest.Height >= 40);
			Assert.True(view2Dest.Height >= 60);

			// Ensure that the destination rects for the views don't overlap
			Assert.False(view0Dest.IntersectsWith(view1Dest));
			Assert.False(view1Dest.IntersectsWith(view2Dest));
			Assert.False(view0Dest.IntersectsWith(view2Dest));

			// And ensure that the destination rects are actually tall enough to fill up the arranged height.
			// They might be taller (e.g., if a window is resized to be too small for the content), but they should
			// _not_ be _less_ than the target arrangement height.
			var destinationHeight = view0Dest.Height + view1Dest.Height + view2Dest.Height;
			Assert.True(destinationHeight >= measure.Height + heightDelta);
		}

		[Theory, Category(GridStarSizing)]
		[InlineData(0.1)]
		[InlineData(1)]
		[InlineData(10)]
		[InlineData(60)]
		[InlineData(1000)]
		[InlineData(-0.1)]
		[InlineData(-10)]
		[InlineData(-60)]
		public void ViewsInUnconstrainedStarColumnsDoNotOverlapWhenArrangeWidthChanges(double widthDelta)
		{
			// Basically checking for https://github.com/dotnet/maui/issues/14694 here

			// This test accounts for the situation where a Grid has Columns marked as "*", is measured
			// without width constraint, is horizontally set to Fill, and is arranged at a different width
			// than the measured width. This can happen for a couple of reasons - either because of 
			// adjustments made on the native side to handle rounding/conversion issues (e.g., Android
			// density conversions), or because of ScrollView's "Fill the viewport" behavior.

			var grid = CreateGridLayout(columns: "*, *, *");
			grid.HorizontalLayoutAlignment.Returns(LayoutAlignment.Fill);

			var view0 = CreateTestView(new Size(20, 20));
			var view1 = CreateTestView(new Size(40, 20));
			var view2 = CreateTestView(new Size(60, 20));

			SubstituteChildren(grid, view0, view1, view2);

			SetLocation(grid, view0, col: 0);
			SetLocation(grid, view1, col: 1);
			SetLocation(grid, view2, col: 2);

			// Measure the Grid with no width constraint
			// Unconstrained, we expect the views to total 20 + 40 + 60 = 120 width
			var manager = new GridLayoutManager(grid);
			var measure = manager.Measure(double.PositiveInfinity, 200);
			Assert.Equal(120, measure.Width);

			// Now arrange it at a _different_ width
			manager.ArrangeChildren(new Rect(0, 0, measure.Width + widthDelta, measure.Height));

			// Determine the destination Rect values that the manager passed in when calling Arrange() for each view
			var v0ArrangeArgs = view0.ReceivedCalls().Single(c => c.GetMethodInfo().Name == nameof(IView.Arrange)).GetArguments();
			var view0Dest = (Rect)v0ArrangeArgs[0];

			var v1ArrangeArgs = view1.ReceivedCalls().Single(c => c.GetMethodInfo().Name == nameof(IView.Arrange)).GetArguments();
			var view1Dest = (Rect)v1ArrangeArgs[0];

			var v2ArrangeArgs = view2.ReceivedCalls().Single(c => c.GetMethodInfo().Name == nameof(IView.Arrange)).GetArguments();
			var view2Dest = (Rect)v2ArrangeArgs[0];

			// Ensure that the destination rect for each view is large enough
			// for that view (that the grid isn't somehow shrinking their destination area)
			Assert.True(view0Dest.Width >= 20);
			Assert.True(view1Dest.Width >= 40);
			Assert.True(view2Dest.Width >= 60);

			// Ensure that the destination rects for the views don't overlap
			Assert.False(view0Dest.IntersectsWith(view1Dest));
			Assert.False(view1Dest.IntersectsWith(view2Dest));
			Assert.False(view0Dest.IntersectsWith(view2Dest));
		}

		[Fact, Category(GridStarSizing)]
		public void UnconstrainedStarColumnsRetainTheirWidthsWhenArrangedAtMeasuredSize()
		{
			// This test accounts for the situation where a Grid has Columns marked as "*", is measured
			// without width constraint, is horizontally set to Fill, and is arranged at the measured width.
			// Basically, a situation where the Grid is inside a horizontally-oriented ScrollView or StackLayout, 
			// and the concept of horizontal "Fill" doesn't mean anything. In that situation, the columns should 
			// retain their automatic sizing, rather than being evenly distributed as usual.

			var grid = CreateGridLayout(columns: "*, *, *");
			grid.HorizontalLayoutAlignment.Returns(LayoutAlignment.Fill);

			var view0 = CreateTestView(new Size(20, 20));
			var view1 = CreateTestView(new Size(40, 20));
			var view2 = CreateTestView(new Size(60, 20));

			SubstituteChildren(grid, view0, view1, view2);

			SetLocation(grid, view0, col: 0);
			SetLocation(grid, view1, col: 1);
			SetLocation(grid, view2, col: 2);

			// Measure the Grid with no width constraint, then arrange it using the resulting size
			// Unconstrained, we expect the views to total 20 + 40 + 60 = 120 width
			// Since we're arranging it at that same width, there's no reason for it to expand the items
			// so we expect them to be arranged at the same widths
			var measure = MeasureAndArrange(grid, widthConstraint: double.PositiveInfinity, heightConstraint: 200);

			Assert.Equal(120, measure.Width);

			AssertArranged(view0, new Rect(0, 0, 20, 20));
			AssertArranged(view1, new Rect(20, 0, 40, 20));
			AssertArranged(view2, new Rect(60, 0, 60, 20));
		}

		// These next two tests validate cases where the Grid structure necessitates multiple 
		// measure passes (because a Star value intersects with multiple Auto values)
		// and the items being measured may have a different Auto height/width on the second pass.

		[Theory, Category(GridAutoSizing)]
		[InlineData(10, 30)] // Replicating the situation from https://github.com/dotnet/maui/issues/14296
		[InlineData(40, 30)] // Simulating something like an Image where the height shrinks as the width constraint gets tighter
		public void AutoRowIsDominatedByTallestView(double unconstrainedHeight, double constrainedHeight)
		{
			var grid = CreateGridLayout(rows: "Auto", columns: "Auto, *");

			var view0 = CreateTestView(new Size(20, 20));

			// The view changes size depending on how wide its measurement constraints are
			var view1 = CreateWidthDominatedView(100, unconstrainedHeight, new Tuple<double, double>(200, constrainedHeight));

			SubstituteChildren(grid, view0, view1);

			SetLocation(grid, view0, row: 0, col: 0);
			SetLocation(grid, view1, row: 0, col: 1);

			var measure = MeasureAndArrange(grid, widthConstraint: 200, heightConstraint: 200);

			// We expect the Grid to grow to accommodate the full height of view1 at this width
			Assert.Equal(constrainedHeight, measure.Height);
		}

		[Theory, Category(GridAutoSizing)]
		[InlineData(10, 30)] // Replicating https://github.com/dotnet/maui/issues/14296 but for columns
		[InlineData(50, 30)] // Simulating something like an Image where the width shrinks as the height constraint gets tighter
		public void AutoColumnIsDominatedByWidestView(double unconstrainedWidth, double constrainedWidth)
		{
			var grid = CreateGridLayout(columns: "Auto", rows: "Auto, *");

			var view0 = CreateTestView(new Size(20, 20));

			// The view changes size depending on how high its measurement constraints are
			var view1 = CreateHeightDominatedView(unconstrainedWidth, 100, new Tuple<double, double>(constrainedWidth, 100));

			SubstituteChildren(grid, view0, view1);

			SetLocation(grid, view0, row: 0, col: 0);
			SetLocation(grid, view1, row: 1, col: 0);

			var measure = MeasureAndArrange(grid, widthConstraint: 100, heightConstraint: 100);

			// We expect the Grid to group to accommodate the full width of view1 at this height
			Assert.Equal(constrainedWidth, measure.Width);
		}

		[Theory]
		[InlineData(20, 100)]
		[InlineData(200, 100)]
		public void AutoStarColumnSpanMeasureIsSumOfAutoAndStar(double determinantViewWidth, double widthConstraint)
		{
			var grid = CreateGridLayout(columns: "Auto, *", rows: "Auto, Auto");
			var view0 = CreateTestView(new Size(20, 20));
			var view1 = CreateTestView(new Size(determinantViewWidth, 20));
			SubstituteChildren(grid, view0, view1);
			SetLocation(grid, view0, row: 0, col: 0, colSpan: 2);
			SetLocation(grid, view1, row: 1, col: 0, colSpan: 1);

			var measure = MeasureAndArrange(grid, widthConstraint: widthConstraint, heightConstraint: 100);

			// view1 should make column 0 at least `determinantViewWidth` units wide
			// So view0 should be getting measured at _at least_ that value; if the widthConstraint is larger
			// than that, the * should bump the measure value up to match the widthConstraint
			var expectedMeasureWidth = Math.Max(determinantViewWidth, widthConstraint);

			view0.Received().Measure(Arg.Is<double>(expectedMeasureWidth), Arg.Any<double>());
		}

		[Theory]
		[InlineData(20, 100)]
		[InlineData(200, 100)]
		public void AutoStarRowSpanMeasureIsSumOfAutoAndStar(double determinantViewHeight, double heightConstraint)
		{
			var grid = CreateGridLayout(columns: "Auto, Auto", rows: "Auto, *");
			var view0 = CreateTestView(new Size(20, 20));
			var view1 = CreateTestView(new Size(20, determinantViewHeight));
			SubstituteChildren(grid, view0, view1);
			SetLocation(grid, view0, row: 0, col: 0, rowSpan: 2);
			SetLocation(grid, view1, row: 0, col: 1, rowSpan: 1);

			var measure = MeasureAndArrange(grid, widthConstraint: 100, heightConstraint: heightConstraint);

			// view1 should make row 0 at least `determinantViewHeight` units tall
			// So view0 should be getting measured at _at least_ that value; if the heightConstraint is larger
			// than that, the * should bump the measure value up to match the heightConstraint
			var expectedMeasureHeight = Math.Max(determinantViewHeight, heightConstraint);

			view0.Received().Measure(Arg.Any<double>(), Arg.Is<double>(expectedMeasureHeight));
		}

		[Theory, Category(GridStarSizing)]
		[InlineData(0.1)]
		[InlineData(1)]
		[InlineData(10)]
		[InlineData(60)]
		[InlineData(1000)]
		[InlineData(-0.1)]
		[InlineData(-10)]
		[InlineData(-60)]
		public void MultipleArrangeCallsProduceConsistentResults(double delta)
		{
			var grid = CreateGridLayout(rows: "*, *, *", columns: "*, *, *");
			grid.VerticalLayoutAlignment.Returns(LayoutAlignment.Fill);
			grid.HorizontalLayoutAlignment.Returns(LayoutAlignment.Fill);

			var view0 = CreateTestView(new Size(20, 20));
			var view1 = CreateTestView(new Size(40, 20));
			var view2 = CreateTestView(new Size(60, 20));

			SubstituteChildren(grid, view0, view1, view2);

			SetLocation(grid, view0, col: 0, row: 0);
			SetLocation(grid, view1, col: 1, row: 1);
			SetLocation(grid, view2, col: 2, row: 2);

			// Measure the Grid with no constraints, then arrange it using the resulting size
			var manager = new GridLayoutManager(grid);
			var measure = manager.Measure(double.PositiveInfinity, double.PositiveInfinity);

			// Now arrange it at a _different_ size
			manager.ArrangeChildren(new Rect(0, 0, measure.Width + delta, measure.Height + delta));

			// Determine the destination Rect values that the manager passed in when calling Arrange() for each view
			var v0ArrangeArgs1 = view0.ReceivedCalls().Single(c => c.GetMethodInfo().Name == nameof(IView.Arrange)).GetArguments();
			var view0Dest1 = (Rect)v0ArrangeArgs1[0];

			var v1ArrangeArgs1 = view1.ReceivedCalls().Single(c => c.GetMethodInfo().Name == nameof(IView.Arrange)).GetArguments();
			var view1Dest1 = (Rect)v1ArrangeArgs1[0];

			var v2ArrangeArgs1 = view2.ReceivedCalls().Single(c => c.GetMethodInfo().Name == nameof(IView.Arrange)).GetArguments();
			var view2Dest1 = (Rect)v2ArrangeArgs1[0];

			view0.ClearReceivedCalls();
			view1.ClearReceivedCalls();
			view2.ClearReceivedCalls();

			// Now arrange it at the same size again
			manager.ArrangeChildren(new Rect(0, 0, measure.Width + delta, measure.Height + delta));

			// Determine the destination Rect values that the manager passed in when calling Arrange() for each view
			var v0ArrangeArgs2 = view0.ReceivedCalls().Single(c => c.GetMethodInfo().Name == nameof(IView.Arrange)).GetArguments();
			var view0Dest2 = (Rect)v0ArrangeArgs2[0];

			var v1ArrangeArgs2 = view1.ReceivedCalls().Single(c => c.GetMethodInfo().Name == nameof(IView.Arrange)).GetArguments();
			var view1Dest2 = (Rect)v1ArrangeArgs2[0];

			var v2ArrangeArgs2 = view2.ReceivedCalls().Single(c => c.GetMethodInfo().Name == nameof(IView.Arrange)).GetArguments();
			var view2Dest2 = (Rect)v2ArrangeArgs2[0];

			// Ensure that Arrange was called with the same destination rect for each view both times
			Assert.Equal(view0Dest1, view0Dest2);
			Assert.Equal(view1Dest1, view1Dest2);
			Assert.Equal(view2Dest1, view2Dest2);
		}

		/*
		 * These next two test cover the specific situation from https://github.com/dotnet/maui/issues/14818
		 * Where the control in the * row/column is one that doesn't play nice with measurement. The control
		 * is determined to return a measure size larger than the constraints it's given. We have to ensure 
		 * that the sizes of the containing * row/column don't expand beyond their natural confines even if 
		 * the containing control asks for it. (The control itself may still be larger than the row/column 
		 * size, and when laid out it may exceed the boundaries of the row/column. But the row/column itself
		 * must still adhere to the constraints given by the column definitions and grid size constraints.)
		 */

		[Theory]
		[InlineData("100, *, 100")]
		[InlineData("Auto, *, Auto")]
		[InlineData("Auto, *, 100")]
		[InlineData("100, *, Auto")]
		public void StarRowsHandleGreedyMeasures(string rowDefinitions)
		{
			var grid = CreateGridLayout(rows: rowDefinitions);
			grid.VerticalLayoutAlignment.Returns(LayoutAlignment.Fill);
			grid.HorizontalLayoutAlignment.Returns(LayoutAlignment.Fill);

			// view0 is going to be a view that returns 500 high no matter what
			var view0 = CreateTestView(new Size(100, 500));
			var view1 = CreateTestView(new Size(100, 100));

			SubstituteChildren(grid, view0, view1);
			SetLocation(grid, view0, col: 0, row: 1);
			SetLocation(grid, view1, col: 0, row: 2);

			// Measure the grid with a height constraint
			var manager = new GridLayoutManager(grid);
			var measure = manager.Measure(100, 500);

			manager.ArrangeChildren(new Rect(0, 0, 100, 500));

			// At a height constraint of 500 we expect the star row to be 300 high
			// So view1 should be arranged at a Y value of 100 + 300 = 400 
			AssertArranged(view1, new Rect(0, 400, 100, 100));
		}

		[Theory]
		[InlineData("100, *, 100")]
		[InlineData("Auto, *, Auto")]
		[InlineData("Auto, *, 100")]
		[InlineData("100, *, Auto")]
		public void StarColumnsHandleGreedyMeasures(string columnDefinitions)
		{
			var grid = CreateGridLayout(columns: columnDefinitions);
			grid.VerticalLayoutAlignment.Returns(LayoutAlignment.Fill);
			grid.HorizontalLayoutAlignment.Returns(LayoutAlignment.Fill);

			// view0 is going to be a view that returns 500 wide no matter what
			var view0 = CreateTestView(new Size(500, 100));
			var view1 = CreateTestView(new Size(100, 100));

			SubstituteChildren(grid, view0, view1);
			SetLocation(grid, view0, col: 1, row: 0);
			SetLocation(grid, view1, col: 2, row: 0);

			// Measure the grid with a width constraint
			var manager = new GridLayoutManager(grid);
			var measure = manager.Measure(500, 100);

			manager.ArrangeChildren(new Rect(0, 0, 500, 100));

			// At a width constraint of 500, we expect the star column to be 300 wide
			// So view1 should be arranged at an X value of 100 + 300 = 400 
			AssertArranged(view1, new Rect(400, 0, 100, 100));
		}

		[Theory]
		[InlineData("100", 1, 10, 100)]
		[InlineData("100, 100", 2, 0, 100 + 0 + 100)]
		[InlineData("100, 100", 2, 10, 100 + 10 + 100)]
		[InlineData("100, 100, 50", 3, 20, 100 + 20 + 100 + 20 + 50)]
		public void SpannedColumnMeasureIncludesSpacing(string columnDefinitions, int columnSpan, double spacing, double expectedWidth)
		{
			var grid = CreateGridLayout(columns: columnDefinitions);
			grid.ColumnSpacing.Returns(spacing);

			var view0 = CreateTestView(new Size(20, 20));

			SubstituteChildren(grid, view0);
			SetLocation(grid, view0, row: 0, col: 0, colSpan: columnSpan);

			MeasureAndArrange(grid, double.PositiveInfinity, double.PositiveInfinity);

			view0.Received().Measure(Arg.Is<double>(expectedWidth), Arg.Any<Double>());
		}

		[Theory]
		[InlineData("100", 1, 10, 100)]
		[InlineData("100, 100", 2, 0, 100 + 0 + 100)]
		[InlineData("100, 100", 2, 10, 100 + 10 + 100)]
		[InlineData("100, 100, 50", 3, 20, 100 + 20 + 100 + 20 + 50)]
		public void SpannedRowMeasureIncludesSpacing(string rowDefinitions, int rowSpan, double spacing, double expectedHeight)
		{
			var grid = CreateGridLayout(rows: rowDefinitions);
			grid.RowSpacing.Returns(spacing);

			var view0 = CreateTestView(new Size(20, 20));

			SubstituteChildren(grid, view0);
			SetLocation(grid, view0, row: 0, col: 0, rowSpan: rowSpan);

			MeasureAndArrange(grid, double.PositiveInfinity, double.PositiveInfinity);

			view0.Received().Measure(Arg.Any<double>(), Arg.Is<Double>(expectedHeight));
		}

		[Theory, Category(GridStarSizing)]
		[InlineData(0, 0)]
		[InlineData(16, 0)]
		[InlineData(0, 16)]
		[InlineData(16, 16)]
		[InlineData(-16, 16)]
		[InlineData(-16, -16)]
		[InlineData(16, -16)]
		public void StarColumnsAccountForPadding(double left, double right)
		{
			var grid = CreateGridLayout(columns: "*,48", rows: "200");
			grid.Width.Returns(200);
			grid.Padding.Returns(new Thickness(left, 0, right, 0));

			var view0 = CreateTestView(new Size(20, 20));
			SubstituteChildren(grid, view0);
			SetLocation(grid, view0, col: 0, row: 0, colSpan: 2);

			MeasureAndArrange(grid, 900, 900);

			// We expect the left edge of the view to be inset by the left padding,
			// and the width of the view to be the width of the Grid minus all padding
			AssertArranged(view0, new Rect(left, 0, 200 - left - right, 200));
		}

		[Theory, Category(GridStarSizing)]
		[InlineData(0, 0)]
		[InlineData(16, 0)]
		[InlineData(0, 16)]
		[InlineData(16, 16)]
		[InlineData(-16, 16)]
		[InlineData(-16, -16)]
		[InlineData(16, -16)]
		public void StarRowsAccountForPadding(double top, double bottom)
		{
			var grid = CreateGridLayout(rows: "*,48", columns: "200");
			grid.Height.Returns(200);
			grid.Padding.Returns(new Thickness(0, top, 0, bottom));

			var view0 = CreateTestView(new Size(20, 20));
			SubstituteChildren(grid, view0);
			SetLocation(grid, view0, col: 0, row: 0, rowSpan: 2);

			MeasureAndArrange(grid, 900, 900);

			// We expect the top edge of the view to be inset by the top padding,
			// and the height of the view to be the height of the Grid minus all padding
			AssertArranged(view0, new Rect(0, top, 200, 200 - top - bottom));
		}

		// Test for https://github.com/dotnet/maui/issues/16815
		// Because the padding is added to the grid's min possible size
		// and then that size is used to calculate cell sizes, we need to
		// remove the padding as the cells are not placed in the padding.
		// This means the issue appears when:
		//   grid width = view widths + (2 * padding)
		[Theory, Category(GridStarSizing)]
		[InlineData(40, 21, 24)]
		[InlineData(39, 20, 23)]
		[InlineData(38, 19, 22)]
		[InlineData(37, 18, 21)]
		public void StarRowsCalculateCorrectlyWhenGridWidthNearsMinWidth(double widthConstraint, double view0ExpectedWidth, double view1ExpectedX)
		{
			var heights = 100;

			var paddingL = 3;
			var paddingR = 6;
			var viewWidth = 10;

			var grid = CreateGridLayout(rows: "*", columns: "*, Auto");
			grid.Padding.Returns(new Thickness(paddingL, 0, paddingR, 0));

			var view0 = CreateTestView(new Size(viewWidth, heights));
			var view1 = CreateTestView(new Size(viewWidth, heights));

			SubstituteChildren(grid, view0, view1);
			SetLocation(grid, view0, col: 0);
			SetLocation(grid, view1, col: 1);

			_ = MeasureAndArrangeFixed(grid, widthConstraint: widthConstraint, heightConstraint: heights);

			AssertArranged(view0, new Rect(paddingL, 0, view0ExpectedWidth, heights));
			AssertArranged(view1, new Rect(view1ExpectedX, 0, viewWidth, heights));
		}

		[Theory, Category(GridStarSizing)]
		[InlineData(40, 21, 24)]
		[InlineData(39, 20, 23)]
		[InlineData(38, 19, 22)]
		[InlineData(37, 18, 21)]
		public void StarColsCalculateCorrectlyWhenGridHeightNearsMinHeight(double widthConstraint, double view0ExpectedWidth, double view1ExpectedX)
		{
			var widths = 100;

			var paddingT = 3;
			var paddingB = 6;
			var viewHeight = 10;

			var grid = CreateGridLayout(rows: "*, Auto", columns: "*");
			grid.Padding.Returns(new Thickness(0, paddingT, 0, paddingB));

			var view0 = CreateTestView(new Size(widths, viewHeight));
			var view1 = CreateTestView(new Size(widths, viewHeight));

			SubstituteChildren(grid, view0, view1);
			SetLocation(grid, view0, row: 0);
			SetLocation(grid, view1, row: 1);

			_ = MeasureAndArrangeFixed(grid, widthConstraint: widths, heightConstraint: widthConstraint);

			AssertArranged(view0, new Rect(0, paddingT, widths, view0ExpectedWidth));
			AssertArranged(view1, new Rect(0, view1ExpectedX, widths, viewHeight));
		}


		[Fact]
		public void StarRowExpansionWorksWithDifferingScalars()
		{
			var grid = CreateGridLayout(rows: "*, 4.5*, *, 4.5*");

			grid.VerticalLayoutAlignment.Returns(LayoutAlignment.Fill);

			var view0 = CreateTestView(new Size(100, 20));
			var view1 = CreateTestView(new Size(100, 100));
			var view2 = CreateTestView(new Size(100, 20));
			var view3 = CreateTestView(new Size(100, 100));

			SubstituteChildren(grid, view0, view1, view2, view3);

			SetLocation(grid, view0, row: 0);
			SetLocation(grid, view1, row: 1);
			SetLocation(grid, view2, row: 2);
			SetLocation(grid, view3, row: 3);

			// Measure the Grid with no constraints			
			var manager = new GridLayoutManager(grid);
			var measure = manager.Measure(double.PositiveInfinity, double.PositiveInfinity);

			// Our expected height, unconstrained, where all the views get their desired height:
			double expectedHeight = 20 + 100 + 20 + 100;
			Assert.Equal(expectedHeight, measure.Height);

			// Now we'll arrange it at a larger height (as if we were filling up the height of a layout)
			double arrangeHeight = measure.Height + 100;
			manager.ArrangeChildren(new Rect(0, 0, measure.Width, arrangeHeight));

			// Determine the destination Rect values that the manager passed in when calling Arrange() for each view
			var view0Dest = GetArrangedRect(view0);
			var view1Dest = GetArrangedRect(view1);
			var view2Dest = GetArrangedRect(view2);
			var view3Dest = GetArrangedRect(view3);

			// We have four rows: 1*, 4.5*, 1*, 4.5*
			double starCount = 1 + 4.5 + 1 + 4.5;

			// We expect the odd rows to get 1* each
			double expectedOddRowHeight = arrangeHeight / starCount;

			// And the event rows to get 4.5* each
			double expectedEvenRowHeight = expectedOddRowHeight * 4.5;

			// Verify that the views were arranged at those sizes (within tolerance)
			Assert.Equal(expectedOddRowHeight, view0Dest.Height, 1.0);
			Assert.Equal(expectedEvenRowHeight, view1Dest.Height, 1.0);
			Assert.Equal(expectedOddRowHeight, view2Dest.Height, 1.0);
			Assert.Equal(expectedEvenRowHeight, view3Dest.Height, 1.0);
		}

		[Fact]
		public void StarColumnExpansionWorksWithDifferingScalars()
		{
			var grid = CreateGridLayout(columns: "*, 4.5*, *, 4.5*");

			grid.VerticalLayoutAlignment.Returns(LayoutAlignment.Fill);

			var view0 = CreateTestView(new Size(20, 100));
			var view1 = CreateTestView(new Size(100, 100));
			var view2 = CreateTestView(new Size(20, 100));
			var view3 = CreateTestView(new Size(100, 100));

			SubstituteChildren(grid, view0, view1, view2, view3);

			SetLocation(grid, view0, col: 0);
			SetLocation(grid, view1, col: 1);
			SetLocation(grid, view2, col: 2);
			SetLocation(grid, view3, col: 3);

			// Measure the Grid with no constraints
			var manager = new GridLayoutManager(grid);
			var measure = manager.Measure(double.PositiveInfinity, double.PositiveInfinity);

			// Our expected width, unconstrained, where all the views get their desired width:
			double expectedWidth = 20 + 100 + 20 + 100;
			Assert.Equal(expectedWidth, measure.Width);

			// Now we'll arrange it at a larger width (as if we were filling up the width of a layout)
			double arrangeWidth = measure.Width + 100;
			manager.ArrangeChildren(new Rect(0, 0, arrangeWidth, measure.Height));

			// Determine the destination Rect values that the manager passed in when calling Arrange() for each view
			var view0Dest = GetArrangedRect(view0);
			var view1Dest = GetArrangedRect(view1);
			var view2Dest = GetArrangedRect(view2);
			var view3Dest = GetArrangedRect(view3);

			// We have four columns: 1*, 4.5*, 1*, 4.5*
			double starCount = 1 + 4.5 + 1 + 4.5;

			// We expect the odd columns to get 1* each
			double expectedOddRowWidth = arrangeWidth / starCount;

			// And the event columns to get 4.5* each
			double expectedEvenRowWidth = expectedOddRowWidth * 4.5;

			// Verify that the views were arranged at those sizes (within tolerance)
			Assert.Equal(expectedOddRowWidth, view0Dest.Width, 1.0);
			Assert.Equal(expectedEvenRowWidth, view1Dest.Width, 1.0);
			Assert.Equal(expectedOddRowWidth, view2Dest.Width, 1.0);
			Assert.Equal(expectedEvenRowWidth, view3Dest.Width, 1.0);
		}

		static Rect GetArrangedRect(IView view)
		{
			var args = view.ReceivedCalls().Single(c => c.GetMethodInfo().Name == nameof(IView.Arrange)).GetArguments();
			return (Rect)args[0];
		}

		// The next two tests look at a corner case where the Grid is measured in one dimension without constraint
		// (for instance, inside of a StackLayout); the Star in the unconstrained dimension should be treated
		// as an Auto value. The explicit Auto value in the constrained dimension forces us to make a second measure
		// pass to resolve all the measurements; we have to ensure that this second measure pass is updating
		// the measurement of the unconstrained Star if the Views measured during the second pass are larger
		// in that dimension.

		[Fact]
		public void AutoColumnIntersectionWithUnconstrainedMeasure()
		{
			var grid = CreateGridLayout(columns: "*, Auto", rows: "*");

			var view0 = CreateTestView(new Size(20, 40));
			var view1 = CreateTestView(new Size(20, 20));

			SubstituteChildren(grid, view0, view1);
			SetLocation(grid, view0, col: 0);
			SetLocation(grid, view1, col: 1);

			// The infinite height means we treat the * Row as Auto
			_ = MeasureAndArrange(grid, widthConstraint: 200, heightConstraint: double.PositiveInfinity);

			// Ensure that the * Row height was updated to include the taller view
			AssertArranged(view0, new Rect(0, 0, 20, 40));
		}

		[Fact]
		public void AutoRowIntersectionWithUnconstrainedMeasure()
		{
			var grid = CreateGridLayout(rows: "*, Auto", columns: "*");

			var view0 = CreateTestView(new Size(40, 20));
			var view1 = CreateTestView(new Size(20, 20));

			SubstituteChildren(grid, view0, view1);
			SetLocation(grid, view0, row: 0);
			SetLocation(grid, view1, row: 1);

			// The infinite width means we treat the * Column as Auto
			_ = MeasureAndArrange(grid, widthConstraint: double.PositiveInfinity, heightConstraint: 200);

			// Ensure that the * Column width was updated to include the wider view
			AssertArranged(view0, new Rect(0, 0, 40, 20));
		}

		[Theory, Category(GridStarSizing)]
<<<<<<< HEAD
		[InlineData(926, 845)]
=======
		[InlineData(926, 845)] 
>>>>>>> 8deb8c38
		[InlineData(926, 926)]
		[InlineData(926, 1026)]
		public void StarsAdjustWhenArrangeAndMeasureHeightDiffer(double heightConstraint, double arrangedHeight)
		{
			var grid = CreateGridLayout(rows: "*, *", columns: "*");

			var smallerView = CreateTestView(new Size(20, 20));
			var largerView = CreateTestView(new Size(20, 500));

			SubstituteChildren(grid, largerView, smallerView);

			SetLocation(grid, smallerView, col: 0, row: 0);
			SetLocation(grid, largerView, row: 1, col: 0);

			var gridLayoutManager = new GridLayoutManager(grid);

			double widthConstraint = 400;

			_ = gridLayoutManager.Measure(widthConstraint, heightConstraint);

			// Arranging at a different size than the measurement constraints
			gridLayoutManager.ArrangeChildren(new Rect(0, 0, widthConstraint, arrangedHeight));

			double expectedHeight = arrangedHeight / 2;

			AssertArranged(smallerView, new Rect(0, 0, widthConstraint, expectedHeight));
			AssertArranged(largerView, new Rect(0, expectedHeight, widthConstraint, expectedHeight));
		}

		[Theory, Category(GridStarSizing)]
		[InlineData(926, 845)]
		[InlineData(926, 926)]
		[InlineData(926, 1026)]
		public void StarsAdjustWhenArrangeAndMeasureWidthDiffer(double widthConstraint, double arrangedWidth)
		{
			var grid = CreateGridLayout(rows: "*", columns: "*, *");

			var smallerView = CreateTestView(new Size(20, 20));
			var largerView = CreateTestView(new Size(500, 20));

			SubstituteChildren(grid, largerView, smallerView);

			SetLocation(grid, smallerView, col: 0, row: 0);
			SetLocation(grid, largerView, row: 0, col: 1);

			var gridLayoutManager = new GridLayoutManager(grid);

			double heightConstraint = 400;

			_ = gridLayoutManager.Measure(widthConstraint, heightConstraint);

			// Arranging at a different size than the measurement constraints
			gridLayoutManager.ArrangeChildren(new Rect(0, 0, arrangedWidth, heightConstraint));

			double expectedWidth = arrangedWidth / 2;

			AssertArranged(smallerView, new Rect(0, 0, expectedWidth, heightConstraint));
			AssertArranged(largerView, new Rect(expectedWidth, 0, expectedWidth, heightConstraint));
		}
	}
}<|MERGE_RESOLUTION|>--- conflicted
+++ resolved
@@ -3172,11 +3172,7 @@
 		}
 
 		[Theory, Category(GridStarSizing)]
-<<<<<<< HEAD
-		[InlineData(926, 845)]
-=======
 		[InlineData(926, 845)] 
->>>>>>> 8deb8c38
 		[InlineData(926, 926)]
 		[InlineData(926, 1026)]
 		public void StarsAdjustWhenArrangeAndMeasureHeightDiffer(double heightConstraint, double arrangedHeight)
