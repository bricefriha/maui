--- conflicted
+++ resolved
@@ -6,12 +6,8 @@
 	{
 		public static void UpdateIsEnabled(this object nativeView, IView view) { }
 
-<<<<<<< HEAD
 		public static void UpdateBackground(this object nativeView, IView view) { }
-=======
-		public static void UpdateBackgroundColor(this object nativeView, IView view) { }
 
 		public static void UpdateAutomationId(this object nativeView, IView view) { }
->>>>>>> c70c9a8f
 	}
 }