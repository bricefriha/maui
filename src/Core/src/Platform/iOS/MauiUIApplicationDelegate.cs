using System;
using Foundation;
using Microsoft.Extensions.DependencyInjection;
using Microsoft.Maui.Hosting;
using Microsoft.Maui.LifecycleEvents;
using Microsoft.Maui.Platform;
using UIKit;

namespace Microsoft.Maui
{
	public abstract class MauiUIApplicationDelegate : UIApplicationDelegate, IUIApplicationDelegate
	{
<<<<<<< HEAD
		IMauiContext _applicationContext = null!;
		WeakReference<IWindow>? _virtualWindow;

		internal IWindow? VirtualWindow
		{
			get
			{
				IWindow? window = null;
				_virtualWindow?.TryGetTarget(out window);
				return window;
			}
		}
=======
		MauiContext _applicationContext = null!;
>>>>>>> f6ea0998

		protected MauiUIApplicationDelegate()
		{
			Current = this;
		}

		protected abstract MauiApp CreateMauiApp();

		public override bool WillFinishLaunching(UIApplication application, NSDictionary launchOptions)
		{
			var mauiApp = CreateMauiApp();

			var rootContext = new MauiContext(mauiApp.Services);

			_applicationContext = rootContext.MakeApplicationScope(this);

			Services = _applicationContext.Services;

			Services?.InvokeLifecycleEvents<iOSLifecycle.WillFinishLaunching>(del => del(application, launchOptions));

			return true;
		}

		public override bool FinishedLaunching(UIApplication application, NSDictionary launchOptions)
		{
			Application = Services.GetRequiredService<IApplication>();

			this.SetApplicationHandler(Application, _applicationContext);

			this.CreateNativeWindow(Application, application, launchOptions);

			Services?.InvokeLifecycleEvents<iOSLifecycle.FinishedLaunching>(del => del(application!, launchOptions!));

			return true;
		}

<<<<<<< HEAD
		UIWindow CreateNativeWindow()
		{
			var uiWindow = new UIWindow();

			var mauiContext = _applicationContext.MakeWindowScope(uiWindow, out var windowScope);

			Services?.InvokeLifecycleEvents<iOSLifecycle.OnMauiContextCreated>(del => del(mauiContext));

			var activationState = new ActivationState(mauiContext);
			var window = Application.CreateWindow(activationState);
			_virtualWindow = new WeakReference<IWindow>(window);
			uiWindow.SetWindowHandler(window, mauiContext);

			return uiWindow;
		}

=======
>>>>>>> f6ea0998
		public override void PerformActionForShortcutItem(UIApplication application, UIApplicationShortcutItem shortcutItem, UIOperationHandler completionHandler)
		{
			Services?.InvokeLifecycleEvents<iOSLifecycle.PerformActionForShortcutItem>(del => del(application, shortcutItem, completionHandler));
		}

		public override bool OpenUrl(UIApplication application, NSUrl url, NSDictionary options)
		{
			var wasHandled = false;

			Services?.InvokeLifecycleEvents<iOSLifecycle.OpenUrl>(del =>
			{
				wasHandled = del(application, url, options) || wasHandled;
			});

			return wasHandled || base.OpenUrl(application, url, options);
		}

		public override bool ContinueUserActivity(UIApplication application, NSUserActivity userActivity, UIApplicationRestorationHandler completionHandler)
		{
			var wasHandled = false;

			Services?.InvokeLifecycleEvents<iOSLifecycle.ContinueUserActivity>(del =>
			{
				wasHandled = del(application, userActivity, completionHandler) || wasHandled;
			});

			return wasHandled || base.ContinueUserActivity(application, userActivity, completionHandler);
		}

		public override void OnActivated(UIApplication application)
		{
			Services?.InvokeLifecycleEvents<iOSLifecycle.OnActivated>(del => del(application));
		}

		public override void OnResignActivation(UIApplication application)
		{
			Services?.InvokeLifecycleEvents<iOSLifecycle.OnResignActivation>(del => del(application));
		}

		public override void WillTerminate(UIApplication application)
		{
			Services?.InvokeLifecycleEvents<iOSLifecycle.WillTerminate>(del => del(application));
		}

		public override void DidEnterBackground(UIApplication application)
		{
			Services?.InvokeLifecycleEvents<iOSLifecycle.DidEnterBackground>(del => del(application));
		}

		public override void WillEnterForeground(UIApplication application)
		{
			Services?.InvokeLifecycleEvents<iOSLifecycle.WillEnterForeground>(del => del(application));
		}

		public static MauiUIApplicationDelegate Current { get; private set; } = null!;

		public override UIWindow? Window { get; set; }

		public IServiceProvider Services { get; protected set; } = null!;

		public IApplication Application { get; protected set; } = null!;
	}
}<|MERGE_RESOLUTION|>--- conflicted
+++ resolved
@@ -10,22 +10,7 @@
 {
 	public abstract class MauiUIApplicationDelegate : UIApplicationDelegate, IUIApplicationDelegate
 	{
-<<<<<<< HEAD
 		IMauiContext _applicationContext = null!;
-		WeakReference<IWindow>? _virtualWindow;
-
-		internal IWindow? VirtualWindow
-		{
-			get
-			{
-				IWindow? window = null;
-				_virtualWindow?.TryGetTarget(out window);
-				return window;
-			}
-		}
-=======
-		MauiContext _applicationContext = null!;
->>>>>>> f6ea0998
 
 		protected MauiUIApplicationDelegate()
 		{
@@ -62,25 +47,6 @@
 			return true;
 		}
 
-<<<<<<< HEAD
-		UIWindow CreateNativeWindow()
-		{
-			var uiWindow = new UIWindow();
-
-			var mauiContext = _applicationContext.MakeWindowScope(uiWindow, out var windowScope);
-
-			Services?.InvokeLifecycleEvents<iOSLifecycle.OnMauiContextCreated>(del => del(mauiContext));
-
-			var activationState = new ActivationState(mauiContext);
-			var window = Application.CreateWindow(activationState);
-			_virtualWindow = new WeakReference<IWindow>(window);
-			uiWindow.SetWindowHandler(window, mauiContext);
-
-			return uiWindow;
-		}
-
-=======
->>>>>>> f6ea0998
 		public override void PerformActionForShortcutItem(UIApplication application, UIApplicationShortcutItem shortcutItem, UIOperationHandler completionHandler)
 		{
 			Services?.InvokeLifecycleEvents<iOSLifecycle.PerformActionForShortcutItem>(del => del(application, shortcutItem, completionHandler));
