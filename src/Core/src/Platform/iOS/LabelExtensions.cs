using Foundation;
using Microsoft.Maui.Graphics;
using ObjCRuntime;
using UIKit;

namespace Microsoft.Maui.Platform
{
	public static class LabelExtensions
	{
		public static void UpdateTextColor(this UILabel platformLabel, ITextStyle textStyle, UIColor? defaultColor = null)
		{
			// Default value of color documented to be black in iOS docs
			var textColor = textStyle.TextColor;
			platformLabel.TextColor = textColor.ToPlatform(defaultColor ?? ColorExtensions.LabelColor);
		}

		public static void UpdateCharacterSpacing(this UILabel platformLabel, ITextStyle textStyle)
		{
			var textAttr = platformLabel.AttributedText?.WithCharacterSpacing(textStyle.CharacterSpacing);

			if (textAttr != null)
				platformLabel.AttributedText = textAttr;
		}

		public static void UpdateFont(this UILabel platformLabel, ITextStyle textStyle, IFontManager fontManager) =>
			platformLabel.UpdateFont(textStyle, fontManager, UIFont.LabelFontSize);

		public static void UpdateFont(this UILabel platformLabel, ITextStyle textStyle, IFontManager fontManager, double defaultSize)
		{
			var uiFont = fontManager.GetFont(textStyle.Font, defaultSize);
			platformLabel.Font = uiFont;
		}

		public static void UpdateHorizontalTextAlignment(this UILabel platformLabel, ILabel label)
		{
			platformLabel.TextAlignment = label.HorizontalTextAlignment.ToPlatformHorizontal(platformLabel.EffectiveUserInterfaceLayoutDirection);
		}

		// Don't use this method, it doesn't work. But we can't remove it.
		public static void UpdateVerticalTextAlignment(this UILabel platformLabel, ILabel label)
		{
			if (!platformLabel.Bounds.IsEmpty)
				platformLabel.InvalidateMeasure(label);
		}

		internal static void UpdateVerticalTextAlignment(this MauiLabel platformLabel, ILabel label)
		{
			platformLabel.VerticalAlignment = label.VerticalTextAlignment.ToPlatformVertical();
		}

		public static void UpdatePadding(this MauiLabel platformLabel, ILabel label)
		{
			platformLabel.TextInsets = new UIEdgeInsets(
				(float)label.Padding.Top,
				(float)label.Padding.Left,
				(float)label.Padding.Bottom,
				(float)label.Padding.Right);
		}

		public static void UpdateTextDecorations(this UILabel platformLabel, ILabel label)
		{
			var modAttrText = platformLabel.AttributedText?.WithDecorations(label.TextDecorations);

			if (modAttrText != null)
				platformLabel.AttributedText = modAttrText;
		}

		public static void UpdateLineHeight(this UILabel platformLabel, ILabel label)
		{
			var modAttrText = platformLabel.AttributedText?.WithLineHeight(label.LineHeight);

			if (modAttrText != null)
				platformLabel.AttributedText = modAttrText;
		}

		internal static void UpdateTextHtml(this UILabel platformLabel, ILabel label)
		{
			string text = label.Text ?? string.Empty;

			var attr = new NSAttributedStringDocumentAttributes
			{
				DocumentType = NSDocumentType.HTML,
<<<<<<< HEAD
#if NET9_0_OR_GREATER
				CharacterEncoding = NSStringEncoding.UTF8
#else
#pragma warning disable CS0618 // 'NSAttributedStringDocumentAttributes.StringEncoding' is obsolete: 'Use 'CharacterEncoding' instead.
				StringEncoding = NSStringEncoding.UTF8
#pragma warning restore CS0618 // 'NSAttributedStringDocumentAttributes.StringEncoding' is obsolete: 'Use 'CharacterEncoding' instead.
=======
#if IOS17_5_OR_GREATER || MACCATALYST17_5_OR_GREATER
				CharacterEncoding = NSStringEncoding.UTF8
#else
				StringEncoding = NSStringEncoding.UTF8
>>>>>>> 96485233
#endif
			};

			NSError nsError = new();
#pragma warning disable CS8601
			platformLabel.AttributedText = new NSAttributedString(text, attr, ref nsError);
#pragma warning restore CS8601
		}

		internal static void UpdateTextPlainText(this UILabel platformLabel, IText label)
		{
			platformLabel.Text = label.Text;
		}
	}
}<|MERGE_RESOLUTION|>--- conflicted
+++ resolved
@@ -80,19 +80,10 @@
 			var attr = new NSAttributedStringDocumentAttributes
 			{
 				DocumentType = NSDocumentType.HTML,
-<<<<<<< HEAD
-#if NET9_0_OR_GREATER
-				CharacterEncoding = NSStringEncoding.UTF8
-#else
-#pragma warning disable CS0618 // 'NSAttributedStringDocumentAttributes.StringEncoding' is obsolete: 'Use 'CharacterEncoding' instead.
-				StringEncoding = NSStringEncoding.UTF8
-#pragma warning restore CS0618 // 'NSAttributedStringDocumentAttributes.StringEncoding' is obsolete: 'Use 'CharacterEncoding' instead.
-=======
 #if IOS17_5_OR_GREATER || MACCATALYST17_5_OR_GREATER
 				CharacterEncoding = NSStringEncoding.UTF8
 #else
 				StringEncoding = NSStringEncoding.UTF8
->>>>>>> 96485233
 #endif
 			};
 
