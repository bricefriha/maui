using Foundation;
using Microsoft.Maui.Graphics;
using ObjCRuntime;
using UIKit;

namespace Microsoft.Maui.Platform
{
	public static class LabelExtensions
	{
		public static void UpdateTextColor(this UILabel platformLabel, ITextStyle textStyle, UIColor? defaultColor = null)
		{
			// Default value of color documented to be black in iOS docs
			var textColor = textStyle.TextColor;
			platformLabel.TextColor = textColor.ToPlatform(defaultColor ?? ColorExtensions.LabelColor);
		}

		public static void UpdateCharacterSpacing(this UILabel platformLabel, ITextStyle textStyle)
		{
			var textAttr = platformLabel.AttributedText?.WithCharacterSpacing(textStyle.CharacterSpacing);

			if (textAttr != null)
				platformLabel.AttributedText = textAttr;
		}

		public static void UpdateFont(this UILabel platformLabel, ITextStyle textStyle, IFontManager fontManager) =>
			platformLabel.UpdateFont(textStyle, fontManager, UIFont.LabelFontSize);

		public static void UpdateFont(this UILabel platformLabel, ITextStyle textStyle, IFontManager fontManager, double defaultSize)
		{
			var uiFont = fontManager.GetFont(textStyle.Font, defaultSize);
			platformLabel.Font = uiFont;
		}

		public static void UpdateHorizontalTextAlignment(this UILabel platformLabel, ILabel label)
		{
			platformLabel.TextAlignment = label.HorizontalTextAlignment.ToPlatformHorizontal(platformLabel.EffectiveUserInterfaceLayoutDirection);
		}

		// Don't use this method, it doesn't work. But we can't remove it.
		public static void UpdateVerticalTextAlignment(this UILabel platformLabel, ILabel label)
		{
			if (!platformLabel.Bounds.IsEmpty)
				platformLabel.InvalidateMeasure(label);
		}

		internal static void UpdateVerticalTextAlignment(this MauiLabel platformLabel, ILabel label)
		{
			platformLabel.VerticalAlignment = label.VerticalTextAlignment.ToPlatformVertical();
		}

		public static void UpdatePadding(this MauiLabel platformLabel, ILabel label)
		{
			platformLabel.TextInsets = new UIEdgeInsets(
				(float)label.Padding.Top,
				(float)label.Padding.Left,
				(float)label.Padding.Bottom,
				(float)label.Padding.Right);
		}

		public static void UpdateTextDecorations(this UILabel platformLabel, ILabel label)
		{
			var modAttrText = platformLabel.AttributedText?.WithDecorations(label.TextDecorations);

			if (modAttrText != null)
				platformLabel.AttributedText = modAttrText;
		}

		public static void UpdateLineHeight(this UILabel platformLabel, ILabel label)
		{
			var modAttrText = platformLabel.AttributedText?.WithLineHeight(label.LineHeight);

			if (modAttrText != null)
				platformLabel.AttributedText = modAttrText;
		}

		internal static void UpdateTextHtml(this UILabel platformLabel, ILabel label)
		{
			string text = label.Text ?? string.Empty;

			var attr = new NSAttributedStringDocumentAttributes
			{
				DocumentType = NSDocumentType.HTML,
				StringEncoding = NSStringEncoding.UTF8
			};

			NSError nsError = new();
<<<<<<< HEAD

=======
#pragma warning disable CS8601
>>>>>>> c1ae4808
			platformLabel.AttributedText = new NSAttributedString(text, attr, ref nsError);
#pragma warning restore CS8601
		}

		internal static void UpdateTextPlainText(this UILabel platformLabel, IText label)
		{
			platformLabel.Text = label.Text;
		}
	}
}<|MERGE_RESOLUTION|>--- conflicted
+++ resolved
@@ -84,11 +84,7 @@
 			};
 
 			NSError nsError = new();
-<<<<<<< HEAD
-
-=======
 #pragma warning disable CS8601
->>>>>>> c1ae4808
 			platformLabel.AttributedText = new NSAttributedString(text, attr, ref nsError);
 #pragma warning restore CS8601
 		}
