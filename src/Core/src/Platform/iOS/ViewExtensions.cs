using System.Collections.Generic;
using CoreAnimation;
using Microsoft.Maui.Graphics;
using UIKit;

namespace Microsoft.Maui
{
	public static class ViewExtensions
	{
		const string BackgroundLayerName = "MauiBackgroundLayer";

		public static UIColor? GetBackgroundColor(this UIView view)
			=> view?.BackgroundColor;

		public static void UpdateIsEnabled(this UIView nativeView, IView view)
		{
			if (!(nativeView is UIControl uiControl))
				return;

			uiControl.Enabled = view.IsEnabled;
		}

		public static void UpdateBackground(this UIView nativeView, IView view)
		{
			if (nativeView == null)
				return;

			// Remove previous background gradient layer if any
			nativeView.RemoveBackgroundLayer();

			var brush = view.Background;
			if (brush.IsNullOrEmpty())
				return;

<<<<<<< HEAD
			var backgroundLayer = brush?.ToCALayer(nativeView.Bounds);
			if (backgroundLayer != null)
			{
				backgroundLayer.Name = BackgroundLayerName;
				nativeView.BackgroundColor = UIColor.Clear;
				nativeView.InsertBackgroundLayer(backgroundLayer, 0);
			}
=======
			if (color != null)
				nativeView.BackgroundColor = color.ToNative();
>>>>>>> 10803a33
		}

		public static void UpdateAutomationId(this UIView nativeView, IView view) =>
			nativeView.AccessibilityIdentifier = view.AutomationId;

		public static void UpdateSemantics(this UIView nativeView, IView view)
		{
			var semantics = view.Semantics;
			if (semantics == null)
				return;

			nativeView.AccessibilityLabel = semantics.Description;
			nativeView.AccessibilityHint = semantics.Hint;

			if (semantics.IsHeading)
				nativeView.AccessibilityTraits |= UIAccessibilityTrait.Header;
			else
				nativeView.AccessibilityTraits &= ~UIAccessibilityTrait.Header;
		}

		public static T? FindDescendantView<T>(this UIView view) where T : UIView
		{
			var queue = new Queue<UIView>();
			queue.Enqueue(view);

			while (queue.Count > 0)
			{
				var descendantView = queue.Dequeue();

				if (descendantView is T result)
					return result;

				for (var i = 0; i < descendantView.Subviews?.Length; i++)
					queue.Enqueue(descendantView.Subviews[i]);
			}

			return null;
		}

		public static void UpdateBackgroundLayerFrame(this UIView view)
		{
			if (view == null || view.Frame.IsEmpty)
				return;

			var layer = view.Layer;
			if (layer == null || layer.Sublayers == null)
				return;

			foreach (var sublayer in layer.Sublayers)
			{
				if (sublayer.Name == BackgroundLayerName && sublayer.Frame != view.Bounds)
				{
					sublayer.Frame = view.Bounds;
					break;
				}
			}
		}

		static void InsertBackgroundLayer(this UIView control, CALayer backgroundLayer, int index = -1)
		{
			control.RemoveBackgroundLayer();

			if (backgroundLayer != null)
			{
				var layer = control.Layer;
				if (index > -1)
					layer.InsertSublayer(backgroundLayer, index);
				else
					layer.AddSublayer(backgroundLayer);
			}
		}

		static void RemoveBackgroundLayer(this UIView control)
		{
			var layer = control.Layer;

			if (layer == null)
				return;

			if (layer.Name == BackgroundLayerName)
			{
				layer.RemoveFromSuperLayer();
				return;
			}

			if (layer.Sublayers == null || layer.Sublayers.Length == 0)
				return;

			foreach (var subLayer in layer.Sublayers)
			{
				if (subLayer.Name == BackgroundLayerName)
				{
					subLayer.RemoveFromSuperLayer();
					break;
				}
			}
		}
	}
}<|MERGE_RESOLUTION|>--- conflicted
+++ resolved
@@ -32,7 +32,6 @@
 			if (brush.IsNullOrEmpty())
 				return;
 
-<<<<<<< HEAD
 			var backgroundLayer = brush?.ToCALayer(nativeView.Bounds);
 			if (backgroundLayer != null)
 			{
@@ -40,10 +39,6 @@
 				nativeView.BackgroundColor = UIColor.Clear;
 				nativeView.InsertBackgroundLayer(backgroundLayer, 0);
 			}
-=======
-			if (color != null)
-				nativeView.BackgroundColor = color.ToNative();
->>>>>>> 10803a33
 		}
 
 		public static void UpdateAutomationId(this UIView nativeView, IView view) =>
