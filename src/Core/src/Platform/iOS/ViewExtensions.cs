--- conflicted
+++ resolved
@@ -2,10 +2,6 @@
 using System.Collections.Generic;
 using System.Linq;
 using CoreAnimation;
-<<<<<<< HEAD
-=======
-using Microsoft.Maui.Graphics;
->>>>>>> 4a2d2c08
 using UIKit;
 
 namespace Microsoft.Maui
@@ -63,7 +59,6 @@
 			nativeView.UpdateBackgroundLayer(view);
 		}
 
-<<<<<<< HEAD
 		public static void UpdateBorderWidth(this UIView nativeView, IView view)
 		{
 			nativeView.UpdateBackgroundLayer(view);
@@ -72,30 +67,6 @@
 		public static void UpdateCornerRadius(this UIView nativeView, IView view)
 		{
 			nativeView.UpdateBackgroundLayer(view);
-=======
-			if (paint is SolidPaint solidPaint)
-			{
-				Color backgroundColor = solidPaint.Color;
-
-				if (backgroundColor == null)
-					nativeView.BackgroundColor = ColorExtensions.BackgroundColor;
-				else
-					nativeView.BackgroundColor = backgroundColor.ToNative();
-
-				return;
-			}
-			else if (paint is GradientPaint gradientPaint)
-			{
-				var backgroundLayer = gradientPaint?.ToCALayer(nativeView.Bounds);
-
-				if (backgroundLayer != null)
-				{
-					backgroundLayer.Name = BackgroundLayerName;
-					nativeView.BackgroundColor = UIColor.Clear;
-					nativeView.InsertBackgroundLayer(backgroundLayer, 0);
-				}
-			}
->>>>>>> 4a2d2c08
 		}
 
 		public static void UpdateOpacity(this UIView nativeView, IView view)
