--- conflicted
+++ resolved
@@ -93,11 +93,7 @@
 			var uri = new Uri(url ?? string.Empty);
 			var safeHostUri = new Uri($"{uri.Scheme}://{uri.Authority}", UriKind.Absolute);
 			var safeRelativeUri = new Uri($"{uri.PathAndQuery}{uri.Fragment}", UriKind.Relative);
-<<<<<<< HEAD
-			NSUrlRequest request = new NSUrlRequest(new Uri(safeHostUri, safeRelativeUri)!);
-=======
 			NSUrlRequest request = new NSUrlRequest(new NSUrl(new Uri(safeHostUri, safeRelativeUri).AbsoluteUri));
->>>>>>> 7037b249
 
 			LoadRequest(request);
 		}
