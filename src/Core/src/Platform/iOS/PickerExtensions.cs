--- conflicted
+++ resolved
@@ -1,10 +1,6 @@
-<<<<<<< HEAD
-﻿using System;
-using Foundation;
-=======
 ﻿#nullable enable
 using System;
->>>>>>> b716a5f1
+using Foundation;
 using Microsoft.Maui.Handlers;
 
 namespace Microsoft.Maui
