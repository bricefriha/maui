using Microsoft.Maui.Graphics;
using Microsoft.UI.Xaml;
using Microsoft.UI.Xaml.Automation;
using Microsoft.UI.Xaml.Controls;

namespace Microsoft.Maui
{
	public static class ViewExtensions
	{
		public static void UpdateIsEnabled(this FrameworkElement nativeView, IView view) =>
			(nativeView as Control)?.UpdateIsEnabled(view.IsEnabled);

<<<<<<< HEAD
		public static void UpdateBackground(this FrameworkElement nativeView, IView view)
		{
			if (nativeView is Control control)
				control.UpdateBackground(view.Background);
			else if (nativeView is Border border)
				border.UpdateBackground(view.Background);
			else if (nativeView is Panel panel)
				panel.UpdateBackground(view.Background);
		}
=======
		public static void UpdateBackgroundColor(this FrameworkElement nativeView, IView view)
		{
			if (nativeView is Control control)
				control.UpdateBackgroundColor(view.BackgroundColor);
			else if (nativeView is Border border)
				border.UpdateBackgroundColor(view.BackgroundColor);
			else if (nativeView is Panel panel)
				panel.UpdateBackgroundColor(view.BackgroundColor);
		}

		public static void UpdateBackgroundColor(this Control nativeControl, Color color, UI.Xaml.Media.Brush? defaultBrush = null) =>
			nativeControl.Background = color.IsDefault() && defaultBrush != null ? defaultBrush : color.ToNative();

		public static void UpdateBackgroundColor(this Border nativeControl, Color color, UI.Xaml.Media.Brush? defaultBrush = null) =>
			nativeControl.Background = color.IsDefault() && defaultBrush != null ? defaultBrush : color.ToNative();

		public static void UpdateBackgroundColor(this Panel nativeControl, Color color, UI.Xaml.Media.Brush? defaultBrush = null) =>
			nativeControl.Background = color.IsDefault() && defaultBrush != null ? defaultBrush : color.ToNative();
>>>>>>> 10803a33

		public static void UpdateAutomationId(this FrameworkElement nativeView, IView view) =>
			AutomationProperties.SetAutomationId(nativeView, view.AutomationId);

<<<<<<< HEAD
		internal static void UpdateProperty(this FrameworkElement nativeControl, DependencyProperty property, Color color)
		{
			if (color.IsDefault)
=======
		public static void UpdateSemantics(this FrameworkElement nativeView, IView view)
		{
			var semantics = view.Semantics;
			if (semantics == null)
				return;

			AutomationProperties.SetName(nativeView, semantics.Description);
			AutomationProperties.SetHelpText(nativeView, semantics.Hint);
			AutomationProperties.SetHeadingLevel(nativeView, (UI.Xaml.Automation.Peers.AutomationHeadingLevel)((int)semantics.HeadingLevel));
		}

		internal static void UpdateProperty(this FrameworkElement nativeControl, DependencyProperty property, Color color)
		{
			if (color.IsDefault())
>>>>>>> 10803a33
				nativeControl.ClearValue(property);
			else
				nativeControl.SetValue(property, color.ToNative());
		}

		internal static void UpdateProperty(this FrameworkElement nativeControl, DependencyProperty property, object? value)
		{
			if (value == null)
				nativeControl.ClearValue(property);
			else
				nativeControl.SetValue(property, value);
		}
	}
}<|MERGE_RESOLUTION|>--- conflicted
+++ resolved
@@ -10,7 +10,6 @@
 		public static void UpdateIsEnabled(this FrameworkElement nativeView, IView view) =>
 			(nativeView as Control)?.UpdateIsEnabled(view.IsEnabled);
 
-<<<<<<< HEAD
 		public static void UpdateBackground(this FrameworkElement nativeView, IView view)
 		{
 			if (nativeView is Control control)
@@ -19,16 +18,6 @@
 				border.UpdateBackground(view.Background);
 			else if (nativeView is Panel panel)
 				panel.UpdateBackground(view.Background);
-		}
-=======
-		public static void UpdateBackgroundColor(this FrameworkElement nativeView, IView view)
-		{
-			if (nativeView is Control control)
-				control.UpdateBackgroundColor(view.BackgroundColor);
-			else if (nativeView is Border border)
-				border.UpdateBackgroundColor(view.BackgroundColor);
-			else if (nativeView is Panel panel)
-				panel.UpdateBackgroundColor(view.BackgroundColor);
 		}
 
 		public static void UpdateBackgroundColor(this Control nativeControl, Color color, UI.Xaml.Media.Brush? defaultBrush = null) =>
@@ -39,16 +28,10 @@
 
 		public static void UpdateBackgroundColor(this Panel nativeControl, Color color, UI.Xaml.Media.Brush? defaultBrush = null) =>
 			nativeControl.Background = color.IsDefault() && defaultBrush != null ? defaultBrush : color.ToNative();
->>>>>>> 10803a33
 
 		public static void UpdateAutomationId(this FrameworkElement nativeView, IView view) =>
 			AutomationProperties.SetAutomationId(nativeView, view.AutomationId);
 
-<<<<<<< HEAD
-		internal static void UpdateProperty(this FrameworkElement nativeControl, DependencyProperty property, Color color)
-		{
-			if (color.IsDefault)
-=======
 		public static void UpdateSemantics(this FrameworkElement nativeView, IView view)
 		{
 			var semantics = view.Semantics;
@@ -63,7 +46,6 @@
 		internal static void UpdateProperty(this FrameworkElement nativeControl, DependencyProperty property, Color color)
 		{
 			if (color.IsDefault())
->>>>>>> 10803a33
 				nativeControl.ClearValue(property);
 			else
 				nativeControl.SetValue(property, color.ToNative());
