#nullable enable
using Microsoft.Graphics.Canvas;
using Microsoft.Maui.Graphics;
using Microsoft.Maui.Graphics.Win2D;
using Microsoft.UI.Composition;
using Microsoft.UI.Xaml;
using Microsoft.UI.Xaml.Automation;
using Microsoft.UI.Xaml.Controls;
using Microsoft.UI.Xaml.Input;
using Microsoft.UI.Xaml.Hosting;

namespace Microsoft.Maui
{
	public static class ViewExtensions
	{
		public static void TryMoveFocus(this FrameworkElement nativeView, FocusNavigationDirection direction)
		{
			if (nativeView?.XamlRoot?.Content is UIElement elem)
				FocusManager.TryMoveFocus(direction, new FindNextElementOptions { SearchRoot = elem });
		}

		public static void UpdateIsEnabled(this FrameworkElement nativeView, IView view) =>
			(nativeView as Control)?.UpdateIsEnabled(view.IsEnabled);

		public static void UpdateVisibility(this FrameworkElement nativeView, IView view)
		{
			double opacity = view.Opacity;

			switch (view.Visibility)
			{
				case Visibility.Visible:
					nativeView.Opacity = opacity;
					nativeView.Visibility = UI.Xaml.Visibility.Visible;
					break;
				case Visibility.Hidden:
					nativeView.Opacity = 0;
					nativeView.Visibility = UI.Xaml.Visibility.Visible;
					break;
				case Visibility.Collapsed:
					nativeView.Opacity = opacity;
					nativeView.Visibility = UI.Xaml.Visibility.Collapsed;
					break;
			}
		}

		public static void UpdateClip(this FrameworkElement nativeView, IView view)
		{
			var clipGeometry = view.Clip;

			if (clipGeometry == null)
				return;

			if (Application.Current is not MauiWinUIApplication app)
				return;

			var compositor = app.MainWindow.Compositor;
			var visual = ElementCompositionPreview.GetElementVisual(nativeView);

			var pathSize = new Rectangle(0, 0, view.Width, view.Height);
			var clipPath = clipGeometry.PathForBounds(pathSize);
			var device = CanvasDevice.GetSharedDevice();
			var geometry = clipPath.AsPath(device);

			var path = new CompositionPath(geometry);
			var pathGeometry = compositor.CreatePathGeometry(path);
			var geometricClip = compositor.CreateGeometricClip(pathGeometry);

			visual.Clip = geometricClip;
    }
    
		public static void UpdateOpacity(this FrameworkElement nativeView, IView view)
		{
			nativeView.Opacity = view.Visibility == Visibility.Hidden ? 0 : view.Opacity;
		}

		public static void UpdateBackground(this FrameworkElement nativeView, IView view)
		{
			if (nativeView is Control control)
				control.UpdateBackground(view.Background);
			else if (nativeView is Border border)
				border.UpdateBackground(view.Background);
			else if (nativeView is Panel panel)
				panel.UpdateBackground(view.Background);
		}

<<<<<<< HEAD
		public static void UpdateBorderBrush(this FrameworkElement nativeView, IView view) 
		{
			if (nativeView is Border wrapperView)
				wrapperView.BorderBrush = view.BorderBrush?.ToNative();
		}

		public static void UpdateBorderWidth(this FrameworkElement nativeView, IView view)
		{
			if (nativeView is Border wrapperView)
				wrapperView.BorderThickness = new UI.Xaml.Thickness(view.BorderWidth);
		}

		public static void UpdateCornerRadius(this FrameworkElement nativeView, IView view)
		{
			if (nativeView is Border wrapperView)
			{
				CornerRadius cornerRadius = view.CornerRadius;
				wrapperView.CornerRadius = WinUIHelpers.CreateCornerRadius(cornerRadius.TopLeft, cornerRadius.TopRight, cornerRadius.BottomRight, cornerRadius.BottomRight);
			}
		}

		public static void UpdateAutomationId(this FrameworkElement nativeView, IView view) =>
=======
		public static void UpdateAutomationId(this FrameworkElement nativeView, IView view) =>	
>>>>>>> 4a2d2c08
			AutomationProperties.SetAutomationId(nativeView, view.AutomationId);

		public static void UpdateSemantics(this FrameworkElement nativeView, IView view)
		{
			var semantics = view.Semantics;
			if (semantics == null)
				return;

			AutomationProperties.SetName(nativeView, semantics.Description);
			AutomationProperties.SetHelpText(nativeView, semantics.Hint);
			AutomationProperties.SetHeadingLevel(nativeView, (UI.Xaml.Automation.Peers.AutomationHeadingLevel)((int)semantics.HeadingLevel));
		}

		internal static void UpdateProperty(this FrameworkElement nativeControl, DependencyProperty property, Color color)
		{
			if (color.IsDefault())
				nativeControl.ClearValue(property);
			else
				nativeControl.SetValue(property, color.ToNative());
		}

		internal static void UpdateProperty(this FrameworkElement nativeControl, DependencyProperty property, object? value)
		{
			if (value == null)
				nativeControl.ClearValue(property);
			else
				nativeControl.SetValue(property, value);
		}

		public static void InvalidateMeasure(this FrameworkElement nativeView, IView view)
		{
			nativeView.InvalidateMeasure();
		}

		public static void UpdateWidth(this FrameworkElement nativeView, IView view)
		{
			// WinUI uses NaN for "unspecified"
			nativeView.Width = view.Width >= 0 ? view.Width : double.NaN;
		}

		public static void UpdateHeight(this FrameworkElement nativeView, IView view)
		{
			// WinUI uses NaN for "unspecified"
			nativeView.Height = view.Height >= 0 ? view.Height : double.NaN;
		}
	}
}<|MERGE_RESOLUTION|>--- conflicted
+++ resolved
@@ -83,7 +83,6 @@
 				panel.UpdateBackground(view.Background);
 		}
 
-<<<<<<< HEAD
 		public static void UpdateBorderBrush(this FrameworkElement nativeView, IView view) 
 		{
 			if (nativeView is Border wrapperView)
@@ -106,9 +105,6 @@
 		}
 
 		public static void UpdateAutomationId(this FrameworkElement nativeView, IView view) =>
-=======
-		public static void UpdateAutomationId(this FrameworkElement nativeView, IView view) =>	
->>>>>>> 4a2d2c08
 			AutomationProperties.SetAutomationId(nativeView, view.AutomationId);
 
 		public static void UpdateSemantics(this FrameworkElement nativeView, IView view)
