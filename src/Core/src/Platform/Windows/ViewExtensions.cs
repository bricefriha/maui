--- conflicted
+++ resolved
@@ -82,7 +82,6 @@
 				panel.UpdateBackground(view.Background);
 		}
 
-<<<<<<< HEAD
 		public static void UpdateBorderBrush(this FrameworkElement nativeView, IView view) 
 		{
 			if (nativeView is Border wrapperView)
@@ -104,8 +103,6 @@
 			}
 		}
 
-=======
->>>>>>> f11994cd
 		public static void UpdateAutomationId(this FrameworkElement nativeView, IView view) =>
 			AutomationProperties.SetAutomationId(nativeView, view.AutomationId);
 
