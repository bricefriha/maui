using Microsoft.Maui.Graphics;
using Microsoft.UI.Xaml.Controls;

namespace Microsoft.Maui
{
	public static class ControlExtensions
	{
		public static void UpdateFont(this Control nativeControl, Font font, IFontManager fontManager)
		{
			nativeControl.FontSize = fontManager.GetFontSize(font);
			nativeControl.FontFamily = fontManager.GetFontFamily(font);
			nativeControl.FontStyle = font.FontAttributes.ToFontStyle();
			nativeControl.FontWeight = font.FontAttributes.ToFontWeight();
		}

		public static void UpdateIsEnabled(this Control nativeControl, bool isEnabled) =>
			nativeControl.IsEnabled = isEnabled;

<<<<<<< HEAD
		public static void UpdateForegroundColor(this Control nativeControl, Color color) =>
			nativeControl.UpdateProperty(Control.ForegroundProperty, color);

		public static void UpdateBackground(this Control nativeControl, IBrush? brush) =>
			nativeControl.UpdateProperty(Control.BackgroundProperty, brush?.ToNative());

		public static void UpdateBackground(this Border nativeControl, IBrush? brush) =>
			nativeControl.UpdateProperty(Border.BackgroundProperty, brush?.ToNative());

		public static void UpdateBackground(this Panel nativeControl, IBrush? brush) =>
			nativeControl.UpdateProperty(Panel.BackgroundProperty, brush?.ToNative());
=======
		public static void UpdateForegroundColor(this Control nativeControl, Color color, UI.Xaml.Media.Brush? defaultBrush = null) =>
			nativeControl.Foreground = color.IsDefault() && defaultBrush != null ? defaultBrush : color.ToNative();
>>>>>>> 10803a33

		public static void UpdatePadding(this Control nativeControl, Thickness padding, UI.Xaml.Thickness? defaultThickness = null)
		{
			// TODO: have a way to reset the padding
			//       This is used for button, but this also means there can never be a 0 padding button
			var newPadding = defaultThickness ?? new UI.Xaml.Thickness();

			newPadding.Left += padding.Left;
			newPadding.Top += padding.Top;
			newPadding.Right += padding.Right;
			newPadding.Bottom += padding.Bottom;

			nativeControl.Padding = newPadding;
		}
	}
}<|MERGE_RESOLUTION|>--- conflicted
+++ resolved
@@ -16,7 +16,6 @@
 		public static void UpdateIsEnabled(this Control nativeControl, bool isEnabled) =>
 			nativeControl.IsEnabled = isEnabled;
 
-<<<<<<< HEAD
 		public static void UpdateForegroundColor(this Control nativeControl, Color color) =>
 			nativeControl.UpdateProperty(Control.ForegroundProperty, color);
 
@@ -28,10 +27,6 @@
 
 		public static void UpdateBackground(this Panel nativeControl, IBrush? brush) =>
 			nativeControl.UpdateProperty(Panel.BackgroundProperty, brush?.ToNative());
-=======
-		public static void UpdateForegroundColor(this Control nativeControl, Color color, UI.Xaml.Media.Brush? defaultBrush = null) =>
-			nativeControl.Foreground = color.IsDefault() && defaultBrush != null ? defaultBrush : color.ToNative();
->>>>>>> 10803a33
 
 		public static void UpdatePadding(this Control nativeControl, Thickness padding, UI.Xaml.Thickness? defaultThickness = null)
 		{
