--- conflicted
+++ resolved
@@ -3,12 +3,8 @@
 
 namespace Microsoft.Maui.Platform
 {
-<<<<<<< HEAD
-	public static class CalendarDatePickerExtensions
-=======
 	//TODO make this public on NET8
 	internal static class CalendarDatePickerExtensions
->>>>>>> 295594bf
 	{
 		public static string ToDateFormat(this string dateFormat)
 		{
