namespace Microsoft.Maui
{
	public static class TextBoxExtensions
	{
		public static void UpdateText(this MauiTextBox textBox, IEntry entry)
		{
			textBox.Text = entry.Text;
		}

<<<<<<< HEAD
		public static void UpdateForeground(this MauiTextBox textView, ITextStyle textStyle)
=======
		public static void UpdateTextColor(this MauiTextBox textBox, ITextStyle textStyle)
>>>>>>> 92640b26
		{
			if (textStyle.Foreground == null)
				return;

<<<<<<< HEAD
			var brush = textStyle.Foreground.ToNative();
			textView.Foreground = brush;
			textView.ForegroundFocusBrush = brush;
=======
			var brush = textStyle.TextColor.ToNative();
			textBox.Foreground = brush;
			textBox.ForegroundFocusBrush = brush;
		}

		public static void UpdatePlaceholder(this MauiTextBox textBox, IEntry entry)
		{
			textBox.PlaceholderText = entry.Placeholder ?? string.Empty;
		}

		public static void UpdateIsReadOnly(this MauiTextBox textBox, IEntry entry)
		{
			textBox.IsReadOnly = entry.IsReadOnly;
    }
    
		public static void UpdateMaxLength(this MauiTextBox textBox, IEntry entry)
		{
			var maxLength = entry.MaxLength;

			if (maxLength == -1)
				maxLength = int.MaxValue;

			textBox.MaxLength = maxLength;

			var currentControlText = textBox.Text;

			if (currentControlText.Length > maxLength)
				textBox.Text = currentControlText.Substring(0, maxLength);
>>>>>>> 92640b26
		}
	}
}<|MERGE_RESOLUTION|>--- conflicted
+++ resolved
@@ -7,23 +7,14 @@
 			textBox.Text = entry.Text;
 		}
 
-<<<<<<< HEAD
 		public static void UpdateForeground(this MauiTextBox textView, ITextStyle textStyle)
-=======
-		public static void UpdateTextColor(this MauiTextBox textBox, ITextStyle textStyle)
->>>>>>> 92640b26
 		{
 			if (textStyle.Foreground == null)
 				return;
 
-<<<<<<< HEAD
 			var brush = textStyle.Foreground.ToNative();
 			textView.Foreground = brush;
 			textView.ForegroundFocusBrush = brush;
-=======
-			var brush = textStyle.TextColor.ToNative();
-			textBox.Foreground = brush;
-			textBox.ForegroundFocusBrush = brush;
 		}
 
 		public static void UpdatePlaceholder(this MauiTextBox textBox, IEntry entry)
@@ -49,7 +40,6 @@
 
 			if (currentControlText.Length > maxLength)
 				textBox.Text = currentControlText.Substring(0, maxLength);
->>>>>>> 92640b26
 		}
 	}
 }