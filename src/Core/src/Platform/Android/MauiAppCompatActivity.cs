using Android.OS;
using AndroidX.AppCompat.App;
using Microsoft.Maui.Platform;

namespace Microsoft.Maui
{
	public partial class MauiAppCompatActivity : AppCompatActivity
	{
		// Override this if you want to handle the default Android behavior of restoring fragments on an application restart
		protected virtual bool AllowFragmentRestore => false;

		protected override void OnCreate(Bundle? savedInstanceState)
		{
			if (!AllowFragmentRestore)
			{
				// Remove the automatically persisted fragment structure; we don't need them
				// because we're rebuilding everything from scratch. This saves a bit of memory
				// and prevents loading errors from child fragment managers
				savedInstanceState?.Remove("android:support:fragments");
				savedInstanceState?.Remove("androidx.lifecycle.BundlableSavedStateRegistry.key");
			}

			// If the theme has the maui_splash attribute, change the theme
			if (Theme.TryResolveAttribute(Resource.Attribute.maui_splash))
			{
				SetTheme(Resource.Style.Maui_MainTheme_NoActionBar);
			}

			base.OnCreate(savedInstanceState);

<<<<<<< HEAD
			CreateNativeWindow(savedInstanceState);
		}

		void CreateNativeWindow(Bundle? savedInstanceState = null)
		{
			var mauiApp = MauiApplication.Current.Application;
			if (mauiApp == null)
				throw new InvalidOperationException($"The {nameof(IApplication)} instance was not found.");

			var services = MauiApplication.Current.Services;
			if (services == null)
				throw new InvalidOperationException($"The {nameof(IServiceProvider)} instance was not found.");

			var mauiContext = MauiApplication.Current.MauiApplicationContext.MakeWindowScope(this, out var windowScope);

			services.InvokeLifecycleEvents<AndroidLifecycle.OnMauiContextCreated>(del => del(mauiContext));

			// TODO: Fix once we have multiple windows
			IWindow window;
			if (mauiApp.Windows.Count > 0)
			{
				// assume if there are windows, then this is a "resume" activity
				window = mauiApp.Windows[0];
			}
			else
			{
				// there are no windows, so this is a fresh launch
				var state = new ActivationState(mauiContext, savedInstanceState);
				window = mauiApp.CreateWindow(state);
			}

			_virtualWindow = new WeakReference<IWindow>(window);
			this.SetWindowHandler(window, mauiContext);
=======
			this.CreateNativeWindow(MauiApplication.Current.Application, savedInstanceState);
>>>>>>> f6ea0998
		}
	}
}<|MERGE_RESOLUTION|>--- conflicted
+++ resolved
@@ -28,43 +28,7 @@
 
 			base.OnCreate(savedInstanceState);
 
-<<<<<<< HEAD
-			CreateNativeWindow(savedInstanceState);
-		}
-
-		void CreateNativeWindow(Bundle? savedInstanceState = null)
-		{
-			var mauiApp = MauiApplication.Current.Application;
-			if (mauiApp == null)
-				throw new InvalidOperationException($"The {nameof(IApplication)} instance was not found.");
-
-			var services = MauiApplication.Current.Services;
-			if (services == null)
-				throw new InvalidOperationException($"The {nameof(IServiceProvider)} instance was not found.");
-
-			var mauiContext = MauiApplication.Current.MauiApplicationContext.MakeWindowScope(this, out var windowScope);
-
-			services.InvokeLifecycleEvents<AndroidLifecycle.OnMauiContextCreated>(del => del(mauiContext));
-
-			// TODO: Fix once we have multiple windows
-			IWindow window;
-			if (mauiApp.Windows.Count > 0)
-			{
-				// assume if there are windows, then this is a "resume" activity
-				window = mauiApp.Windows[0];
-			}
-			else
-			{
-				// there are no windows, so this is a fresh launch
-				var state = new ActivationState(mauiContext, savedInstanceState);
-				window = mauiApp.CreateWindow(state);
-			}
-
-			_virtualWindow = new WeakReference<IWindow>(window);
-			this.SetWindowHandler(window, mauiContext);
-=======
 			this.CreateNativeWindow(MauiApplication.Current.Application, savedInstanceState);
->>>>>>> f6ea0998
 		}
 	}
 }