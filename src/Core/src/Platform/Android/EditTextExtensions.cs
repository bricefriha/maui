--- conflicted
+++ resolved
@@ -6,7 +6,6 @@
 using Android.Views;
 using Android.Views.InputMethods;
 using Android.Widget;
-using Microsoft.Extensions.DependencyInjection;
 using static Android.Views.View;
 using static Android.Widget.TextView;
 
@@ -292,26 +291,13 @@
 
 		internal static void SetInputType(this EditText editText, ITextInput textInput)
 		{
-<<<<<<< HEAD
+			var previousCursorPosition = editText.SelectionStart;	
 			var keyboard = textInput.Keyboard;
 			var nativeInputTypeToUpdate = keyboard.ToInputType();
 
 			if (keyboard is not CustomKeyboard)
 			{
 				// TODO: IsSpellCheckEnabled handling must be here.
-=======
-			var previousCursorPosition = editText.SelectionStart;
-
-			if (textInput.IsReadOnly)
-			{
-				editText.InputType = InputTypes.Null;
-			}
-			else
-			{
-				
-				var keyboard = textInput.Keyboard;
-				var nativeInputTypeToUpdate = keyboard.ToInputType();
->>>>>>> 52ad9042
 
 				if ((nativeInputTypeToUpdate & InputTypes.TextFlagNoSuggestions) != InputTypes.TextFlagNoSuggestions)
 				{
@@ -335,7 +321,7 @@
 				if ((nativeInputTypeToUpdate & InputTypes.ClassNumber) == InputTypes.ClassNumber)
 					nativeInputTypeToUpdate |= InputTypes.NumberVariationPassword;
 
-				hasPassword = true;
+					hasPassword = true;
 			}
 
 			editText.InputType = nativeInputTypeToUpdate;
@@ -343,7 +329,6 @@
 			if (textInput is IEditor)
 				editText.InputType |= InputTypes.TextFlagMultiLine;
 
-<<<<<<< HEAD
 			if (hasPassword && textInput is IElement element)
 			{
 				var services = element.Handler?.MauiContext?.Services;
@@ -354,11 +339,10 @@
 				var fontManager = services.GetRequiredService<IFontManager>();
 				editText.UpdateFont(textInput, fontManager);
 			}
-=======
+			
 			// If we implement the OnSelectionChanged method, this method is called after a keyboard layout change with SelectionStart = 0,
 			// Let's restore the cursor position to its previous location.
 			editText.SetSelection(previousCursorPosition);
->>>>>>> 52ad9042
 		}
 
 		internal static bool IsCompletedAction(this EditorActionEventArgs e)
