﻿using System;
using Android.Views;
using AndroidX.AppCompat.App;
using AndroidX.Fragment.App;
using Microsoft.Extensions.DependencyInjection;
using Microsoft.Maui.Animations;

namespace Microsoft.Maui
{
	internal static partial class MauiContextExtensions
	{
		public static FlowDirection GetFlowDirection(this IMauiContext mauiContext)
		{
			var config = mauiContext?.Context?.Resources?.Configuration;
			if (config == null)
				return FlowDirection.LeftToRight;

			return config.LayoutDirection.ToFlowDirection();
		}

		public static NavigationRootManager GetNavigationRootManager(this IMauiContext mauiContext) =>
			mauiContext.Services.GetRequiredService<NavigationRootManager>();

		public static LayoutInflater GetLayoutInflater(this IMauiContext mauiContext)
		{
			var layoutInflater = mauiContext.Services.GetService<LayoutInflater>();

			if (layoutInflater == null && mauiContext.Context != null)
			{
				var activity = mauiContext.Context.GetActivity();

				if (activity != null)
					layoutInflater = LayoutInflater.From(activity);
			}

			return layoutInflater ?? throw new InvalidOperationException("LayoutInflater Not Found");
		}

		public static FragmentManager GetFragmentManager(this IMauiContext mauiContext)
		{
			var fragmentManager = mauiContext.Services.GetService<FragmentManager>();

			return fragmentManager
				?? mauiContext.Context?.GetFragmentManager()
				?? throw new InvalidOperationException("FragmentManager Not Found");
		}

		public static AppCompatActivity GetActivity(this IMauiContext mauiContext) =>
			(mauiContext.Context?.GetActivity() as AppCompatActivity)
			?? throw new InvalidOperationException("AppCompatActivity Not Found");

		public static IMauiContext MakeScoped(this IMauiContext mauiContext, 
			LayoutInflater? layoutInflater = null, 
			FragmentManager? fragmentManager = null,
			Android.Content.Context? context = null)
		{
			var scopedContext = new MauiContext(mauiContext);

			if (layoutInflater != null)
				scopedContext.AddWeakSpecific(layoutInflater);

			if (fragmentManager != null)
				scopedContext.AddWeakSpecific(fragmentManager);

			if (context != null)
				scopedContext.AddWeakSpecific(context);

			return scopedContext;
		}

		public static IMauiContext MakeScoped(this IMauiContext mauiContext, Android.App.Application nativeApplication)
		{
			var scopedContext = new MauiContext(mauiContext.Services, nativeApplication, mauiContext);

			scopedContext.AddSpecific(nativeApplication);

			scopedContext.InitializeScopedServices();

			return scopedContext;
		}

		public static IMauiContext MakeScoped(this IMauiContext mauiContext, Android.App.Activity nativeWindow, out IServiceScope scope)
		{
			scope = mauiContext.Services.CreateScope();

			var scopedContext = new MauiContext(scope.ServiceProvider, nativeWindow, mauiContext);

<<<<<<< HEAD
			scopedContext.AddSpecific(nativeWindow);
			scopedContext.AddSpecific(svc => svc.GetRequiredService<IAnimationManager>());

			scopedContext.InitializeScopedServices();
=======
			scopedContext.AddWeakSpecific(nativeWindow);
>>>>>>> eeed8df3

			return scopedContext;
		}
	}
}<|MERGE_RESOLUTION|>--- conflicted
+++ resolved
@@ -85,14 +85,10 @@
 
 			var scopedContext = new MauiContext(scope.ServiceProvider, nativeWindow, mauiContext);
 
-<<<<<<< HEAD
-			scopedContext.AddSpecific(nativeWindow);
+			scopedContext.AddWeakSpecific(nativeWindow);
 			scopedContext.AddSpecific(svc => svc.GetRequiredService<IAnimationManager>());
 
 			scopedContext.InitializeScopedServices();
-=======
-			scopedContext.AddWeakSpecific(nativeWindow);
->>>>>>> eeed8df3
 
 			return scopedContext;
 		}
