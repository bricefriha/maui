--- conflicted
+++ resolved
@@ -15,29 +15,18 @@
 			CreateCheckBox(all, all, all, all);
 
 		public static ColorStateList CreateCheckBox(int enabledChecked, int enabledUnchecked, int disabledChecked, int disabledUnchecked) =>
-<<<<<<< HEAD
 			PlatformInterop.GetCheckBoxColorStateList(enabledChecked, enabledUnchecked, disabledChecked, disabledUnchecked);
-
-		public static ColorStateList CreateSwitch(int disabled, int on, int normal) =>
-			PlatformInterop.GetSwitchColorStateList(disabled, on, normal);
-=======
-			new ColorStateList(ColorStates.CheckBox, new[] { enabledChecked, enabledUnchecked, disabledChecked, disabledUnchecked });
 
 		public static ColorStateList CreateSwitch(int all) =>
 			CreateSwitch(all, all, all);
 
 		public static ColorStateList CreateSwitch(int disabled, int on, int normal) =>
-			new ColorStateList(ColorStates.Switch, new[] { disabled, on, normal });
->>>>>>> d01c5995
+			PlatformInterop.GetSwitchColorStateList(disabled, on, normal);
 
 		public static ColorStateList CreateButton(int all) =>
 			CreateButton(all, all, all, all);
 
 		public static ColorStateList CreateButton(int enabled, int disabled, int off, int pressed) =>
-<<<<<<< HEAD
 			PlatformInterop.GetButtonColorStateList(enabled, disabled, off, pressed);
-=======
-			new ColorStateList(ColorStates.Button, new[] { enabled, disabled, off, pressed });
->>>>>>> d01c5995
 	}
 }