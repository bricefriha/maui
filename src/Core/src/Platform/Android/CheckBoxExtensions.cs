--- conflicted
+++ resolved
@@ -2,10 +2,7 @@
 using Microsoft.Maui.Graphics;
 using AAttribute = Android.Resource.Attribute;
 using AColor = Android.Graphics.Color;
-<<<<<<< HEAD
-=======
 using XColor = Microsoft.Maui.Graphics.Color;
->>>>>>> 10803a33
 
 namespace Microsoft.Maui
 {
@@ -21,13 +18,9 @@
 
 		public static void UpdateBackground(this AppCompatCheckBox nativeCheckBox, ICheckBox check)
 		{
-<<<<<<< HEAD
 			var background = check.Background;
 
 			if (background.IsNullOrEmpty())
-=======
-			if (check.BackgroundColor == null)
->>>>>>> 10803a33
 				nativeCheckBox.SetBackgroundColor(AColor.Transparent);
 			else
 				nativeCheckBox.UpdateBackground((IView)check);
