﻿<Project Sdk="Microsoft.NET.Sdk">
  <PropertyGroup>
    <TargetFrameworks>netstandard2.1;netstandard2.0;$(MauiPlatforms)</TargetFrameworks>
    <RootNamespace>Microsoft.Maui</RootNamespace>
    <AssemblyName>Microsoft.Maui</AssemblyName>
    <Nullable>enable</Nullable>
  </PropertyGroup>
  <PropertyGroup>
    <PackageId>Microsoft.Maui.Core</PackageId>
  </PropertyGroup>
  <Import Project="..\..\..\.nuspec\Microsoft.Maui.Controls.MultiTargeting.targets" />
  <ItemGroup>
    <None Include="..\..\..\.nuspec\Microsoft.Maui.Core.targets" Visible="False" Pack="True" PackagePath="build;buildTransitive" />
    <None Include="..\..\..\.nuspec\Microsoft.Maui.Core.props" Visible="False" Pack="True" PackagePath="build;buildTransitive" />
  </ItemGroup>
  <ItemGroup>
    <PackageReference Include="Microsoft.Extensions.Configuration" />
    <PackageReference Include="Microsoft.Extensions.DependencyInjection" />
    <PackageReference Include="Microsoft.Extensions.Hosting.Abstractions" />
    <PackageReference Include="Microsoft.Extensions.Logging.Abstractions" />
    <PackageReference Include="Microsoft.Maui.Graphics" />
    <PackageReference Include="Reloadify3000" Version="1.0.6" />
  </ItemGroup>
<<<<<<< HEAD
  <ItemGroup Condition="$(TargetFramework.Contains('-android'))">
    <PackageReference Include="Xamarin.Android.Glide" />
  </ItemGroup>
</Project>
=======
</Project>
>>>>>>> 3fa6a80b
<|MERGE_RESOLUTION|>--- conflicted
+++ resolved
@@ -21,11 +21,7 @@
     <PackageReference Include="Microsoft.Maui.Graphics" />
     <PackageReference Include="Reloadify3000" Version="1.0.6" />
   </ItemGroup>
-<<<<<<< HEAD
   <ItemGroup Condition="$(TargetFramework.Contains('-android'))">
     <PackageReference Include="Xamarin.Android.Glide" />
   </ItemGroup>
-</Project>
-=======
-</Project>
->>>>>>> 3fa6a80b
+</Project>