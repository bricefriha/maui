﻿#nullable enable
using System;
using System.Runtime.CompilerServices;
using System.Threading.Tasks;
using Microsoft.Extensions.Logging;

namespace Microsoft.Maui
{
	public static class TaskExtensions
	{
<<<<<<< HEAD
		public static async void FireAndForget(this Task task, Action<Exception>? errorCallback)
=======
		public static async void FireAndForget(
			this Task task,
			Action<Exception>? errorCallback = null,
			Action? finishedCallBack = null
			)
>>>>>>> 12831d3b
		{
			try
			{
				await task.ConfigureAwait(false);
			}
<<<<<<< HEAD
			catch (Exception ex)
=======
			catch (Exception exc)
>>>>>>> 12831d3b
			{
				errorCallback?.Invoke(ex);
			}
			finally
			{
				finishedCallBack?.Invoke();
			}
		}

		public static void FireAndForget(this Task task, ILogger? logger, [CallerMemberName] string? callerName = null) =>
			task.FireAndForget(ex => Log(logger, ex, callerName));

		public static void FireAndForget<T>(this Task task, T? viewHandler, [CallerMemberName] string? callerName = null)
			where T : IViewHandler
		{
			task.FireAndForget(ex => Log(viewHandler?.CreateLogger<T>(), ex, callerName));
		}

		static ILogger? CreateLogger<T>(this IViewHandler? viewHandler) =>
			viewHandler?.MauiContext?.Services?.CreateLogger<T>();

		static void Log(ILogger? logger, Exception ex, string? callerName) =>
			logger?.LogError(ex, "Unexpected exception in {Member}.", callerName);
	}
}<|MERGE_RESOLUTION|>--- conflicted
+++ resolved
@@ -8,25 +8,17 @@
 {
 	public static class TaskExtensions
 	{
-<<<<<<< HEAD
-		public static async void FireAndForget(this Task task, Action<Exception>? errorCallback)
-=======
 		public static async void FireAndForget(
 			this Task task,
 			Action<Exception>? errorCallback = null,
 			Action? finishedCallBack = null
 			)
->>>>>>> 12831d3b
 		{
 			try
 			{
 				await task.ConfigureAwait(false);
 			}
-<<<<<<< HEAD
-			catch (Exception ex)
-=======
 			catch (Exception exc)
->>>>>>> 12831d3b
 			{
 				errorCallback?.Invoke(ex);
 			}
