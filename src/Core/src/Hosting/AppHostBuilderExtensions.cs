--- conflicted
+++ resolved
@@ -24,6 +24,7 @@
 			{ typeof(ILayout), typeof(LayoutHandler) },
 			{ typeof(IPicker), typeof(PickerHandler) },
 			{ typeof(IProgress), typeof(ProgressBarHandler) },
+      { typeof(IRadioButton), typeof(RadioButtonHandler) },
 			{ typeof(ISearchBar), typeof(SearchBarHandler) },
 			{ typeof(ISlider), typeof(SliderHandler) },
 			{ typeof(IStepper), typeof(StepperHandler) },
@@ -59,30 +60,9 @@
 		public static IAppHostBuilder ConfigureServices<TBuilder>(this IAppHostBuilder builder, Action<TBuilder> configureDelegate)
 			where TBuilder : IMauiServiceBuilder, new()
 		{
-<<<<<<< HEAD
-			builder.RegisterHandlers(new Dictionary<Type, Type>
-			{
-				{ typeof(IActivityIndicator), typeof(ActivityIndicatorHandler) },
-				{ typeof(IButton), typeof(ButtonHandler) },
-				{ typeof(ICheckBox), typeof(CheckBoxHandler) },
-				{ typeof(IEditor), typeof(EditorHandler) },
-				{ typeof(IEntry), typeof(EntryHandler) },
-				{ typeof(ILabel), typeof(LabelHandler) },
-				{ typeof(ILayout), typeof(LayoutHandler) },
-				{ typeof(IPicker), typeof(PickerHandler) },
-				{ typeof(IProgress), typeof(ProgressBarHandler) },
-        { typeof(IRadioButton), typeof(RadioButtonHandler) },
-				{ typeof(ISearchBar), typeof(SearchBarHandler) },
-				{ typeof(ISlider), typeof(SliderHandler) },
-				{ typeof(IStepper), typeof(StepperHandler) },
-				{ typeof(ISwitch), typeof(SwitchHandler) },
-				{ typeof(ITimePicker), typeof(TimePickerHandler) },
-			});
-=======
 			builder.ConfigureServices<TBuilder>((_, services) => configureDelegate(services));
 			return builder;
 		}
->>>>>>> 25292d81
 
 		public static IAppHostBuilder ConfigureServices<TBuilder>(this IAppHostBuilder builder)
 			where TBuilder : IMauiServiceBuilder, new()
