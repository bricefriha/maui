﻿#nullable enable
using Microsoft.Maui.Graphics;
using Microsoft.Maui.Primitives;

namespace Microsoft.Maui
{
	/// <summary>
	/// Represents a framework-level set of properties, events, and methods for .NET MAUI elements. 
	/// </summary>
<<<<<<< HEAD
	public interface IFrameworkElement : IBorder, ICornerRadius, ITransform
=======
	public interface IFrameworkElement : IElement, ITransform
>>>>>>> f11994cd
	{
		/// <summary>
		/// Id used by automation tools to interact with this FrameworkElement
		/// </summary>
		string AutomationId { get; }

		/// <summary>
		/// Direction in which the UI elements on the page are scanned by the eye
		/// </summary>
		FlowDirection FlowDirection { get; }

		/// <summary>
		/// Determines the horizontal aspect of this element's arrangement in a container
		/// </summary>
		LayoutAlignment HorizontalLayoutAlignment { get; }

		/// <summary>
		/// Determines the vertical aspect of this element's arrangement in a container
		/// </summary>
		LayoutAlignment VerticalLayoutAlignment { get; }

		/// <summary>
		/// Adds semantics to every FrameworkElement for accessibility
		/// </summary>
		Semantics Semantics { get; }

		/// <summary>
		/// Gets the Path used to define the outline of the contents of a View.
		/// </summary>
		IShape? Clip { get; }

		/// <summary>
		/// Gets a value indicating whether this FrameworkElement is enabled in the user interface. 
		/// </summary>
		bool IsEnabled { get; }

		/// <summary>
		/// Gets a value that determines whether this FrameworkElement should be part of the visual tree or not.
		/// </summary>
		Visibility Visibility { get; }

		/// <summary>
		/// Gets the opacity value applied to the view when it is rendered.
		/// </summary>
		double Opacity { get; }

		/// <summary>
		/// Gets the paint which will fill the background of a FrameworkElement.
		/// </summary>
		Paint? Background { get; }

		/// <summary>
		/// Gets the bounds of the FrameworkElement.
		/// </summary>
		Rectangle Frame { get; }

		/// <summary>
		/// Gets the specified width of this FrameworkElement. 
		/// </summary>
		double Width { get; }

		/// <summary>
		/// Gets the specified height of this FrameworkElement. 
		/// </summary>
		double Height { get; }

		/// <summary>
		/// Gets or sets the View Handler of the FrameworkElement.
		/// </summary>
		new IViewHandler? Handler { get; set; }

		/// <summary>
		/// Gets the Parent of the Element.
		/// </summary>
		new IFrameworkElement? Parent { get; }

		/// <summary>
		/// Positions child elements and determines a size for an Element.
		/// </summary>
		/// <param name="bounds">The size that the parent computes for the child element.</param>
		/// <returns>Return the actual arranged Size for this element.</returns>
		Size Arrange(Rectangle bounds);

		/// <summary>
		/// Updates the size of an FrameworkElement.
		/// </summary>
		/// <param name="widthConstraint">The width that a parent element can allocate a child element.</param>
		/// <param name="heightConstraint">The height that a parent element can allocate a child element.</param>
		/// <returns>Return the desired Size for this element.</returns>
		Size Measure(double widthConstraint, double heightConstraint);

		/// <summary>
		/// Gets the current desired Size of this FrameworkElement. 
		/// </summary>
		Size DesiredSize { get; }

		/// <summary>
		/// Signals that the current measure value of this FrameworkElement is no longer valid and must be recomputed during the next measure pass.
		/// </summary>
		void InvalidateMeasure();

		/// <summary>
		/// Method that is called to invalidate the layout of this FrameworkElement.
		/// </summary>
		void InvalidateArrange();
	}
}<|MERGE_RESOLUTION|>--- conflicted
+++ resolved
@@ -7,11 +7,7 @@
 	/// <summary>
 	/// Represents a framework-level set of properties, events, and methods for .NET MAUI elements. 
 	/// </summary>
-<<<<<<< HEAD
-	public interface IFrameworkElement : IBorder, ICornerRadius, ITransform
-=======
-	public interface IFrameworkElement : IElement, ITransform
->>>>>>> f11994cd
+	public interface IFrameworkElement : IElement, ICornerRadius, ITransform
 	{
 		/// <summary>
 		/// Id used by automation tools to interact with this FrameworkElement
