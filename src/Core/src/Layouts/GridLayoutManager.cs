﻿#nullable enable
using System;
using System.Collections.Generic;
using Microsoft.Maui.Graphics;

namespace Microsoft.Maui.Layouts
{
	public class GridLayoutManager : LayoutManager
	{
		GridStructure? _gridStructure;

		public GridLayoutManager(IGridLayout layout) : base(layout)
		{
			Grid = layout;
		}

		public IGridLayout Grid { get; }

		public override Size Measure(double widthConstraint, double heightConstraint)
		{
			_gridStructure = new GridStructure(Grid, widthConstraint, heightConstraint);

			var measuredWidth = _gridStructure.MeasuredGridWidth();
			var measuredHeight = _gridStructure.MeasuredGridHeight();

			return new Size(measuredWidth, measuredHeight);
		}

		public override Size ArrangeChildren(Rect bounds)
		{
<<<<<<< HEAD
			if (_gridStructure == null || NeedsRemeasure(bounds, Grid, _gridStructure))
=======
			if (_gridStructure  == null)
>>>>>>> 630cdcd6
			{
				_gridStructure = new GridStructure(Grid, bounds.Width, bounds.Height);
			}

			_gridStructure.AdjustStarsForArrange(bounds.Size);

			var reverseColumns = Grid.ColumnDefinitions.Count > 1 && !Grid.ShouldArrangeLeftToRight();

			foreach (var view in Grid)
			{
				if (view.Visibility == Visibility.Collapsed)
				{
					continue;
				}

				var cell = _gridStructure.GetCellBoundsFor(view, bounds.Left, bounds.Top);

				if (reverseColumns)
				{
					var adjustedXPosition = bounds.Right - cell.Left - cell.Width;
					cell.Left = adjustedXPosition;
				}

				view.Arrange(cell);
			}

			var actual = new Size(_gridStructure.MeasuredGridWidth(), _gridStructure.MeasuredGridHeight());

			return actual.AdjustForFill(bounds, Grid);
		}

<<<<<<< HEAD
		static bool NeedsRemeasure(Rect bounds, IGridLayout grid, GridStructure structure)
		{
			if (grid.VerticalLayoutAlignment == Primitives.LayoutAlignment.Fill
					&& structure.HeightConstraint != bounds.Height)
			{
				return true;
			}

			if (grid.HorizontalLayoutAlignment == Primitives.LayoutAlignment.Fill
				&& structure.WidthConstraint != bounds.Width)
			{
				return true;
			}

			return false;
		}

=======
>>>>>>> 630cdcd6
		class GridStructure
		{
			public double HeightConstraint => _gridHeightConstraint;
			public double WidthConstraint => _gridWidthConstraint;

			readonly IGridLayout _grid;
			readonly double _gridWidthConstraint;
			readonly double _gridHeightConstraint;

			readonly double _explicitGridHeight;
			readonly double _explicitGridWidth;
			readonly double _gridMaxHeight;
			readonly double _gridMinHeight;
			readonly double _gridMaxWidth;
			readonly double _gridMinWidth;

			Definition[] _rows { get; }
			Definition[] _columns { get; }
			IView[] _childrenToLayOut;
			Cell[] _cells { get; }

			readonly Thickness _padding;
			readonly double _rowSpacing;
			readonly double _columnSpacing;
			readonly IReadOnlyList<IGridRowDefinition> _rowDefinitions;
			readonly IReadOnlyList<IGridColumnDefinition> _columnDefinitions;

			readonly Dictionary<SpanKey, Span> _spans = new();

			public GridStructure(IGridLayout grid, double widthConstraint, double heightConstraint)
			{
				_grid = grid;

				_gridWidthConstraint = widthConstraint;
				_gridHeightConstraint = heightConstraint;

				_explicitGridHeight = _grid.Height;
				_explicitGridWidth = _grid.Width;
				_gridMaxHeight = _grid.MaximumHeight;
				_gridMinHeight = _grid.MinimumHeight;
				_gridMaxWidth = _grid.MaximumWidth;
				_gridMinWidth = _grid.MinimumWidth;

				// Cache these GridLayout properties so we don't have to keep looking them up via _grid
				// (Property access via _grid may have performance implications for some SDKs.)
				_padding = grid.Padding;
				_columnSpacing = grid.ColumnSpacing;
				_rowSpacing = grid.RowSpacing;
				_rowDefinitions = grid.RowDefinitions;
				_columnDefinitions = grid.ColumnDefinitions;

				// If the width/height constraints are infinity, then Star rows/columns won't really make any sense.
				// And if the Grid's layout alignment is not Fill, they also don't really make sense.
				// When that happens, we need to convert them to Auto rows/columns instead.
				bool treatStarRowsAsAuto = double.IsInfinity(_gridHeightConstraint) || _grid.VerticalLayoutAlignment != Primitives.LayoutAlignment.Fill;
				bool treatStarColumnsAsAuto = double.IsInfinity(_gridWidthConstraint) || _grid.HorizontalLayoutAlignment != Primitives.LayoutAlignment.Fill;

				_rows = InitializeRows(treatStarRowsAsAuto);
				_columns = InitializeColumns(treatStarColumnsAsAuto);

				// We could work out the _childrenToLayOut array (with the Collapsed items filtered out) with a Linq 1-liner
				// but doing it the hard way means we don't allocate extra enumerators, especially if we're in the 
				// happy path where _none_ of the children are Collapsed.
				var gridChildCount = _grid.Count;

				_childrenToLayOut = new IView[gridChildCount];
				int currentChild = 0;
				for (int n = 0; n < gridChildCount; n++)
				{
					if (_grid[n].Visibility != Visibility.Collapsed)
					{
						_childrenToLayOut[currentChild] = _grid[n];
						currentChild += 1;
					}
				}

				if (currentChild < gridChildCount)
				{
					Array.Resize(ref _childrenToLayOut, currentChild);
				}

				// We'll ignore any collapsed child views during layout
				_cells = new Cell[_childrenToLayOut.Length];

				InitializeCells();

				MeasureCells();
			}

			static Definition[] Implied(bool treatStarAsAuto)
			{
				return new Definition[]
				{
					new Definition(treatStarAsAuto ? GridLength.Auto : GridLength.Star, treatStarAsAuto)
				};
			}

			Definition[] InitializeRows(bool treatStarAsAuto)
			{
				int count = _rowDefinitions.Count;

				if (count == 0)
				{
					// Since no rows are specified, we'll create an implied row 0 
					return Implied(treatStarAsAuto);
				}

				var rows = new Definition[count];

				for (int n = 0; n < count; n++)
				{
					var definition = _rowDefinitions[n];

					if (definition.Height.GridUnitType == GridUnitType.Star && treatStarAsAuto)
					{
						rows[n] = new Definition(GridLength.Auto, treatStarAsAuto);
					}
					else
					{
						rows[n] = new Definition(definition.Height);
					}
				}

				return rows;
			}

			Definition[] InitializeColumns(bool treatStarAsAuto)
			{
				int count = _columnDefinitions.Count;

				if (count == 0)
				{
					// Since no columns are specified, we'll create an implied column 0 
					return Implied(treatStarAsAuto);
				}

				var definitions = new Definition[count];

				for (int n = 0; n < count; n++)
				{
					var definition = _columnDefinitions[n];

					if (definition.Width.GridUnitType == GridUnitType.Star && treatStarAsAuto)
					{
						definitions[n] = new Definition(GridLength.Auto, treatStarAsAuto);
					}
					else
					{
						definitions[n] = new Definition(definition.Width);
					}
				}

				return definitions;
			}

			void InitializeCells()
			{
				for (int n = 0; n < _childrenToLayOut.Length; n++)
				{
					var view = _childrenToLayOut[n];

					if (view.Visibility == Visibility.Collapsed)
					{
						continue;
					}

					var column = _grid.GetColumn(view).Clamp(0, _columns.Length - 1);
					var columnSpan = _grid.GetColumnSpan(view).Clamp(1, _columns.Length - column);

					var columnGridLengthType = GridLengthType.None;

					for (int columnIndex = column; columnIndex < column + columnSpan; columnIndex++)
					{
						columnGridLengthType |= ToGridLengthType(_columns[columnIndex].GridLength.GridUnitType);
					}

					var row = _grid.GetRow(view).Clamp(0, _rows.Length - 1);
					var rowSpan = _grid.GetRowSpan(view).Clamp(1, _rows.Length - row);

					var rowGridLengthType = GridLengthType.None;

					for (int rowIndex = row; rowIndex < row + rowSpan; rowIndex++)
					{
						rowGridLengthType |= ToGridLengthType(_rows[rowIndex].GridLength.GridUnitType);
					}

					_cells[n] = new Cell(n, row, column, rowSpan, columnSpan, columnGridLengthType, rowGridLengthType);
				}
			}

			public Rect GetCellBoundsFor(IView view, double xOffset, double yOffset)
			{
				var firstColumn = _grid.GetColumn(view).Clamp(0, _columns.Length - 1);
				var columnSpan = _grid.GetColumnSpan(view).Clamp(1, _columns.Length - firstColumn);
				var lastColumn = firstColumn + columnSpan;

				var firstRow = _grid.GetRow(view).Clamp(0, _rows.Length - 1);
				var rowSpan = _grid.GetRowSpan(view).Clamp(1, _rows.Length - firstRow);
				var lastRow = firstRow + rowSpan;

				double top = TopEdgeOfRow(firstRow);
				double left = LeftEdgeOfColumn(firstColumn);

				double width = 0;
				double height = 0;

				for (int n = firstColumn; n < lastColumn; n++)
				{
					width += _columns[n].Size;
				}

				for (int n = firstRow; n < lastRow; n++)
				{
					height += _rows[n].Size;
				}

				// Account for any space between spanned rows/columns
				width += (columnSpan - 1) * _columnSpacing;
				height += (rowSpan - 1) * _rowSpacing;

				return new Rect(left + xOffset, top + yOffset, width, height);
			}

			public double GridHeight()
			{
				return SumDefinitions(_rows, _rowSpacing) + _padding.VerticalThickness;
			}

			public double GridWidth()
			{
				return SumDefinitions(_columns, _columnSpacing) + _padding.HorizontalThickness;
			}

			public double MeasuredGridHeight()
			{
				var height = _explicitGridHeight > -1 ? _explicitGridHeight : GridHeight();

				if (_gridMaxHeight >= 0 && height > _gridMaxHeight)
				{
					height = _gridMaxHeight;
				}

				if (_gridMinHeight >= 0 && height < _gridMinHeight)
				{
					height = _gridMinHeight;
				}

				return height;
			}

			public double MeasuredGridWidth()
			{
				var width = _explicitGridWidth > -1 ? _explicitGridWidth : GridWidth();

				if (_gridMaxWidth >= 0 && width > _gridMaxWidth)
				{
					width = _gridMaxWidth;
				}

				if (_gridMinWidth >= 0 && width < _gridMinWidth)
				{
					width = _gridMinWidth;
				}

				return width;
			}

			double SumDefinitions(Definition[] definitions, double spacing)
			{
				double sum = 0;

				for (int n = 0; n < definitions.Length; n++)
				{
					var current = definitions[n].Size;

					if (current <= 0 && !definitions[n].IsStar)
					{
						continue;
					}

					sum += current;

					if (n > 0)
					{
						sum += spacing;
					}
				}

				return sum;
			}

			void MeasureCells()
			{
				for (int n = 0; n < _cells.Length; n++)
				{
					var cell = _cells[n];

					if (cell.ColumnGridLengthType == GridLengthType.Absolute
						&& cell.RowGridLengthType == GridLengthType.Absolute)
					{
						continue;
					}

					if (cell.IsColumnSpanAuto || cell.IsRowSpanAuto)
					{
						var availableWidth = cell.IsColumnSpanAuto ? double.PositiveInfinity : AvailableWidth(cell);
						var availableHeight = cell.IsRowSpanAuto ? double.PositiveInfinity : AvailableHeight(cell);

						var measure = _childrenToLayOut[cell.ViewIndex].Measure(availableWidth, availableHeight);

						if (cell.IsColumnSpanAuto)
						{
							if (cell.ColumnSpan == 1)
							{
								_columns[cell.Column].Update(measure.Width);
							}
							else
							{
								var span = new Span(cell.Column, cell.ColumnSpan, true, measure.Width);
								TrackSpan(span);
							}
						}

						if (cell.IsRowSpanAuto)
						{
							if (cell.RowSpan == 1)
							{
								_rows[cell.Row].Update(measure.Height);
							}
							else
							{
								var span = new Span(cell.Row, cell.RowSpan, false, measure.Height);
								TrackSpan(span);
							}
						}
					}
				}

				ResolveSpans();

				ResolveStarColumns(_gridWidthConstraint);
				ResolveStarRows(_gridHeightConstraint);

				EnsureFinalMeasure();
			}

			void TrackSpan(Span span)
			{
				if (_spans.TryGetValue(span.Key, out Span? otherSpan))
				{
					// This span may replace an equivalent but smaller span
					if (span.Requested > otherSpan.Requested)
					{
						_spans[span.Key] = span;
					}
				}
				else
				{
					_spans[span.Key] = span;
				}
			}

			void ResolveSpans()
			{
				foreach (var span in _spans.Values)
				{
					if (span.IsColumn)
					{
						ResolveSpan(_columns, span.Start, span.Length, _columnSpacing, span.Requested);
					}
					else
					{
						ResolveSpan(_rows, span.Start, span.Length, _rowSpacing, span.Requested);
					}
				}
			}

			void ResolveSpan(Definition[] definitions, int start, int length, double spacing, double requestedSize)
			{
				double currentSize = 0;
				var end = start + length;

				// Determine how large the spanned area currently is
				for (int n = start; n < end; n++)
				{
					currentSize += definitions[n].Size;

					if (n > start)
					{
						currentSize += spacing;
					}
				}

				if (requestedSize <= currentSize)
				{
					// If our request fits in the current size, we're good
					return;
				}

				// Figure out how much more space we need in this span
				double required = requestedSize - currentSize;

				// And how many parts of the span to distribute that space over
				int autoCount = 0;
				for (int n = start; n < end; n++)
				{
					if (definitions[n].IsAuto)
					{
						autoCount += 1;
					}
					else if (definitions[n].IsStar)
					{
						// Ah, part of this span is a Star; that means it doesn't count
						// for sizing the Auto parts of the span at all. We can just cut out now.
						return;
					}
				}

				double distribution = required / autoCount;

				// And distribute that over the rows/columns in the span
				for (int n = start; n < end; n++)
				{
					if (definitions[n].IsAuto)
					{
						definitions[n].Size += distribution;
					}
				}
			}

			double LeftEdgeOfColumn(int column)
			{
				double left = _padding.Left;

				for (int n = 0; n < column; n++)
				{
					left += _columns[n].Size;
					left += _columnSpacing;
				}

				return left;
			}

			double TopEdgeOfRow(int row)
			{
				double top = _padding.Top;

				for (int n = 0; n < row; n++)
				{
					top += _rows[n].Size;
					top += _rowSpacing;
				}

				return top;
			}

			void ResolveStars(Definition[] defs, double availableSpace, Func<Cell, bool> cellCheck, Func<Size, double> dimension)
			{
				// Count up the total weight of star columns (e.g., "*, 3*, *" == 5)

				var starCount = 0.0;

				foreach (var definition in defs)
				{
					if (definition.IsStar)
					{
						starCount += definition.GridLength.Value;
					}
				}

				if (starCount == 0)
				{
					return;
				}

				double starSize = 0;

				if (double.IsInfinity(availableSpace))
				{
					// If the available space we're measuring is infinite, then the 'star' doesn't really mean anything
					// (each one would be infinite). So instead we'll use the size of the actual view in the star row/column.
					// This means that an empty star row/column goes to zero if the available space is infinite. 

					foreach (var cell in _cells)
					{
						if (cellCheck(cell)) // Check whether this cell should count toward the type of star value were measuring
						{
							// Update the star width if the view in this cell is bigger
							starSize = Math.Max(starSize, dimension(_childrenToLayOut[cell.ViewIndex].DesiredSize));
						}
					}
				}
				else
				{
					// If we have a finite space, we can divvy it up among the full star weight
					starSize = availableSpace / starCount;
				}

				foreach (var definition in defs)
				{
					if (definition.IsStar)
					{
						// Give the star row/column the appropriate portion of the space based on its weight
						definition.Size = starSize * definition.GridLength.Value;
					}
				}
			}

			void ResolveStarColumns(double widthConstraint)
			{
				var availableSpace = widthConstraint - GridWidth();
				static bool cellCheck(Cell cell) => cell.IsColumnSpanStar;
				static double getDimension(Size size) => size.Width;

				ResolveStars(_columns, availableSpace, cellCheck, getDimension);
			}

			void ResolveStarRows(double heightConstraint)
			{
				var availableSpace = heightConstraint - GridHeight();
				static bool cellCheck(Cell cell) => cell.IsRowSpanStar;
				static double getDimension(Size size) => size.Height;

				ResolveStars(_rows, availableSpace, cellCheck, getDimension);
			}

			void EnsureFinalMeasure()
			{
				foreach (var cell in _cells)
				{
					if (!cell.NeedsFinalMeasure)
					{
						continue;
					}

					double width = 0;
					double height = 0;

					for (int n = cell.Row; n < cell.Row + cell.RowSpan; n++)
					{
						height += _rows[n].Size;
					}

					for (int n = cell.Column; n < cell.Column + cell.ColumnSpan; n++)
					{
						width += _columns[n].Size;
					}

					if (width == 0 || height == 0)
					{
						continue;
					}

					_childrenToLayOut[cell.ViewIndex].Measure(width, height);
				}
			}

			double AvailableWidth(Cell cell)
			{
				// Because our cell may overlap columns that are already measured (and counted in GridWidth()),
				// we'll need to add the size of those columns back into our available space
				double cellColumnsWidth = 0;

				// So we'll have to tally up the known widths of those rows. While we do that, we'll
				// keep track of whether all the columns spanned by this cell are absolute widths
				bool absolute = true;

				for (int c = cell.Column; c < cell.Column + cell.ColumnSpan; c++)
				{
					cellColumnsWidth += _columns[c].Size;

					if (!_columns[c].IsAbsolute)
					{
						absolute = false;
					}
				}

				cellColumnsWidth += (cell.ColumnSpan - 1) * _columnSpacing;

				if (absolute)
				{
					// If all the spanned columns were absolute, then we know the exact available width for 
					// the view that's in this cell
					return cellColumnsWidth;
				}

				// Since some of the columns weren't already specified, we'll need to work out what's left
				// of the Grid's width for this cell

				var alreadyUsed = GridWidth();
				var available = _gridWidthConstraint - alreadyUsed;

				return available + cellColumnsWidth;
			}

			double AvailableHeight(Cell cell)
			{
				// Because our cell may overlap rows that are already measured (and counted in GridHeight()),
				// we'll need to add the size of those rows back into our available space
				double cellRowsHeight = 0;

				// So we'll have to tally up the known heights of those rows. While we do that, we'll
				// keep track of whether all the rows spanned by this cell are absolute heights
				bool absolute = true;

				for (int c = cell.Row; c < cell.Row + cell.RowSpan; c++)
				{
					cellRowsHeight += _rows[c].Size;

					if (!_rows[c].IsAbsolute)
					{
						absolute = false;
					}
				}

				cellRowsHeight += (cell.RowSpan - 1) * _rowSpacing;

				if (absolute)
				{
					// If all the spanned rows were absolute, then we know the exact available height for 
					// the view that's in this cell
					return cellRowsHeight;
				}

				// Since some of the rows weren't already specified, we'll need to work out what's left
				// of the Grid's height for this cell

				var alreadyUsed = GridHeight();
				var available = _gridHeightConstraint - alreadyUsed;

				return available + cellRowsHeight;
			}

			public void AdjustStarsForArrange(Size targetSize) 
			{
				if (_grid.VerticalLayoutAlignment == Primitives.LayoutAlignment.Fill)
				{
					if (_grid.DesiredSize.Height < targetSize.Height)
					{
						// Reset the size on all star rows
						for (int n = 0; n < _rows.Length; n++)
						{
							var definition = _rows[n];
							if (definition.IsStar)
							{
								definition.Size = 0;
							}
						}

						// Reset the size on all "star as auto" rows
						for (int n = 0; n < _rows.Length; n++)
						{
							var definition = _rows[n];
							if (definition.IsStarAsAuto)
							{
								_rows[n] = new Definition(GridLength.Star);
							}
						}

						ResolveStarRows(targetSize.Height);
					}
				}
				
				if (_grid.HorizontalLayoutAlignment == Primitives.LayoutAlignment.Fill)
				{
					if (_grid.DesiredSize.Width < targetSize.Width)
					{
						// Reset the size on all star rows
						for (int n = 0; n < _columns.Length; n++)
						{
							var definition = _columns[n];
							if (definition.IsStar)
							{
								definition.Size = 0;
							}
						}

						// Reset the size on all "star as auto" rows
						for (int n = 0; n < _columns.Length; n++)
						{
							var definition = _columns[n];
							if (definition.IsStarAsAuto)
							{
								_columns[n] = new Definition(GridLength.Star);
							}
						}

						ResolveStarColumns(targetSize.Width);
					}
				}
			}
		}

		// Dictionary key for tracking a Span
		record SpanKey(int Start, int Length, bool IsColumn);

		class Span
		{
			public int Start { get; }
			public int Length { get; }
			public bool IsColumn { get; }
			public double Requested { get; }

			public SpanKey Key { get; }

			public Span(int start, int length, bool isColumn, double requestedLength)
			{
				Start = start;
				Length = length;
				IsColumn = isColumn;
				Requested = requestedLength;

				Key = new SpanKey(Start, Length, IsColumn);
			}
		}

		class Cell
		{
			public int ViewIndex { get; }
			public int Row { get; }
			public int Column { get; }
			public int RowSpan { get; }
			public int ColumnSpan { get; }

			/// <summary>
			/// A combination of all the measurement types in the columns this cell spans
			/// </summary>
			public GridLengthType ColumnGridLengthType { get; }

			/// <summary>
			/// A combination of all the measurement types in the rows this cell spans
			/// </summary>
			public GridLengthType RowGridLengthType { get; }

			public Cell(int viewIndex, int row, int column, int rowSpan, int columnSpan,
				GridLengthType columnGridLengthType, GridLengthType rowGridLengthType)
			{
				ViewIndex = viewIndex;
				Row = row;
				Column = column;
				RowSpan = rowSpan;
				ColumnSpan = columnSpan;
				ColumnGridLengthType = columnGridLengthType;
				RowGridLengthType = rowGridLengthType;
			}

			public bool IsColumnSpanAuto => HasFlag(ColumnGridLengthType, GridLengthType.Auto);
			public bool IsRowSpanAuto => HasFlag(RowGridLengthType, GridLengthType.Auto);
			public bool IsColumnSpanStar => HasFlag(ColumnGridLengthType, GridLengthType.Star);
			public bool IsRowSpanStar => HasFlag(RowGridLengthType, GridLengthType.Star);

			// If any part of the Cell's spans are Absolute or Star, then the Cell will need a measure at the final size. 
			// If the cell is entirely Auto, then it doesn't need another measure call. 
			public bool NeedsFinalMeasure => ((ColumnGridLengthType | RowGridLengthType) ^ GridLengthType.Auto) > 0;

			bool HasFlag(GridLengthType a, GridLengthType b)
			{
				// Avoiding Enum.HasFlag here for performance reasons; we don't need the type check
				return (a & b) == b;
			}
		}

		[Flags]
		enum GridLengthType
		{
			None = 0,
			Absolute = 1,
			Auto = 2,
			Star = 4
		}

		static GridLengthType ToGridLengthType(GridUnitType gridUnitType)
		{
			return gridUnitType switch
			{
				GridUnitType.Absolute => GridLengthType.Absolute,
				GridUnitType.Star => GridLengthType.Star,
				GridUnitType.Auto => GridLengthType.Auto,
				_ => GridLengthType.None,
			};
		}

		class Definition
		{
			readonly GridLength _gridLength;
			public double Size { get; set; }

			public void Update(double size)
			{
				if (size > Size)
				{
					Size = size;
				}
			}

			public bool IsAuto => _gridLength.IsAuto;
			public bool IsStar => _gridLength.IsStar;
			public bool IsAbsolute => _gridLength.IsAbsolute;
			public bool IsStarAsAuto { get; }

			public GridLength GridLength => _gridLength;

			public Definition(GridLength gridLength, bool treatStarAsAuto = false)
			{
				if (gridLength.IsAbsolute)
				{
					Size = gridLength.Value;
				}

				_gridLength = gridLength;

				IsStarAsAuto = gridLength.IsAuto && treatStarAsAuto;
			}
		}
	}
}<|MERGE_RESOLUTION|>--- conflicted
+++ resolved
@@ -28,11 +28,7 @@
 
 		public override Size ArrangeChildren(Rect bounds)
 		{
-<<<<<<< HEAD
-			if (_gridStructure == null || NeedsRemeasure(bounds, Grid, _gridStructure))
-=======
 			if (_gridStructure  == null)
->>>>>>> 630cdcd6
 			{
 				_gridStructure = new GridStructure(Grid, bounds.Width, bounds.Height);
 			}
@@ -64,26 +60,6 @@
 			return actual.AdjustForFill(bounds, Grid);
 		}
 
-<<<<<<< HEAD
-		static bool NeedsRemeasure(Rect bounds, IGridLayout grid, GridStructure structure)
-		{
-			if (grid.VerticalLayoutAlignment == Primitives.LayoutAlignment.Fill
-					&& structure.HeightConstraint != bounds.Height)
-			{
-				return true;
-			}
-
-			if (grid.HorizontalLayoutAlignment == Primitives.LayoutAlignment.Fill
-				&& structure.WidthConstraint != bounds.Width)
-			{
-				return true;
-			}
-
-			return false;
-		}
-
-=======
->>>>>>> 630cdcd6
 		class GridStructure
 		{
 			public double HeightConstraint => _gridHeightConstraint;
