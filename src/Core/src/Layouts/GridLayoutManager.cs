--- conflicted
+++ resolved
@@ -29,16 +29,12 @@
 
 			foreach (var view in Grid.Children)
 			{
-<<<<<<< HEAD
 				if (view.Visibility == Visibility.Collapsed)
 				{
 					continue;
 				}
 
-				var cell = structure.ComputeFrameFor(view);
-=======
 				var cell = structure.GetCellBoundsFor(view);
->>>>>>> 3fa6a80b
 				view.Arrange(cell);
 			}
 		}
