﻿#nullable enable
using System;
using System.Collections.Generic;
using Microsoft.Maui.Graphics;
using Microsoft.Maui.Primitives;

namespace Microsoft.Maui.Layouts
{
	public class GridLayoutManager : LayoutManager
	{
		GridStructure? _gridStructure;

		public GridLayoutManager(IGridLayout layout) : base(layout)
		{
			Grid = layout;
		}

		public IGridLayout Grid { get; }

		public override Size Measure(double widthConstraint, double heightConstraint)
		{
			_gridStructure = new GridStructure(Grid, widthConstraint, heightConstraint);

			var measuredWidth = _gridStructure.MeasuredGridWidth();
			var measuredHeight = _gridStructure.MeasuredGridHeight();

			return new Size(measuredWidth, measuredHeight);
		}

		public override Size ArrangeChildren(Rect bounds)
		{
			if (_gridStructure == null)
			{
				_gridStructure = new GridStructure(Grid, bounds.Width, bounds.Height);
			}

			_gridStructure.AdjustStarsForArrange(bounds.Size);

			var reverseColumns = Grid.ColumnDefinitions.Count > 1 && !Grid.ShouldArrangeLeftToRight();

			foreach (var view in Grid)
			{
				if (view.Visibility == Visibility.Collapsed)
				{
					continue;
				}

				var cell = _gridStructure.GetCellBoundsFor(view, bounds.Left, bounds.Top);

				if (reverseColumns)
				{
					var adjustedXPosition = bounds.Right - cell.Left - cell.Width;
					cell.Left = adjustedXPosition;
				}

				view.Arrange(cell);
			}

			var actual = new Size(_gridStructure.MeasuredGridWidth(), _gridStructure.MeasuredGridHeight());

			return actual.AdjustForFill(bounds, Grid);
		}

		class GridStructure
		{
			public double HeightConstraint => _gridHeightConstraint;
			public double WidthConstraint => _gridWidthConstraint;

			readonly IGridLayout _grid;
			readonly double _gridWidthConstraint;
			readonly double _gridHeightConstraint;

			readonly double _explicitGridHeight;
			readonly double _explicitGridWidth;
			readonly double _gridMaxHeight;
			readonly double _gridMinHeight;
			readonly double _gridMaxWidth;
			readonly double _gridMinWidth;

			Definition[] _rows { get; }
			Definition[] _columns { get; }
			IView[] _childrenToLayOut;
			Cell[] _cells { get; }

			readonly Thickness _padding;
			readonly double _rowSpacing;
			readonly double _columnSpacing;
			readonly IReadOnlyList<IGridRowDefinition> _rowDefinitions;
			readonly IReadOnlyList<IGridColumnDefinition> _columnDefinitions;

			readonly Dictionary<SpanKey, Span> _spans = new();

			public GridStructure(IGridLayout grid, double widthConstraint, double heightConstraint)
			{
				_grid = grid;

				_explicitGridHeight = _grid.Height;
				_explicitGridWidth = _grid.Width;

<<<<<<< HEAD
				_gridWidthConstraint = _explicitGridWidth > -1 ? _explicitGridWidth : widthConstraint;
				_gridHeightConstraint = _explicitGridHeight > -1 ? _explicitGridHeight : heightConstraint;

=======
				_gridWidthConstraint = Dimension.IsExplicitSet(_explicitGridWidth) ? _explicitGridWidth : widthConstraint;
				_gridHeightConstraint = Dimension.IsExplicitSet(_explicitGridHeight) ? _explicitGridHeight : heightConstraint;
				
>>>>>>> 8bbb7cb9
				_gridMaxHeight = _grid.MaximumHeight;
				_gridMinHeight = _grid.MinimumHeight;
				_gridMaxWidth = _grid.MaximumWidth;
				_gridMinWidth = _grid.MinimumWidth;

				// Cache these GridLayout properties so we don't have to keep looking them up via _grid
				// (Property access via _grid may have performance implications for some SDKs.)
				_padding = grid.Padding;
				_columnSpacing = grid.ColumnSpacing;
				_rowSpacing = grid.RowSpacing;
				_rowDefinitions = grid.RowDefinitions;
				_columnDefinitions = grid.ColumnDefinitions;

				// Determine whether "*" values make sense in each dimension, given our constraints
				bool treatStarRowsAsAuto = ShouldTreatStarsAsAuto(_gridHeightConstraint, _explicitGridHeight, _grid.VerticalLayoutAlignment);
				bool treatStarColumnsAsAuto = ShouldTreatStarsAsAuto(_gridWidthConstraint, _explicitGridWidth, _grid.HorizontalLayoutAlignment);

				_rows = InitializeRows(treatStarRowsAsAuto);
				_columns = InitializeColumns(treatStarColumnsAsAuto);

				// We could work out the _childrenToLayOut array (with the Collapsed items filtered out) with a Linq 1-liner
				// but doing it the hard way means we don't allocate extra enumerators, especially if we're in the 
				// happy path where _none_ of the children are Collapsed.
				var gridChildCount = _grid.Count;

				_childrenToLayOut = new IView[gridChildCount];
				int currentChild = 0;
				for (int n = 0; n < gridChildCount; n++)
				{
					if (_grid[n].Visibility != Visibility.Collapsed)
					{
						_childrenToLayOut[currentChild] = _grid[n];
						currentChild += 1;
					}
				}

				if (currentChild < gridChildCount)
				{
					Array.Resize(ref _childrenToLayOut, currentChild);
				}

				// We'll ignore any collapsed child views during layout
				_cells = new Cell[_childrenToLayOut.Length];

				InitializeCells();

				MeasureCells();
			}

			static Definition[] Implied(bool treatStarAsAuto)
			{
				return new Definition[]
				{
					new Definition(treatStarAsAuto ? GridLength.Auto : GridLength.Star, treatStarAsAuto)
				};
			}

			Definition[] InitializeRows(bool treatStarAsAuto)
			{
				int count = _rowDefinitions.Count;

				if (count == 0)
				{
					// Since no rows are specified, we'll create an implied row 0 
					return Implied(treatStarAsAuto);
				}

				var rows = new Definition[count];

				for (int n = 0; n < count; n++)
				{
					var definition = _rowDefinitions[n];

					if (definition.Height.GridUnitType == GridUnitType.Star && treatStarAsAuto)
					{
						rows[n] = new Definition(GridLength.Auto, treatStarAsAuto);
					}
					else
					{
						rows[n] = new Definition(definition.Height);
					}
				}

				return rows;
			}

			Definition[] InitializeColumns(bool treatStarAsAuto)
			{
				int count = _columnDefinitions.Count;

				if (count == 0)
				{
					// Since no columns are specified, we'll create an implied column 0 
					return Implied(treatStarAsAuto);
				}

				var definitions = new Definition[count];

				for (int n = 0; n < count; n++)
				{
					var definition = _columnDefinitions[n];

					if (definition.Width.GridUnitType == GridUnitType.Star && treatStarAsAuto)
					{
						definitions[n] = new Definition(GridLength.Auto, treatStarAsAuto);
					}
					else
					{
						definitions[n] = new Definition(definition.Width);
					}
				}

				return definitions;
			}

			void InitializeCells()
			{
				for (int n = 0; n < _childrenToLayOut.Length; n++)
				{
					var view = _childrenToLayOut[n];

					if (view.Visibility == Visibility.Collapsed)
					{
						continue;
					}

					var column = _grid.GetColumn(view).Clamp(0, _columns.Length - 1);
					var columnSpan = _grid.GetColumnSpan(view).Clamp(1, _columns.Length - column);

					var columnGridLengthType = GridLengthType.None;

					for (int columnIndex = column; columnIndex < column + columnSpan; columnIndex++)
					{
						columnGridLengthType |= ToGridLengthType(_columns[columnIndex].GridLength.GridUnitType);
					}

					var row = _grid.GetRow(view).Clamp(0, _rows.Length - 1);
					var rowSpan = _grid.GetRowSpan(view).Clamp(1, _rows.Length - row);

					var rowGridLengthType = GridLengthType.None;

					for (int rowIndex = row; rowIndex < row + rowSpan; rowIndex++)
					{
						rowGridLengthType |= ToGridLengthType(_rows[rowIndex].GridLength.GridUnitType);
					}

					_cells[n] = new Cell(n, row, column, rowSpan, columnSpan, columnGridLengthType, rowGridLengthType);
				}
			}

			public Rect GetCellBoundsFor(IView view, double xOffset, double yOffset)
			{
				var firstColumn = _grid.GetColumn(view).Clamp(0, _columns.Length - 1);
				var columnSpan = _grid.GetColumnSpan(view).Clamp(1, _columns.Length - firstColumn);
				var lastColumn = firstColumn + columnSpan;

				var firstRow = _grid.GetRow(view).Clamp(0, _rows.Length - 1);
				var rowSpan = _grid.GetRowSpan(view).Clamp(1, _rows.Length - firstRow);
				var lastRow = firstRow + rowSpan;

				double top = TopEdgeOfRow(firstRow);
				double left = LeftEdgeOfColumn(firstColumn);

				double width = 0;
				double height = 0;

				for (int n = firstColumn; n < lastColumn; n++)
				{
					width += _columns[n].Size;
				}

				for (int n = firstRow; n < lastRow; n++)
				{
					height += _rows[n].Size;
				}

				// Account for any space between spanned rows/columns
				width += (columnSpan - 1) * _columnSpacing;
				height += (rowSpan - 1) * _rowSpacing;

				return new Rect(left + xOffset, top + yOffset, width, height);
			}

			public double GridHeight()
			{
				return SumDefinitions(_rows, _rowSpacing) + _padding.VerticalThickness;
			}

			public double GridWidth()
			{
				return SumDefinitions(_columns, _columnSpacing) + _padding.HorizontalThickness;
			}

			public double MeasuredGridHeight()
			{
				var height = Dimension.IsExplicitSet(_explicitGridHeight) ? _explicitGridHeight : GridHeight();

				if (_gridMaxHeight >= 0 && height > _gridMaxHeight)
				{
					height = _gridMaxHeight;
				}

				if (_gridMinHeight >= 0 && height < _gridMinHeight)
				{
					height = _gridMinHeight;
				}

				return height;
			}

			public double MeasuredGridWidth()
			{
				var width = Dimension.IsExplicitSet(_explicitGridWidth) ? _explicitGridWidth : GridWidth();

				if (_gridMaxWidth >= 0 && width > _gridMaxWidth)
				{
					width = _gridMaxWidth;
				}

				if (_gridMinWidth >= 0 && width < _gridMinWidth)
				{
					width = _gridMinWidth;
				}

				return width;
			}

			double SumDefinitions(Definition[] definitions, double spacing)
			{
				double sum = 0;

				for (int n = 0; n < definitions.Length; n++)
				{
					var current = definitions[n].Size;

					if (current <= 0 && !definitions[n].IsStar)
					{
						continue;
					}

					sum += current;

					if (n > 0)
					{
						sum += spacing;
					}
				}

				return sum;
			}

			void MeasureCells()
			{
				for (int n = 0; n < _cells.Length; n++)
				{
					var cell = _cells[n];

					if (cell.ColumnGridLengthType == GridLengthType.Absolute
						&& cell.RowGridLengthType == GridLengthType.Absolute)
					{
						continue;
					}

					if (cell.IsColumnSpanAuto || cell.IsRowSpanAuto)
					{
						var availableWidth = cell.IsColumnSpanAuto ? double.PositiveInfinity : AvailableWidth(cell);
						var availableHeight = cell.IsRowSpanAuto ? double.PositiveInfinity : AvailableHeight(cell);

						var measure = _childrenToLayOut[cell.ViewIndex].Measure(availableWidth, availableHeight);

						if (cell.IsColumnSpanAuto)
						{
							if (cell.ColumnSpan == 1)
							{
								_columns[cell.Column].Update(measure.Width);
							}
							else
							{
								var span = new Span(cell.Column, cell.ColumnSpan, true, measure.Width);
								TrackSpan(span);
							}
						}

						if (cell.IsRowSpanAuto)
						{
							if (cell.RowSpan == 1)
							{
								_rows[cell.Row].Update(measure.Height);
							}
							else
							{
								var span = new Span(cell.Row, cell.RowSpan, false, measure.Height);
								TrackSpan(span);
							}
						}
					}
				}

				ResolveSpans();

				ResolveStarColumns(_gridWidthConstraint);
				ResolveStarRows(_gridHeightConstraint);

				EnsureFinalMeasure();
			}

			void TrackSpan(Span span)
			{
				if (_spans.TryGetValue(span.Key, out Span? otherSpan))
				{
					// This span may replace an equivalent but smaller span
					if (span.Requested > otherSpan.Requested)
					{
						_spans[span.Key] = span;
					}
				}
				else
				{
					_spans[span.Key] = span;
				}
			}

			void ResolveSpans()
			{
				foreach (var span in _spans.Values)
				{
					if (span.IsColumn)
					{
						ResolveSpan(_columns, span.Start, span.Length, _columnSpacing, span.Requested);
					}
					else
					{
						ResolveSpan(_rows, span.Start, span.Length, _rowSpacing, span.Requested);
					}
				}
			}

			void ResolveSpan(Definition[] definitions, int start, int length, double spacing, double requestedSize)
			{
				double currentSize = 0;
				var end = start + length;

				// Determine how large the spanned area currently is
				for (int n = start; n < end; n++)
				{
					currentSize += definitions[n].Size;

					if (n > start)
					{
						currentSize += spacing;
					}
				}

				if (requestedSize <= currentSize)
				{
					// If our request fits in the current size, we're good
					return;
				}

				// Figure out how much more space we need in this span
				double required = requestedSize - currentSize;

				// And how many parts of the span to distribute that space over
				int autoCount = 0;
				for (int n = start; n < end; n++)
				{
					if (definitions[n].IsAuto)
					{
						autoCount += 1;
					}
					else if (definitions[n].IsStar)
					{
						// Ah, part of this span is a Star; that means it doesn't count
						// for sizing the Auto parts of the span at all. We can just cut out now.
						return;
					}
				}

				double distribution = required / autoCount;

				// And distribute that over the rows/columns in the span
				for (int n = start; n < end; n++)
				{
					if (definitions[n].IsAuto)
					{
						definitions[n].Size += distribution;
					}
				}
			}

			double LeftEdgeOfColumn(int column)
			{
				double left = _padding.Left;

				for (int n = 0; n < column; n++)
				{
					left += _columns[n].Size;
					left += _columnSpacing;
				}

				return left;
			}

			double TopEdgeOfRow(int row)
			{
				double top = _padding.Top;

				for (int n = 0; n < row; n++)
				{
					top += _rows[n].Size;
					top += _rowSpacing;
				}

				return top;
			}

			void ResolveStars(Definition[] defs, double availableSpace, Func<Cell, bool> cellCheck, Func<Size, double> dimension)
			{
				// Count up the total weight of star columns (e.g., "*, 3*, *" == 5)

				var starCount = 0.0;

				foreach (var definition in defs)
				{
					if (definition.IsStar)
					{
						starCount += definition.GridLength.Value;
					}
				}

				if (starCount == 0)
				{
					return;
				}

				double starSize = 0;

				if (double.IsInfinity(availableSpace))
				{
					// If the available space we're measuring is infinite, then the 'star' doesn't really mean anything
					// (each one would be infinite). So instead we'll use the size of the actual view in the star row/column.
					// This means that an empty star row/column goes to zero if the available space is infinite. 

					foreach (var cell in _cells)
					{
						if (cellCheck(cell)) // Check whether this cell should count toward the type of star value were measuring
						{
							// Update the star width if the view in this cell is bigger
							starSize = Math.Max(starSize, dimension(_childrenToLayOut[cell.ViewIndex].DesiredSize));
						}
					}
				}
				else
				{
					// If we have a finite space, we can divvy it up among the full star weight
					starSize = availableSpace / starCount;
				}

				foreach (var definition in defs)
				{
					if (definition.IsStar)
					{
						// Give the star row/column the appropriate portion of the space based on its weight
						definition.Size = starSize * definition.GridLength.Value;
					}
				}
			}

			void ResolveStarColumns(double widthConstraint)
			{
				var availableSpace = widthConstraint - GridWidth();
				static bool cellCheck(Cell cell) => cell.IsColumnSpanStar;
				static double getDimension(Size size) => size.Width;

				ResolveStars(_columns, availableSpace, cellCheck, getDimension);
			}

			void ResolveStarRows(double heightConstraint)
			{
				var availableSpace = heightConstraint - GridHeight();
				static bool cellCheck(Cell cell) => cell.IsRowSpanStar;
				static double getDimension(Size size) => size.Height;

				ResolveStars(_rows, availableSpace, cellCheck, getDimension);
			}

			void EnsureFinalMeasure()
			{
				foreach (var cell in _cells)
				{
					if (!cell.NeedsFinalMeasure)
					{
						continue;
					}

					double width = 0;
					double height = 0;

					for (int n = cell.Row; n < cell.Row + cell.RowSpan; n++)
					{
						height += _rows[n].Size;
					}

					for (int n = cell.Column; n < cell.Column + cell.ColumnSpan; n++)
					{
						width += _columns[n].Size;
					}

					if (width == 0 || height == 0)
					{
						continue;
					}

					_childrenToLayOut[cell.ViewIndex].Measure(width, height);
				}
			}

			double AvailableWidth(Cell cell)
			{
				// Because our cell may overlap columns that are already measured (and counted in GridWidth()),
				// we'll need to add the size of those columns back into our available space
				double cellColumnsWidth = 0;

				// So we'll have to tally up the known widths of those rows. While we do that, we'll
				// keep track of whether all the columns spanned by this cell are absolute widths
				bool absolute = true;

				for (int c = cell.Column; c < cell.Column + cell.ColumnSpan; c++)
				{
					cellColumnsWidth += _columns[c].Size;

					if (!_columns[c].IsAbsolute)
					{
						absolute = false;
					}
				}

				cellColumnsWidth += (cell.ColumnSpan - 1) * _columnSpacing;

				if (absolute)
				{
					// If all the spanned columns were absolute, then we know the exact available width for 
					// the view that's in this cell
					return cellColumnsWidth;
				}

				// Since some of the columns weren't already specified, we'll need to work out what's left
				// of the Grid's width for this cell

				var alreadyUsed = GridWidth();
				var available = _gridWidthConstraint - alreadyUsed;

				return available + cellColumnsWidth;
			}

			double AvailableHeight(Cell cell)
			{
				// Because our cell may overlap rows that are already measured (and counted in GridHeight()),
				// we'll need to add the size of those rows back into our available space
				double cellRowsHeight = 0;

				// So we'll have to tally up the known heights of those rows. While we do that, we'll
				// keep track of whether all the rows spanned by this cell are absolute heights
				bool absolute = true;

				for (int c = cell.Row; c < cell.Row + cell.RowSpan; c++)
				{
					cellRowsHeight += _rows[c].Size;

					if (!_rows[c].IsAbsolute)
					{
						absolute = false;
					}
				}

				cellRowsHeight += (cell.RowSpan - 1) * _rowSpacing;

				if (absolute)
				{
					// If all the spanned rows were absolute, then we know the exact available height for 
					// the view that's in this cell
					return cellRowsHeight;
				}

				// Since some of the rows weren't already specified, we'll need to work out what's left
				// of the Grid's height for this cell

				var alreadyUsed = GridHeight();
				var available = _gridHeightConstraint - alreadyUsed;

				return available + cellRowsHeight;
			}

			public void AdjustStarsForArrange(Size targetSize)
			{
				if (_grid.VerticalLayoutAlignment == Primitives.LayoutAlignment.Fill)
				{
					if (_grid.DesiredSize.Height < targetSize.Height)
					{
						// Reset the size on all star rows
						for (int n = 0; n < _rows.Length; n++)
						{
							var definition = _rows[n];
							if (definition.IsStar)
							{
								definition.Size = 0;
							}
						}

						// Reset the size on all "star as auto" rows
						for (int n = 0; n < _rows.Length; n++)
						{
							var definition = _rows[n];
							if (definition.IsStarAsAuto)
							{
								_rows[n] = new Definition(GridLength.Star);
							}
						}

						ResolveStarRows(targetSize.Height);
					}
				}

				if (_grid.HorizontalLayoutAlignment == Primitives.LayoutAlignment.Fill)
				{
					if (_grid.DesiredSize.Width < targetSize.Width)
					{
						// Reset the size on all star rows
						for (int n = 0; n < _columns.Length; n++)
						{
							var definition = _columns[n];
							if (definition.IsStar)
							{
								definition.Size = 0;
							}
						}

						// Reset the size on all "star as auto" rows
						for (int n = 0; n < _columns.Length; n++)
						{
							var definition = _columns[n];
							if (definition.IsStarAsAuto)
							{
								_columns[n] = new Definition(GridLength.Star);
							}
						}

						ResolveStarColumns(targetSize.Width);
					}
				}
			}

			static bool ShouldTreatStarsAsAuto(double constraint, double explicitDimension, LayoutAlignment layoutAlignment)
			{
				if (double.IsInfinity(constraint))
				{
					// If the constraint is infinite, then "*" doesn't really make any sense; we'll treat the 
					// measurement as "Auto" instead
					return true;
				}

				if (layoutAlignment == LayoutAlignment.Fill)
				{
					// If the constraint is not infinite and our Grid is supposed to Fill this dimension, then
					// we can definitely come up with a meaningful value for "*", so don't treat this as "Auto"
					return false;
				}

				if (Dimension.IsExplicitSet(explicitDimension))
				{
					// If we're not filling the dimension but our size in this dimension is fixed, then we 
					// can definitely get a meaningful value for "*", so don't treat this as "Auto"
					return false;
				}

				// We don't have the info to make "*" meaningful, so treat it as "Auto" instead
				return true;
			}
		}

		// Dictionary key for tracking a Span
		record SpanKey(int Start, int Length, bool IsColumn);

		class Span
		{
			public int Start { get; }
			public int Length { get; }
			public bool IsColumn { get; }
			public double Requested { get; }

			public SpanKey Key { get; }

			public Span(int start, int length, bool isColumn, double requestedLength)
			{
				Start = start;
				Length = length;
				IsColumn = isColumn;
				Requested = requestedLength;

				Key = new SpanKey(Start, Length, IsColumn);
			}
		}

		class Cell
		{
			public int ViewIndex { get; }
			public int Row { get; }
			public int Column { get; }
			public int RowSpan { get; }
			public int ColumnSpan { get; }

			/// <summary>
			/// A combination of all the measurement types in the columns this cell spans
			/// </summary>
			public GridLengthType ColumnGridLengthType { get; }

			/// <summary>
			/// A combination of all the measurement types in the rows this cell spans
			/// </summary>
			public GridLengthType RowGridLengthType { get; }

			public Cell(int viewIndex, int row, int column, int rowSpan, int columnSpan,
				GridLengthType columnGridLengthType, GridLengthType rowGridLengthType)
			{
				ViewIndex = viewIndex;
				Row = row;
				Column = column;
				RowSpan = rowSpan;
				ColumnSpan = columnSpan;
				ColumnGridLengthType = columnGridLengthType;
				RowGridLengthType = rowGridLengthType;
			}

			public bool IsColumnSpanAuto => HasFlag(ColumnGridLengthType, GridLengthType.Auto);
			public bool IsRowSpanAuto => HasFlag(RowGridLengthType, GridLengthType.Auto);
			public bool IsColumnSpanStar => HasFlag(ColumnGridLengthType, GridLengthType.Star);
			public bool IsRowSpanStar => HasFlag(RowGridLengthType, GridLengthType.Star);

			// If any part of the Cell's spans are Absolute or Star, then the Cell will need a measure at the final size. 
			// If the cell is entirely Auto, then it doesn't need another measure call. 
			public bool NeedsFinalMeasure => ((ColumnGridLengthType | RowGridLengthType) ^ GridLengthType.Auto) > 0;

			bool HasFlag(GridLengthType a, GridLengthType b)
			{
				// Avoiding Enum.HasFlag here for performance reasons; we don't need the type check
				return (a & b) == b;
			}
		}

		[Flags]
		enum GridLengthType
		{
			None = 0,
			Absolute = 1,
			Auto = 2,
			Star = 4
		}

		static GridLengthType ToGridLengthType(GridUnitType gridUnitType)
		{
			return gridUnitType switch
			{
				GridUnitType.Absolute => GridLengthType.Absolute,
				GridUnitType.Star => GridLengthType.Star,
				GridUnitType.Auto => GridLengthType.Auto,
				_ => GridLengthType.None,
			};
		}

		class Definition
		{
			readonly GridLength _gridLength;
			public double Size { get; set; }

			public void Update(double size)
			{
				if (size > Size)
				{
					Size = size;
				}
			}

			public bool IsAuto => _gridLength.IsAuto;
			public bool IsStar => _gridLength.IsStar;
			public bool IsAbsolute => _gridLength.IsAbsolute;
			public bool IsStarAsAuto { get; }

			public GridLength GridLength => _gridLength;

			public Definition(GridLength gridLength, bool treatStarAsAuto = false)
			{
				if (gridLength.IsAbsolute)
				{
					Size = gridLength.Value;
				}

				_gridLength = gridLength;

				IsStarAsAuto = gridLength.IsAuto && treatStarAsAuto;
			}
		}
	}
}<|MERGE_RESOLUTION|>--- conflicted
+++ resolved
@@ -97,15 +97,9 @@
 				_explicitGridHeight = _grid.Height;
 				_explicitGridWidth = _grid.Width;
 
-<<<<<<< HEAD
-				_gridWidthConstraint = _explicitGridWidth > -1 ? _explicitGridWidth : widthConstraint;
-				_gridHeightConstraint = _explicitGridHeight > -1 ? _explicitGridHeight : heightConstraint;
-
-=======
 				_gridWidthConstraint = Dimension.IsExplicitSet(_explicitGridWidth) ? _explicitGridWidth : widthConstraint;
 				_gridHeightConstraint = Dimension.IsExplicitSet(_explicitGridHeight) ? _explicitGridHeight : heightConstraint;
 				
->>>>>>> 8bbb7cb9
 				_gridMaxHeight = _grid.MaximumHeight;
 				_gridMinHeight = _grid.MinimumHeight;
 				_gridMaxWidth = _grid.MaximumWidth;
