--- conflicted
+++ resolved
@@ -25,11 +25,7 @@
 					|| double.IsNaN(frame.Width)
 					|| double.IsNaN(frame.Height))
 					throw new Exception("something is deeply wrong");
-<<<<<<< HEAD
-
-=======
 				frame = frame.Offset(bounds.Left, bounds.Top);
->>>>>>> 8665ea18
 				child.Arrange(frame);
 			}
 
