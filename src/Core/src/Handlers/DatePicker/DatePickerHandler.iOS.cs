﻿using System;
using Foundation;
using UIKit;
using RectangleF = CoreGraphics.CGRect;

namespace Microsoft.Maui.Handlers
{
	public partial class DatePickerHandler : ViewHandler<IDatePicker, MauiDatePicker>
	{
		UIColor? _defaultTextColor;
		UIDatePicker? _picker;

		protected override MauiDatePicker CreateNativeView()
		{
			MauiDatePicker nativeDatePicker = new MauiDatePicker();

			_picker = new UIDatePicker { Mode = UIDatePickerMode.Date, TimeZone = new NSTimeZone("UTC") };

			if (NativeVersion.IsAtLeast(14))
			{
				_picker.PreferredDatePickerStyle = UIDatePickerStyle.Wheels;
			}

			var width = UIScreen.MainScreen.Bounds.Width;
			var toolbar = new UIToolbar(new RectangleF(0, 0, width, 44)) { BarStyle = UIBarStyle.Default, Translucent = true };
			var spacer = new UIBarButtonItem(UIBarButtonSystemItem.FlexibleSpace);
			var doneButton = new UIBarButtonItem(UIBarButtonSystemItem.Done, (o, a) =>
			{
				SetVirtualViewDate();
				nativeDatePicker.ResignFirstResponder();
			});

			toolbar.SetItems(new[] { spacer, doneButton }, false);

			nativeDatePicker.InputView = _picker;
			nativeDatePicker.InputAccessoryView = toolbar;

			nativeDatePicker.InputView.AutoresizingMask = UIViewAutoresizing.FlexibleHeight;
			nativeDatePicker.InputAccessoryView.AutoresizingMask = UIViewAutoresizing.FlexibleHeight;

			nativeDatePicker.InputAssistantItem.LeadingBarButtonGroups = null;
			nativeDatePicker.InputAssistantItem.TrailingBarButtonGroups = null;

			nativeDatePicker.AccessibilityTraits = UIAccessibilityTrait.Button;

			return nativeDatePicker;
		}

		internal UIDatePicker? DatePickerDialog { get { return _picker; } }

		protected override void ConnectHandler(MauiDatePicker nativeView)
		{
			if (_picker != null)
				_picker.ValueChanged += OnValueChanged;

			base.ConnectHandler(nativeView);
		}

		protected override void DisconnectHandler(MauiDatePicker nativeView)
		{
			if (_picker != null)
				_picker.ValueChanged -= OnValueChanged;

			base.DisconnectHandler(nativeView);
		}

<<<<<<< HEAD
	 
=======
		void SetupDefaults(MauiDatePicker nativeView)
		{
			_defaultTextColor = nativeView.TextColor;
		}

>>>>>>> 1c8d6537
		public static void MapFormat(DatePickerHandler handler, IDatePicker datePicker)
		{
			handler.NativeView?.UpdateFormat(datePicker);
		}
		 
		public static void MapDate(DatePickerHandler handler, IDatePicker datePicker)
		{
			handler.NativeView?.UpdateDate(datePicker);
		}

		public static void MapMinimumDate(DatePickerHandler handler, IDatePicker datePicker)
		{
			handler.NativeView?.UpdateMinimumDate(datePicker, handler._picker);
		}

		public static void MapMaximumDate(DatePickerHandler handler, IDatePicker datePicker)
		{
			handler.NativeView?.UpdateMaximumDate(datePicker, handler._picker);
		}

		public static void MapCharacterSpacing(DatePickerHandler handler, IDatePicker datePicker)
		{
			handler.NativeView?.UpdateCharacterSpacing(datePicker);
		}

		public static void MapFont(DatePickerHandler handler, IDatePicker datePicker)
		{
			var fontManager = handler.GetRequiredService<IFontManager>();

			handler.NativeView?.UpdateFont(datePicker, fontManager);
		}

		public static void MapTextColor(DatePickerHandler handler, IDatePicker datePicker)
		{
			handler.NativeView?.UpdateTextColor(datePicker, handler._defaultTextColor);
		}

		void OnValueChanged(object? sender, EventArgs? e)
		{
			SetVirtualViewDate();
		}

		void SetVirtualViewDate()
		{
			if (VirtualView == null || _picker == null)
				return;
			VirtualView.Date = _picker.Date.ToDateTime().Date;
		}
	}
}<|MERGE_RESOLUTION|>--- conflicted
+++ resolved
@@ -64,15 +64,12 @@
 			base.DisconnectHandler(nativeView);
 		}
 
-<<<<<<< HEAD
-	 
-=======
+
 		void SetupDefaults(MauiDatePicker nativeView)
 		{
 			_defaultTextColor = nativeView.TextColor;
 		}
 
->>>>>>> 1c8d6537
 		public static void MapFormat(DatePickerHandler handler, IDatePicker datePicker)
 		{
 			handler.NativeView?.UpdateFormat(datePicker);
