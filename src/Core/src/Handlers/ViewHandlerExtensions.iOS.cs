﻿using CoreGraphics;
using CoreHaptics;
using Microsoft.Maui.Graphics;
using UIKit;
using static Microsoft.Maui.Primitives.Dimension;

namespace Microsoft.Maui
{
	internal static partial class ViewHandlerExtensions
	{
		// TODO: Possibly reconcile this code with LayoutView.LayoutSubviews
		// If you make changes here please review if those changes should also
		// apply to LayoutView.LayoutSubviews
		internal static void LayoutVirtualView(
			this IPlatformViewHandler viewHandler,
			CGRect? bounds)
		{
			var virtualView = viewHandler.VirtualView;
			var platformView = viewHandler.PlatformView;

			if (virtualView == null || platformView == null)
			{
				return;
			}

			bounds = bounds ?? platformView.Bounds;

			if (virtualView is ISafeAreaView sav && !sav.IgnoreSafeArea
				&& (System.OperatingSystem.IsIOSVersionAtLeast(11) || System.OperatingSystem.IsMacCatalystVersionAtLeast(11)
#if TVOS
				|| OperatingSystem.IsTvOSVersionAtLeast(11)
#endif
				))
			{
				bounds = platformView.SafeAreaInsets.InsetRect(bounds.Value);
			}

			var rect = bounds.Value.ToRectangle();
			virtualView.Measure(rect.Width, rect.Height);
			virtualView.Arrange(rect);
		}

		// TODO: Possibly reconcile this code with LayoutView.SizeThatFits
		// If you make changes here please review if those changes should also
		// apply to LayoutView.SizeThatFits
		internal static CGSize? MeasureVirtualView(
			this IPlatformViewHandler viewHandler,
			CGSize size)
		{
			var virtualView = viewHandler.VirtualView;
			var platformView = viewHandler.PlatformView;

			if (virtualView == null || platformView == null)
			{
				return null;
			}

			var width = size.Width;
			var height = size.Height;

			var crossPlatformSize = virtualView.Measure(width, height);
			return crossPlatformSize.ToCGSize();
		}

		internal static Size GetDesiredSizeFromHandler(this IViewHandler viewHandler, double widthConstraint, double heightConstraint)
		{
			var virtualView = viewHandler.VirtualView;
			var platformView = viewHandler.ToPlatform();

			if (platformView == null || virtualView == null)
			{
				return new Size(widthConstraint, heightConstraint);
			}

			var sizeThatFits = platformView.SizeThatFits(new CoreGraphics.CGSize((float)widthConstraint, (float)heightConstraint));

			var size = new Size(
				sizeThatFits.Width == float.PositiveInfinity ? double.PositiveInfinity : sizeThatFits.Width,
				sizeThatFits.Height == float.PositiveInfinity ? double.PositiveInfinity : sizeThatFits.Height);

			if (double.IsInfinity(size.Width) || double.IsInfinity(size.Height))
			{
				platformView.SizeToFit();
				size = new Size(platformView.Frame.Width, platformView.Frame.Height);
			}

			var finalWidth = ResolveConstraints(size.Width, virtualView.Width, virtualView.MinimumWidth, virtualView.MaximumWidth);
			var finalHeight = ResolveConstraints(size.Height, virtualView.Height, virtualView.MinimumHeight, virtualView.MaximumHeight);

			return new Size(finalWidth, finalHeight);
		}

		internal static void PlatformArrangeHandler(this IViewHandler viewHandler, Rect rect)
		{
			var platformView = viewHandler.ToPlatform();

			if (platformView == null)
				return;

			var centerX = rect.Center.X;
<<<<<<< HEAD
			var destinationWidth = rect.Width;
=======
>>>>>>> c8a6093e

			var parent = platformView.Superview;
			if (parent?.EffectiveUserInterfaceLayoutDirection == UIUserInterfaceLayoutDirection.RightToLeft)
			{
				// We'll need to adjust the center point to reflect the RTL layout
				// Find the center of the parent
				var parentCenter = parent.Bounds.Right - (parent.Bounds.Width / 2);

				// Figure out how far the center of the destination rect is from the center of the parent
				var distanceFromParentCenter = parentCenter - centerX;

				// Mirror the center to the other side of the center of the parent
<<<<<<< HEAD
				centerX = centerX + (distanceFromParentCenter * 2);
=======
				centerX += (distanceFromParentCenter * 2);
>>>>>>> c8a6093e
			}

			// We set Center and Bounds rather than Frame because Frame is undefined if the CALayer's transform is 
			// anything other than the identity (https://developer.apple.com/documentation/uikit/uiview/1622459-transform)
			platformView.Center = new CGPoint(centerX, rect.Center.Y);
<<<<<<< HEAD

			// The position of Bounds is usually (0,0), but in some cases (e.g., UIScrollView) it's the content offset.
			// So just leave it whatever value iOS thinks it should be (adjusted for RTL if appropriate)
			var leftEdge = centerX - (destinationWidth / 2);
			platformView.Bounds = new CGRect(leftEdge, platformView.Bounds.Y, destinationWidth, rect.Height);
=======
			platformView.Bounds = new CGRect(platformView.Bounds.X, platformView.Bounds.Y, rect.Width, rect.Height);
>>>>>>> c8a6093e

			viewHandler.Invoke(nameof(IView.Frame), rect);
		}

		internal static double ResolveConstraints(double measured, double exact, double min, double max)
		{
			var resolved = measured;

			min = ResolveMinimum(min);

			if (IsExplicitSet(exact))
			{
				// If an exact value has been specified, try to use that
				resolved = exact;
			}

			if (resolved > max)
			{
				// Apply the max value constraint (if any)
				// If the exact value is in conflict with the max value, the max value should win
				resolved = max;
			}

			if (resolved < min)
			{
				// Apply the min value constraint (if any)
				// If the exact or max value is in conflict with the min value, the min value should win
				resolved = min;
			}

			return resolved;
		}
	}
}<|MERGE_RESOLUTION|>--- conflicted
+++ resolved
@@ -98,10 +98,6 @@
 				return;
 
 			var centerX = rect.Center.X;
-<<<<<<< HEAD
-			var destinationWidth = rect.Width;
-=======
->>>>>>> c8a6093e
 
 			var parent = platformView.Superview;
 			if (parent?.EffectiveUserInterfaceLayoutDirection == UIUserInterfaceLayoutDirection.RightToLeft)
@@ -114,25 +110,13 @@
 				var distanceFromParentCenter = parentCenter - centerX;
 
 				// Mirror the center to the other side of the center of the parent
-<<<<<<< HEAD
-				centerX = centerX + (distanceFromParentCenter * 2);
-=======
 				centerX += (distanceFromParentCenter * 2);
->>>>>>> c8a6093e
 			}
 
 			// We set Center and Bounds rather than Frame because Frame is undefined if the CALayer's transform is 
 			// anything other than the identity (https://developer.apple.com/documentation/uikit/uiview/1622459-transform)
 			platformView.Center = new CGPoint(centerX, rect.Center.Y);
-<<<<<<< HEAD
-
-			// The position of Bounds is usually (0,0), but in some cases (e.g., UIScrollView) it's the content offset.
-			// So just leave it whatever value iOS thinks it should be (adjusted for RTL if appropriate)
-			var leftEdge = centerX - (destinationWidth / 2);
-			platformView.Bounds = new CGRect(leftEdge, platformView.Bounds.Y, destinationWidth, rect.Height);
-=======
 			platformView.Bounds = new CGRect(platformView.Bounds.X, platformView.Bounds.Y, rect.Width, rect.Height);
->>>>>>> c8a6093e
 
 			viewHandler.Invoke(nameof(IView.Frame), rect);
 		}
