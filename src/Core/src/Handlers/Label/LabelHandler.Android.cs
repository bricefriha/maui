using Android.Views;
using Android.Widget;
using Microsoft.Maui.Graphics;

namespace Microsoft.Maui.Handlers
{
	public partial class LabelHandler : ViewHandler<ILabel, TextView>
	{
		static Color? DefaultTextColor { get; set; }
		static float LineSpacingAddDefault { get; set; }
		static float LineSpacingMultDefault { get; set; }

		protected override TextView CreateNativeView() => new TextView(Context);

		protected override void SetupDefaults(TextView nativeView)
		{
			if (nativeView.TextColors == null)
			{
				DefaultTextColor = null;
			}
			else
			{
				DefaultTextColor = Color.FromUint((uint)nativeView.TextColors.DefaultColor);
			}

			LineSpacingAddDefault = nativeView.LineSpacingExtra;
			LineSpacingMultDefault = nativeView.LineSpacingMultiplier;
<<<<<<< HEAD

			nativeView.LayoutParameters = new ViewGroup.LayoutParams(
				ViewGroup.LayoutParams.WrapContent, ViewGroup.LayoutParams.WrapContent);
=======
>>>>>>> 92640b26
		}

		public static void MapText(LabelHandler handler, ILabel label)
		{
			handler.NativeView?.UpdateText(label);
		}

		public static void MapForeground(LabelHandler handler, ILabel label)
		{
			handler.NativeView?.UpdateForeground(label, DefaultTextColor!);
		}

		public static void MapCharacterSpacing(LabelHandler handler, ILabel label)
		{
			handler.NativeView?.UpdateCharacterSpacing(label);
		}

		public static void MapHorizontalTextAlignment(LabelHandler handler, ILabel label)
		{
			handler.NativeView?.UpdateHorizontalTextAlignment(label);
		}

		public static void MapLineBreakMode(LabelHandler handler, ILabel label)
		{
			handler.NativeView?.UpdateLineBreakMode(label);
		}

		public static void MapMaxLines(LabelHandler handler, ILabel label)
		{
			handler.NativeView?.UpdateMaxLines(label);
		}

		public static void MapPadding(LabelHandler handler, ILabel label)
		{
			handler.NativeView?.UpdatePadding(label);
		}

		public static void MapTextDecorations(LabelHandler handler, ILabel label)
		{
			handler.NativeView?.UpdateTextDecorations(label);
		}

		public static void MapFont(LabelHandler handler, ILabel label)
		{
			var fontManager = handler.GetRequiredService<IFontManager>();

			handler.NativeView?.UpdateFont(label, fontManager);
		}

		public static void MapLineHeight(LabelHandler handler, ILabel label)
		{
			handler.NativeView?.UpdateLineHeight(label, LineSpacingAddDefault, LineSpacingMultDefault);
		}
	}
}<|MERGE_RESOLUTION|>--- conflicted
+++ resolved
@@ -25,12 +25,6 @@
 
 			LineSpacingAddDefault = nativeView.LineSpacingExtra;
 			LineSpacingMultDefault = nativeView.LineSpacingMultiplier;
-<<<<<<< HEAD
-
-			nativeView.LayoutParameters = new ViewGroup.LayoutParams(
-				ViewGroup.LayoutParams.WrapContent, ViewGroup.LayoutParams.WrapContent);
-=======
->>>>>>> 92640b26
 		}
 
 		public static void MapText(LabelHandler handler, ILabel label)
