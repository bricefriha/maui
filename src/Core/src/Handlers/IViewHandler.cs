--- conflicted
+++ resolved
@@ -1,9 +1,3 @@
-<<<<<<< HEAD
-=======
-using System;
-using Microsoft.Maui;
-
->>>>>>> d1bea3a6
 namespace Microsoft.Maui
 {
 	public interface IViewHandler
