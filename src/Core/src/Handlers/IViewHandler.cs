<<<<<<< HEAD
=======
using Microsoft.Maui.Graphics;
>>>>>>> 10803a33
namespace Microsoft.Maui
{
	public interface IViewHandler
	{
		void SetMauiContext(IMauiContext mauiContext);
		void SetVirtualView(IView view);
		void UpdateValue(string property);
		void DisconnectHandler();
		object? NativeView { get; }
		IView? VirtualView { get; }
		bool HasContainer { get; set; }
		Size GetDesiredSize(double widthConstraint, double heightConstraint);
		void SetFrame(Rectangle frame);
	}
}<|MERGE_RESOLUTION|>--- conflicted
+++ resolved
@@ -1,7 +1,5 @@
-<<<<<<< HEAD
-=======
 using Microsoft.Maui.Graphics;
->>>>>>> 10803a33
+
 namespace Microsoft.Maui
 {
 	public interface IViewHandler
