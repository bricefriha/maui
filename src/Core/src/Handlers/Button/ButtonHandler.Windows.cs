--- conflicted
+++ resolved
@@ -40,7 +40,6 @@
 			base.DisconnectHandler(nativeView);
 		}
 
-<<<<<<< HEAD
 		public static void MapBackground(ButtonHandler handler, IButton button) =>
 			handler.TypedNativeView?.UpdateBackground(button);
 
@@ -49,23 +48,6 @@
 
 		public static void MapTextColor(ButtonHandler handler, IButton button) =>
 			handler.TypedNativeView?.UpdateTextColor(button);
-=======
-		// This is a Windows-specific mapping
-		public static void MapBackgroundColor(ButtonHandler handler, IButton button)
-		{
-			handler.NativeView?.UpdateBackgroundColor(button, DefaultBackground);
-		}
-
-		public static void MapText(ButtonHandler handler, IButton button)
-		{
-			handler.NativeView?.UpdateText(button);
-		}
-
-		public static void MapTextColor(ButtonHandler handler, IButton button)
-		{
-			handler.NativeView?.UpdateTextColor(button, DefaultForeground);
-		}
->>>>>>> 10803a33
 
 		[MissingMapper]
 		public static void MapCharacterSpacing(ButtonHandler handler, IButton button) { }
@@ -77,15 +59,8 @@
 			handler.NativeView?.UpdateFont(button, fontManager);
 		}
 
-<<<<<<< HEAD
 		public static void MapPadding(ButtonHandler handler, IButton button) =>
 			handler.TypedNativeView?.UpdatePadding(button, DefaultPadding);
-=======
-		public static void MapPadding(ButtonHandler handler, IButton button)
-		{
-			handler.NativeView?.UpdatePadding(button, DefaultPadding);
-		}
->>>>>>> 10803a33
 
 		void OnClick(object sender, UI.Xaml.RoutedEventArgs e)
 		{
