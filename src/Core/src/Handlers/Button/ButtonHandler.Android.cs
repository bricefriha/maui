--- conflicted
+++ resolved
@@ -57,14 +57,11 @@
 		}
 
 		public static void MapText(ButtonHandler handler, IButton button)
-<<<<<<< HEAD
-=======
 		{
 			handler.NativeView?.UpdateText(button);
 		}
 
 		public static void MapTextColor(ButtonHandler handler, IButton button)
->>>>>>> 10803a33
 		{
 			handler.NativeView?.UpdateTextColor(button);
 		}
