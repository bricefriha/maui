--- conflicted
+++ resolved
@@ -5,16 +5,9 @@
 		public static PropertyMapper<IButton, ButtonHandler> ButtonMapper = new PropertyMapper<IButton, ButtonHandler>(ViewHandler.ViewMapper)
 		{
 #if WINDOWS
-<<<<<<< HEAD
 			[nameof(IButton.Background)] = MapBackground,
 #endif
-			[nameof(IButton.Text)] = MapText,
-			[nameof(IButton.TextColor)] = MapTextColor,
-=======
-			[nameof(IButton.BackgroundColor)] = MapBackgroundColor,
-#endif
 			[nameof(IButton.CharacterSpacing)] = MapCharacterSpacing,
->>>>>>> 10803a33
 			[nameof(IButton.Font)] = MapFont,
 			[nameof(IButton.Padding)] = MapPadding,
 			[nameof(IButton.Text)] = MapText,
