﻿using System;
using Microsoft.UI.Xaml.Controls;

namespace Microsoft.Maui.Handlers
{
	public partial class PickerHandler : ViewHandler<IPicker, ComboBox>
	{
		protected override ComboBox CreateNativeView() => new ComboBox();

		[MissingMapper]
		public static void MapTitle(PickerHandler handler, IPicker view) { }

		[MissingMapper]
		public static void MapSelectedIndex(PickerHandler handler, IPicker view) { }

		[MissingMapper]
		public static void MapCharacterSpacing(PickerHandler handler, IPicker view) { }

		[MissingMapper]
		public static void MapFont(PickerHandler handler, IPicker view) { }

		[MissingMapper]
<<<<<<< HEAD
		public static void MapForeground(PickerHandler handler, IPicker view) { }
=======
		public static void MapTextColor(PickerHandler handler, IPicker view) { }

		[MissingMapper]
		public static void MapHorizontalTextAlignment(PickerHandler handler, IPicker view) { }
>>>>>>> 131792fb
	}
}<|MERGE_RESOLUTION|>--- conflicted
+++ resolved
@@ -20,13 +20,9 @@
 		public static void MapFont(PickerHandler handler, IPicker view) { }
 
 		[MissingMapper]
-<<<<<<< HEAD
 		public static void MapForeground(PickerHandler handler, IPicker view) { }
-=======
-		public static void MapTextColor(PickerHandler handler, IPicker view) { }
 
 		[MissingMapper]
 		public static void MapHorizontalTextAlignment(PickerHandler handler, IPicker view) { }
->>>>>>> 131792fb
 	}
 }