--- conflicted
+++ resolved
@@ -2,13 +2,10 @@
 using System.Collections.Specialized;
 using System.Linq;
 using Android.App;
-<<<<<<< HEAD
 using Android.Content.Res;
 using Android.Text;
 using Android.Text.Style;
-=======
 using Android.Graphics.Drawables;
->>>>>>> b716a5f1
 using AResource = Android.Resource;
 
 namespace Microsoft.Maui.Handlers
@@ -42,12 +39,7 @@
 
 		protected override void SetupDefaults(MauiPicker nativeView)
 		{
-<<<<<<< HEAD
-			base.SetupDefaults(nativeView);
-
 			DefaultTitleColors = nativeView.HintTextColors;
-		}
-=======
 			DefaultBackground = nativeView.Background;
 
 			base.SetupDefaults(nativeView);
@@ -67,7 +59,6 @@
 			NativeView.UpdatePicker(VirtualView);
 		}
 		public static void MapReload(PickerHandler handler, IPicker picker) => handler.Reload();
->>>>>>> b716a5f1
 
 		public static void MapTitle(PickerHandler handler, IPicker picker)
 		{
