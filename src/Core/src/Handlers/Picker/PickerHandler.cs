--- conflicted
+++ resolved
@@ -12,15 +12,12 @@
 			[nameof(IPicker.SelectedIndex)] = MapSelectedIndex,
 			[nameof(IPicker.TextColor)] = MapTextColor,
 			[nameof(IPicker.Title)] = MapTitle,
-<<<<<<< HEAD
 			[nameof(IPicker.TitleColor)] = MapTitleColor
-=======
 			[nameof(IPicker.HorizontalTextAlignment)] = MapHorizontalTextAlignment,
 			Actions =
 			{
 				["Reload"] = MapReload,
 			}
->>>>>>> b716a5f1
 		};
 
 		public PickerHandler() : base(PickerMapper)
