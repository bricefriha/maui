﻿using System;

namespace Microsoft.Maui.Handlers
{
	public partial class PickerHandler : ViewHandler<IPicker, object>
	{
		protected override object CreateNativeView() => throw new NotImplementedException();

		public static void MapTitle(PickerHandler handler, IPicker view) { }
		public static void MapSelectedIndex(PickerHandler handler, IPicker view) { }
		public static void MapCharacterSpacing(PickerHandler handler, IPicker view) { }
		public static void MapFont(PickerHandler handler, IPicker view) { }
<<<<<<< HEAD
		public static void MapForeground(PickerHandler handler, IPicker view) { }
=======
		public static void MapTextColor(PickerHandler handler, IPicker view) { }
		public static void MapHorizontalTextAlignment(PickerHandler handler, IPicker view) { }
>>>>>>> 131792fb
	}
}<|MERGE_RESOLUTION|>--- conflicted
+++ resolved
@@ -10,11 +10,7 @@
 		public static void MapSelectedIndex(PickerHandler handler, IPicker view) { }
 		public static void MapCharacterSpacing(PickerHandler handler, IPicker view) { }
 		public static void MapFont(PickerHandler handler, IPicker view) { }
-<<<<<<< HEAD
 		public static void MapForeground(PickerHandler handler, IPicker view) { }
-=======
-		public static void MapTextColor(PickerHandler handler, IPicker view) { }
 		public static void MapHorizontalTextAlignment(PickerHandler handler, IPicker view) { }
->>>>>>> 131792fb
 	}
 }