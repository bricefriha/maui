#nullable enable
using System.Net;
using Microsoft.Maui.Graphics;
using Microsoft.UI.Xaml;
using Microsoft.UI.Xaml.Controls;

namespace Microsoft.Maui.Handlers
{
	public abstract partial class ViewHandler<TVirtualView, TNativeView> : INativeViewHandler
	{
		FrameworkElement? INativeViewHandler.NativeView => this.GetWrappedNativeView();
		FrameworkElement? INativeViewHandler.ContainerView => ContainerView;

<<<<<<< HEAD
		protected new FrameworkElement? WrappedNativeView =>
			(FrameworkElement?)base.WrappedNativeView;

		public new WrapperView? ContainerView
=======
		public new Border? ContainerView
>>>>>>> 678a5d58
		{
			get => (WrapperView?)base.ContainerView;
			protected set => base.ContainerView = value;
		}

		public override void NativeArrange(Rectangle rect)
		{
			var nativeView = this.GetWrappedNativeView();

			if (nativeView == null)
				return;

			if (rect.Width < 0 || rect.Height < 0)
				return;

			nativeView.Arrange(new Windows.Foundation.Rect(rect.X, rect.Y, rect.Width, rect.Height));
		}

		public override Size GetDesiredSize(double widthConstraint, double heightConstraint)
		{
			var nativeView = this.GetWrappedNativeView();

			if (nativeView == null)
				return Size.Zero;

			if (widthConstraint < 0 || heightConstraint < 0)
				return Size.Zero;

			var measureConstraint = new Windows.Foundation.Size(widthConstraint, heightConstraint);

			nativeView.Measure(measureConstraint);

			return new Size(nativeView.DesiredSize.Width, nativeView.DesiredSize.Height);
		}

		protected override void SetupContainer()
		{
			if (NativeView == null || ContainerView != null)
				return;

			var oldParent = (Panel?)NativeView.Parent;

			var oldIndex = oldParent?.Children.IndexOf(NativeView);
			oldParent?.Children.Remove(NativeView);

			ContainerView ??= new WrapperView();
			ContainerView.Child = NativeView;

			if (oldIndex is int idx && idx >= 0)
				oldParent?.Children.Insert(idx, ContainerView);
			else
				oldParent?.Children.Add(ContainerView);
		}

		protected override void RemoveContainer()
		{
			if (NativeView == null || ContainerView == null || NativeView.Parent != ContainerView)
				return;

			var oldParent = (Panel?)ContainerView.Parent;

			var oldIndex = oldParent?.Children.IndexOf(ContainerView);
			oldParent?.Children.Remove(ContainerView);

			ContainerView.Child = null;
			ContainerView = null;

			if (oldIndex is int idx && idx >= 0)
				oldParent?.Children.Insert(idx, NativeView);
			else
				oldParent?.Children.Add(NativeView);
		}
	}
}<|MERGE_RESOLUTION|>--- conflicted
+++ resolved
@@ -11,14 +11,10 @@
 		FrameworkElement? INativeViewHandler.NativeView => this.GetWrappedNativeView();
 		FrameworkElement? INativeViewHandler.ContainerView => ContainerView;
 
-<<<<<<< HEAD
 		protected new FrameworkElement? WrappedNativeView =>
 			(FrameworkElement?)base.WrappedNativeView;
 
 		public new WrapperView? ContainerView
-=======
-		public new Border? ContainerView
->>>>>>> 678a5d58
 		{
 			get => (WrapperView?)base.ContainerView;
 			protected set => base.ContainerView = value;
