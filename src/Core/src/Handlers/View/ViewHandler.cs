--- conflicted
+++ resolved
@@ -19,15 +19,12 @@
 			[nameof(IView.Clip)] = MapClip,
 			[nameof(IView.Visibility)] = MapVisibility,
 			[nameof(IView.Background)] = MapBackground,
-<<<<<<< HEAD
+			[nameof(IView.FlowDirection)] = MapFlowDirection,
 			[nameof(IView.BorderBrush)] = MapBorderBrush,
 			[nameof(IView.BorderWidth)] = MapBorderWidth,
 			[nameof(IView.BorderDashArray)] = MapBorderDashArray,
 			[nameof(IView.BorderDashOffset)] = MapBorderDashOffset,
 			[nameof(IView.BorderShape)] = MapBorderShape,
-=======
-			[nameof(IView.FlowDirection)] = MapFlowDirection,
->>>>>>> 7fac07e7
 			[nameof(IView.Width)] = MapWidth,
 			[nameof(IView.Height)] = MapHeight,
 			[nameof(IView.IsEnabled)] = MapIsEnabled,
@@ -171,7 +168,11 @@
 			((NativeView?)handler.NativeView)?.UpdateBackground(view);
 		}
 
-<<<<<<< HEAD
+		public static void MapFlowDirection(IViewHandler handler, IView view)
+		{
+			((NativeView?)handler.NativeView)?.UpdateFlowDirection(view);
+		}
+		
 		public static void MapBorderBrush(IViewHandler handler, IView view)
 		{
 #if WINDOWS
@@ -223,11 +224,6 @@
 			((NativeView?)handler.NativeView)?.UpdateBorderShape(view);
 #endif
 			handler.UpdateValue(nameof(view.Background));
-=======
-		public static void MapFlowDirection(IViewHandler handler, IView view)
-		{
-			((NativeView?)handler.NativeView)?.UpdateFlowDirection(view);
->>>>>>> 7fac07e7
 		}
 
 		public static void MapOpacity(ViewHandler handler, IView view)
