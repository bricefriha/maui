--- conflicted
+++ resolved
@@ -73,28 +73,14 @@
 
 		protected abstract void RemoveContainer();
 
-<<<<<<< HEAD
-		public IMauiContext? MauiContext { get; private set; }
-
-		public IServiceProvider? Services => MauiContext?.Services;
-
 		public virtual bool NeedsContainer
 #if WINDOWS
 			=> VirtualView?.BorderBrush != null || VirtualView?.BorderWidth > 0 || VirtualView?.CornerRadius != default(CornerRadius);
 #else
-			=> false;
-=======
-		public virtual bool NeedsContainer =>
-#if WINDOWS
-			false;
-#else
-			VirtualView?.Clip != null;
->>>>>>> f11994cd
+			=> VirtualView?.Clip != null;
 #endif
 
 		public NativeView? ContainerView { get; private protected set; }
-
-		object? IViewHandler.ContainerView => ContainerView;
 
 		protected NativeView? WrappedNativeView => ContainerView ?? NativeView;
 
@@ -196,7 +182,7 @@
 #endif
 		}
 
-		public static void MapOpacity(ViewHandler handler, IView view)
+		public static void MapOpacity(IViewHandler handler, IView view)
 		{
 			((NativeView?)handler.NativeView)?.UpdateOpacity(view);
 		}
