--- conflicted
+++ resolved
@@ -106,17 +106,15 @@
 			handler.NativeView?.UpdateFont(editor, fontManager);
 		}
 
-<<<<<<< HEAD
 		public static void MapHorizontalTextAlignment(EditorHandler handler, IEditor editor)
 		{
 			handler.NativeView?.UpdateHorizontalTextAlignment(editor);	
-    }
-=======
+		}
+		
 		public static void MapKeyboard(EditorHandler handler, IEditor editor)
 		{
 			handler.NativeView?.UpdateKeyboard(editor);
 		}
->>>>>>> 814ee947
 
 		void OnFocusedChange(bool hasFocus)
 		{
