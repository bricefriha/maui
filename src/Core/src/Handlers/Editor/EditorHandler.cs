--- conflicted
+++ resolved
@@ -17,11 +17,8 @@
 			[nameof(IEditor.PlaceholderColor)] = MapPlaceholderColor,
 			[nameof(IEditor.Text)] = MapText,
 			[nameof(IEditor.TextColor)] = MapTextColor,
-<<<<<<< HEAD
 			[nameof(IEditor.HorizontalTextAlignment)] = MapHorizontalTextAlignment,
-=======
 			[nameof(IEditor.Keyboard)] = MapKeyboard
->>>>>>> 814ee947
 		};
 
 		public EditorHandler() : base(EditorMapper)
