--- conflicted
+++ resolved
@@ -134,20 +134,16 @@
 			VirtualView.Completed();
 		}
 
-<<<<<<< HEAD
 		public static void MapHorizontalTextAlignment(EditorHandler handler, IEditor editor)
 		{
 			handler.NativeView?.UpdateHorizontalTextAlignment(editor);
 		}
 		
-=======
-		private void OnTextPropertySet(object? sender, EventArgs e)
+		void OnTextPropertySet(object? sender, EventArgs e)
 		{
 			VirtualView.UpdateText(NativeView.Text);
 		}
 
-
->>>>>>> c0d6dfdb
 		public static void MapKeyboard(EditorHandler handler, IEditor editor)
 		{
 			handler.NativeView?.UpdateKeyboard(editor);
