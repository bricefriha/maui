﻿using System;
using System.Runtime.CompilerServices;
using Android.Content;
using Android.Views;
using Microsoft.Maui.Graphics;
using Microsoft.Maui.Platform;
using static Android.Views.View;
using PlatformView = Android.Views.View;

namespace Microsoft.Maui
{
	internal static partial class ViewHandlerExtensions
	{
		// TODO: Possibly reconcile this code with LayoutViewGroup.OnLayout
		// If you make changes here please review if those changes should also
		// apply to LayoutViewGroup.OnLayout
		internal static Size LayoutVirtualView(
			this IPlatformViewHandler viewHandler,
			int l, int t, int r, int b,
			Func<Rect, Size>? arrangeFunc = null)
		{
			var context = viewHandler.MauiContext?.Context;
			var virtualView = viewHandler.VirtualView;
			var platformView = viewHandler.PlatformView;

			if (context == null || virtualView == null || platformView == null)
			{
				return Size.Zero;
			}

			var destination = context.ToCrossPlatformRectInReferenceFrame(l, t, r, b);
			arrangeFunc ??= virtualView.Arrange;
			return arrangeFunc(destination);
		}

		// TODO: Possibly reconcile this code with LayoutViewGroup.OnMeasure
		// If you make changes here please review if those changes should also
		// apply to LayoutViewGroup.OnMeasure
		internal static Size MeasureVirtualView(
			this IPlatformViewHandler viewHandler,
			int platformWidthConstraint,
			int platformHeightConstraint,
			Func<double, double, Size>? measureFunc = null)
		{
			var context = viewHandler.MauiContext?.Context;
			var virtualView = viewHandler.VirtualView;
			var platformView = viewHandler.PlatformView;

			if (context == null || virtualView == null || platformView == null)
			{
				return Size.Zero;
			}

			var deviceIndependentWidth = platformWidthConstraint.ToDouble(context);
			var deviceIndependentHeight = platformHeightConstraint.ToDouble(context);

			var widthMode = MeasureSpec.GetMode(platformWidthConstraint);
			var heightMode = MeasureSpec.GetMode(platformHeightConstraint);

			measureFunc ??= virtualView.Measure;
			var measure = measureFunc(deviceIndependentWidth, deviceIndependentHeight);

			// If the measure spec was exact, we should return the explicit size value, even if the content
			// measure came out to a different size
			var width = widthMode == MeasureSpecMode.Exactly ? deviceIndependentWidth : measure.Width;
			var height = heightMode == MeasureSpecMode.Exactly ? deviceIndependentHeight : measure.Height;

			var platformWidth = context.ToPixels(width);
			var platformHeight = context.ToPixels(height);

			// Minimum values win over everything
			platformWidth = Math.Max(platformView.MinimumWidth, platformWidth);
			platformHeight = Math.Max(platformView.MinimumHeight, platformHeight);

			return new Size(platformWidth, platformHeight);
		}

		internal static Size GetDesiredSizeFromHandler(this IViewHandler viewHandler, double widthConstraint, double heightConstraint)
		{
			var Context = viewHandler.MauiContext?.Context;
			var platformView = viewHandler.ToPlatform();
			var virtualView = viewHandler.VirtualView;

			if (platformView == null || virtualView == null || Context == null)
			{
				return Size.Zero;
			}

			// Create a spec to handle the native measure
			var widthSpec = Context.CreateMeasureSpec(widthConstraint, virtualView.Width, virtualView.MaximumWidth);
			var heightSpec = Context.CreateMeasureSpec(heightConstraint, virtualView.Height, virtualView.MaximumHeight);

			var packed = PlatformInterop.MeasureAndGetWidthAndHeight(platformView, widthSpec, heightSpec);
			var measuredWidth = (int)(packed >> 32);
			var measuredHeight = (int)(packed & 0xffffffffL);

			// Convert back to xplat sizes for the return value
			return Context.FromPixels(measuredWidth, measuredHeight);
		}

		internal static void PlatformArrangeHandler(this IViewHandler viewHandler, Rect frame)
		{
			var platformView = viewHandler.ToPlatform();

			var Context = viewHandler.MauiContext?.Context;
			var MauiContext = viewHandler.MauiContext;

			if (platformView == null || MauiContext == null || Context == null)
			{
				return;
			}

			if (frame.Width < 0 || frame.Height < 0)
			{
				// This is a legacy layout value from Controls, nothing is actually laying out yet so we just ignore it
				return;
			}

			var left = Context.ToPixels(frame.Left);
			var top = Context.ToPixels(frame.Top);
			var bottom = Context.ToPixels(frame.Bottom);
			var right = Context.ToPixels(frame.Right);

			var viewParent = platformView.Parent;
			if (viewParent?.LayoutDirection == LayoutDirection.Rtl && viewParent is View parentView)
			{
				// Determine the flipped left/right edges for the RTL layout
				var width = right - left;
				left = parentView.Width - left - width;
				right = left + width;
			}

			platformView.Layout((int)left, (int)top, (int)right, (int)bottom);

			viewHandler.Invoke(nameof(IView.Frame), frame);
		}

<<<<<<< HEAD
		internal static void PrepareForTextViewArrange(this IViewHandler handler, Rect frame) 
=======
		internal static void PrepareForTextViewArrange(this IViewHandler handler, Rect frame)
>>>>>>> 509d91e3
		{
			if (frame.Width < 0 || frame.Height < 0)
			{
				return;
			}

			var platformView = handler.ToPlatform();
			var context = platformView?.Context;

			if (platformView == null || context == null)
			{
				return;
			}

			var virtualView = handler.VirtualView;
			if (virtualView == null)
			{
				return;
			}

			// Depending on our layout situation, the TextView may need an additional measurement pass at the final size
			// in order to properly handle any TextAlignment properties and some internal bookkeeping
			if (virtualView.NeedsExactMeasure())
			{
				platformView.Measure(context.MakeMeasureSpecExact(frame.Width), context.MakeMeasureSpecExact(frame.Height));
			}
		}

<<<<<<< HEAD
		internal static bool NeedsExactMeasure(this IView virtualView) 
=======
		internal static bool NeedsExactMeasure(this IView virtualView)
>>>>>>> 509d91e3
		{
			if (virtualView.VerticalLayoutAlignment != Primitives.LayoutAlignment.Fill
				&& virtualView.HorizontalLayoutAlignment != Primitives.LayoutAlignment.Fill)
			{
				// Layout Alignments of Start, Center, and End will be laying out the TextView at its measured size,
				// so we won't need another pass with MeasureSpecMode.Exactly
				return false;
			}

			if (virtualView.Width >= 0 && virtualView.Height >= 0)
			{
				// If the Width and Height are both explicit, then we've already done MeasureSpecMode.Exactly in 
				// both dimensions; no need to do it again
				return false;
			}

			// We're going to need a second measurement pass so TextView can properly handle alignments
			return true;
		}

<<<<<<< HEAD
		internal static int MakeMeasureSpecExact(this Context context, double size) 
=======
		internal static int MakeMeasureSpecExact(this Context context, double size)
>>>>>>> 509d91e3
		{
			// Convert to a native size to create the spec for measuring
			var deviceSize = (int)context!.ToPixels(size);
			return MeasureSpecMode.Exactly.MakeMeasureSpec(deviceSize);
		}
	}
}<|MERGE_RESOLUTION|>--- conflicted
+++ resolved
@@ -135,11 +135,7 @@
 			viewHandler.Invoke(nameof(IView.Frame), frame);
 		}
 
-<<<<<<< HEAD
-		internal static void PrepareForTextViewArrange(this IViewHandler handler, Rect frame) 
-=======
 		internal static void PrepareForTextViewArrange(this IViewHandler handler, Rect frame)
->>>>>>> 509d91e3
 		{
 			if (frame.Width < 0 || frame.Height < 0)
 			{
@@ -168,11 +164,7 @@
 			}
 		}
 
-<<<<<<< HEAD
-		internal static bool NeedsExactMeasure(this IView virtualView) 
-=======
 		internal static bool NeedsExactMeasure(this IView virtualView)
->>>>>>> 509d91e3
 		{
 			if (virtualView.VerticalLayoutAlignment != Primitives.LayoutAlignment.Fill
 				&& virtualView.HorizontalLayoutAlignment != Primitives.LayoutAlignment.Fill)
@@ -193,11 +185,7 @@
 			return true;
 		}
 
-<<<<<<< HEAD
-		internal static int MakeMeasureSpecExact(this Context context, double size) 
-=======
 		internal static int MakeMeasureSpecExact(this Context context, double size)
->>>>>>> 509d91e3
 		{
 			// Convert to a native size to create the spec for measuring
 			var deviceSize = (int)context!.ToPixels(size);
