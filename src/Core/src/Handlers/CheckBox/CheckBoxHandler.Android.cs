﻿using Android.Widget;
using AndroidX.AppCompat.Widget;

namespace Microsoft.Maui.Handlers
{
	public partial class CheckBoxHandler : ViewHandler<ICheckBox, AppCompatCheckBox>
	{
		CheckedChangeListener ChangeListener { get; } = new CheckedChangeListener();

<<<<<<< HEAD
		// This is an Android-specific mapping
		public static void MapBackground(CheckBoxHandler handler, ICheckBox check)
		{
			handler.TypedNativeView?.UpdateBackground(check);
		}

=======
>>>>>>> 10803a33
		protected override AppCompatCheckBox CreateNativeView()
		{
			var nativeCheckBox = new AppCompatCheckBox(Context)
			{
				SoundEffectsEnabled = false
			};

			nativeCheckBox.SetClipToOutline(true);

			return nativeCheckBox;
		}

		protected override void ConnectHandler(AppCompatCheckBox nativeView)
		{
			ChangeListener.Handler = this;
			nativeView.SetOnCheckedChangeListener(ChangeListener);
		}

		protected override void DisconnectHandler(AppCompatCheckBox nativeView)
		{
			ChangeListener.Handler = null;
			nativeView.SetOnCheckedChangeListener(null);
		}

		// This is an Android-specific mapping
		public static void MapBackgroundColor(CheckBoxHandler handler, ICheckBox check)
		{
			handler.NativeView?.UpdateBackgroundColor(check);
		}

		public static void MapIsChecked(CheckBoxHandler handler, ICheckBox check)
		{
			handler.NativeView?.UpdateIsChecked(check);
		}

		void OnCheckedChanged(bool isChecked)
		{
			if (VirtualView != null)
				VirtualView.IsChecked = isChecked;
		}

		internal class CheckedChangeListener : Java.Lang.Object, CompoundButton.IOnCheckedChangeListener
		{
			public CheckBoxHandler? Handler { get; set; }

			public CheckedChangeListener()
			{
			}

			public void OnCheckedChanged(CompoundButton? nativeCheckBox, bool isChecked)
			{
				if (Handler == null || nativeCheckBox == null)
					return;

				Handler.OnCheckedChanged(isChecked);
			}
		}
	}
}<|MERGE_RESOLUTION|>--- conflicted
+++ resolved
@@ -7,15 +7,12 @@
 	{
 		CheckedChangeListener ChangeListener { get; } = new CheckedChangeListener();
 
-<<<<<<< HEAD
 		// This is an Android-specific mapping
 		public static void MapBackground(CheckBoxHandler handler, ICheckBox check)
 		{
-			handler.TypedNativeView?.UpdateBackground(check);
+			handler.NativeView?.UpdateBackground(check);
 		}
 
-=======
->>>>>>> 10803a33
 		protected override AppCompatCheckBox CreateNativeView()
 		{
 			var nativeCheckBox = new AppCompatCheckBox(Context)
@@ -38,12 +35,6 @@
 		{
 			ChangeListener.Handler = null;
 			nativeView.SetOnCheckedChangeListener(null);
-		}
-
-		// This is an Android-specific mapping
-		public static void MapBackgroundColor(CheckBoxHandler handler, ICheckBox check)
-		{
-			handler.NativeView?.UpdateBackgroundColor(check);
 		}
 
 		public static void MapIsChecked(CheckBoxHandler handler, ICheckBox check)
