--- conflicted
+++ resolved
@@ -49,15 +49,10 @@
 				if (uiFont != null)
 					return name;
 
-<<<<<<< HEAD
 				if (error != null)
 					throw new NSErrorException(error);
 				else
 					throw new InvalidOperationException("Unable to load font from the stream.");
-=======
-				// we know error is not null, the NotNullWhen attr is missing in the iOS bindings, ref: https://github.com/xamarin/xamarin-macios/pull/20050
-				throw new NSErrorException(error!);
->>>>>>> 40649b6c
 			}
 			catch (Exception ex)
 			{
