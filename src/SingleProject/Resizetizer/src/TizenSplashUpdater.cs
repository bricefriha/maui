--- conflicted
+++ resolved
@@ -84,55 +84,11 @@
 
 		void UpdateColorAndMoveFile(ResizeImageInfo splashInfo, Size screenSize, string sourceFilePath, string destFilePath)
 		{
-<<<<<<< HEAD
-			var splash = MauiSplashScreen[0];
-
-			var splashInfo = ResizeImageInfo.Parse(splash);
-
-			var color = splashInfo.Color ?? SKColors.White;
-
-			using var bmp = SKBitmap.Decode(sourceFilePath);
-			SKImageInfo info = new SKImageInfo(screenSize.Width, screenSize.Height);
-
-			using var surface = SKSurface.Create(info);
-			SKCanvas canvas = surface.Canvas;
-			canvas.Clear(color);
-
-			using var paint = new SKPaint
-			{
-				IsAntialias = true,
-				FilterQuality = SKFilterQuality.High
-			};
-
-			var left = screenSize.Width <= bmp.Width ? 0 : (screenSize.Width - bmp.Width) / 2;
-			var top = screenSize.Height <= bmp.Height ? 0 : (screenSize.Height - bmp.Height) / 2;
-			var right = screenSize.Width <= bmp.Width ? left + screenSize.Width : left + bmp.Width;
-			var bottom = screenSize.Height <= bmp.Height ? top + screenSize.Height : top + bmp.Height;
-
-			canvas.DrawBitmap(bmp, new SKRect(left, top, right, bottom), paint);
-			canvas.Flush();
-
-			var updatedsplash = surface.Snapshot();
-
-			using var data = updatedsplash.Encode(SKEncodedImageFormat.Png, 100);
-			using var stream = File.Create(destFilePath);
-			data.SaveTo(stream);
-		}
-
-		public void UpdateManifest()
-		{
-			XmlDocument doc = new XmlDocument();
-			var xmlPath = Path.Combine(Environment.CurrentDirectory, ManifestFile);
-			try
-			{
-				doc.Load(xmlPath);
-=======
 			var color = splashInfo.Color;
 			if (color == null)
 			{
 				Log.LogWarning($"Unable to parse color for '{splashInfo.Filename}'.");
 				color = SKColors.White;
->>>>>>> d01c5995
 			}
 			using (SKBitmap bmp = SKBitmap.Decode(sourceFilePath))
 			{
