﻿<Project Sdk="Microsoft.NET.Sdk">

  <PropertyGroup>
    <TargetFramework>$(_MauiDotNetTfm)</TargetFramework>
    <AssemblyName>Microsoft.Maui.Resizetizer.UnitTests</AssemblyName>
    <IsPackable>false</IsPackable>
    <DefineConstants Condition="'$(OS)' == 'Windows_NT'">$(DefineConstants);WINDOWS</DefineConstants>
  </PropertyGroup>

  <ItemGroup>
    <PackageReference Include="Microsoft.NET.Test.Sdk" Version="17.3.0" />
    <PackageReference Include="Microsoft.Build.Framework" Version="16.7.0" PrivateAssets="all" />
    <PackageReference Include="Microsoft.Build.Utilities.Core" Version="16.7.0" PrivateAssets="all" />
<<<<<<< HEAD
    <PackageReference Include="SkiaSharp" Version="2.88.0-preview.256" />
=======
    <PackageReference Include="Newtonsoft.Json" Version="12.0.3" />
    <PackageReference Include="SkiaSharp" Version="2.88.1" />
    <PackageReference Include="SkiaSharp.Extended" Version="2.0.0-preview.61" />
>>>>>>> a8037002
    <PackageReference Include="xunit" Version="2.4.1" />
    <PackageReference Include="xunit.runner.visualstudio" Version="2.4.5" />
    <PackageReference Include="coverlet.collector" Version="3.1.2" />
    <PackageReference Include="Svg.Skia" />
  </ItemGroup>

  <ItemGroup>
    <ProjectReference Include="..\..\src\Resizetizer.csproj" />
  </ItemGroup>

  <ItemGroup>
    <None Include="images\**" CopyToOutputDirectory="PreserveNewest" />
    <None Include="testdata\**" CopyToOutputDirectory="PreserveNewest" />
    <None Include="imageresults\**" CopyToOutputDirectory="PreserveNewest" />
  </ItemGroup>

</Project><|MERGE_RESOLUTION|>--- conflicted
+++ resolved
@@ -11,13 +11,8 @@
     <PackageReference Include="Microsoft.NET.Test.Sdk" Version="17.3.0" />
     <PackageReference Include="Microsoft.Build.Framework" Version="16.7.0" PrivateAssets="all" />
     <PackageReference Include="Microsoft.Build.Utilities.Core" Version="16.7.0" PrivateAssets="all" />
-<<<<<<< HEAD
-    <PackageReference Include="SkiaSharp" Version="2.88.0-preview.256" />
-=======
-    <PackageReference Include="Newtonsoft.Json" Version="12.0.3" />
     <PackageReference Include="SkiaSharp" Version="2.88.1" />
     <PackageReference Include="SkiaSharp.Extended" Version="2.0.0-preview.61" />
->>>>>>> a8037002
     <PackageReference Include="xunit" Version="2.4.1" />
     <PackageReference Include="xunit.runner.visualstudio" Version="2.4.5" />
     <PackageReference Include="coverlet.collector" Version="3.1.2" />
