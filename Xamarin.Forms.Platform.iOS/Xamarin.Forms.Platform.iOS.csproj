﻿<?xml version="1.0" encoding="utf-8"?>
<Project DefaultTargets="Build" ToolsVersion="4.0" xmlns="http://schemas.microsoft.com/developer/msbuild/2003">
  <Import Condition="'$(EnvironmentBuildPropsImported)' != 'True'" Project="..\Environment.Build.props" />
  <PropertyGroup>
    <Description>iOS Backend for Xamarin.Forms</Description>
    <AssemblyName>Xamarin.Forms.Platform.iOS</AssemblyName>
  </PropertyGroup>
  <PropertyGroup>
    <Configuration Condition=" '$(Configuration)' == '' ">Debug</Configuration>
    <Platform Condition=" '$(Platform)' == '' ">AnyCPU</Platform>
    <ProjectTypeGuids>{FEACFBD2-3405-455C-9665-78FE426C6842};{FAE04EC0-301F-11D3-BF4B-00C04F79EFBC}</ProjectTypeGuids>
    <ProjectGuid>{271193C1-6E7C-429C-A36D-3F1BE5267231}</ProjectGuid>
    <OutputType>Library</OutputType>
    <RootNamespace>Xamarin.Forms.Platform.iOS</RootNamespace>
    <IPhoneResourcePrefix>Resources</IPhoneResourcePrefix>
    <!--
        This is needed for non SDK style project so the IDE will pick the correct LangVersion.
        Once this is an SDK style project it will pick this up from the Directory.Build.Props file correctly
     -->
    <LangVersion>8.0</LangVersion>
  </PropertyGroup>
  <PropertyGroup Condition=" '$(Configuration)|$(Platform)' == 'Debug|AnyCPU' ">
    <DebugSymbols>true</DebugSymbols>
    <Optimize>false</Optimize>
    <OutputPath>bin\Debug</OutputPath>
    <DefineConstants>$(DefineConstants);DEBUG;</DefineConstants>
    <ErrorReport>prompt</ErrorReport>
    <WarningLevel>4</WarningLevel>
    <ConsolePause>false</ConsolePause>
    <NoWarn>
    </NoWarn>
  </PropertyGroup>
  <PropertyGroup Condition=" '$(Configuration)|$(Platform)' == 'Release|AnyCPU' ">
    <Optimize>true</Optimize>
    <OutputPath>bin\Release</OutputPath>
    <ErrorReport>prompt</ErrorReport>
    <WarningLevel>4</WarningLevel>
    <ConsolePause>false</ConsolePause>
    <NoWarn>
    </NoWarn>
  </PropertyGroup>
  <ItemGroup>
    <Reference Include="System" />
    <Reference Include="System.Runtime.Serialization" />
    <Reference Include="System.Xml" />
    <Reference Include="System.Core" />
    <Reference Include="Xamarin.iOS" />
    <Reference Include="System.Net.Http" />
  </ItemGroup>
  <ItemGroup>
    <Compile Include="$(MSBuildThisFileDirectory)ContextActionCell.cs" />
    <Compile Include="$(MSBuildThisFileDirectory)ContextScrollViewDelegate.cs" />
    <Compile Include="$(MSBuildThisFileDirectory)GlobalCloseContextGestureRecognizer.cs" />
    <Compile Include="$(MSBuildThisFileDirectory)Deserializer.cs" />
    <Compile Include="$(MSBuildThisFileDirectory)ElementChangedEventArgs.cs" />
    <Compile Include="$(MSBuildThisFileDirectory)EventTracker.cs" />
    <Compile Include="$(MSBuildThisFileDirectory)FormsApplicationDelegate.cs" />
    <Compile Include="$(MSBuildThisFileDirectory)IVisualElementRenderer.cs" />
    <Compile Include="$(MSBuildThisFileDirectory)Platform.cs" />
    <Compile Include="$(MSBuildThisFileDirectory)PlatformRenderer.cs" />
    <Compile Include="$(MSBuildThisFileDirectory)RendererFactory.cs" />
    <Compile Include="$(MSBuildThisFileDirectory)RendererPool.cs" />
    <Compile Include="$(MSBuildThisFileDirectory)ResourcesProvider.cs" />
    <Compile Include="$(MSBuildThisFileDirectory)ViewRenderer.cs" />
    <Compile Include="$(MSBuildThisFileDirectory)VisualElementPackager.cs" />
    <Compile Include="$(MSBuildThisFileDirectory)VisualElementRenderer.cs" />
    <Compile Include="$(MSBuildThisFileDirectory)VisualElementTracker.cs" />
    <Compile Include="$(MSBuildThisFileDirectory)Cells\CellRenderer.cs" />
    <Compile Include="$(MSBuildThisFileDirectory)Cells\CellTableViewCell.cs" />
    <Compile Include="$(MSBuildThisFileDirectory)Cells\EntryCellRenderer.cs" />
    <Compile Include="$(MSBuildThisFileDirectory)Cells\ImageCellRenderer.cs" />
    <Compile Include="$(MSBuildThisFileDirectory)Cells\SwitchCellRenderer.cs" />
    <Compile Include="$(MSBuildThisFileDirectory)Cells\TextCellRenderer.cs" />
    <Compile Include="$(MSBuildThisFileDirectory)Cells\ViewCellRenderer.cs" />
    <Compile Include="$(MSBuildThisFileDirectory)Extensions\ColorExtensions.cs" />
    <Compile Include="$(MSBuildThisFileDirectory)Extensions\DateExtensions.cs" />
    <Compile Include="$(MSBuildThisFileDirectory)Extensions\Extensions.cs" />
    <Compile Include="$(MSBuildThisFileDirectory)Extensions\ToolbarItemExtensions.cs" />
    <Compile Include="$(MSBuildThisFileDirectory)Extensions\UIViewExtensions.cs" />
    <Compile Include="$(MSBuildThisFileDirectory)Extensions\ViewExtensions.cs" />
    <Compile Include="$(MSBuildThisFileDirectory)Renderers\ActivityIndicatorRenderer.cs" />
    <Compile Include="$(MSBuildThisFileDirectory)Renderers\BoxRenderer.cs" />
    <Compile Include="$(MSBuildThisFileDirectory)Renderers\ButtonRenderer.cs" />
    <Compile Include="$(MSBuildThisFileDirectory)Renderers\CarouselPageRenderer.cs" />
    <Compile Include="$(MSBuildThisFileDirectory)Renderers\DatePickerRenderer.cs" />
    <Compile Include="$(MSBuildThisFileDirectory)Renderers\EditorRenderer.cs" />
    <Compile Include="$(MSBuildThisFileDirectory)Renderers\EntryRenderer.cs" />
    <Compile Include="$(MSBuildThisFileDirectory)Renderers\FormattedStringExtensions.cs" />
    <Compile Include="$(MSBuildThisFileDirectory)Renderers\FrameRenderer.cs" />
    <Compile Include="$(MSBuildThisFileDirectory)Renderers\ImageRenderer.cs" />
    <Compile Include="$(MSBuildThisFileDirectory)Renderers\KeyboardInsetTracker.cs" />
    <Compile Include="$(MSBuildThisFileDirectory)Renderers\KeyboardObserver.cs" />
    <Compile Include="$(MSBuildThisFileDirectory)Renderers\LabelRenderer.cs" />
    <Compile Include="$(MSBuildThisFileDirectory)Renderers\ListViewRenderer.cs" />
    <Compile Include="$(MSBuildThisFileDirectory)Renderers\NavigationRenderer.cs" />
    <Compile Include="$(MSBuildThisFileDirectory)Renderers\OpenGLViewRenderer.cs" />
    <Compile Include="$(MSBuildThisFileDirectory)Renderers\PageRenderer.cs" />
    <Compile Include="$(MSBuildThisFileDirectory)Renderers\PickerRenderer.cs" />
    <Compile Include="$(MSBuildThisFileDirectory)Renderers\ProgressBarRenderer.cs" />
    <Compile Include="$(MSBuildThisFileDirectory)Renderers\ScrollViewRenderer.cs" />
    <Compile Include="$(MSBuildThisFileDirectory)Renderers\SearchBarRenderer.cs" />
    <Compile Include="$(MSBuildThisFileDirectory)Renderers\SliderRenderer.cs" />
    <Compile Include="$(MSBuildThisFileDirectory)Renderers\StepperRenderer.cs" />
    <Compile Include="$(MSBuildThisFileDirectory)Renderers\SwitchRenderer.cs" />
    <Compile Include="$(MSBuildThisFileDirectory)Renderers\TabbedRenderer.cs" />
    <Compile Include="$(MSBuildThisFileDirectory)Renderers\TableViewModelRenderer.cs" />
    <Compile Include="$(MSBuildThisFileDirectory)Renderers\TableViewRenderer.cs" />
    <Compile Include="$(MSBuildThisFileDirectory)Renderers\TimePickerRenderer.cs" />
    <Compile Include="$(MSBuildThisFileDirectory)Properties\AssemblyInfo.cs" />
    <Compile Include="$(MSBuildThisFileDirectory)Extensions\CellExtensions.cs" />
    <Compile Include="..\Xamarin.Forms.Core\Crc64.cs">
      <Link>Crc64.cs</Link>
    </Compile>
    <Compile Include="..\Xamarin.Forms.Core\StreamWrapper.cs">
      <Link>StreamWrapper.cs</Link>
    </Compile>
    <Compile Include="CADisplayLinkTicker.cs" />
    <Compile Include="CollectionView\CarouselViewDelegator.cs" />
    <Compile Include="CollectionView\CarouselViewRenderer.cs" />
    <Compile Include="CollectionView\CollectionViewRenderer.cs" />
    <Compile Include="CollectionView\EmptySource.cs" />
    <Compile Include="CollectionView\GroupableItemsViewController.cs" />
    <Compile Include="CollectionView\GroupableItemsViewDelegator.cs" />
    <Compile Include="CollectionView\GroupableItemsViewRenderer.cs" />
    <Compile Include="CollectionView\HorizontalCell.cs" />
    <Compile Include="CollectionView\HorizontalDefaultSupplementalView.cs" />
    <Compile Include="CollectionView\HorizontalTemplatedHeaderView.cs" />
    <Compile Include="CollectionView\IItemsViewSource.cs" />
    <Compile Include="CollectionView\IndexPathExtensions.cs" />
    <Compile Include="CollectionView\ItemsSourceFactory.cs" />
    <Compile Include="CollectionView\ItemsViewCell.cs" />
    <Compile Include="CollectionView\ItemsViewRenderer.cs" />
    <Compile Include="CollectionView\DefaultCell.cs" />
    <Compile Include="CollectionView\HorizontalDefaultCell.cs" />
    <Compile Include="CollectionView\ItemsViewController.cs" />
    <Compile Include="CollectionView\ObservableGroupedSource.cs" />
    <Compile Include="CollectionView\ScrollToPositionExtensions.cs" />
    <Compile Include="CollectionView\SelectableItemsViewController.cs" />
    <Compile Include="CollectionView\SelectableItemsViewDelegator.cs" />
    <Compile Include="CollectionView\SelectableItemsViewRenderer.cs" />
    <Compile Include="CollectionView\TemplateHelpers.cs" />
    <Compile Include="CollectionView\ItemsViewDelegator.cs" />
    <Compile Include="CollectionView\VerticalCell.cs" />
    <Compile Include="CollectionView\StructuredItemsViewController.cs" />
    <Compile Include="CollectionView\StructuredItemsViewRenderer.cs" />
    <Compile Include="CollectionView\VerticalDefaultCell.cs" />
    <Compile Include="CollectionView\GridViewLayout.cs" />
    <Compile Include="CollectionView\ItemsViewLayout.cs" />
    <Compile Include="CollectionView\ListSource.cs" />
    <Compile Include="CollectionView\ListViewLayout.cs" />
    <Compile Include="CollectionView\ObservableItemsSource.cs" />
    <Compile Include="CollectionView\PropertyChangedEventArgsExtensions.cs" />
    <Compile Include="CollectionView\SnapHelpers.cs" />
    <Compile Include="CollectionView\TemplatedCell.cs" />
    <Compile Include="CollectionView\HeightConstrainedTemplatedCell.cs" />
    <Compile Include="CollectionView\VerticalDefaultSupplementalView.cs" />
    <Compile Include="CollectionView\WidthConstrainedTemplatedCell.cs" />
    <Compile Include="CollectionView\VerticalSupplementaryView.cs" />
    <Compile Include="DisposeHelpers.cs" />
    <Compile Include="DragAndDropDelegate.cs" />
    <Compile Include="EffectUtilities.cs" />
    <Compile Include="ExportCellAttribute.cs" />
    <Compile Include="ExportImageSourceHandlerAttribute.cs" />
    <Compile Include="ExportRendererAttribute.cs" />
    <Compile Include="Extensions\ArrayExtensions.cs" />
    <Compile Include="Extensions\CookieExtensions.cs" />
    <Compile Include="Extensions\FlowDirectionExtensions.cs" />
    <Compile Include="Extensions\NSObjectExtensions.cs" />
    <Compile Include="Extensions\PlatformConfigurationExtensions.cs" />
    <Compile Include="Extensions\LabelExtensions.cs" />
    <Compile Include="Extensions\VisualElementExtensions.cs" />
    <Compile Include="Flags.cs" />
    <Compile Include="IOSDeviceInfo.cs" />
    <Compile Include="LinkerSafeAttribute.cs" />
    <Compile Include="ModalWrapper.cs" />
    <Compile Include="Renderers\FormsCAKeyFrameAnimation.cs" />
    <Compile Include="Renderers\FormsCheckBox.cs" />
    <Compile Include="Renderers\FormsUIImageView.cs" />
    <Compile Include="Renderers\ImageAnimationHelper.cs" />
    <Compile Include="Renderers\ImageElementManager.cs" />
    <Compile Include="IVisualNativeElementRenderer.cs" />
    <Compile Include="NativeViewWrapper.cs" />
    <Compile Include="NativeViewWrapperRenderer.cs" />
    <Compile Include="PlatformEffect.cs" />
    <Compile Include="Renderers\AlignmentExtensions.cs" />
    <Compile Include="Forms.cs" />
    <Compile Include="PageExtensions.cs" />
    <Compile Include="Renderers\IAccessibilityElementsController.cs" />
    <Compile Include="Renderers\IShellSectionRootHeader.cs" />
    <Compile Include="Renderers\PageContainer.cs" />
    <Compile Include="Renderers\CheckBoxRendererBase.cs" />
    <Compile Include="Renderers\PhoneFlyoutPageRenderer.cs" />
    <Compile Include="Renderers\RadioButtonCALayer.cs" />
    <Compile Include="Renderers\TabletFlyoutPageRenderer.cs" />
    <Compile Include="Renderers\WkWebViewRenderer.cs" />
    <Compile Include="Renderers\ElementSelectedEventArgs.cs" />
    <Compile Include="Renderers\IShellContext.cs" />
    <Compile Include="Renderers\IShellFlyoutContentRenderer.cs" />
    <Compile Include="Renderers\IShellFlyoutRenderer.cs" />
    <Compile Include="Renderers\IShellFlyoutTransition.cs" />
    <Compile Include="Renderers\IShellItemController.cs" />
    <Compile Include="Renderers\IShellItemTransition.cs" />
    <Compile Include="Renderers\IShellNavBarAppearanceTracker.cs" />
    <Compile Include="Renderers\IShellPageRendererTracker.cs" />
    <Compile Include="Renderers\IShellSearchResultsRenderer.cs" />
    <Compile Include="Renderers\IShellSectionRootRenderer.cs" />
    <Compile Include="Renderers\IShellTabBarAppearanceTracker.cs" />
    <Compile Include="Renderers\IShellSectionRenderer.cs" />
    <Compile Include="Renderers\SafeShellNavBarAppearanceTracker.cs" />
    <Compile Include="Renderers\SafeShellTabBarAppearanceTracker.cs" />
    <Compile Include="Renderers\ShellFlyoutContentRenderer.cs" />
    <Compile Include="Renderers\ShellFlyoutRenderer.cs" />
    <Compile Include="Renderers\ShellItemRenderer.cs" />
    <Compile Include="Renderers\ShellItemTransition.cs" />
    <Compile Include="Renderers\ShellPageRendererTracker.cs" />
    <Compile Include="Renderers\ShellRenderer.cs" />
    <Compile Include="Renderers\ShellScrollViewTracker.cs" />
    <Compile Include="Renderers\ShellSearchResultsRenderer.cs" />
    <Compile Include="Renderers\ShellSectionRootHeader.cs" />
    <Compile Include="Renderers\ShellSectionRootRenderer.cs" />
    <Compile Include="Renderers\ShellTabBarAppearanceTracker.cs" />
    <Compile Include="Renderers\ShellSectionRenderer.cs" />
    <Compile Include="Renderers\ShellTableViewController.cs" />
    <Compile Include="Renderers\ShellTableViewSource.cs" />
    <Compile Include="Renderers\SlideFlyoutTransition.cs" />
    <Compile Include="Renderers\TabletShellFlyoutRenderer.cs" />
    <Compile Include="Renderers\UIContainerCell.cs" />
    <Compile Include="Renderers\UIContainerView.cs" />
    <Compile Include="Renderers\BorderElementManager.cs" />
    <Compile Include="Renderers\ButtonElementManager.cs" />
    <Compile Include="Renderers\IImageVisualElementRenderer.cs" />
    <Compile Include="Renderers\ImageButtonRenderer.cs" />
    <Compile Include="Resources\StringResources.Designer.cs">
      <AutoGen>True</AutoGen>
      <DesignTime>True</DesignTime>
      <DependentUpon>StringResources.resx</DependentUpon>
    </Compile>
    <Compile Include="ShadowEffect.cs" />
    <Compile Include="ViewInitializedEventArgs.cs" />
    <Compile Include="IOSAppIndexingProvider.cs" />
    <Compile Include="IOSAppLinks.cs" />
    <Compile Include="NativeViewPropertyListener.cs" />
    <Compile Include="Extensions\LayoutExtensions.cs" />
    <Compile Include="NativeValueConverterService.cs" />
    <Compile Include="NativeBindingService.cs" />
    <Compile Include="Extensions\AccessibilityExtensions.cs" />
    <Compile Include="Extensions\FontExtensions.cs" />
    <Compile Include="Extensions\FontExtensions.Shared.cs" />
    <Compile Include="Renderers\ButtonLayoutManager.cs" />
    <Compile Include="Renderers\IButtonLayoutRenderer.cs" />
    <Compile Include="EmbeddedFontLoader.cs" />
    <Compile Include="Renderers\SearchHandlerAppearanceTracker.cs" />
    <Compile Include="Renderers\CheckBoxRenderer.cs" />
    <Compile Include="CollectionView\CarouselViewLayout.cs" />
    <Compile Include="CollectionView\CarouselViewController.cs" />
    <Compile Include="CollectionView\CarouselTemplatedCell.cs" />
    <Compile Include="Renderers\RefreshViewRenderer.cs" />
    <Compile Include="Renderers\ShellNavBarAppearanceTracker.cs" />
    <Compile Include="Renderers\IndicatorViewRenderer.cs" />
    <Compile Include="Renderers\SwipeViewRenderer.cs" />
    <Compile Include="Extensions\GeometryExtensions.cs" />
    <Compile Include="Extensions\DoubleCollectionExtensions.cs" />
    <Compile Include="Extensions\TransformExtensions.cs" />
    <Compile Include="Extensions\UIApplicationExtensions.cs" />
    <Compile Include="Shapes\ShapeRenderer.cs" />
    <Compile Include="Shapes\PathRenderer.cs" />
    <Compile Include="Extensions\PointCollectionExtensions.cs" />
    <Compile Include="Shapes\EllipseRenderer.cs" />
    <Compile Include="Shapes\LineRenderer.cs" />
    <Compile Include="Shapes\PolygonRenderer.cs" />
    <Compile Include="Shapes\PolylineRenderer.cs" />
    <Compile Include="Shapes\RectangleRenderer.cs" />
    <Compile Include="Extensions\BrushExtensions.cs" />
    <Compile Include="CollectionView\LoopObservableItemsSource.cs" />
    <Compile Include="CollectionView\LoopListSource.cs" />
    <Compile Include="CollectionView\ILoopItemsViewSource.cs" />
    <Compile Include="Renderers\IDisconnectable.cs" />
  </ItemGroup>
  <ItemGroup>
    <EmbeddedResource Include="Resources\StringResources.ar.resx" />
    <EmbeddedResource Include="Resources\StringResources.ca.resx" />
    <EmbeddedResource Include="Resources\StringResources.cs.resx" />
    <EmbeddedResource Include="Resources\StringResources.da.resx" />
    <EmbeddedResource Include="Resources\StringResources.de.resx">
      <SubType>Designer</SubType>
    </EmbeddedResource>
    <EmbeddedResource Include="Resources\StringResources.el.resx" />
    <EmbeddedResource Include="Resources\StringResources.es.resx" />
    <EmbeddedResource Include="Resources\StringResources.fi.resx" />
    <EmbeddedResource Include="Resources\StringResources.fr.resx" />
    <EmbeddedResource Include="Resources\StringResources.he.resx" />
    <EmbeddedResource Include="Resources\StringResources.hi.resx" />
    <EmbeddedResource Include="Resources\StringResources.hr.resx" />
    <EmbeddedResource Include="Resources\StringResources.hu.resx" />
    <EmbeddedResource Include="Resources\StringResources.id.resx" />
    <EmbeddedResource Include="Resources\StringResources.it.resx" />
    <EmbeddedResource Include="Resources\StringResources.ja.resx" />
    <EmbeddedResource Include="Resources\StringResources.ko.resx" />
    <EmbeddedResource Include="Resources\StringResources.ms.resx" />
    <EmbeddedResource Include="Resources\StringResources.nb.resx" />
    <EmbeddedResource Include="Resources\StringResources.nl.resx" />
    <EmbeddedResource Include="Resources\StringResources.pl.resx" />
    <EmbeddedResource Include="Resources\StringResources.pt-BR.resx" />
    <EmbeddedResource Include="Resources\StringResources.pt.resx" />
    <EmbeddedResource Include="Resources\StringResources.resx">
      <Generator>ResXFileCodeGenerator</Generator>
      <LastGenOutput>StringResources.Designer.cs</LastGenOutput>
    </EmbeddedResource>
    <EmbeddedResource Include="Resources\StringResources.ro.resx" />
    <EmbeddedResource Include="Resources\StringResources.ru.resx" />
    <EmbeddedResource Include="Resources\StringResources.sk.resx" />
    <EmbeddedResource Include="Resources\StringResources.sv.resx" />
    <EmbeddedResource Include="Resources\StringResources.th.resx" />
    <EmbeddedResource Include="Resources\StringResources.tr.resx" />
    <EmbeddedResource Include="Resources\StringResources.uk.resx" />
    <EmbeddedResource Include="Resources\StringResources.vi.resx" />
    <EmbeddedResource Include="Resources\StringResources.zh-Hans.resx" />
    <EmbeddedResource Include="Resources\StringResources.zh-Hant.resx" />
    <EmbeddedResource Include="Resources\StringResources.zh-HK.resx" />
  </ItemGroup>
  <Import Project="$(MSBuildExtensionsPath)\Xamarin\iOS\Xamarin.iOS.CSharp.targets" />
  <ItemGroup>
    <ProjectReference Include="..\Xamarin.Forms.Core\Xamarin.Forms.Core.csproj">
      <Project>{57B8B73D-C3B5-4C42-869E-7B2F17D354AC}</Project>
      <Name>Xamarin.Forms.Core</Name>
    </ProjectReference>
  </ItemGroup>
<<<<<<< HEAD
=======
  <ItemGroup Condition="'$(Use2017)' == 'true'">
    <Reference Include="netstandard" />
  </ItemGroup>
  <ItemGroup>
    <PackageReference Condition="'$(CI)' == 'true'" Include="Xamarin.Build.TypeRedirector" Version="0.1.2-preview" PrivateAssets="all" />
  </ItemGroup>
>>>>>>> 10f10437
</Project><|MERGE_RESOLUTION|>--- conflicted
+++ resolved
@@ -325,13 +325,4 @@
       <Name>Xamarin.Forms.Core</Name>
     </ProjectReference>
   </ItemGroup>
-<<<<<<< HEAD
-=======
-  <ItemGroup Condition="'$(Use2017)' == 'true'">
-    <Reference Include="netstandard" />
-  </ItemGroup>
-  <ItemGroup>
-    <PackageReference Condition="'$(CI)' == 'true'" Include="Xamarin.Build.TypeRedirector" Version="0.1.2-preview" PrivateAssets="all" />
-  </ItemGroup>
->>>>>>> 10f10437
 </Project>