--- conflicted
+++ resolved
@@ -101,11 +101,7 @@
 		{
 			if (Device.IsInvokeRequired)
 			{
-<<<<<<< HEAD
 				Device.BeginInvokeOnMainThread(() => CollectionChanged(args));
-=======
-				Device.InvokeOnMainThreadAsync(() => CollectionChanged(args));
->>>>>>> 626f756a
 			}
 			else
 			{
@@ -115,22 +111,14 @@
 
 		void CollectionChanged(NotifyCollectionChangedEventArgs args)
 		{
-<<<<<<< HEAD
 			if (CollectionView.NumberOfSections() == 0)
-=======
-			if (_collectionView.NumberOfSections() == 0)
->>>>>>> 626f756a
 			{
 				// The CollectionView isn't fully initialized yet
 				return;
 			}
 
 			// Force UICollectionView to get the internal accounting straight 
-<<<<<<< HEAD
 			CollectionView.NumberOfItemsInSection(_section);
-=======
-			_collectionView.NumberOfItemsInSection(_section);
->>>>>>> 626f756a
 
 			switch (args.Action)
 			{
@@ -156,19 +144,11 @@
 
 		void Reload()
 		{
-<<<<<<< HEAD
 			var args = new NotifyCollectionChangedEventArgs(NotifyCollectionChangedAction.Reset);
 
 			Count = ItemsCount();
 
 			OnCollectionViewUpdating(args);
-=======
-			Count = ItemsCount();
-			_collectionView.ReloadData();
-			_collectionView.CollectionViewLayout.InvalidateLayout();
-			_collectionView.LayoutIfNeeded();
-		}
->>>>>>> 626f756a
 
 			CollectionView.ReloadData();
 			CollectionView.CollectionViewLayout.InvalidateLayout();
@@ -176,7 +156,6 @@
 			OnCollectionViewUpdated(args);
 		}
 
-<<<<<<< HEAD
 		protected virtual NSIndexPath[] CreateIndexesFrom(int startIndex, int count)
 		{
 			return IndexPathHelpers.GenerateIndexPathRange(_section, startIndex, count);
@@ -184,20 +163,12 @@
 
 		void Add(NotifyCollectionChangedEventArgs args)
 		{
-=======
-		void Add(NotifyCollectionChangedEventArgs args)
-		{
->>>>>>> 626f756a
 			var count = args.NewItems.Count;
 			Count += count;
 			var startIndex = args.NewStartingIndex > -1 ? args.NewStartingIndex : IndexOf(args.NewItems[0]);
 
 			// Queue up the updates to the UICollectionView
-<<<<<<< HEAD
 			Update(() => CollectionView.InsertItems(CreateIndexesFrom(startIndex, count)), args);
-=======
-			_collectionView.InsertItems(CreateIndexesFrom(startIndex, count));
->>>>>>> 626f756a
 		}
 
 		void Remove(NotifyCollectionChangedEventArgs args)
@@ -216,12 +187,7 @@
 			var count = args.OldItems.Count; 
 			Count -= count;
 
-<<<<<<< HEAD
 			Update(() => CollectionView.DeleteItems(CreateIndexesFrom(startIndex, count)), args);
-=======
-			// Queue up the updates to the UICollectionView
-			_collectionView.DeleteItems(CreateIndexesFrom(startIndex, count));
->>>>>>> 626f756a
 		}
 
 		void Replace(NotifyCollectionChangedEventArgs args)
@@ -310,8 +276,6 @@
 
 			return -1;
 		}
-<<<<<<< HEAD
-
 		void Update(Action update, NotifyCollectionChangedEventArgs args)
 		{
 			OnCollectionViewUpdating(args); 
@@ -331,7 +295,5 @@
 				CollectionViewUpdated?.Invoke(this, args);
 			});
 		}
-=======
->>>>>>> 626f756a
 	}
 }