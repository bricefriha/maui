--- conflicted
+++ resolved
@@ -131,11 +131,7 @@
 		{
 			if (Device.IsInvokeRequired)
 			{
-<<<<<<< HEAD
 				Device.BeginInvokeOnMainThread(() => CollectionChanged(args));
-=======
-				Device.InvokeOnMainThreadAsync(() => CollectionChanged(args));
->>>>>>> 626f756a
 			}
 			else
 			{
