--- conflicted
+++ resolved
@@ -71,11 +71,7 @@
 			UpdateKeyboard();
 			UpdateEditable();
 			UpdateTextAlignment();
-<<<<<<< HEAD
-			UpdateIsReadOnly();
-=======
 			UpdateMaxLength();
->>>>>>> 051700fd
 		}
 
 		protected override void OnElementPropertyChanged(object sender, PropertyChangedEventArgs e)
@@ -100,13 +96,8 @@
 				UpdateFont();
 			else if (e.PropertyName == VisualElement.FlowDirectionProperty.PropertyName)
 				UpdateTextAlignment();
-<<<<<<< HEAD
-			else if (e.PropertyName == Xamarin.Forms.InputView.IsReadOnlyProperty.PropertyName)
-				UpdateIsReadOnly();
-=======
 			else if (e.PropertyName == Xamarin.Forms.InputView.MaxLengthProperty.PropertyName)
 				UpdateMaxLength();
->>>>>>> 051700fd
 		}
 
 		void HandleChanged(object sender, EventArgs e)
@@ -177,11 +168,6 @@
 				Control.TextColor = textColor.ToUIColor();
 		}
 
-<<<<<<< HEAD
-		void UpdateIsReadOnly()
-		{
-			Control.UserInteractionEnabled = !Element.IsReadOnly;
-=======
 		void UpdateMaxLength()
 		{
 			var currentControlText = Control.Text;
@@ -194,7 +180,6 @@
 		{
 			var newLength = textView.Text.Length + text.Length - range.Length;
 			return newLength <= Element.MaxLength;
->>>>>>> 051700fd
 		}
 	}
 }