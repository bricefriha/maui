--- conflicted
+++ resolved
@@ -2,12 +2,9 @@
 using System.ComponentModel;
 using System.Threading;
 using System.Threading.Tasks;
-<<<<<<< HEAD
-=======
 using Foundation;
 using UIKit;
 using Xamarin.Forms.Internals;
->>>>>>> 8fe0abc1
 
 #if __MOBILE__
 using UIKit;
@@ -167,6 +164,12 @@
 
 			try
 			{
+
+#if __MOBILE__
+					float scale = (float)UIScreen.MainScreen.Scale;
+#else
+					float scale = (float)NSScreen.MainScreen.BackingScaleFactor;
+#endif
 				return await handler.LoadImageAsync(source, scale: (float)UIScreen.MainScreen.Scale, cancelationToken: cancellationToken);
 			}
 			catch (OperationCanceledException)
@@ -215,14 +218,6 @@
 			{
 				try
 				{
-<<<<<<< HEAD
-#if __MOBILE__
-					float scale = (float)UIScreen.MainScreen.Scale;
-#else
-					float scale = (float)NSScreen.MainScreen.BackingScaleFactor;
-#endif
-					return await handler.LoadImageAsync(source, scale: scale, cancelationToken: cancellationToken);
-=======
 					using (var drawable = await initialSource.GetNativeImageAsync(cancellationToken))
 					{
 						// TODO: it might be good to make sure the renderer has not been disposed
@@ -238,7 +233,6 @@
 						if (element.GetValue(imageSourceProperty) == initialSource)
 							onSet(drawable);
 					}
->>>>>>> 8fe0abc1
 				}
 				finally
 				{
