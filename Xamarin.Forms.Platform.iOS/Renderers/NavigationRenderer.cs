--- conflicted
+++ resolved
@@ -482,7 +482,7 @@
 
 			if (!Forms.IsiOS11OrNewer)
 			{
-				// For iOS 10 and lower, you need to set the background image. 
+				// For iOS 10 and lower, you need to set the background image.
 				// If you set this for iOS11, you'll remove the background color.
 				if (_defaultNavBarBackImage == null)
 					_defaultNavBarBackImage = NavigationBar.GetBackgroundImage(UIBarMetrics.Default);
@@ -570,7 +570,7 @@
 			// know iOS has processed it, and make sure any updates use that.
 
 			// In the future we may want to make RemovePageAsync and deprecate RemovePage to handle cases where Push/Pop is called
-			// during a remove cycle. 
+			// during a remove cycle.
 
 			if (_removeControllers == null)
 			{
@@ -689,15 +689,11 @@
 			}
 
 			// set Tint color (i. e. Back Button arrow and Text)
-<<<<<<< HEAD
 			var iconColor = NavigationPage.GetIconColor(Current);
 			if (iconColor.IsDefault)
 				iconColor = barTextColor;
 
-			NavigationBar.TintColor = iconColor == Color.Default || statusBarColorMode == StatusBarTextColorMode.DoNotAdjust
-=======
-			NavigationBar.TintColor = barTextColor == Color.Default || NavPage.OnThisPlatform().GetStatusBarTextColorMode() == StatusBarTextColorMode.DoNotAdjust
->>>>>>> 7b55f0c7
+			NavigationBar.TintColor = iconColor == Color.Default || NavPage.OnThisPlatform().GetStatusBarTextColorMode() == StatusBarTextColorMode.DoNotAdjust
 				? UINavigationBar.Appearance.TintColor
 				: iconColor.ToUIColor();
 		}
@@ -1001,7 +997,7 @@
 					item.TintColor = tintColor == null ? UIColor.Clear : null;
 					item.TintColor = tintColor;
 				}
-				
+
 				Disappearing?.Invoke(this, EventArgs.Empty);
 			}
 
@@ -1171,7 +1167,7 @@
 					NavigationItem.TitleView = titleViewContainer;
 				}
 			}
-			
+
 			void UpdateIconColor()
 			{
 				if (_navigation.TryGetTarget(out NavigationRenderer navigationRenderer))
