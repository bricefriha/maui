--- conflicted
+++ resolved
@@ -1425,17 +1425,9 @@
 				if (disposing)
 				{
 
-<<<<<<< HEAD
-				_child.Element?.DisposeModalAndChildRenderers();
-				_child.NativeView.RemoveFromSuperview();
-				_child.Dispose();
-				_child = null;
-=======
 					if (_child != null)
 					{
-						if (_child.Element.Platform is Platform platform)
-							platform.DisposeModelAndChildrenRenderers(_child.Element);
-
+						_child.Element?.DisposeModalAndChildRenderers();
 						_child.NativeView.RemoveFromSuperview();
 						_child.Dispose();
 						_child = null;
@@ -1447,7 +1439,6 @@
 					_icon = null;
 				}
 				base.Dispose(disposing);
->>>>>>> 379adeb3
 			}
 		}
 	}
