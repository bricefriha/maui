--- conflicted
+++ resolved
@@ -105,11 +105,8 @@
 
 		public override void ItemDeselected(UICollectionView collectionView, NSIndexPath indexPath)
 		{
-<<<<<<< HEAD
 			if(CollectionView.CellForItem(indexPath) is ShellSectionHeaderCell cell)
 				cell.Label.TextColor = _unselectedColor.ToUIColor();
-=======
->>>>>>> 5bee2397
 		}
 
 		public override void ItemSelected(UICollectionView collectionView, NSIndexPath indexPath)
@@ -118,12 +115,9 @@
 			var item = ShellSection.Items[row];
 			if (item != ShellSection.CurrentItem)
 				ShellSection.SetValueFromRenderer(ShellSection.CurrentItemProperty, item);
-<<<<<<< HEAD
 
 			if (CollectionView.CellForItem(indexPath) is ShellSectionHeaderCell cell)
 				cell.Label.TextColor = _selectedColor.ToUIColor();
-=======
->>>>>>> 5bee2397
 		}
 
 		public override nint NumberOfSections(UICollectionView collectionView)
