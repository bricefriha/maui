--- conflicted
+++ resolved
@@ -9,17 +9,14 @@
 {
 	public class FrameRenderer : VisualElementRenderer<Frame>, ITabStop
 	{
-<<<<<<< HEAD
 		ShadowView _shadowView;
+		UIView ITabStop.TabStop => this;
 
 		[Internals.Preserve(Conditional = true)]
 		public FrameRenderer()
 		{
 
 		}
-=======
-		UIView ITabStop.TabStop => this;
->>>>>>> 77e411d4
 
 		protected override void OnElementChanged(ElementChangedEventArgs<Frame> e)
 		{
@@ -124,9 +121,9 @@
 			{
 				//Putting a transparent background under any shadowee having a background with alpha < 1
 				//Giving the Shadow a background of the same color when shadowee background == 1.
-				//The latter will result in a 'darker' shadow as you would expect from something that 
+				//The latter will result in a 'darker' shadow as you would expect from something that
 				//isn't transparent. This also mimics the look as it was before with non-transparent Frames.
-				if (_shadowee.BackgroundColor.Alpha < 1) 
+				if (_shadowee.BackgroundColor.Alpha < 1)
 					BackgroundColor = UIColor.Clear;
 				else
 					BackgroundColor = new UIColor(_shadowee.BackgroundColor);
