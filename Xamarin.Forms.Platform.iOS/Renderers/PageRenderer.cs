using System;
using System.Collections.Generic;
using System.ComponentModel;
using Foundation;
using UIKit;
using Xamarin.Forms.PlatformConfiguration.iOSSpecific;
using PageUIStatusBarAnimation = Xamarin.Forms.PlatformConfiguration.iOSSpecific.UIStatusBarAnimation;
using PageSpecific = Xamarin.Forms.PlatformConfiguration.iOSSpecific.Page;

namespace Xamarin.Forms.Platform.iOS
{
	public class PageRenderer : UIViewController, IVisualElementRenderer, IEffectControlProvider, IAccessibilityElementsController, IShellContentInsetObserver, IDisconnectable
	{
		bool _disposed;
		EventTracker _events;
		VisualElementPackager _packager;
		VisualElementTracker _tracker;
		PageLifecycleManager _pageLifecycleManager;

		// storing this into a local variable causes it to not get collected. Do not delete this please		
		PageContainer _pageContainer;
		internal PageContainer Container => NativeView as PageContainer;

		Page Page => Element as Page;
		IAccessibilityElementsController AccessibilityElementsController => this;
		Thickness SafeAreaInsets => Page.On<PlatformConfiguration.iOS>().SafeAreaInsets();
		bool IsPartOfShell => (Element?.Parent is BaseShellItem);
		ShellSection _shellSection;
		bool _safeAreasSet = false;
		Thickness _userPadding = default(Thickness);
		bool _userOverriddenSafeArea = false;

		[Preserve(Conditional = true)]
		public PageRenderer()
		{
		}

		void IEffectControlProvider.RegisterEffect(Effect effect)
		{
			VisualElementRenderer<VisualElement>.RegisterEffect(effect, NativeView);
		}

		public VisualElement Element { get; private set; }

		public event EventHandler<VisualElementChangedEventArgs> ElementChanged;

		public List<NSObject> GetAccessibilityElements()
		{
			if (Container == null || Element == null)
				return null;

			SortedDictionary<int, List<ITabStopElement>> tabIndexes = null;
			foreach (var child in Element.LogicalChildren)
			{
				if (!(child is VisualElement ve))
					continue;

				tabIndexes = ve.GetSortedTabIndexesOnParentPage();
				break;
			}

			if (tabIndexes == null)
				return null;

			// Just return all elements on the page in order.
			if (tabIndexes.Count <= 1)
				return null;

			var views = new List<NSObject>();
			foreach (var idx in tabIndexes?.Keys)
			{
				var tabGroup = tabIndexes[idx];
				foreach (var child in tabGroup)
				{
					if (!(child is VisualElement ve && ve.GetRenderer()?.NativeView is UIView view))
						continue;

					UIView thisControl = null;

					if (view is ITabStop tabStop)
						thisControl = tabStop.TabStop;

					if (thisControl == null)
						continue;

					if (views.Contains(thisControl))
						break; // we've looped to the beginning

					views.Add(thisControl);
				}
			}

			return views;
		}

		public SizeRequest GetDesiredSize(double widthConstraint, double heightConstraint)
		{
			return NativeView.GetSizeRequest(widthConstraint, heightConstraint);
		}

		public UIView NativeView
		{
			get { return _disposed ? null : View; }
		}
		
		public void SetElement(VisualElement element)
		{
			VisualElement oldElement = Element;
			Element = element;
			UpdateTitle();

			OnElementChanged(new VisualElementChangedEventArgs(oldElement, element));

			_pageLifecycleManager = new PageLifecycleManager(Element as IPageController);

			if (element != null)
			{
				if (!string.IsNullOrEmpty(element.AutomationId))
					SetAutomationId(element.AutomationId);

				element.SendViewInitialized(NativeView);

				var parent = Element.Parent;

				while (!Application.IsApplicationOrNull(parent))
				{
					if (parent is ShellContent)
						_isInItems = true;

					if (parent is ShellSection shellSection)
					{
						_shellSection = shellSection;
						((IShellSectionController)_shellSection).AddContentInsetObserver(this);

						break;
					}

					parent = parent.Parent;
				}
			}

			EffectUtilities.RegisterEffectControlProvider(this, oldElement, element);
		}

		public void SetElementSize(Size size)
		{
			Element.Layout(new Rectangle(Element.X, Element.Y, size.Width, size.Height));
		}

		public override void LoadView()
		{
			//by default use the MainScreen Bounds so Effects can access the Container size
			if (_pageContainer == null)
				_pageContainer = new PageContainer(this) { Frame = UIScreen.MainScreen.Bounds };

			View = _pageContainer;
		}
		public override void ViewWillLayoutSubviews()
		{
			base.ViewWillLayoutSubviews();

			Container?.ClearAccessibilityElements();
		}

		public override void ViewDidLayoutSubviews()
		{
			base.ViewDidLayoutSubviews();

			if (_disposed || Element == null)
				return;

			if (Element.Parent is BaseShellItem)
				Element.Layout(View.Bounds.ToRectangle());

			if (_safeAreasSet || !Forms.IsiOS11OrNewer)
				UpdateUseSafeArea();
		}

		public override void ViewSafeAreaInsetsDidChange()
		{
			_safeAreasSet = true;
			UpdateUseSafeArea();
			base.ViewSafeAreaInsetsDidChange();
		}

		public UIViewController ViewController => _disposed ? null : this;

		public override void ViewDidAppear(bool animated)
		{
			base.ViewDidAppear(animated);

<<<<<<< HEAD
			if (_disposed || Element == null)
=======
			if (_appeared || _disposed || Element == null)
>>>>>>> 2202e3e4
				return;

			UpdateStatusBarPrefersHidden();

			if (Forms.RespondsToSetNeedsUpdateOfHomeIndicatorAutoHidden)
				SetNeedsUpdateOfHomeIndicatorAutoHidden();

			if (Element.Parent is CarouselPage)
				return;

			_pageLifecycleManager?.HandlePageAppearing();
		}

		public override void ViewDidDisappear(bool animated)
		{
			base.ViewDidDisappear(animated);

<<<<<<< HEAD
			if (_disposed || Element == null)
=======
			if (!_appeared || _disposed || Element == null)
>>>>>>> 2202e3e4
				return;

			if (Element.Parent is CarouselPage)
				return;

<<<<<<< HEAD
			_pageLifecycleManager?.HandlePageDisappearing();
=======
			Page?.SendDisappearing();
>>>>>>> 2202e3e4
		}

		public override void ViewDidLoad()
		{
			base.ViewDidLoad();

			if (NativeView == null)
				return;

			var uiTapGestureRecognizer = new UITapGestureRecognizer(a => NativeView?.EndEditing(true));

			uiTapGestureRecognizer.ShouldRecognizeSimultaneously = (recognizer, gestureRecognizer) => true;
			uiTapGestureRecognizer.ShouldReceiveTouch = OnShouldReceiveTouch;
			uiTapGestureRecognizer.DelaysTouchesBegan =
				uiTapGestureRecognizer.DelaysTouchesEnded = uiTapGestureRecognizer.CancelsTouchesInView = false;
			NativeView.AddGestureRecognizer(uiTapGestureRecognizer);

			UpdateBackground();

			_packager = new VisualElementPackager(this);
			_packager.Load();

			Element.PropertyChanged += OnHandlePropertyChanged;
			_tracker = new VisualElementTracker(this, !(Element.Parent is BaseShellItem));

			_events = new EventTracker(this);
			_events.LoadEvents(NativeView);

			Element.SendViewInitialized(NativeView);
		}

		public override void ViewWillDisappear(bool animated)
		{
			base.ViewWillDisappear(animated);

			NativeView?.Window?.EndEditing(true);
		}

		void IDisconnectable.Disconnect()
<<<<<<< HEAD
=======
		{
			if (_shellSection != null)
			{
				((IShellSectionController)_shellSection).RemoveContentInsetObserver(this);
				_shellSection = null;
			}

			if (Element != null)
			{
				Element.PropertyChanged -= OnHandlePropertyChanged;
				Platform.SetRenderer(Element, null);
				Element = null;
			}

			_events?.Disconnect();
			_packager?.Disconnect();
			_tracker?.Disconnect();
		}

		protected override void Dispose(bool disposing)
>>>>>>> 2202e3e4
		{
			if (_shellSection != null)
			{
<<<<<<< HEAD
				((IShellSectionController)_shellSection).RemoveContentInsetObserver(this);
				_shellSection = null;
			}

			if (Element != null)
			{
				Element.PropertyChanged -= OnHandlePropertyChanged;
				Platform.SetRenderer(Element, null);
				Element = null;
			}

			_events?.Disconnect();
			_packager?.Disconnect();
			_tracker?.Disconnect();
		}

		protected override void Dispose(bool disposing)
		{
			if (_disposed)
				return;

			if (disposing)
			{
				var page = Page;
				(this as IDisconnectable).Disconnect();

				_pageLifecycleManager?.Dispose();
=======
				var page = Page;
				(this as IDisconnectable).Disconnect();

				if (_appeared)
					page?.SendDisappearing();

				_appeared = false;
>>>>>>> 2202e3e4
				_events?.Dispose();
				_packager?.Dispose();
				_tracker?.Dispose();
				_events = null;
				_packager = null;
				_tracker = null;
<<<<<<< HEAD
				_pageLifecycleManager = null;
=======
>>>>>>> 2202e3e4

				Element = null;
				Container?.Dispose();
				_pageContainer = null;
			}

			_disposed = true;

			base.Dispose(disposing);
		}

		protected virtual void OnElementChanged(VisualElementChangedEventArgs e)
		{
			ElementChanged?.Invoke(this, e);
		}

		protected virtual void SetAutomationId(string id)
		{
			if (NativeView != null)
				NativeView.AccessibilityIdentifier = id;
		}

		void OnHandlePropertyChanged(object sender, PropertyChangedEventArgs e)
		{
			if (e.PropertyName == VisualElement.BackgroundColorProperty.PropertyName || e.PropertyName == VisualElement.BackgroundProperty.PropertyName)
				UpdateBackground();
			else if (e.PropertyName == Page.BackgroundImageSourceProperty.PropertyName)
				UpdateBackground();
			else if (e.PropertyName == Page.TitleProperty.PropertyName)
				UpdateTitle();
			else if (e.PropertyName == PlatformConfiguration.iOSSpecific.Page.PrefersStatusBarHiddenProperty.PropertyName)
				UpdateStatusBarPrefersHidden();
			else if (Forms.IsiOS11OrNewer && e.PropertyName == PlatformConfiguration.iOSSpecific.Page.UseSafeAreaProperty.PropertyName)
			{
				_userOverriddenSafeArea = false;
				UpdateUseSafeArea();
			}
			else if (Forms.IsiOS11OrNewer && e.PropertyName == PlatformConfiguration.iOSSpecific.Page.SafeAreaInsetsProperty.PropertyName)
				UpdateUseSafeArea();
			else if (e.PropertyName == PlatformConfiguration.iOSSpecific.Page.PrefersHomeIndicatorAutoHiddenProperty.PropertyName)
				UpdateHomeIndicatorAutoHidden();
			else if (e.PropertyName == Page.PaddingProperty.PropertyName)
			{
				if (ShouldUseSafeArea() && Page.Padding != SafeAreaInsets)
					_userOverriddenSafeArea = true;
			}
		}

		public override UIKit.UIStatusBarAnimation PreferredStatusBarUpdateAnimation
		{
			get
			{
				var animation = Page.OnThisPlatform().PreferredStatusBarUpdateAnimation();
				switch (animation)
				{
					case (PageUIStatusBarAnimation.Fade):
						return UIKit.UIStatusBarAnimation.Fade;
					case (PageUIStatusBarAnimation.Slide):
						return UIKit.UIStatusBarAnimation.Slide;
					case (PageUIStatusBarAnimation.None):
					default:
						return UIKit.UIStatusBarAnimation.None;
				}
			}
		}

		public override void TraitCollectionDidChange(UITraitCollection previousTraitCollection)
		{
			base.TraitCollectionDidChange(previousTraitCollection);

#if __XCODE11__
			if (Forms.IsiOS13OrNewer && previousTraitCollection.UserInterfaceStyle != TraitCollection.UserInterfaceStyle)
				Application.Current?.TriggerThemeChanged(new AppThemeChangedEventArgs(Application.Current.RequestedTheme));
#endif
		}

		bool ShouldUseSafeArea()
		{
			bool usingSafeArea = Page.On<PlatformConfiguration.iOS>().UsingSafeArea();
			bool isSafeAreaSet = Element.IsSet(PageSpecific.UseSafeAreaProperty);

			if (IsPartOfShell && !isSafeAreaSet)
				usingSafeArea = true;

			return usingSafeArea;
		}

		void UpdateUseSafeArea()
		{
			if (Element == null || _pageLifecycleManager == null)
				return;

			if (_userOverriddenSafeArea)
				return;

			if (!IsPartOfShell && !Forms.IsiOS11OrNewer)
				return;

			var tabThickness = _tabThickness;
			if (!_isInItems)
				tabThickness = 0;

			Thickness safeareaPadding = default(Thickness);

			if (Page.Padding != SafeAreaInsets)
				_userPadding = Page.Padding;

			if (Forms.IsiOS11OrNewer)
			{
				var insets = NativeView.SafeAreaInsets;
				if (Page.Parent is TabbedPage)
				{
					insets.Bottom = 0;
				}

				safeareaPadding = new Thickness(insets.Left, insets.Top + tabThickness, insets.Right, insets.Bottom);
				Page.On<PlatformConfiguration.iOS>().SetSafeAreaInsets(safeareaPadding);
			}
			else if (IsPartOfShell)
			{
				safeareaPadding = new Thickness(0, TopLayoutGuide.Length + tabThickness, 0, BottomLayoutGuide.Length);
				Page.On<PlatformConfiguration.iOS>().SetSafeAreaInsets(safeareaPadding);
			}

			bool usingSafeArea = Page.On<PlatformConfiguration.iOS>().UsingSafeArea();
			bool isSafeAreaSet = Element.IsSet(PageSpecific.UseSafeAreaProperty);

			if (IsPartOfShell && !isSafeAreaSet)
			{
				if (Shell.GetNavBarIsVisible(Element) || _tabThickness != default(Thickness))
					usingSafeArea = true;
			}

			if (!usingSafeArea && isSafeAreaSet && Page.Padding == safeareaPadding)
			{
				Page.SetValueFromRenderer(Page.PaddingProperty, _userPadding);
			}

			if (!usingSafeArea)
				return;

			if (SafeAreaInsets == Page.Padding)
				return;

			// this is determining if there is a UIScrollView control occupying the whole screen
			if (IsPartOfShell && !isSafeAreaSet)
			{
				var subViewSearch = View;
				for (int i = 0; i < 2 && subViewSearch != null; i++)
				{
					if (subViewSearch?.Subviews.Length > 0)
					{
						if (subViewSearch.Subviews[0] is UIScrollView)
							return;

						subViewSearch = subViewSearch.Subviews[0];
					}
					else
					{
						subViewSearch = null;
					}
				}
			}

			Page.SetValueFromRenderer(Page.PaddingProperty, SafeAreaInsets);
		}


		void UpdateStatusBarPrefersHidden()
		{
			if (Element == null)
				return;

			var animation = Page.OnThisPlatform().PreferredStatusBarUpdateAnimation();
			if (animation == PageUIStatusBarAnimation.Fade || animation == PageUIStatusBarAnimation.Slide)
				UIView.Animate(0.25, () => SetNeedsStatusBarAppearanceUpdate());
			else
				SetNeedsStatusBarAppearanceUpdate();
			NativeView?.SetNeedsLayout();
		}

		bool OnShouldReceiveTouch(UIGestureRecognizer recognizer, UITouch touch)
		{
			foreach (UIView v in ViewAndSuperviewsOfView(touch.View))
			{
				if (v is UITableView || v is UITableViewCell || v.CanBecomeFirstResponder)
					return false;
			}
			return true;
		}

		public override bool PrefersStatusBarHidden()
		{
			var mode = Page.OnThisPlatform().PrefersStatusBarHidden();
			switch (mode)
			{
				case (StatusBarHiddenMode.True):
					return true;
				case (StatusBarHiddenMode.False):
					return false;
				case (StatusBarHiddenMode.Default):
				default:
					return base.PrefersStatusBarHidden();
			}
		}

		void UpdateBackground()
		{
			if (NativeView == null)
				return;

			_ = this.ApplyNativeImageAsync(Page.BackgroundImageSourceProperty, bgImage =>
			{
				if (NativeView == null)
					return;

				if (bgImage != null)
					NativeView.BackgroundColor = UIColor.FromPatternImage(bgImage);
				else
				{
					Brush background = Element.Background;

					if (!Brush.IsNullOrEmpty(background))
						NativeView.UpdateBackground(Element.Background);
					else
					{
						Color backgroundColor = Element.BackgroundColor;

						if (backgroundColor.IsDefault)
							NativeView.BackgroundColor = UIColor.White;
						else
							NativeView.BackgroundColor = backgroundColor.ToUIColor();
					}
				}
			});
		}

		void UpdateTitle()
		{
			if (!string.IsNullOrWhiteSpace(Page.Title))
				NavigationItem.Title = Page.Title;
		}

		IEnumerable<UIView> ViewAndSuperviewsOfView(UIView view)
		{
			while (view != null)
			{
				yield return view;
				view = view.Superview;
			}
		}

		void UpdateHomeIndicatorAutoHidden()
		{
			if (Element == null || !Forms.RespondsToSetNeedsUpdateOfHomeIndicatorAutoHidden)
				return;

			SetNeedsUpdateOfHomeIndicatorAutoHidden();
		}

		double _tabThickness;
		bool _isInItems;

		void IShellContentInsetObserver.OnInsetChanged(Thickness inset, double tabThickness)
		{
			if (_tabThickness != tabThickness)
			{
				_safeAreasSet = true;
				_tabThickness = tabThickness;
				UpdateUseSafeArea();
			}
		}

		public override bool PrefersHomeIndicatorAutoHidden => Page.OnThisPlatform().PrefersHomeIndicatorAutoHidden();
	}
}<|MERGE_RESOLUTION|>--- conflicted
+++ resolved
@@ -189,11 +189,7 @@
 		{
 			base.ViewDidAppear(animated);
 
-<<<<<<< HEAD
 			if (_disposed || Element == null)
-=======
-			if (_appeared || _disposed || Element == null)
->>>>>>> 2202e3e4
 				return;
 
 			UpdateStatusBarPrefersHidden();
@@ -211,21 +207,13 @@
 		{
 			base.ViewDidDisappear(animated);
 
-<<<<<<< HEAD
 			if (_disposed || Element == null)
-=======
-			if (!_appeared || _disposed || Element == null)
->>>>>>> 2202e3e4
 				return;
 
 			if (Element.Parent is CarouselPage)
 				return;
 
-<<<<<<< HEAD
 			_pageLifecycleManager?.HandlePageDisappearing();
-=======
-			Page?.SendDisappearing();
->>>>>>> 2202e3e4
 		}
 
 		public override void ViewDidLoad()
@@ -265,8 +253,6 @@
 		}
 
 		void IDisconnectable.Disconnect()
-<<<<<<< HEAD
-=======
 		{
 			if (_shellSection != null)
 			{
@@ -281,63 +267,29 @@
 				Element = null;
 			}
 
+			(_pageLifecycleManager as IDisconnectable)?.Disconnect();
 			_events?.Disconnect();
 			_packager?.Disconnect();
 			_tracker?.Disconnect();
 		}
 
 		protected override void Dispose(bool disposing)
->>>>>>> 2202e3e4
-		{
-			if (_shellSection != null)
-			{
-<<<<<<< HEAD
-				((IShellSectionController)_shellSection).RemoveContentInsetObserver(this);
-				_shellSection = null;
-			}
-
-			if (Element != null)
-			{
-				Element.PropertyChanged -= OnHandlePropertyChanged;
-				Platform.SetRenderer(Element, null);
-				Element = null;
-			}
-
-			_events?.Disconnect();
-			_packager?.Disconnect();
-			_tracker?.Disconnect();
-		}
-
-		protected override void Dispose(bool disposing)
 		{
 			if (_disposed)
 				return;
 
 			if (disposing)
 			{
-				var page = Page;
 				(this as IDisconnectable).Disconnect();
 
 				_pageLifecycleManager?.Dispose();
-=======
-				var page = Page;
-				(this as IDisconnectable).Disconnect();
-
-				if (_appeared)
-					page?.SendDisappearing();
-
-				_appeared = false;
->>>>>>> 2202e3e4
 				_events?.Dispose();
 				_packager?.Dispose();
 				_tracker?.Dispose();
 				_events = null;
 				_packager = null;
 				_tracker = null;
-<<<<<<< HEAD
 				_pageLifecycleManager = null;
-=======
->>>>>>> 2202e3e4
 
 				Element = null;
 				Container?.Dispose();
