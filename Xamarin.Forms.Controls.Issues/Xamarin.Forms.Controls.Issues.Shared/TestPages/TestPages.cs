--- conflicted
+++ resolved
@@ -637,14 +637,10 @@
 			ContentPage page = new ContentPage();
 			Items[0].Items.Add(new ShellSection()
 			{
-<<<<<<< HEAD
 				AutomationId = title,
 				Route = title,
 				Title = title,
 				Icon = icon,
-=======
-				Title = title,
->>>>>>> 1ae8fb1c
 				Items =
 				{
 					new ShellContent()
