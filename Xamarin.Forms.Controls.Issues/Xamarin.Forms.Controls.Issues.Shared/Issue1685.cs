--- conflicted
+++ resolved
@@ -51,11 +51,8 @@
 		protected override void Init()
 		{
 			Title = "EntryBindingBug";
-<<<<<<< HEAD
             On<iOS>().SetUseSafeArea(true);
-=======
-			On<iOS>().SetUseSafeArea(true);
->>>>>>> fd11b9f9
+
 			BindingContext = new Test();
 
 			var entry = new Entry() {
