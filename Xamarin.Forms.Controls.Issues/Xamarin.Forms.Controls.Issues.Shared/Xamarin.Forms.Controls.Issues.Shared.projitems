﻿<?xml version="1.0" encoding="utf-8"?>
<Project xmlns="http://schemas.microsoft.com/developer/msbuild/2003">
  <PropertyGroup>
    <MSBuildAllProjects>$(MSBuildAllProjects);$(MSBuildThisFileFullPath)</MSBuildAllProjects>
    <HasSharedItems>true</HasSharedItems>
    <SharedGUID>0f0db9cc-ea65-429c-9363-38624bf8f49c</SharedGUID>
  </PropertyGroup>
  <PropertyGroup Label="Configuration">
    <Import_RootNamespace>Xamarin.Forms.Controls.Issues</Import_RootNamespace>
  </PropertyGroup>
  <ItemGroup>
    <Compile Include="$(MSBuildThisFileDirectory)AddingMultipleItemsListView.cs" />
    <Compile Include="$(MSBuildThisFileDirectory)AndroidStatusBarColor.cs" />
    <Compile Include="$(MSBuildThisFileDirectory)AppBarIconColors.cs" />
    <Compile Include="$(MSBuildThisFileDirectory)Bugzilla21368.cs" />
    <Compile Include="$(MSBuildThisFileDirectory)Bugzilla21501.cs" />
    <Compile Include="$(MSBuildThisFileDirectory)Bugzilla21780.cs" />
    <Compile Include="$(MSBuildThisFileDirectory)Bugzilla22229.xaml.cs">
      <DependentUpon>Bugzilla22229.xaml</DependentUpon>
    </Compile>
    <Compile Include="$(MSBuildThisFileDirectory)Bugzilla22401.cs" />
    <Compile Include="$(MSBuildThisFileDirectory)Bugzilla23942.xaml.cs">
      <DependentUpon>Bugzilla23942.xaml</DependentUpon>
    </Compile>
    <Compile Include="$(MSBuildThisFileDirectory)Bugzilla24769.cs" />
    <Compile Include="$(MSBuildThisFileDirectory)Bugzilla25234.cs" />
    <Compile Include="$(MSBuildThisFileDirectory)Bugzilla25662.cs" />
    <Compile Include="$(MSBuildThisFileDirectory)Bugzilla25943.cs" />
    <Compile Include="$(MSBuildThisFileDirectory)Bugzilla26501.cs" />
    <Compile Include="$(MSBuildThisFileDirectory)Bugzilla26868.cs" />
    <Compile Include="$(MSBuildThisFileDirectory)Bugzilla27378.cs" />
    <Compile Include="$(MSBuildThisFileDirectory)Bugzilla27417.cs" />
    <Compile Include="$(MSBuildThisFileDirectory)Bugzilla27417Xaml.xaml.cs">
      <DependentUpon>Bugzilla27417Xaml.xaml</DependentUpon>
      <SubType>Code</SubType>
    </Compile>
    <Compile Include="$(MSBuildThisFileDirectory)Bugzilla27581.cs" />
    <Compile Include="$(MSBuildThisFileDirectory)Bugzilla28570.cs" />
    <Compile Include="$(MSBuildThisFileDirectory)Bugzilla28796.cs" />
    <Compile Include="$(MSBuildThisFileDirectory)Bugzilla28939.cs" />
    <Compile Include="$(MSBuildThisFileDirectory)Bugzilla28953.cs" />
    <Compile Include="$(MSBuildThisFileDirectory)Bugzilla29107.xaml.cs">
      <DependentUpon>Bugzilla29107.xaml</DependentUpon>
    </Compile>
    <Compile Include="$(MSBuildThisFileDirectory)Bugzilla29110.cs" />
    <Compile Include="$(MSBuildThisFileDirectory)Bugzilla29158.cs" />
    <Compile Include="$(MSBuildThisFileDirectory)Bugzilla29363.cs" />
    <Compile Include="$(MSBuildThisFileDirectory)Bugzilla29229.cs" />
    <Compile Include="$(MSBuildThisFileDirectory)Bugzilla30166.cs" />
    <Compile Include="$(MSBuildThisFileDirectory)Bugzilla31141.cs" />
    <Compile Include="$(MSBuildThisFileDirectory)Bugzilla31145.cs" />
    <Compile Include="$(MSBuildThisFileDirectory)Bugzilla31333.cs" />
    <Compile Include="$(MSBuildThisFileDirectory)Bugzilla31366.cs" />
    <Compile Include="$(MSBuildThisFileDirectory)Bugzilla31964.cs" />
    <Compile Include="$(MSBuildThisFileDirectory)Bugzilla32033.cs" />
    <Compile Include="$(MSBuildThisFileDirectory)Bugzilla32034.cs" />
    <Compile Include="$(MSBuildThisFileDirectory)Bugzilla32206.cs" />
    <Compile Include="$(MSBuildThisFileDirectory)Bugzilla32776.cs" />
    <Compile Include="$(MSBuildThisFileDirectory)Bugzilla32842.xaml.cs">
      <DependentUpon>Bugzilla32842.xaml</DependentUpon>
      <SubType>Code</SubType>
    </Compile>
    <Compile Include="$(MSBuildThisFileDirectory)Bugzilla32847.cs" />
    <Compile Include="$(MSBuildThisFileDirectory)Bugzilla32865.cs" />
    <Compile Include="$(MSBuildThisFileDirectory)Bugzilla32956.cs" />
    <Compile Include="$(MSBuildThisFileDirectory)Bugzilla33248.cs" />
    <Compile Include="$(MSBuildThisFileDirectory)Bugzilla33268.cs" />
    <Compile Include="$(MSBuildThisFileDirectory)Bugzilla33612.cs" />
    <Compile Include="$(MSBuildThisFileDirectory)Bugzilla33714.cs" />
    <Compile Include="$(MSBuildThisFileDirectory)Bugzilla33890.cs" />
    <Compile Include="$(MSBuildThisFileDirectory)Bugzilla34072.cs" />
    <Compile Include="$(MSBuildThisFileDirectory)Bugzilla34007.cs" />
    <Compile Include="$(MSBuildThisFileDirectory)Bugzilla35078.cs" />
    <Compile Include="$(MSBuildThisFileDirectory)Bugzilla35127.cs" />
    <Compile Include="$(MSBuildThisFileDirectory)Bugzilla35132.cs" />
    <Compile Include="$(MSBuildThisFileDirectory)Bugzilla35157.cs" />
    <Compile Include="$(MSBuildThisFileDirectory)Bugzilla35294.cs" />
    <Compile Include="$(MSBuildThisFileDirectory)Bugzilla35472.cs" />
    <Compile Include="$(MSBuildThisFileDirectory)Bugzilla35477.cs" />
    <Compile Include="$(MSBuildThisFileDirectory)Bugzilla35490.cs" />
    <Compile Include="$(MSBuildThisFileDirectory)Bugzilla35738.cs" />
    <Compile Include="$(MSBuildThisFileDirectory)Bugzilla36014.cs" />
    <Compile Include="$(MSBuildThisFileDirectory)Bugzilla36649.cs" />
    <Compile Include="$(MSBuildThisFileDirectory)Bugzilla36559.cs" />
    <Compile Include="$(MSBuildThisFileDirectory)Bugzilla36171.cs" />
    <Compile Include="$(MSBuildThisFileDirectory)Bugzilla36780.cs" />
    <Compile Include="$(MSBuildThisFileDirectory)Bugzilla36651.cs" />
    <Compile Include="$(MSBuildThisFileDirectory)Bugzilla36703.cs" />
    <Compile Include="$(MSBuildThisFileDirectory)Bugzilla36846.cs" />
    <Compile Include="$(MSBuildThisFileDirectory)Bugzilla36955.cs" />
    <Compile Include="$(MSBuildThisFileDirectory)Bugzilla37285.cs" />
    <Compile Include="$(MSBuildThisFileDirectory)Bugzilla37462.cs" />
    <Compile Include="$(MSBuildThisFileDirectory)Bugzilla37841.cs" />
    <Compile Include="$(MSBuildThisFileDirectory)Bugzilla37863.cs" />
    <Compile Include="$(MSBuildThisFileDirectory)Bugzilla37601.cs" />
    <Compile Include="$(MSBuildThisFileDirectory)Bugzilla38105.cs" />
    <Compile Include="$(MSBuildThisFileDirectory)Bugzilla38723.cs" />
    <Compile Include="$(MSBuildThisFileDirectory)Bugzilla38770.cs" />
    <Compile Include="$(MSBuildThisFileDirectory)Bugzilla38827.xaml.cs">
      <DependentUpon>Bugzilla38827.xaml</DependentUpon>
      <SubType>Code</SubType>
    </Compile>
    <Compile Include="$(MSBuildThisFileDirectory)Bugzilla38989.cs" />
    <Compile Include="$(MSBuildThisFileDirectory)Bugzilla39395.cs" />
    <Compile Include="$(MSBuildThisFileDirectory)Bugzilla39461.cs" />
    <Compile Include="$(MSBuildThisFileDirectory)Bugzilla39483.xaml.cs">
      <DependentUpon>Bugzilla39483.xaml</DependentUpon>
      <SubType>Code</SubType>
    </Compile>
    <Compile Include="$(MSBuildThisFileDirectory)Bugzilla39530.cs" />
    <Compile Include="$(MSBuildThisFileDirectory)Bugzilla39624.cs" />
    <Compile Include="$(MSBuildThisFileDirectory)Bugzilla39463.xaml.cs">
      <DependentUpon>Bugzilla39463.xaml</DependentUpon>
      <SubType>Code</SubType>
    </Compile>
    <Compile Include="$(MSBuildThisFileDirectory)Bugzilla39636.xaml.cs">
      <DependentUpon>Bugzilla39636.xaml</DependentUpon>
      <SubType>Code</SubType>
    </Compile>
    <Compile Include="$(MSBuildThisFileDirectory)Bugzilla39702.cs" />
    <Compile Include="$(MSBuildThisFileDirectory)Bugzilla40005.cs" />
    <Compile Include="$(MSBuildThisFileDirectory)Bugzilla40073.cs" />
    <Compile Include="$(MSBuildThisFileDirectory)Bugzilla40139.cs" />
    <Compile Include="$(MSBuildThisFileDirectory)Bugzilla40173.cs" />
    <Compile Include="$(MSBuildThisFileDirectory)Bugzilla39821.cs" />
    <Compile Include="$(MSBuildThisFileDirectory)Bugzilla40185.cs" />
    <Compile Include="$(MSBuildThisFileDirectory)Bugzilla40251.cs" />
    <Compile Include="$(MSBuildThisFileDirectory)Bugzilla40333.cs" />
    <Compile Include="$(MSBuildThisFileDirectory)Bugzilla31806.cs" />
    <Compile Include="$(MSBuildThisFileDirectory)Bugzilla40408.cs" />
    <Compile Include="$(MSBuildThisFileDirectory)Bugzilla40858.cs" />
    <Compile Include="$(MSBuildThisFileDirectory)Bugzilla40824.cs" />
    <Compile Include="$(MSBuildThisFileDirectory)Bugzilla40911.cs" />
    <Compile Include="$(MSBuildThisFileDirectory)Bugzilla40955.cs" />
    <Compile Include="$(MSBuildThisFileDirectory)Bugzilla41054.cs" />
    <Compile Include="$(MSBuildThisFileDirectory)Bugzilla41078.cs" />
    <Compile Include="$(MSBuildThisFileDirectory)Bugzilla40998.cs" />
    <Compile Include="$(MSBuildThisFileDirectory)Bugzilla41205.cs" />
    <Compile Include="$(MSBuildThisFileDirectory)Bugzilla41415.cs" />
    <Compile Include="$(MSBuildThisFileDirectory)Bugzilla41418.cs" />
    <Compile Include="$(MSBuildThisFileDirectory)Bugzilla41424.cs" />
    <Compile Include="$(MSBuildThisFileDirectory)Bugzilla41778.cs" />
    <Compile Include="$(MSBuildThisFileDirectory)Bugzilla41600.cs" />
    <Compile Include="$(MSBuildThisFileDirectory)Bugzilla41619.cs" />
    <Compile Include="$(MSBuildThisFileDirectory)Bugzilla42000.cs" />
    <Compile Include="$(MSBuildThisFileDirectory)Bugzilla42069.cs" />
    <Compile Include="$(MSBuildThisFileDirectory)Bugzilla42069_Page.xaml.cs">
      <DependentUpon>Bugzilla42069_Page.xaml</DependentUpon>
      <SubType>Code</SubType>
    </Compile>
    <Compile Include="$(MSBuildThisFileDirectory)Bugzilla42074.cs" />
    <Compile Include="$(MSBuildThisFileDirectory)Bugzilla42075.cs" />
    <Compile Include="$(MSBuildThisFileDirectory)Bugzilla42329.cs" />
    <Compile Include="$(MSBuildThisFileDirectory)Bugzilla42364.cs" />
    <Compile Include="$(MSBuildThisFileDirectory)Bugzilla42519.cs" />
    <Compile Include="$(MSBuildThisFileDirectory)Bugzilla32871.cs" />
    <Compile Include="$(MSBuildThisFileDirectory)Bugzilla43313.cs" />
    <Compile Include="$(MSBuildThisFileDirectory)Bugzilla43469.cs" />
    <Compile Include="$(MSBuildThisFileDirectory)Bugzilla43516.cs" />
    <Compile Include="$(MSBuildThisFileDirectory)Bugzilla43519.cs" />
    <Compile Include="$(MSBuildThisFileDirectory)Bugzilla43527.cs" />
    <Compile Include="$(MSBuildThisFileDirectory)Bugzilla44047.cs" />
    <Compile Include="$(MSBuildThisFileDirectory)Bugzilla43941.cs" />
    <Compile Include="$(MSBuildThisFileDirectory)Bugzilla43663.cs" />
    <Compile Include="$(MSBuildThisFileDirectory)Bugzilla43867.cs" />
    <Compile Include="$(MSBuildThisFileDirectory)Bugzilla43735.cs" />
    <Compile Include="$(MSBuildThisFileDirectory)Bugzilla43783.cs" />
    <Compile Include="$(MSBuildThisFileDirectory)Bugzilla44096.cs" />
    <Compile Include="$(MSBuildThisFileDirectory)Bugzilla44176.cs" />
    <Compile Include="$(MSBuildThisFileDirectory)Bugzilla44453.cs" />
    <Compile Include="$(MSBuildThisFileDirectory)Bugzilla45215.cs" />
    <Compile Include="$(MSBuildThisFileDirectory)Bugzilla44500.cs" />
    <Compile Include="$(MSBuildThisFileDirectory)Bugzilla45722.cs" />
    <Compile Include="$(MSBuildThisFileDirectory)Bugzilla45722Xaml0.xaml.cs">
      <DependentUpon>Bugzilla45722Xaml0.xaml</DependentUpon>
      <SubType>Code</SubType>
    </Compile>
    <Compile Include="$(MSBuildThisFileDirectory)Bugzilla46363.cs" />
    <Compile Include="$(MSBuildThisFileDirectory)Bugzilla46363_2.cs" />
    <Compile Include="$(MSBuildThisFileDirectory)Bugzilla47548.cs" />
    <Compile Include="$(MSBuildThisFileDirectory)Bugzilla50787.cs" />
    <Compile Include="$(MSBuildThisFileDirectory)Bugzilla52299.cs" />
    <Compile Include="$(MSBuildThisFileDirectory)Bugzilla52419.cs" />
    <Compile Include="$(MSBuildThisFileDirectory)Bugzilla49304.cs" />
    <Compile Include="$(MSBuildThisFileDirectory)Bugzilla53834.cs" />
    <Compile Include="$(MSBuildThisFileDirectory)Bugzilla51536.cs" />
    <Compile Include="$(MSBuildThisFileDirectory)Bugzilla44940.cs" />
    <Compile Include="$(MSBuildThisFileDirectory)Bugzilla44944.cs" />
    <Compile Include="$(MSBuildThisFileDirectory)Bugzilla44166.cs" />
    <Compile Include="$(MSBuildThisFileDirectory)Bugzilla44461.cs" />
    <Compile Include="$(MSBuildThisFileDirectory)Bugzilla44584.cs" />
    <Compile Include="$(MSBuildThisFileDirectory)Bugzilla42832.cs" />
    <Compile Include="$(MSBuildThisFileDirectory)Bugzilla44044.cs" />
    <Compile Include="$(MSBuildThisFileDirectory)Bugzilla44338.cs" />
    <Compile Include="$(MSBuildThisFileDirectory)Bugzilla44980.cs" />
    <Compile Include="$(MSBuildThisFileDirectory)Bugzilla45067.cs" />
    <Compile Include="$(MSBuildThisFileDirectory)Bugzilla45027.cs" />
    <Compile Include="$(MSBuildThisFileDirectory)Bugzilla45330.cs" />
    <Compile Include="$(MSBuildThisFileDirectory)Bugzilla44955.cs" />
    <Compile Include="$(MSBuildThisFileDirectory)Bugzilla45277.cs" />
    <Compile Include="$(MSBuildThisFileDirectory)Bugzilla45743.cs" />
    <Compile Include="$(MSBuildThisFileDirectory)Bugzilla46458.cs" />
    <Compile Include="$(MSBuildThisFileDirectory)Bugzilla46494.cs" />
    <Compile Include="$(MSBuildThisFileDirectory)Bugzilla44476.cs" />
    <Compile Include="$(MSBuildThisFileDirectory)Bugzilla46630.cs" />
    <Compile Include="$(MSBuildThisFileDirectory)Bugzilla47923.cs" />
    <Compile Include="$(MSBuildThisFileDirectory)Bugzilla48236.cs" />
    <Compile Include="$(MSBuildThisFileDirectory)Bugzilla47971.cs" />
    <Compile Include="$(MSBuildThisFileDirectory)Bugzilla52318.cs" />
    <Compile Include="$(MSBuildThisFileDirectory)Bugzilla37290.cs" />
    <Compile Include="$(MSBuildThisFileDirectory)Bugzilla51553.cs" />
    <Compile Include="$(MSBuildThisFileDirectory)Bugzilla51802.cs" />
    <Compile Include="$(MSBuildThisFileDirectory)Bugzilla51236.cs" />
    <Compile Include="$(MSBuildThisFileDirectory)Bugzilla51238.cs" />
    <Compile Include="$(MSBuildThisFileDirectory)Bugzilla51642.xaml.cs">
      <DependentUpon>Bugzilla51642.xaml</DependentUpon>
      <SubType>Code</SubType>
    </Compile>
    <Compile Include="$(MSBuildThisFileDirectory)Bugzilla53445.cs" />
    <Compile Include="$(MSBuildThisFileDirectory)Bugzilla55714.cs" />
    <Compile Include="$(MSBuildThisFileDirectory)Bugzilla54649.cs" />
    <Compile Include="$(MSBuildThisFileDirectory)Bugzilla56609.cs" />
    <Compile Include="$(MSBuildThisFileDirectory)Bugzilla55674.cs" />
    <Compile Include="$(MSBuildThisFileDirectory)Bugzilla55912.cs" />
    <Compile Include="$(MSBuildThisFileDirectory)Bugzilla57317.cs" />
    <Compile Include="$(MSBuildThisFileDirectory)Bugzilla57114.cs" />
    <Compile Include="$(MSBuildThisFileDirectory)Bugzilla57515.cs" />
    <Compile Include="$(MSBuildThisFileDirectory)Bugzilla57674.cs" />
    <Compile Include="$(MSBuildThisFileDirectory)Bugzilla57758.cs" />
    <Compile Include="$(MSBuildThisFileDirectory)Bugzilla57910.cs" />
    <Compile Include="$(MSBuildThisFileDirectory)Bugzilla58406.cs" />
    <Compile Include="$(MSBuildThisFileDirectory)Bugzilla58833.cs" />
    <Compile Include="$(MSBuildThisFileDirectory)Bugzilla51427.cs" />
    <Compile Include="$(MSBuildThisFileDirectory)Bugzilla59248.cs" />
    <Compile Include="$(MSBuildThisFileDirectory)Bugzilla59457.cs" />
    <Compile Include="$(MSBuildThisFileDirectory)Bugzilla59580.cs" />
    <Compile Include="$(MSBuildThisFileDirectory)Issue1717.cs" />
    <Compile Include="$(MSBuildThisFileDirectory)Bugzilla60001.cs" />
    <Compile Include="$(MSBuildThisFileDirectory)Bugzilla60056.cs" />
    <Compile Include="$(MSBuildThisFileDirectory)Bugzilla60122.cs" />
    <Compile Include="$(MSBuildThisFileDirectory)Bugzilla59863_0.cs" />
    <Compile Include="$(MSBuildThisFileDirectory)Bugzilla59863_1.cs" />
    <Compile Include="$(MSBuildThisFileDirectory)Bugzilla59863_2.cs" />
    <Compile Include="$(MSBuildThisFileDirectory)Bugzilla60563.cs" />
    <Compile Include="$(MSBuildThisFileDirectory)Bugzilla60774.cs" />
    <Compile Include="$(MSBuildThisFileDirectory)Bugzilla60774_1.cs" />
    <Compile Include="$(MSBuildThisFileDirectory)Bugzilla60774_2.cs" />
    <Compile Include="$(MSBuildThisFileDirectory)ButtonBackgroundColorTest.cs" />
    <Compile Include="$(MSBuildThisFileDirectory)CarouselAsync.cs" />
    <Compile Include="$(MSBuildThisFileDirectory)Bugzilla34561.cs" />
    <Compile Include="$(MSBuildThisFileDirectory)Bugzilla34727.cs" />
    <Compile Include="$(MSBuildThisFileDirectory)ComplexListView.cs" />
    <Compile Include="$(MSBuildThisFileDirectory)CustomImageRendererErrorHandling.cs" />
    <Compile Include="$(MSBuildThisFileDirectory)DefaultColorToggleTest.cs" />
    <Compile Include="$(MSBuildThisFileDirectory)Bugzilla38416.xaml.cs">
      <DependentUpon>Bugzilla38416.xaml</DependentUpon>
    </Compile>
    <Compile Include="$(MSBuildThisFileDirectory)Effects.cs" />
    <Compile Include="$(MSBuildThisFileDirectory)FailImageSource.cs" />
    <Compile Include="$(MSBuildThisFileDirectory)GestureBubblingTests.cs" />
    <Compile Include="$(MSBuildThisFileDirectory)CascadeInputTransparent.cs" />
    <Compile Include="$(MSBuildThisFileDirectory)GitHub1331.xaml.cs">
      <DependentUpon>GitHub1331.xaml</DependentUpon>
    </Compile>
    <Compile Include="$(MSBuildThisFileDirectory)Github1625.cs" />
    <Compile Include="$(MSBuildThisFileDirectory)InputTransparentTests.cs" />
    <Compile Include="$(MSBuildThisFileDirectory)Issue1614.cs" />
    <Compile Include="$(MSBuildThisFileDirectory)IsInvokeRequiredRaceCondition.cs" />
    <Compile Include="$(MSBuildThisFileDirectory)IsPasswordToggleTest.cs" />
    <Compile Include="$(MSBuildThisFileDirectory)Issue1023.cs" />
    <Compile Include="$(MSBuildThisFileDirectory)Issue1024.cs" />
    <Compile Include="$(MSBuildThisFileDirectory)Issue1025.cs" />
    <Compile Include="$(MSBuildThisFileDirectory)Issue1026.cs" />
    <Compile Include="$(MSBuildThisFileDirectory)Issue1347.cs" />
    <Compile Include="$(MSBuildThisFileDirectory)Issue1356.cs" />
    <Compile Include="$(MSBuildThisFileDirectory)Issue1439.cs" />
    <Compile Include="$(MSBuildThisFileDirectory)Issue1691.cs" />
    <Compile Include="$(MSBuildThisFileDirectory)Issue2983.cs" />
    <Compile Include="$(MSBuildThisFileDirectory)Issue2963.cs" />
    <Compile Include="$(MSBuildThisFileDirectory)Issue2981.cs" />
    <Compile Include="$(MSBuildThisFileDirectory)Issue2964.cs" />
    <Compile Include="$(MSBuildThisFileDirectory)Bugzilla29017.cs" />
    <Compile Include="$(MSBuildThisFileDirectory)Issue2927.cs" />
    <Compile Include="$(MSBuildThisFileDirectory)IsShowingUserIssue.cs" />
    <Compile Include="$(MSBuildThisFileDirectory)Bugzilla25979.cs" />
    <Compile Include="$(MSBuildThisFileDirectory)Bugzilla30317.cs" />
    <Compile Include="$(MSBuildThisFileDirectory)Bugzilla29128.cs" />
    <Compile Include="$(MSBuildThisFileDirectory)Bugzilla31029.cs" />
    <Compile Include="$(MSBuildThisFileDirectory)Bugzilla24574.cs" />
    <Compile Include="$(MSBuildThisFileDirectory)Bugzilla26233.cs" />
    <Compile Include="$(MSBuildThisFileDirectory)Bugzilla27642.cs" />
    <Compile Include="$(MSBuildThisFileDirectory)Bugzilla36393.cs" />
    <Compile Include="$(MSBuildThisFileDirectory)Bugzilla33870.cs" />
    <Compile Include="$(MSBuildThisFileDirectory)Bugzilla32462.cs" />
    <Compile Include="$(MSBuildThisFileDirectory)Bugzilla36681.cs" />
    <Compile Include="$(MSBuildThisFileDirectory)Bugzilla36479.cs" />
    <Compile Include="$(MSBuildThisFileDirectory)MapsModalCrash.cs" />
    <Compile Include="$(MSBuildThisFileDirectory)ModalActivityIndicatorTest.cs" />
    <Compile Include="$(MSBuildThisFileDirectory)Bugzilla37625.cs" />
    <Compile Include="$(MSBuildThisFileDirectory)Bugzilla38658.cs" />
    <Compile Include="$(MSBuildThisFileDirectory)DataTemplateGridImageTest.cs" />
    <Compile Include="$(MSBuildThisFileDirectory)Bugzilla39331.cs" />
    <Compile Include="$(MSBuildThisFileDirectory)Bugzilla36788.cs" />
    <Compile Include="$(MSBuildThisFileDirectory)Bugzilla38978.cs" />
    <Compile Include="$(MSBuildThisFileDirectory)Bugzilla38112.cs" />
    <Compile Include="$(MSBuildThisFileDirectory)Bugzilla39668.cs" />
    <Compile Include="$(MSBuildThisFileDirectory)Bugzilla21177.cs" />
    <Compile Include="$(MSBuildThisFileDirectory)Bugzilla39829.cs" />
    <Compile Include="$(MSBuildThisFileDirectory)Bugzilla39458.cs" />
    <Compile Include="$(MSBuildThisFileDirectory)Bugzilla39853.cs" />
    <Compile Include="$(MSBuildThisFileDirectory)PerformanceGallery\PerformanceDataManager.cs" />
    <Compile Include="$(MSBuildThisFileDirectory)PerformanceGallery\PerformanceGallery.cs" />
    <Compile Include="$(MSBuildThisFileDirectory)PerformanceGallery\PerformanceScenario.cs" />
    <Compile Include="$(MSBuildThisFileDirectory)PerformanceGallery\PerformanceTracker.cs" />
    <Compile Include="$(MSBuildThisFileDirectory)PerformanceGallery\PerformanceTrackerTemplate.cs" />
    <Compile Include="$(MSBuildThisFileDirectory)PerformanceGallery\PerformanceTrackerWatcher.cs" />
    <Compile Include="$(MSBuildThisFileDirectory)PerformanceGallery\PerformanceViewModel.cs" />
    <Compile Include="$(MSBuildThisFileDirectory)PerformanceGallery\Scenarios\SearchBarScenarios.cs" />
    <Compile Include="$(MSBuildThisFileDirectory)PerformanceGallery\Scenarios\SliderScenarios.cs" />
    <Compile Include="$(MSBuildThisFileDirectory)PerformanceGallery\Scenarios\StepperScenarios.cs" />
    <Compile Include="$(MSBuildThisFileDirectory)PerformanceGallery\Scenarios\TableViewScenarios.cs" />
    <Compile Include="$(MSBuildThisFileDirectory)PerformanceGallery\Scenarios\TimePickerScenarios.cs" />
    <Compile Include="$(MSBuildThisFileDirectory)PerformanceGallery\Scenarios\WebViewScenarios.cs" />
    <Compile Include="$(MSBuildThisFileDirectory)PerformanceGallery\Scenarios\ProgressBarScenarios.cs" />
    <Compile Include="$(MSBuildThisFileDirectory)PerformanceGallery\Scenarios\PickerScenarios.cs" />
    <Compile Include="$(MSBuildThisFileDirectory)PerformanceGallery\Scenarios\MapScenarios.cs" />
    <Compile Include="$(MSBuildThisFileDirectory)PerformanceGallery\Scenarios\EntryScenarios.cs" />
    <Compile Include="$(MSBuildThisFileDirectory)PerformanceGallery\Scenarios\EditorScenarios.cs" />
    <Compile Include="$(MSBuildThisFileDirectory)PerformanceGallery\Scenarios\ActivityIndicatorScenarios.cs" />
    <Compile Include="$(MSBuildThisFileDirectory)PerformanceGallery\Scenarios\LabelScenarios.cs" />
    <Compile Include="$(MSBuildThisFileDirectory)PerformanceGallery\Scenarios\BoxViewScenarios.cs" />
    <Compile Include="$(MSBuildThisFileDirectory)PerformanceGallery\Scenarios\SwitchScenarios.cs" />
    <Compile Include="$(MSBuildThisFileDirectory)PerformanceGallery\Scenarios\DatePickerScenarios.cs" />
    <Compile Include="$(MSBuildThisFileDirectory)PerformanceGallery\Scenarios\ButtonScenarios.cs" />
    <Compile Include="$(MSBuildThisFileDirectory)PerformanceGallery\Scenarios\ImageScenarios.cs" />
    <Compile Include="$(MSBuildThisFileDirectory)PerformanceGallery\Scenarios\ListViewScenarios.cs" />
    <Compile Include="$(MSBuildThisFileDirectory)PerformanceProvider.cs" />
    <Compile Include="$(MSBuildThisFileDirectory)Bugzilla53179_2.cs" />
    <Compile Include="$(MSBuildThisFileDirectory)ScrollViewIsEnabled.cs" />
    <Compile Include="$(MSBuildThisFileDirectory)PlatformSpecifics_iOSTranslucentNavBarX.xaml.cs">
      <DependentUpon>PlatformSpecifics_iOSTranslucentNavBarX.xaml</DependentUpon>
      <SubType>Code</SubType>
    </Compile>
    <Compile Include="$(MSBuildThisFileDirectory)Bugzilla53179_1.cs" />
    <Compile Include="$(MSBuildThisFileDirectory)RestartAppTest.cs" />
    <Compile Include="$(MSBuildThisFileDirectory)TestPages\QuickCollectNavigationPage.cs" />
    <Compile Include="$(MSBuildThisFileDirectory)TestPages\ScreenshotConditionalApp.cs" />
    <Compile Include="$(MSBuildThisFileDirectory)Bugzilla41842.cs" />
    <Compile Include="$(MSBuildThisFileDirectory)Bugzilla42277.cs" />
    <Compile Include="$(MSBuildThisFileDirectory)Bugzilla51173.cs" />
    <Compile Include="$(MSBuildThisFileDirectory)Bugzilla33561.cs" />
    <Compile Include="$(MSBuildThisFileDirectory)Bugzilla43214.cs" />
    <Compile Include="$(MSBuildThisFileDirectory)Bugzilla42602.cs" />
    <Compile Include="$(MSBuildThisFileDirectory)Bugzilla43161.cs" />
    <Compile Include="$(MSBuildThisFileDirectory)Bugzilla39768.cs" />
    <Compile Include="$(MSBuildThisFileDirectory)Bugzilla41271.cs" />
    <Compile Include="$(MSBuildThisFileDirectory)Bugzilla40722.cs" />
    <Compile Include="$(MSBuildThisFileDirectory)Bugzilla41153.cs" />
    <Compile Include="$(MSBuildThisFileDirectory)Bugzilla44129.cs" />
    <Compile Include="$(MSBuildThisFileDirectory)Bugzilla44525.cs" />
    <Compile Include="$(MSBuildThisFileDirectory)Bugzilla28650.cs" />
    <Compile Include="$(MSBuildThisFileDirectory)Bugzilla37431.cs" />
    <Compile Include="$(MSBuildThisFileDirectory)Bugzilla44777.cs" />
    <Compile Include="$(MSBuildThisFileDirectory)Bugzilla42599.cs" />
    <Compile Include="$(MSBuildThisFileDirectory)Bugzilla51503.cs" />
    <Compile Include="$(MSBuildThisFileDirectory)Bugzilla51505.cs" />
    <Compile Include="$(MSBuildThisFileDirectory)Bugzilla52533.cs" />
    <Compile Include="$(MSBuildThisFileDirectory)Bugzilla53362.cs" />
    <Compile Include="$(MSBuildThisFileDirectory)Bugzilla45874.cs" />
    <Compile Include="$(MSBuildThisFileDirectory)TransparentOverlayTests.cs" />
    <Compile Include="$(MSBuildThisFileDirectory)Unreported1.cs" />
    <Compile Include="$(MSBuildThisFileDirectory)Bugzilla53909.cs" />
    <Compile Include="$(MSBuildThisFileDirectory)ListViewNRE.cs" />
    <Compile Include="$(MSBuildThisFileDirectory)Bugzilla55745.cs" />
    <Compile Include="$(MSBuildThisFileDirectory)AndroidHelpText.cs" />
    <Compile Include="$(MSBuildThisFileDirectory)Bugzilla32830.cs" />
    <Compile Include="$(MSBuildThisFileDirectory)Bugzilla55365.cs" />
    <Compile Include="$(MSBuildThisFileDirectory)Bugzilla39802.cs" />
    <Compile Include="$(MSBuildThisFileDirectory)Bugzilla53179.cs" />
    <Compile Include="$(MSBuildThisFileDirectory)Bugzilla54036.cs" />
    <Compile Include="$(MSBuildThisFileDirectory)Bugzilla56896.cs" />
    <Compile Include="$(MSBuildThisFileDirectory)Bugzilla40161.cs" />
    <Compile Include="$(MSBuildThisFileDirectory)Bugzilla44886.cs" />
    <Compile Include="$(MSBuildThisFileDirectory)Bugzila57749.cs" />
    <Compile Include="$(MSBuildThisFileDirectory)Bugzilla45125.cs" />
    <Compile Include="$(MSBuildThisFileDirectory)ScrollViewObjectDisposed.cs" />
    <Compile Include="$(MSBuildThisFileDirectory)Bugzilla58645.cs" />
    <Compile Include="$(MSBuildThisFileDirectory)Bugzilla27731.cs" />
    <Compile Include="$(MSBuildThisFileDirectory)Bugzilla59097.cs" />
    <Compile Include="$(MSBuildThisFileDirectory)Bugzilla58875.cs" />
    <Compile Include="$(MSBuildThisFileDirectory)Bugzilla45702.cs" />
    <Compile Include="$(MSBuildThisFileDirectory)Bugzilla59718.cs" />
    <Compile Include="$(MSBuildThisFileDirectory)Bugzilla59896.cs" />
    <Compile Include="$(MSBuildThisFileDirectory)Bugzilla56771.cs" />
    <Compile Include="$(MSBuildThisFileDirectory)Bugzilla60382.cs" />
    <Compile Include="$(MSBuildThisFileDirectory)Bugzilla60524.cs" />
    <Compile Include="$(MSBuildThisFileDirectory)Bugzilla59925.cs" />
<<<<<<< HEAD
    <Compile Include="$(MSBuildThisFileDirectory)Issue1326.cs" />
=======
    <Compile Include="$(MSBuildThisFileDirectory)Issue1436.cs" />
>>>>>>> 3bcb9c61
    <Compile Include="$(MSBuildThisFileDirectory)_Template.cs" />
    <Compile Include="$(MSBuildThisFileDirectory)Bugzilla42620.cs" />
    <Compile Include="$(MSBuildThisFileDirectory)Issue1028.cs" />
    <Compile Include="$(MSBuildThisFileDirectory)Issue1075.cs" />
    <Compile Include="$(MSBuildThisFileDirectory)Issue1097.cs" />
    <Compile Include="$(MSBuildThisFileDirectory)Issue1146.cs" />
    <Compile Include="$(MSBuildThisFileDirectory)Issue1219.cs" />
    <Compile Include="$(MSBuildThisFileDirectory)Issue1228.cs" />
    <Compile Include="$(MSBuildThisFileDirectory)Issue1236.cs" />
    <Compile Include="$(MSBuildThisFileDirectory)Issue1259.cs" />
    <Compile Include="$(MSBuildThisFileDirectory)Issue1267.cs" />
    <Compile Include="$(MSBuildThisFileDirectory)Issue1305.cs" />
    <Compile Include="$(MSBuildThisFileDirectory)Issue1329.cs" />
    <Compile Include="$(MSBuildThisFileDirectory)Issue1384.cs" />
    <Compile Include="$(MSBuildThisFileDirectory)Issue1400.cs" />
    <Compile Include="$(MSBuildThisFileDirectory)Issue1414.cs" />
    <Compile Include="$(MSBuildThisFileDirectory)Issue1461.cs" />
    <Compile Include="$(MSBuildThisFileDirectory)Issue1497.xaml.cs">
      <DependentUpon>Issue1497.xaml</DependentUpon>
    </Compile>
    <Compile Include="$(MSBuildThisFileDirectory)Issue1538.cs" />
    <Compile Include="$(MSBuildThisFileDirectory)Issue1545.xaml.cs">
      <DependentUpon>Issue1545.xaml</DependentUpon>
    </Compile>
    <Compile Include="$(MSBuildThisFileDirectory)Issue1546.cs" />
    <Compile Include="$(MSBuildThisFileDirectory)Issue1554.xaml.cs">
      <DependentUpon>Issue1554.xaml</DependentUpon>
    </Compile>
    <Compile Include="$(MSBuildThisFileDirectory)Issue1557.cs" />
    <Compile Include="$(MSBuildThisFileDirectory)Issue1566.cs" />
    <Compile Include="$(MSBuildThisFileDirectory)Issue1567.cs" />
    <Compile Include="$(MSBuildThisFileDirectory)Issue1568.xaml.cs">
      <DependentUpon>Issue1568.xaml</DependentUpon>
    </Compile>
    <Compile Include="$(MSBuildThisFileDirectory)Issue1583.cs" />
    <Compile Include="$(MSBuildThisFileDirectory)Issue1590.cs" />
    <Compile Include="$(MSBuildThisFileDirectory)Issue1593.cs" />
    <Compile Include="$(MSBuildThisFileDirectory)Issue1598.cs" />
    <Compile Include="$(MSBuildThisFileDirectory)Issue1613.cs" />
    <Compile Include="$(MSBuildThisFileDirectory)Issue1618.cs" />
    <Compile Include="$(MSBuildThisFileDirectory)Issue1641.xaml.cs">
      <DependentUpon>Issue1641.xaml</DependentUpon>
    </Compile>
    <Compile Include="$(MSBuildThisFileDirectory)Issue1644.cs" />
    <Compile Include="$(MSBuildThisFileDirectory)Issue1653.xaml.cs">
      <DependentUpon>Issue1653.xaml</DependentUpon>
    </Compile>
    <Compile Include="$(MSBuildThisFileDirectory)Issue1653v2.xaml.cs">
      <DependentUpon>Issue1653v2.xaml</DependentUpon>
    </Compile>
    <Compile Include="$(MSBuildThisFileDirectory)Issue1664.cs" />
    <Compile Include="$(MSBuildThisFileDirectory)Issue1680.cs" />
    <Compile Include="$(MSBuildThisFileDirectory)Issue1682.cs" />
    <Compile Include="$(MSBuildThisFileDirectory)Issue1685.cs" />
    <Compile Include="$(MSBuildThisFileDirectory)Issue1698.cs" />
    <Compile Include="$(MSBuildThisFileDirectory)Issue1700.cs" />
    <Compile Include="$(MSBuildThisFileDirectory)Issue1703.cs" />
    <Compile Include="$(MSBuildThisFileDirectory)Issue1705.cs" />
    <Compile Include="$(MSBuildThisFileDirectory)Issue1712.xaml.cs">
      <DependentUpon>Issue1712.xaml</DependentUpon>
    </Compile>
    <Compile Include="$(MSBuildThisFileDirectory)Issue1722.cs" />
    <Compile Include="$(MSBuildThisFileDirectory)Issue1723.cs" />
    <Compile Include="$(MSBuildThisFileDirectory)Issue1741.xaml.cs">
      <DependentUpon>Issue1741.xaml</DependentUpon>
    </Compile>
    <Compile Include="$(MSBuildThisFileDirectory)Issue1742.cs" />
    <Compile Include="$(MSBuildThisFileDirectory)Issue1747.xaml.cs">
      <DependentUpon>Issue1747.xaml</DependentUpon>
    </Compile>
    <Compile Include="$(MSBuildThisFileDirectory)Issue1755.cs" />
    <Compile Include="$(MSBuildThisFileDirectory)Issue1758.cs" />
    <Compile Include="$(MSBuildThisFileDirectory)Issue1762.cs" />
    <Compile Include="$(MSBuildThisFileDirectory)Issue1763.cs" />
    <Compile Include="$(MSBuildThisFileDirectory)Issue1766.xaml.cs">
      <DependentUpon>Issue1766.xaml</DependentUpon>
    </Compile>
    <Compile Include="$(MSBuildThisFileDirectory)Issue1769.cs" />
    <Compile Include="$(MSBuildThisFileDirectory)Issue1777.cs" />
    <Compile Include="$(MSBuildThisFileDirectory)Issue181.cs" />
    <Compile Include="$(MSBuildThisFileDirectory)Issue1851.cs" />
    <Compile Include="$(MSBuildThisFileDirectory)Issue1875.cs" />
    <Compile Include="$(MSBuildThisFileDirectory)Issue1888.cs" />
    <Compile Include="$(MSBuildThisFileDirectory)Issue1891.cs" />
    <Compile Include="$(MSBuildThisFileDirectory)Issue1895.cs" />
    <Compile Include="$(MSBuildThisFileDirectory)Issue1898.xaml.cs">
      <DependentUpon>Issue1898.xaml</DependentUpon>
    </Compile>
    <Compile Include="$(MSBuildThisFileDirectory)Issue1905.cs" />
    <Compile Include="$(MSBuildThisFileDirectory)Issue1914.cs" />
    <Compile Include="$(MSBuildThisFileDirectory)Issue194.cs" />
    <Compile Include="$(MSBuildThisFileDirectory)Issue198.cs" />
    <Compile Include="$(MSBuildThisFileDirectory)Issue206.cs" />
    <Compile Include="$(MSBuildThisFileDirectory)Issue214.cs" />
    <Compile Include="$(MSBuildThisFileDirectory)Issue2143.cs" />
    <Compile Include="$(MSBuildThisFileDirectory)Issue2222.cs" />
    <Compile Include="$(MSBuildThisFileDirectory)Issue22246_BZ.cs" />
    <Compile Include="$(MSBuildThisFileDirectory)Issue2241.cs" />
    <Compile Include="$(MSBuildThisFileDirectory)Issue2248.cs" />
    <Compile Include="$(MSBuildThisFileDirectory)Issue2259.cs" />
    <Compile Include="$(MSBuildThisFileDirectory)Issue2266.cs" />
    <Compile Include="$(MSBuildThisFileDirectory)Issue2270.cs" />
    <Compile Include="$(MSBuildThisFileDirectory)Issue2272.cs" />
    <Compile Include="$(MSBuildThisFileDirectory)Issue2282.xaml.cs">
      <DependentUpon>Issue2282.xaml</DependentUpon>
    </Compile>
    <Compile Include="$(MSBuildThisFileDirectory)Issue2288.xaml.cs">
      <DependentUpon>Issue2288.xaml</DependentUpon>
    </Compile>
    <Compile Include="$(MSBuildThisFileDirectory)Issue2289.xaml.cs">
      <DependentUpon>Issue2289.xaml</DependentUpon>
    </Compile>
    <Compile Include="$(MSBuildThisFileDirectory)Issue229.cs" />
    <Compile Include="$(MSBuildThisFileDirectory)Issue2291.cs" />
    <Compile Include="$(MSBuildThisFileDirectory)Issue2292.cs" />
    <Compile Include="$(MSBuildThisFileDirectory)Issue2294.cs" />
    <Compile Include="$(MSBuildThisFileDirectory)Issue2333.cs" />
    <Compile Include="$(MSBuildThisFileDirectory)Issue2339.cs" />
    <Compile Include="$(MSBuildThisFileDirectory)Issue2354.cs" />
    <Compile Include="$(MSBuildThisFileDirectory)Issue2357.xaml.cs">
      <DependentUpon>Issue2357.xaml</DependentUpon>
    </Compile>
    <Compile Include="$(MSBuildThisFileDirectory)Issue2411.cs" />
    <Compile Include="$(MSBuildThisFileDirectory)Issue2414.cs" />
    <Compile Include="$(MSBuildThisFileDirectory)Issue2470.xaml.cs">
      <DependentUpon>Issue2470.xaml</DependentUpon>
    </Compile>
    <Compile Include="$(MSBuildThisFileDirectory)Issue2563.cs" />
    <Compile Include="$(MSBuildThisFileDirectory)Issue2594.cs" />
    <Compile Include="$(MSBuildThisFileDirectory)Issue2597.cs" />
    <Compile Include="$(MSBuildThisFileDirectory)Issue260.cs" />
    <Compile Include="$(MSBuildThisFileDirectory)Issue2615.cs" />
    <Compile Include="$(MSBuildThisFileDirectory)Issue2628.cs" />
    <Compile Include="$(MSBuildThisFileDirectory)Issue2634.cs" />
    <Compile Include="$(MSBuildThisFileDirectory)Issue264.cs" />
    <Compile Include="$(MSBuildThisFileDirectory)Issue2659.xaml.cs">
      <DependentUpon>Issue2659.xaml</DependentUpon>
    </Compile>
    <Compile Include="$(MSBuildThisFileDirectory)Issue2783.cs" />
    <Compile Include="$(MSBuildThisFileDirectory)Issue2794.cs" />
    <Compile Include="$(MSBuildThisFileDirectory)Issue2809.cs" />
    <Compile Include="$(MSBuildThisFileDirectory)Issue2923.cs" />
    <Compile Include="$(MSBuildThisFileDirectory)Issue342.cs" />
    <Compile Include="$(MSBuildThisFileDirectory)Issue416.cs" />
    <Compile Include="$(MSBuildThisFileDirectory)Issue417.cs" />
    <Compile Include="$(MSBuildThisFileDirectory)Issue488.cs" />
    <Compile Include="$(MSBuildThisFileDirectory)Issue530.cs" />
    <Compile Include="$(MSBuildThisFileDirectory)Issue764.cs" />
    <Compile Include="$(MSBuildThisFileDirectory)Issue773.cs" />
    <Compile Include="$(MSBuildThisFileDirectory)Issue774.cs" />
    <Compile Include="$(MSBuildThisFileDirectory)Issue852.cs" />
    <Compile Include="$(MSBuildThisFileDirectory)Issue886.cs" />
    <Compile Include="$(MSBuildThisFileDirectory)Issue892.cs" />
    <Compile Include="$(MSBuildThisFileDirectory)Issue889.cs" />
    <Compile Include="$(MSBuildThisFileDirectory)Issue935.cs" />
    <Compile Include="$(MSBuildThisFileDirectory)Issue968.cs" />
    <Compile Include="$(MSBuildThisFileDirectory)Issue973.cs" />
    <Compile Include="$(MSBuildThisFileDirectory)Issue465.cs" />
    <Compile Include="$(MSBuildThisFileDirectory)ListViewViewCellBinding.cs" />
    <Compile Include="$(MSBuildThisFileDirectory)ModelContentPage.cs" />
    <Compile Include="$(MSBuildThisFileDirectory)NavigationStackTests.cs" />
    <Compile Include="$(MSBuildThisFileDirectory)NavPage.cs" />
    <Compile Include="$(MSBuildThisFileDirectory)ScrollViewOutOfBounds.cs" />
    <Compile Include="$(MSBuildThisFileDirectory)StackLayoutIssue.cs" />
    <Compile Include="$(MSBuildThisFileDirectory)SwipeBackNavCrash.cs" />
    <Compile Include="$(MSBuildThisFileDirectory)TabbedPageTests.cs" />
    <Compile Include="$(MSBuildThisFileDirectory)TabbedPageWithList.cs" />
    <Compile Include="$(MSBuildThisFileDirectory)TestPages\TestPages.cs" />
    <Compile Include="$(MSBuildThisFileDirectory)Issue2965.cs" />
    <Compile Include="$(MSBuildThisFileDirectory)Issue2775.cs" />
    <Compile Include="$(MSBuildThisFileDirectory)Issue2987.cs" />
    <Compile Include="$(MSBuildThisFileDirectory)Issue2976.cs" />
    <Compile Include="$(MSBuildThisFileDirectory)Issue2951.xaml.cs">
      <DependentUpon>Issue2951.xaml</DependentUpon>
    </Compile>
    <Compile Include="$(MSBuildThisFileDirectory)Issue2961.cs" />
    <Compile Include="$(MSBuildThisFileDirectory)Issue2948.cs" />
    <Compile Include="$(MSBuildThisFileDirectory)Issue2883.cs" />
    <Compile Include="$(MSBuildThisFileDirectory)Issue2953.cs" />
    <Compile Include="$(MSBuildThisFileDirectory)Issue2777.xaml.cs">
      <DependentUpon>Issue2777.xaml</DependentUpon>
    </Compile>
    <Compile Include="$(MSBuildThisFileDirectory)Issue2954.cs" />
    <Compile Include="$(MSBuildThisFileDirectory)Issue3086.xaml.cs">
      <DependentUpon>Issue3086.xaml</DependentUpon>
    </Compile>
    <Compile Include="$(MSBuildThisFileDirectory)Bugzilla27779.cs" />
    <Compile Include="$(MSBuildThisFileDirectory)Bugzilla27698.cs" />
    <Compile Include="$(MSBuildThisFileDirectory)Bugzilla29247.cs" />
    <Compile Include="$(MSBuildThisFileDirectory)Bugzilla27318.xaml.cs">
      <DependentUpon>Bugzilla27318.xaml</DependentUpon>
    </Compile>
    <Compile Include="$(MSBuildThisFileDirectory)Bugzilla29453.cs" />
    <Compile Include="$(MSBuildThisFileDirectory)Bugzilla28001.cs" />
    <Compile Include="$(MSBuildThisFileDirectory)DisposedSharedPages.cs" />
    <Compile Include="$(MSBuildThisFileDirectory)Bugzilla28575.cs" />
    <Compile Include="$(MSBuildThisFileDirectory)Bugzilla30935.cs" />
    <Compile Include="$(MSBuildThisFileDirectory)Bugzilla26032.xaml.cs">
      <DependentUpon>Bugzilla26032.xaml</DependentUpon>
    </Compile>
    <Compile Include="$(MSBuildThisFileDirectory)Bugzilla30835.cs" />
    <Compile Include="$(MSBuildThisFileDirectory)Bugzilla27085.cs" />
    <Compile Include="$(MSBuildThisFileDirectory)Bugzilla31395.cs" />
    <Compile Include="$(MSBuildThisFileDirectory)Bugzilla30651.cs" />
    <Compile Include="$(MSBuildThisFileDirectory)Bugzilla26171.cs" />
    <Compile Include="$(MSBuildThisFileDirectory)Bugzilla31602.cs" />
    <Compile Include="$(MSBuildThisFileDirectory)Bugzilla30353.cs" />
    <Compile Include="$(MSBuildThisFileDirectory)Bugzilla28240.cs" />
    <Compile Include="$(MSBuildThisFileDirectory)Bugzilla30324.cs" />
    <Compile Include="$(MSBuildThisFileDirectory)Bugzilla31255.cs" />
    <Compile Include="$(MSBuildThisFileDirectory)Bugzilla28498.cs" />
    <Compile Include="$(MSBuildThisFileDirectory)Bugzilla32148.cs" />
    <Compile Include="$(MSBuildThisFileDirectory)Bugzilla31967.xaml.cs">
      <DependentUpon>Bugzilla31967.xaml</DependentUpon>
    </Compile>
    <Compile Include="$(MSBuildThisFileDirectory)Issue3276.cs" />
    <Compile Include="$(MSBuildThisFileDirectory)Bugzilla26993.cs" />
    <Compile Include="$(MSBuildThisFileDirectory)Issue3292.cs" />
    <Compile Include="$(MSBuildThisFileDirectory)Bugzilla32230.cs" />
    <Compile Include="$(MSBuildThisFileDirectory)Bugzilla32898.cs" />
    <Compile Include="$(MSBuildThisFileDirectory)Bugzilla31330.cs" />
    <Compile Include="$(MSBuildThisFileDirectory)Bugzilla31114.cs" />
    <Compile Include="$(MSBuildThisFileDirectory)Issue3319.xaml.cs">
      <DependentUpon>Issue3319.xaml</DependentUpon>
    </Compile>
    <Compile Include="$(MSBuildThisFileDirectory)Bugzilla32691.cs" />
    <Compile Include="$(MSBuildThisFileDirectory)Bugzilla32487.cs" />
    <Compile Include="$(MSBuildThisFileDirectory)Bugzilla34061.cs" />
    <Compile Include="$(MSBuildThisFileDirectory)Bugzilla34632.cs" />
    <Compile Include="$(MSBuildThisFileDirectory)Bugzilla32902.cs" />
    <Compile Include="$(MSBuildThisFileDirectory)Bugzilla32801.cs" />
    <Compile Include="$(MSBuildThisFileDirectory)Bugzilla32447.xaml.cs">
      <DependentUpon>Bugzilla32447.xaml</DependentUpon>
    </Compile>
    <Compile Include="$(MSBuildThisFileDirectory)Bugzilla29257.cs" />
    <Compile Include="$(MSBuildThisFileDirectory)Bugzilla32040.cs" />
    <Compile Include="$(MSBuildThisFileDirectory)Bugzilla33450.cs" />
    <Compile Include="$(MSBuildThisFileDirectory)Bugzilla34720.cs" />
    <Compile Include="$(MSBuildThisFileDirectory)Bugzilla35733.cs" />
    <Compile Include="$(MSBuildThisFileDirectory)Bugzilla36009.cs" />
    <Compile Include="$(MSBuildThisFileDirectory)Bugzilla34912.cs" />
    <Compile Include="$(MSBuildThisFileDirectory)Bugzilla32615.cs" />
    <Compile Include="$(MSBuildThisFileDirectory)Bugzilla27350.cs" />
    <Compile Include="$(MSBuildThisFileDirectory)Bugzilla28709.cs" />
    <Compile Include="$(MSBuildThisFileDirectory)Bugzilla33578.cs" />
    <Compile Include="$(MSBuildThisFileDirectory)Bugzilla39378.xaml.cs">
      <DependentUpon>Bugzilla39378.xaml</DependentUpon>
    </Compile>
    <Compile Include="$(MSBuildThisFileDirectory)Bugzilla39963.cs" />
    <Compile Include="$(MSBuildThisFileDirectory)Bugzilla39987.cs" />
    <Compile Include="$(MSBuildThisFileDirectory)Bugzilla40704.cs" />
    <Compile Include="$(MSBuildThisFileDirectory)Bugzilla41038.cs" />
    <Compile Include="$(MSBuildThisFileDirectory)Bugzilla38284.cs" />
    <Compile Include="$(MSBuildThisFileDirectory)Bugzilla39486.cs" />
    <Compile Include="$(MSBuildThisFileDirectory)Issue55555.cs" />
    <Compile Include="$(MSBuildThisFileDirectory)Bugzilla41029.cs" />
    <Compile Include="$(MSBuildThisFileDirectory)Bugzilla39908.cs" />
    <Compile Include="$(MSBuildThisFileDirectory)Bugzilla39489.cs" />
    <Compile Include="$(MSBuildThisFileDirectory)Bugzilla36802.cs" />
    <Compile Include="$(MSBuildThisFileDirectory)Bugzilla35736.cs" />
    <Compile Include="$(MSBuildThisFileDirectory)Bugzilla48158.cs" />
    <Compile Include="$(MSBuildThisFileDirectory)Bugzilla45926.cs" />
    <Compile Include="$(MSBuildThisFileDirectory)Bugzilla45284.xaml.cs">
      <DependentUpon>Bugzilla45284.xaml</DependentUpon>
    </Compile>
    <Compile Include="$(MSBuildThisFileDirectory)Bugzilla54977.xaml.cs">
      <DependentUpon>Bugzilla54977.xaml</DependentUpon>
    </Compile>
    <Compile Include="$(MSBuildThisFileDirectory)Bugzilla49069.cs" />
    <Compile Include="$(MSBuildThisFileDirectory)Bugzilla42956.cs" />
    <Compile Include="$(MSBuildThisFileDirectory)Bugzilla38731.cs" />
    <Compile Include="$(MSBuildThisFileDirectory)Bugzilla56710.cs" />
    <Compile Include="$(MSBuildThisFileDirectory)Bugzilla52700.cs" />
    <Compile Include="$(MSBuildThisFileDirectory)Bugzilla39407.cs" />
    <Compile Include="$(MSBuildThisFileDirectory)ButtonFastRendererTest.cs" />
    <Compile Include="$(MSBuildThisFileDirectory)DesktopSupportTestPage.cs" />
    <Compile Include="$(MSBuildThisFileDirectory)Bugzilla58779.cs" />
    <Compile Include="$(MSBuildThisFileDirectory)Bugzilla51825.cs" />
    <Compile Include="$(MSBuildThisFileDirectory)Bugzilla31688.cs" />
    <Compile Include="$(MSBuildThisFileDirectory)Bugzilla40092.cs" />
  </ItemGroup>
  <ItemGroup>
    <EmbeddedResource Include="$(MSBuildThisFileDirectory)Bugzilla22229.xaml">
      <Generator>MSBuild:UpdateDesignTimeXaml</Generator>
    </EmbeddedResource>
    <EmbeddedResource Include="$(MSBuildThisFileDirectory)Issue1497.xaml">
      <Generator>MSBuild:UpdateDesignTimeXaml</Generator>
    </EmbeddedResource>
    <EmbeddedResource Include="$(MSBuildThisFileDirectory)Issue1545.xaml">
      <Generator>MSBuild:UpdateDesignTimeXaml</Generator>
    </EmbeddedResource>
    <EmbeddedResource Include="$(MSBuildThisFileDirectory)Issue1554.xaml">
      <Generator>MSBuild:UpdateDesignTimeXaml</Generator>
    </EmbeddedResource>
    <EmbeddedResource Include="$(MSBuildThisFileDirectory)Issue1568.xaml">
      <Generator>MSBuild:UpdateDesignTimeXaml</Generator>
    </EmbeddedResource>
    <EmbeddedResource Include="$(MSBuildThisFileDirectory)Issue1641.xaml">
      <Generator>MSBuild:UpdateDesignTimeXaml</Generator>
    </EmbeddedResource>
    <EmbeddedResource Include="$(MSBuildThisFileDirectory)Issue1653.xaml">
      <Generator>MSBuild:UpdateDesignTimeXaml</Generator>
    </EmbeddedResource>
    <EmbeddedResource Include="$(MSBuildThisFileDirectory)Issue1653v2.xaml">
      <Generator>MSBuild:UpdateDesignTimeXaml</Generator>
    </EmbeddedResource>
    <EmbeddedResource Include="$(MSBuildThisFileDirectory)Issue1712.xaml">
      <Generator>MSBuild:UpdateDesignTimeXaml</Generator>
    </EmbeddedResource>
    <EmbeddedResource Include="$(MSBuildThisFileDirectory)Issue1741.xaml">
      <Generator>MSBuild:UpdateDesignTimeXaml</Generator>
    </EmbeddedResource>
    <EmbeddedResource Include="$(MSBuildThisFileDirectory)Issue1747.xaml">
      <Generator>MSBuild:UpdateDesignTimeXaml</Generator>
    </EmbeddedResource>
    <EmbeddedResource Include="$(MSBuildThisFileDirectory)Issue1766.xaml">
      <Generator>MSBuild:UpdateDesignTimeXaml</Generator>
    </EmbeddedResource>
    <EmbeddedResource Include="$(MSBuildThisFileDirectory)Issue1898.xaml">
      <Generator>MSBuild:UpdateDesignTimeXaml</Generator>
    </EmbeddedResource>
    <EmbeddedResource Include="$(MSBuildThisFileDirectory)Issue2282.xaml">
      <Generator>MSBuild:UpdateDesignTimeXaml</Generator>
    </EmbeddedResource>
    <EmbeddedResource Include="$(MSBuildThisFileDirectory)Issue2288.xaml">
      <Generator>MSBuild:UpdateDesignTimeXaml</Generator>
    </EmbeddedResource>
    <EmbeddedResource Include="$(MSBuildThisFileDirectory)Issue2289.xaml">
      <Generator>MSBuild:UpdateDesignTimeXaml</Generator>
    </EmbeddedResource>
    <EmbeddedResource Include="$(MSBuildThisFileDirectory)Issue2357.xaml">
      <Generator>MSBuild:UpdateDesignTimeXaml</Generator>
    </EmbeddedResource>
    <EmbeddedResource Include="$(MSBuildThisFileDirectory)Issue2470.xaml">
      <Generator>MSBuild:UpdateDesignTimeXaml</Generator>
    </EmbeddedResource>
    <EmbeddedResource Include="$(MSBuildThisFileDirectory)Issue2659.xaml">
      <Generator>MSBuild:UpdateDesignTimeXaml</Generator>
    </EmbeddedResource>
    <EmbeddedResource Include="$(MSBuildThisFileDirectory)Issue2951.xaml">
      <Generator>MSBuild:UpdateDesignTimeXaml</Generator>
    </EmbeddedResource>
    <EmbeddedResource Include="$(MSBuildThisFileDirectory)Issue2777.xaml">
      <Generator>MSBuild:UpdateDesignTimeXaml</Generator>
    </EmbeddedResource>
    <EmbeddedResource Include="$(MSBuildThisFileDirectory)Issue3086.xaml">
      <Generator>MSBuild:UpdateDesignTimeXaml</Generator>
    </EmbeddedResource>
    <EmbeddedResource Include="$(MSBuildThisFileDirectory)Bugzilla27318.xaml">
      <Generator>MSBuild:UpdateDesignTimeXaml</Generator>
    </EmbeddedResource>
    <EmbeddedResource Include="$(MSBuildThisFileDirectory)Bugzilla29107.xaml">
      <Generator>MSBuild:UpdateDesignTimeXaml</Generator>
    </EmbeddedResource>
    <EmbeddedResource Include="$(MSBuildThisFileDirectory)Bugzilla26032.xaml">
      <Generator>MSBuild:UpdateDesignTimeXaml</Generator>
    </EmbeddedResource>
    <EmbeddedResource Include="$(MSBuildThisFileDirectory)Bugzilla31967.xaml">
      <Generator>MSBuild:UpdateDesignTimeXaml</Generator>
    </EmbeddedResource>
    <EmbeddedResource Include="$(MSBuildThisFileDirectory)Issue3319.xaml">
      <Generator>MSBuild:UpdateDesignTimeXaml</Generator>
    </EmbeddedResource>
    <EmbeddedResource Include="$(MSBuildThisFileDirectory)Bugzilla32447.xaml">
      <Generator>MSBuild:UpdateDesignTimeXaml</Generator>
    </EmbeddedResource>
    <EmbeddedResource Include="$(MSBuildThisFileDirectory)Bugzilla38827.xaml">
      <SubType>Designer</SubType>
      <Generator>MSBuild:UpdateDesignTimeXaml</Generator>
    </EmbeddedResource>
    <EmbeddedResource Include="$(MSBuildThisFileDirectory)Bugzilla32842.xaml">
      <SubType>Designer</SubType>
      <Generator>MSBuild:UpdateDesignTimeXaml</Generator>
    </EmbeddedResource>
    <EmbeddedResource Include="$(MSBuildThisFileDirectory)Bugzilla39463.xaml">
      <SubType>Designer</SubType>
      <Generator>MSBuild:UpdateDesignTimeXaml</Generator>
    </EmbeddedResource>
    <EmbeddedResource Include="$(MSBuildThisFileDirectory)Bugzilla38416.xaml">
      <SubType>Designer</SubType>
      <Generator>MSBuild:UpdateDesignTimeXaml</Generator>
    </EmbeddedResource>
    <EmbeddedResource Include="$(MSBuildThisFileDirectory)Bugzilla39483.xaml">
      <SubType>Designer</SubType>
      <Generator>MSBuild:UpdateDesignTimeXaml</Generator>
    </EmbeddedResource>
    <EmbeddedResource Include="$(MSBuildThisFileDirectory)Bugzilla39378.xaml">
      <Generator>MSBuild:UpdateDesignTimeXaml</Generator>
    </EmbeddedResource>
    <EmbeddedResource Include="$(MSBuildThisFileDirectory)Bugzilla45284.xaml">
      <Generator>MSBuild:UpdateDesignTimeXaml</Generator>
    </EmbeddedResource>
    <EmbeddedResource Include="$(MSBuildThisFileDirectory)Bugzilla54977.xaml">
      <Generator>MSBuild:UpdateDesignTimeXaml</Generator>
    </EmbeddedResource>
  </ItemGroup>
  <ItemGroup>
    <EmbeddedResource Include="$(MSBuildThisFileDirectory)Bugzilla27417Xaml.xaml">
      <SubType>Designer</SubType>
      <Generator>MSBuild:UpdateDesignTimeXaml</Generator>
    </EmbeddedResource>
  </ItemGroup>
  <ItemGroup>
    <EmbeddedResource Include="$(MSBuildThisFileDirectory)Bugzilla23942.xaml">
      <SubType>Designer</SubType>
      <Generator>MSBuild:UpdateDesignTimeXaml</Generator>
    </EmbeddedResource>
  </ItemGroup>
  <ItemGroup>
    <EmbeddedResource Include="$(MSBuildThisFileDirectory)Bugzilla39636.xaml">
      <SubType>Designer</SubType>
      <Generator>MSBuild:UpdateDesignTimeXaml</Generator>
    </EmbeddedResource>
  </ItemGroup>
  <ItemGroup>
    <EmbeddedResource Include="$(MSBuildThisFileDirectory)PlatformSpecifics_iOSTranslucentNavBarX.xaml">
      <SubType>Designer</SubType>
      <Generator>MSBuild:UpdateDesignTimeXaml</Generator>
    </EmbeddedResource>
  </ItemGroup>
  <ItemGroup>
    <EmbeddedResource Include="$(MSBuildThisFileDirectory)Bugzilla42069_Page.xaml">
      <SubType>Designer</SubType>
      <Generator>MSBuild:UpdateDesignTimeXaml</Generator>
    </EmbeddedResource>
  </ItemGroup>
  <ItemGroup>
    <EmbeddedResource Include="$(MSBuildThisFileDirectory)Bugzilla51642.xaml">
      <SubType>Designer</SubType>
      <Generator>MSBuild:UpdateDesignTimeXaml</Generator>
    </EmbeddedResource>
  </ItemGroup>
  <ItemGroup>
    <EmbeddedResource Include="$(MSBuildThisFileDirectory)Bugzilla45722Xaml0.xaml">
      <SubType>Designer</SubType>
      <Generator>MSBuild:UpdateDesignTimeXaml</Generator>
    </EmbeddedResource>
  </ItemGroup>
  <ItemGroup>
    <EmbeddedResource Include="$(MSBuildThisFileDirectory)GitHub1331.xaml">
      <SubType>Designer</SubType>
      <Generator>MSBuild:UpdateDesignTimeXaml</Generator>
    </EmbeddedResource>
  </ItemGroup>
</Project><|MERGE_RESOLUTION|>--- conflicted
+++ resolved
@@ -395,11 +395,8 @@
     <Compile Include="$(MSBuildThisFileDirectory)Bugzilla60382.cs" />
     <Compile Include="$(MSBuildThisFileDirectory)Bugzilla60524.cs" />
     <Compile Include="$(MSBuildThisFileDirectory)Bugzilla59925.cs" />
-<<<<<<< HEAD
     <Compile Include="$(MSBuildThisFileDirectory)Issue1326.cs" />
-=======
     <Compile Include="$(MSBuildThisFileDirectory)Issue1436.cs" />
->>>>>>> 3bcb9c61
     <Compile Include="$(MSBuildThisFileDirectory)_Template.cs" />
     <Compile Include="$(MSBuildThisFileDirectory)Bugzilla42620.cs" />
     <Compile Include="$(MSBuildThisFileDirectory)Issue1028.cs" />
