<?xml version="1.0" encoding="utf-8"?>
<Project xmlns="http://schemas.microsoft.com/developer/msbuild/2003">
  <PropertyGroup>
    <MSBuildAllProjects>$(MSBuildAllProjects);$(MSBuildThisFileFullPath)</MSBuildAllProjects>
    <HasSharedItems>true</HasSharedItems>
    <SharedGUID>0f0db9cc-ea65-429c-9363-38624bf8f49c</SharedGUID>
  </PropertyGroup>
  <PropertyGroup Label="Configuration">
    <Import_RootNamespace>Xamarin.Forms.Controls.Issues</Import_RootNamespace>
  </PropertyGroup>
  <ItemGroup>
    <Compile Include="$(MSBuildThisFileDirectory)CollectionViewGroupTypeIssue.cs" />
    <Compile Include="$(MSBuildThisFileDirectory)Issue2674.cs" />
    <Compile Include="$(MSBuildThisFileDirectory)Issue3228.xaml.cs">
      <DependentUpon>Issue3228.xaml</DependentUpon>
      <SubType>Code</SubType>
    </Compile>
<<<<<<< HEAD
    <Compile Include="$(MSBuildThisFileDirectory)Issue3262.cs" />
    <Compile Include="$(MSBuildThisFileDirectory)Issue8715.xaml.cs">
      <DependentUpon>Issue8715.xaml</DependentUpon>
      <SubType>Code</SubType>
    </Compile>
=======
    <Compile Include="$(MSBuildThisFileDirectory)Issue8801.cs" />
    <Compile Include="$(MSBuildThisFileDirectory)Issue9428.cs" />
>>>>>>> 0a842866
    <Compile Include="$(MSBuildThisFileDirectory)Issue9419.cs" />
    <Compile Include="$(MSBuildThisFileDirectory)Issue8262.cs" />
    <Compile Include="$(MSBuildThisFileDirectory)Issue8899.cs" />
    <Compile Include="$(MSBuildThisFileDirectory)Issue8902.xaml.cs">
      <DependentUpon>Issue8902.xaml</DependentUpon>
      <SubType>Code</SubType>
    </Compile>
    <Compile Include="$(MSBuildThisFileDirectory)Issue9682.xaml.cs">
      <DependentUpon>Issue9682.xaml</DependentUpon>
      <SubType>Code</SubType>
    </Compile>
    <Compile Include="$(MSBuildThisFileDirectory)Issue9006.cs" />
    <Compile Include="$(MSBuildThisFileDirectory)Issue8207.xaml.cs" />
    <Compile Include="$(MSBuildThisFileDirectory)Issue6362.cs" />
    <Compile Include="$(MSBuildThisFileDirectory)Issue7393.cs" />
    <Compile Include="$(MSBuildThisFileDirectory)Issue7505.cs" />
    <Compile Include="$(MSBuildThisFileDirectory)Issue4459.xaml.cs">
      <DependentUpon>Issue4459.xaml</DependentUpon>
      <SubType>Code</SubType>
    </Compile>
    <Compile Include="$(MSBuildThisFileDirectory)CollectionViewItemsSourceTypes.cs" />
    <Compile Include="$(MSBuildThisFileDirectory)Issue1455.xaml.cs">
      <DependentUpon>Issue1455.xaml</DependentUpon>
      <SubType>Code</SubType>
    </Compile>
    <Compile Include="$(MSBuildThisFileDirectory)CollectionViewHeaderFooterString.cs" />
    <Compile Include="$(MSBuildThisFileDirectory)CollectionViewHeaderFooterTemplate.cs" />
    <Compile Include="$(MSBuildThisFileDirectory)CollectionViewHeaderFooterView.cs" />
    <Compile Include="$(MSBuildThisFileDirectory)CollectionViewItemsUpdatingScrollMode.cs" />
    <Compile Include="$(MSBuildThisFileDirectory)Issue4606.cs" />
    <Compile Include="$(MSBuildThisFileDirectory)Issue8161.cs" />
    <Compile Include="$(MSBuildThisFileDirectory)Issue8644.cs" />
    <Compile Include="$(MSBuildThisFileDirectory)Issue8177.cs" />
    <Compile Include="$(MSBuildThisFileDirectory)Issue4744.xaml.cs">
      <DependentUpon>Issue4744.xaml</DependentUpon>
    </Compile>
    <Compile Include="$(MSBuildThisFileDirectory)Issue7773.cs" />
    <Compile Include="$(MSBuildThisFileDirectory)Issue8186.cs" />
    <Compile Include="$(MSBuildThisFileDirectory)Issue2172.xaml.cs">
      <DependentUpon>Issue2172.xaml</DependentUpon>
      <SubType>Code</SubType>
    </Compile>
    <Compile Include="$(MSBuildThisFileDirectory)Issue3475.cs" />
    <Compile Include="$(MSBuildThisFileDirectory)Issue5168.cs" />
    <Compile Include="$(MSBuildThisFileDirectory)Issue5749.xaml.cs">
      <SubType>Code</SubType>
    </Compile>
    <Compile Include="$(MSBuildThisFileDirectory)Issue6556.cs" />
    <Compile Include="$(MSBuildThisFileDirectory)Issue5830.cs" />
    <Compile Include="$(MSBuildThisFileDirectory)Issue6476.cs" />
    <Compile Include="$(MSBuildThisFileDirectory)Issue6693.xaml.cs">
      <DependentUpon>Issue6693.xaml</DependentUpon>
      <SubType>Code</SubType>
    </Compile>
    <Compile Include="$(MSBuildThisFileDirectory)Issue7396.cs" />
    <Compile Include="$(MSBuildThisFileDirectory)Issue7825.cs" />
    <Compile Include="$(MSBuildThisFileDirectory)Issue2271.cs" />
    <Compile Include="$(MSBuildThisFileDirectory)Issue5354.xaml.cs">
      <DependentUpon>Issue5354.xaml</DependentUpon>
      <SubType>Code</SubType>
    </Compile>
    <Compile Include="$(MSBuildThisFileDirectory)Issue5868.cs" />
    <Compile Include="$(MSBuildThisFileDirectory)Issue6963.cs" />
    <Compile Include="$(MSBuildThisFileDirectory)Issue7048.xaml.cs">
      <DependentUpon>Issue7048.xaml</DependentUpon>
      <SubType>Code</SubType>
    </Compile>
    <Compile Include="$(MSBuildThisFileDirectory)Issue6804.cs" />
    <Compile Include="$(MSBuildThisFileDirectory)Issue7181.cs" />
    <Compile Include="$(MSBuildThisFileDirectory)Issue5367.cs" />
    <Compile Include="$(MSBuildThisFileDirectory)Issue6878.cs" />
    <Compile Include="$(MSBuildThisFileDirectory)Issue7253.cs" />
    <Compile Include="$(MSBuildThisFileDirectory)Issue7581.cs" />
    <Compile Include="$(MSBuildThisFileDirectory)Issue7361.cs" />
    <Compile Include="$(MSBuildThisFileDirectory)Issue7621.xaml.cs">
      <SubType>Code</SubType>
    </Compile>
    <Compile Include="$(MSBuildThisFileDirectory)Issue6889.cs" />
    <Compile Include="$(MSBuildThisFileDirectory)Issue6945.cs" />
    <Compile Include="$(MSBuildThisFileDirectory)Issue7313.cs" />
    <Compile Include="$(MSBuildThisFileDirectory)Issue5500.cs" />
    <Compile Include="$(MSBuildThisFileDirectory)Issue8148.cs" />
    <Compile Include="$(MSBuildThisFileDirectory)Issue8008.cs" />
    <Compile Include="$(MSBuildThisFileDirectory)Issue6640.cs" />
    <Compile Include="$(MSBuildThisFileDirectory)Issue7556.cs" />
    <Compile Include="$(MSBuildThisFileDirectory)Issue5108.xaml.cs">
      <SubType>Code</SubType>
    </Compile>
    <Compile Include="$(MSBuildThisFileDirectory)Issue7329.cs" />
    <Compile Include="$(MSBuildThisFileDirectory)Issue7290.cs" />
    <Compile Include="$(MSBuildThisFileDirectory)Issue7240.cs" />
    <Compile Include="$(MSBuildThisFileDirectory)Issue5046.xaml.cs">
      <DependentUpon>Issue5046.xaml</DependentUpon>
      <SubType>Code</SubType>
    </Compile>
    <Compile Include="$(MSBuildThisFileDirectory)Issue6609.cs" />
    <Compile Include="$(MSBuildThisFileDirectory)Issue6802.cs" />
    <Compile Include="$(MSBuildThisFileDirectory)Issue6644.xaml.cs">
      <SubType>Code</SubType>
    </Compile>
    <Compile Include="$(MSBuildThisFileDirectory)Issue7049.cs" />
    <Compile Include="$(MSBuildThisFileDirectory)Issue7061.cs" />
    <Compile Include="$(MSBuildThisFileDirectory)Issue7385.cs" />
    <Compile Include="$(MSBuildThisFileDirectory)Issue7111.cs" />
    <Compile Include="$(MSBuildThisFileDirectory)Issue7357.xaml.cs">
      <SubType>Code</SubType>
    </Compile>
    <Compile Include="$(MSBuildThisFileDirectory)Issue7512.xaml.cs">
      <SubType>Code</SubType>
    </Compile>
    <Compile Include="$(MSBuildThisFileDirectory)Issue7519.cs" />
    <Compile Include="$(MSBuildThisFileDirectory)Issue7519Xaml.xaml.cs">
      <SubType>Code</SubType>
    </Compile>
    <Compile Include="$(MSBuildThisFileDirectory)Issue7700.cs" />
    <Compile Include="$(MSBuildThisFileDirectory)Issue7758.xaml.cs">
      <SubType>Code</SubType>
    </Compile>
    <Compile Include="$(MSBuildThisFileDirectory)Issue7593.xaml.cs">
      <SubType>Code</SubType>
    </Compile>
    <Compile Include="$(MSBuildThisFileDirectory)Issue7992.cs" />
    <Compile Include="$(MSBuildThisFileDirectory)Issue7792.xaml.cs">
      <SubType>Code</SubType>
    </Compile>
    <Compile Include="$(MSBuildThisFileDirectory)Issue7789.xaml.cs">
      <SubType>Code</SubType>
    </Compile>
    <Compile Include="$(MSBuildThisFileDirectory)Issue7817.xaml.cs">
      <SubType>Code</SubType>
    </Compile>
    <Compile Include="$(MSBuildThisFileDirectory)Issue7823.cs" />
    <Compile Include="$(MSBuildThisFileDirectory)Issue7943.xaml.cs">
      <SubType>Code</SubType>
    </Compile>
    <Compile Include="$(MSBuildThisFileDirectory)Issue7993.xaml.cs">
      <SubType>Code</SubType>
    </Compile>
    <Compile Include="$(MSBuildThisFileDirectory)Issue7865.xaml.cs">
      <SubType>Code</SubType>
    </Compile>
    <Compile Include="$(MSBuildThisFileDirectory)Issue7803.xaml.cs">
      <DependentUpon>Issue7803.xaml</DependentUpon>
    </Compile>
    <Compile Include="$(MSBuildThisFileDirectory)Issue8087.cs" />
    <Compile Include="$(MSBuildThisFileDirectory)Issue8203.cs" />
    <Compile Include="$(MSBuildThisFileDirectory)Issue8222.cs" />
    <Compile Include="$(MSBuildThisFileDirectory)Issue8167.cs" />
    <Compile Include="$(MSBuildThisFileDirectory)Issue8345.cs" />
    <Compile Include="$(MSBuildThisFileDirectory)Issue8366.cs" />
    <Compile Include="$(MSBuildThisFileDirectory)Issue8526.cs" />
    <Compile Include="$(MSBuildThisFileDirectory)Issue8529.cs" />
    <Compile Include="$(MSBuildThisFileDirectory)Issue8529_1.xaml.cs">
      <DependentUpon>Issue8529_1.xaml</DependentUpon>
      <SubType>Code</SubType>
    </Compile>
    <Compile Include="$(MSBuildThisFileDirectory)Issue8508.xaml.cs">
      <SubType>Code</SubType>
    </Compile>
    <Compile Include="$(MSBuildThisFileDirectory)Issue7963.cs" />
    <Compile Include="$(MSBuildThisFileDirectory)Issue8741.cs" />
    <Compile Include="$(MSBuildThisFileDirectory)Issue8743.cs" />
    <Compile Include="$(MSBuildThisFileDirectory)Issue9092.cs" />
    <Compile Include="$(MSBuildThisFileDirectory)Issue9087.cs" />
    <Compile Include="$(MSBuildThisFileDirectory)Issue9196.xaml.cs">
      <DependentUpon>Issue9196.xaml</DependentUpon>
      <SubType>Code</SubType>
    </Compile>
    <Compile Include="$(MSBuildThisFileDirectory)Issue9355.cs" />
    <Compile Include="$(MSBuildThisFileDirectory)Issue8784.cs" />
    <Compile Include="$(MSBuildThisFileDirectory)Issue9360.cs" />
    <Compile Include="$(MSBuildThisFileDirectory)Issue9694.cs" />
    <Compile Include="$(MSBuildThisFileDirectory)RefreshViewTests.cs" />
    <Compile Include="$(MSBuildThisFileDirectory)Issue7338.cs" />
    <Compile Include="$(MSBuildThisFileDirectory)ScrollToGroup.cs" />
    <Compile Include="$(MSBuildThisFileDirectory)NestedCollectionViews.cs" />
    <Compile Include="$(MSBuildThisFileDirectory)Issue7339.cs" />
    <Compile Include="$(MSBuildThisFileDirectory)ShellAppearanceChange.cs" />
    <Compile Include="$(MSBuildThisFileDirectory)ShellModal.cs" />
    <Compile Include="$(MSBuildThisFileDirectory)ShellFlyoutBehavior.cs" />
    <Compile Include="$(MSBuildThisFileDirectory)Issue7128.cs" />
    <Compile Include="$(MSBuildThisFileDirectory)ShellItemIsVisible.cs" />
    <Compile Include="$(MSBuildThisFileDirectory)ShellGestures.cs" />
    <Compile Include="$(MSBuildThisFileDirectory)ShellBackButtonBehavior.cs" />
    <Compile Include="$(MSBuildThisFileDirectory)Issue7102.cs" />
    <Compile Include="$(MSBuildThisFileDirectory)ShellInsets.cs" />
    <Compile Include="$(MSBuildThisFileDirectory)CollectionViewGrouping.cs" />
    <Compile Include="$(MSBuildThisFileDirectory)Issue5412.cs" />
    <Compile Include="$(MSBuildThisFileDirectory)Helpers\GarbageCollectionHelper.cs" />
    <Compile Include="$(MSBuildThisFileDirectory)Issue4879.cs" />
    <Compile Include="$(MSBuildThisFileDirectory)Issue5518.cs" />
    <Compile Include="$(MSBuildThisFileDirectory)Issue5555.cs" />
    <Compile Include="$(MSBuildThisFileDirectory)Issue6458.cs" />
    <Compile Include="$(MSBuildThisFileDirectory)Issue6258.cs" />
    <Compile Include="$(MSBuildThisFileDirectory)Issue3150.cs" />
    <Compile Include="$(MSBuildThisFileDirectory)Issue6262.cs" />
    <Compile Include="$(MSBuildThisFileDirectory)Github5623.xaml.cs">
      <DependentUpon>Github5623.xaml</DependentUpon>
      <SubType>Code</SubType>
    </Compile>
    <Compile Include="$(MSBuildThisFileDirectory)Bugzilla59172.cs" />
    <Compile Include="$(MSBuildThisFileDirectory)FlagTestHelpers.cs" />
    <Compile Include="$(MSBuildThisFileDirectory)Issue5886.cs" />
    <Compile Include="$(MSBuildThisFileDirectory)Issue6260.cs" />
    <Compile Include="$(MSBuildThisFileDirectory)Issue5766.cs" />
    <Compile Include="$(MSBuildThisFileDirectory)CollectionViewBoundMultiSelection.cs" />
    <Compile Include="$(MSBuildThisFileDirectory)CollectionViewBoundSingleSelection.cs" />
    <Compile Include="$(MSBuildThisFileDirectory)Issue5765.cs" />
    <Compile Include="$(MSBuildThisFileDirectory)Issue4684.xaml.cs" />
    <Compile Include="$(MSBuildThisFileDirectory)Issue4992.xaml.cs">
      <DependentUpon>Issue4992.xaml</DependentUpon>
      <SubType>Code</SubType>
    </Compile>
    <Compile Include="$(MSBuildThisFileDirectory)Issue4915.xaml.cs">
      <SubType>Code</SubType>
    </Compile>
    <Compile Include="$(MSBuildThisFileDirectory)Issue5131.cs" />
    <Compile Include="$(MSBuildThisFileDirectory)Issue5376.cs" />
    <Compile Include="$(MSBuildThisFileDirectory)Bugzilla60787.xaml.cs">
      <DependentUpon>Bugzilla60787.xaml</DependentUpon>
      <SubType>Code</SubType>
    </Compile>
    <Compile Include="$(MSBuildThisFileDirectory)Issue4919.cs" />
    <Compile Include="$(MSBuildThisFileDirectory)Issue4756.cs" />
    <Compile Include="$(MSBuildThisFileDirectory)Issue5461.cs" />
    <Compile Include="$(MSBuildThisFileDirectory)CollectionViewBindingErrors.xaml.cs">
      <DependentUpon>CollectionViewBindingErrors.xaml</DependentUpon>
      <SubType>Code</SubType>
    </Compile>
    <Compile Include="$(MSBuildThisFileDirectory)Github3847.xaml.cs">
      <DependentUpon>Github3847.xaml</DependentUpon>
      <SubType>Code</SubType>
    </Compile>
    <Compile Include="$(MSBuildThisFileDirectory)Issue2102.cs" />
    <Compile Include="$(MSBuildThisFileDirectory)Issue1588.xaml.cs">
      <DependentUpon>Issue1588.xaml</DependentUpon>
      <SubType>Code</SubType>
    </Compile>
    <Compile Include="$(MSBuildThisFileDirectory)Issue4961.cs" />
    <Compile Include="$(MSBuildThisFileDirectory)Issue4629.cs" />
    <Compile Include="$(MSBuildThisFileDirectory)Issue4384.cs" />
    <Compile Include="$(MSBuildThisFileDirectory)Issue4782.cs" />
    <Compile Include="$(MSBuildThisFileDirectory)Issue4484.cs" />
    <Compile Include="$(MSBuildThisFileDirectory)Issue3509.cs" />
    <Compile Include="$(MSBuildThisFileDirectory)Issue4597.cs" />
    <Compile Include="$(MSBuildThisFileDirectory)A11yTabIndex.xaml.cs">
      <DependentUpon>A11yTabIndex.xaml</DependentUpon>
      <SubType>Code</SubType>
    </Compile>
    <Compile Include="$(MSBuildThisFileDirectory)Github3856.cs" />
    <Compile Include="$(MSBuildThisFileDirectory)Issue1937.cs" />
    <Compile Include="$(MSBuildThisFileDirectory)Issue3555.cs" />
    <Compile Include="$(MSBuildThisFileDirectory)Issue3843.cs" />
    <Compile Include="$(MSBuildThisFileDirectory)Issue4053.cs" />
    <Compile Include="$(MSBuildThisFileDirectory)Issue3809.cs" />
    <Compile Include="$(MSBuildThisFileDirectory)Issue2894.cs" />
    <Compile Include="$(MSBuildThisFileDirectory)Issue3306.cs" />
    <Compile Include="$(MSBuildThisFileDirectory)Issue3454.cs" />
    <Compile Include="$(MSBuildThisFileDirectory)Issue3308.cs" />
    <Compile Include="$(MSBuildThisFileDirectory)Issue3788.cs" />
    <Compile Include="$(MSBuildThisFileDirectory)Issue1724.cs" />
    <Compile Include="$(MSBuildThisFileDirectory)Issue3524.cs" />
    <Compile Include="$(MSBuildThisFileDirectory)Issue1678.cs" />
    <Compile Include="$(MSBuildThisFileDirectory)Issue7701.cs" />
    <Compile Include="$(MSBuildThisFileDirectory)Issue2004.cs" />
    <Compile Include="$(MSBuildThisFileDirectory)Issue3333.cs" />
    <Compile Include="$(MSBuildThisFileDirectory)Issue2338.cs" />
    <Compile Include="$(MSBuildThisFileDirectory)Bugzilla60045.xaml.cs">
      <DependentUpon>Bugzilla60045.xaml</DependentUpon>
    </Compile>
    <Compile Include="$(MSBuildThisFileDirectory)Issue6282.xaml.cs">
      <DependentUpon>Issue6282.xaml</DependentUpon>
      <SubType>Code</SubType>
    </Compile>
    <Compile Include="$(MSBuildThisFileDirectory)AddingMultipleItemsListView.cs" />
    <Compile Include="$(MSBuildThisFileDirectory)AndroidStatusBarColor.cs" />
    <Compile Include="$(MSBuildThisFileDirectory)AppBarIconColors.cs" />
    <Compile Include="$(MSBuildThisFileDirectory)Bugzilla21368.cs" />
    <Compile Include="$(MSBuildThisFileDirectory)Bugzilla21501.cs" />
    <Compile Include="$(MSBuildThisFileDirectory)Bugzilla21780.cs" />
    <Compile Include="$(MSBuildThisFileDirectory)Bugzilla22229.xaml.cs">
      <DependentUpon>Bugzilla22229.xaml</DependentUpon>
    </Compile>
    <Compile Include="$(MSBuildThisFileDirectory)Bugzilla22401.cs" />
    <Compile Include="$(MSBuildThisFileDirectory)Bugzilla23942.xaml.cs">
      <DependentUpon>Bugzilla23942.xaml</DependentUpon>
    </Compile>
    <Compile Include="$(MSBuildThisFileDirectory)Bugzilla24769.cs" />
    <Compile Include="$(MSBuildThisFileDirectory)Bugzilla25234.cs" />
    <Compile Include="$(MSBuildThisFileDirectory)Bugzilla25662.cs" />
    <Compile Include="$(MSBuildThisFileDirectory)Bugzilla25943.cs" />
    <Compile Include="$(MSBuildThisFileDirectory)Bugzilla26501.cs" />
    <Compile Include="$(MSBuildThisFileDirectory)Bugzilla26868.cs" />
    <Compile Include="$(MSBuildThisFileDirectory)Bugzilla27378.cs" />
    <Compile Include="$(MSBuildThisFileDirectory)Bugzilla27417.cs" />
    <Compile Include="$(MSBuildThisFileDirectory)Bugzilla27417Xaml.xaml.cs">
      <DependentUpon>Bugzilla27417Xaml.xaml</DependentUpon>
      <SubType>Code</SubType>
    </Compile>
    <Compile Include="$(MSBuildThisFileDirectory)Bugzilla27581.cs" />
    <Compile Include="$(MSBuildThisFileDirectory)Bugzilla28570.cs" />
    <Compile Include="$(MSBuildThisFileDirectory)Bugzilla28796.cs" />
    <Compile Include="$(MSBuildThisFileDirectory)Bugzilla28939.cs" />
    <Compile Include="$(MSBuildThisFileDirectory)Bugzilla28953.cs" />
    <Compile Include="$(MSBuildThisFileDirectory)Bugzilla29107.xaml.cs">
      <DependentUpon>Bugzilla29107.xaml</DependentUpon>
    </Compile>
    <Compile Include="$(MSBuildThisFileDirectory)Bugzilla29110.cs" />
    <Compile Include="$(MSBuildThisFileDirectory)Bugzilla29158.cs" />
    <Compile Include="$(MSBuildThisFileDirectory)Bugzilla29363.cs" />
    <Compile Include="$(MSBuildThisFileDirectory)Bugzilla29229.cs" />
    <Compile Include="$(MSBuildThisFileDirectory)Bugzilla30166.cs" />
    <Compile Include="$(MSBuildThisFileDirectory)Bugzilla31141.cs" />
    <Compile Include="$(MSBuildThisFileDirectory)Bugzilla31145.cs" />
    <Compile Include="$(MSBuildThisFileDirectory)Bugzilla31333.cs" />
    <Compile Include="$(MSBuildThisFileDirectory)Bugzilla31366.cs" />
    <Compile Include="$(MSBuildThisFileDirectory)Issue4653.cs" />
    <Compile Include="$(MSBuildThisFileDirectory)Bugzilla31964.cs" />
    <Compile Include="$(MSBuildThisFileDirectory)Bugzilla32033.cs" />
    <Compile Include="$(MSBuildThisFileDirectory)Bugzilla32034.cs" />
    <Compile Include="$(MSBuildThisFileDirectory)Bugzilla32206.cs" />
    <Compile Include="$(MSBuildThisFileDirectory)Bugzilla32776.cs" />
    <Compile Include="$(MSBuildThisFileDirectory)Bugzilla32842.xaml.cs">
      <DependentUpon>Bugzilla32842.xaml</DependentUpon>
      <SubType>Code</SubType>
    </Compile>
    <Compile Include="$(MSBuildThisFileDirectory)Bugzilla32847.cs" />
    <Compile Include="$(MSBuildThisFileDirectory)Bugzilla32865.cs" />
    <Compile Include="$(MSBuildThisFileDirectory)Bugzilla32956.cs" />
    <Compile Include="$(MSBuildThisFileDirectory)Bugzilla33248.cs" />
    <Compile Include="$(MSBuildThisFileDirectory)Bugzilla33268.cs" />
    <Compile Include="$(MSBuildThisFileDirectory)Bugzilla33612.cs" />
    <Compile Include="$(MSBuildThisFileDirectory)Bugzilla33714.cs" />
    <Compile Include="$(MSBuildThisFileDirectory)Bugzilla33890.cs" />
    <Compile Include="$(MSBuildThisFileDirectory)Bugzilla34072.cs" />
    <Compile Include="$(MSBuildThisFileDirectory)Bugzilla34007.cs" />
    <Compile Include="$(MSBuildThisFileDirectory)Bugzilla35078.cs" />
    <Compile Include="$(MSBuildThisFileDirectory)Bugzilla35127.cs" />
    <Compile Include="$(MSBuildThisFileDirectory)Bugzilla35132.cs" />
    <Compile Include="$(MSBuildThisFileDirectory)Bugzilla35157.cs" />
    <Compile Include="$(MSBuildThisFileDirectory)Bugzilla35294.cs" />
    <Compile Include="$(MSBuildThisFileDirectory)Bugzilla35472.cs" />
    <Compile Include="$(MSBuildThisFileDirectory)Bugzilla35477.cs" />
    <Compile Include="$(MSBuildThisFileDirectory)Bugzilla35490.cs" />
    <Compile Include="$(MSBuildThisFileDirectory)Bugzilla36014.cs" />
    <Compile Include="$(MSBuildThisFileDirectory)Bugzilla36649.cs" />
    <Compile Include="$(MSBuildThisFileDirectory)Bugzilla36559.cs" />
    <Compile Include="$(MSBuildThisFileDirectory)Bugzilla36171.cs" />
    <Compile Include="$(MSBuildThisFileDirectory)Bugzilla36780.cs" />
    <Compile Include="$(MSBuildThisFileDirectory)Bugzilla36651.cs" />
    <Compile Include="$(MSBuildThisFileDirectory)Bugzilla36703.cs" />
    <Compile Include="$(MSBuildThisFileDirectory)Bugzilla36846.cs" />
    <Compile Include="$(MSBuildThisFileDirectory)Bugzilla36955.cs" />
    <Compile Include="$(MSBuildThisFileDirectory)Bugzilla37285.cs" />
    <Compile Include="$(MSBuildThisFileDirectory)Bugzilla37462.cs" />
    <Compile Include="$(MSBuildThisFileDirectory)Bugzilla37841.cs" />
    <Compile Include="$(MSBuildThisFileDirectory)Bugzilla37863.cs" />
    <Compile Include="$(MSBuildThisFileDirectory)Bugzilla37601.cs" />
    <Compile Include="$(MSBuildThisFileDirectory)Bugzilla38105.cs" />
    <Compile Include="$(MSBuildThisFileDirectory)Issue3652.cs" />
    <Compile Include="$(MSBuildThisFileDirectory)Issue4891.cs" />
    <Compile Include="$(MSBuildThisFileDirectory)Bugzilla38723.cs" />
    <Compile Include="$(MSBuildThisFileDirectory)Bugzilla38770.cs" />
    <Compile Include="$(MSBuildThisFileDirectory)Bugzilla38827.xaml.cs">
      <DependentUpon>Bugzilla38827.xaml</DependentUpon>
      <SubType>Code</SubType>
    </Compile>
    <Compile Include="$(MSBuildThisFileDirectory)Bugzilla38989.cs" />
    <Compile Include="$(MSBuildThisFileDirectory)Bugzilla39395.cs" />
    <Compile Include="$(MSBuildThisFileDirectory)Bugzilla39461.cs" />
    <Compile Include="$(MSBuildThisFileDirectory)Bugzilla39483.xaml.cs">
      <DependentUpon>Bugzilla39483.xaml</DependentUpon>
      <SubType>Code</SubType>
    </Compile>
    <Compile Include="$(MSBuildThisFileDirectory)Bugzilla39530.cs" />
    <Compile Include="$(MSBuildThisFileDirectory)Bugzilla39624.cs" />
    <Compile Include="$(MSBuildThisFileDirectory)Bugzilla39463.xaml.cs">
      <DependentUpon>Bugzilla39463.xaml</DependentUpon>
      <SubType>Code</SubType>
    </Compile>
    <Compile Include="$(MSBuildThisFileDirectory)Bugzilla39636.xaml.cs">
      <DependentUpon>Bugzilla39636.xaml</DependentUpon>
      <SubType>Code</SubType>
    </Compile>
    <Compile Include="$(MSBuildThisFileDirectory)Bugzilla39702.cs" />
    <Compile Include="$(MSBuildThisFileDirectory)Bugzilla40005.cs" />
    <Compile Include="$(MSBuildThisFileDirectory)Bugzilla40073.cs" />
    <Compile Include="$(MSBuildThisFileDirectory)Bugzilla40139.cs" />
    <Compile Include="$(MSBuildThisFileDirectory)Bugzilla40173.cs" />
    <Compile Include="$(MSBuildThisFileDirectory)Bugzilla39821.cs" />
    <Compile Include="$(MSBuildThisFileDirectory)Bugzilla40185.cs" />
    <Compile Include="$(MSBuildThisFileDirectory)Bugzilla40251.cs" />
    <Compile Include="$(MSBuildThisFileDirectory)Bugzilla40333.cs" />
    <Compile Include="$(MSBuildThisFileDirectory)Bugzilla31806.cs" />
    <Compile Include="$(MSBuildThisFileDirectory)Bugzilla40408.cs" />
    <Compile Include="$(MSBuildThisFileDirectory)Bugzilla40858.cs" />
    <Compile Include="$(MSBuildThisFileDirectory)Bugzilla40824.cs" />
    <Compile Include="$(MSBuildThisFileDirectory)Bugzilla40911.cs" />
    <Compile Include="$(MSBuildThisFileDirectory)Bugzilla40955.cs" />
    <Compile Include="$(MSBuildThisFileDirectory)Bugzilla41054.cs" />
    <Compile Include="$(MSBuildThisFileDirectory)Bugzilla41078.cs" />
    <Compile Include="$(MSBuildThisFileDirectory)Bugzilla40998.cs" />
    <Compile Include="$(MSBuildThisFileDirectory)Bugzilla41205.cs" />
    <Compile Include="$(MSBuildThisFileDirectory)Bugzilla41415.cs" />
    <Compile Include="$(MSBuildThisFileDirectory)Bugzilla41418.cs" />
    <Compile Include="$(MSBuildThisFileDirectory)Bugzilla41424.cs" />
    <Compile Include="$(MSBuildThisFileDirectory)Bugzilla41778.cs" />
    <Compile Include="$(MSBuildThisFileDirectory)Bugzilla41600.cs" />
    <Compile Include="$(MSBuildThisFileDirectory)Bugzilla41619.cs" />
    <Compile Include="$(MSBuildThisFileDirectory)Bugzilla42000.cs" />
    <Compile Include="$(MSBuildThisFileDirectory)Bugzilla42069.cs" />
    <Compile Include="$(MSBuildThisFileDirectory)Bugzilla42069_Page.xaml.cs">
      <DependentUpon>Bugzilla42069_Page.xaml</DependentUpon>
      <SubType>Code</SubType>
    </Compile>
    <Compile Include="$(MSBuildThisFileDirectory)Bugzilla42074.cs" />
    <Compile Include="$(MSBuildThisFileDirectory)Bugzilla42075.cs" />
    <Compile Include="$(MSBuildThisFileDirectory)Bugzilla42329.cs" />
    <Compile Include="$(MSBuildThisFileDirectory)Bugzilla42364.cs" />
    <Compile Include="$(MSBuildThisFileDirectory)Bugzilla42519.cs" />
    <Compile Include="$(MSBuildThisFileDirectory)Bugzilla32871.cs" />
    <Compile Include="$(MSBuildThisFileDirectory)Bugzilla43313.cs" />
    <Compile Include="$(MSBuildThisFileDirectory)Bugzilla43469.cs" />
    <Compile Include="$(MSBuildThisFileDirectory)Bugzilla43516.cs" />
    <Compile Include="$(MSBuildThisFileDirectory)Bugzilla43519.cs" />
    <Compile Include="$(MSBuildThisFileDirectory)Bugzilla43527.cs" />
    <Compile Include="$(MSBuildThisFileDirectory)Bugzilla44047.cs" />
    <Compile Include="$(MSBuildThisFileDirectory)Bugzilla43941.cs" />
    <Compile Include="$(MSBuildThisFileDirectory)Bugzilla43663.cs" />
    <Compile Include="$(MSBuildThisFileDirectory)Bugzilla43867.cs" />
    <Compile Include="$(MSBuildThisFileDirectory)Bugzilla43735.cs" />
    <Compile Include="$(MSBuildThisFileDirectory)Bugzilla43783.cs" />
    <Compile Include="$(MSBuildThisFileDirectory)Bugzilla44096.cs" />
    <Compile Include="$(MSBuildThisFileDirectory)Bugzilla44176.cs" />
    <Compile Include="$(MSBuildThisFileDirectory)Bugzilla44453.cs" />
    <Compile Include="$(MSBuildThisFileDirectory)Bugzilla45215.cs" />
    <Compile Include="$(MSBuildThisFileDirectory)Bugzilla44500.cs" />
    <Compile Include="$(MSBuildThisFileDirectory)Bugzilla45722.cs" />
    <Compile Include="$(MSBuildThisFileDirectory)Bugzilla45722Xaml0.xaml.cs">
      <DependentUpon>Bugzilla45722Xaml0.xaml</DependentUpon>
      <SubType>Code</SubType>
    </Compile>
    <Compile Include="$(MSBuildThisFileDirectory)Bugzilla46363.cs" />
    <Compile Include="$(MSBuildThisFileDirectory)Bugzilla46363_2.cs" />
    <Compile Include="$(MSBuildThisFileDirectory)Bugzilla47548.cs" />
    <Compile Include="$(MSBuildThisFileDirectory)Bugzilla50787.cs" />
    <Compile Include="$(MSBuildThisFileDirectory)Bugzilla52299.cs" />
    <Compile Include="$(MSBuildThisFileDirectory)Bugzilla52419.cs" />
    <Compile Include="$(MSBuildThisFileDirectory)Bugzilla49304.cs" />
    <Compile Include="$(MSBuildThisFileDirectory)Bugzilla53834.cs" />
    <Compile Include="$(MSBuildThisFileDirectory)Bugzilla51536.cs" />
    <Compile Include="$(MSBuildThisFileDirectory)Bugzilla44940.cs" />
    <Compile Include="$(MSBuildThisFileDirectory)Bugzilla44944.cs" />
    <Compile Include="$(MSBuildThisFileDirectory)Bugzilla44166.cs" />
    <Compile Include="$(MSBuildThisFileDirectory)Bugzilla44461.cs" />
    <Compile Include="$(MSBuildThisFileDirectory)Bugzilla44584.cs" />
    <Compile Include="$(MSBuildThisFileDirectory)Bugzilla42832.cs" />
    <Compile Include="$(MSBuildThisFileDirectory)Bugzilla44044.cs" />
    <Compile Include="$(MSBuildThisFileDirectory)Bugzilla44338.cs" />
    <Compile Include="$(MSBuildThisFileDirectory)Bugzilla44980.cs" />
    <Compile Include="$(MSBuildThisFileDirectory)Bugzilla45067.cs" />
    <Compile Include="$(MSBuildThisFileDirectory)Bugzilla45723.cs" />
    <Compile Include="$(MSBuildThisFileDirectory)Bugzilla45027.cs" />
    <Compile Include="$(MSBuildThisFileDirectory)Bugzilla45330.cs" />
    <Compile Include="$(MSBuildThisFileDirectory)Bugzilla44955.cs" />
    <Compile Include="$(MSBuildThisFileDirectory)Bugzilla45277.cs" />
    <Compile Include="$(MSBuildThisFileDirectory)Bugzilla45743.cs" />
    <Compile Include="$(MSBuildThisFileDirectory)Bugzilla46458.cs" />
    <Compile Include="$(MSBuildThisFileDirectory)Bugzilla46494.cs" />
    <Compile Include="$(MSBuildThisFileDirectory)Bugzilla44476.cs" />
    <Compile Include="$(MSBuildThisFileDirectory)Bugzilla46630.cs" />
    <Compile Include="$(MSBuildThisFileDirectory)Bugzilla47923.cs" />
    <Compile Include="$(MSBuildThisFileDirectory)Bugzilla48236.cs" />
    <Compile Include="$(MSBuildThisFileDirectory)Bugzilla47971.cs" />
    <Compile Include="$(MSBuildThisFileDirectory)Bugzilla52318.cs" />
    <Compile Include="$(MSBuildThisFileDirectory)Bugzilla37290.cs" />
    <Compile Include="$(MSBuildThisFileDirectory)Bugzilla51553.cs" />
    <Compile Include="$(MSBuildThisFileDirectory)Bugzilla51802.cs" />
    <Compile Include="$(MSBuildThisFileDirectory)Bugzilla51236.cs" />
    <Compile Include="$(MSBuildThisFileDirectory)Bugzilla51238.cs" />
    <Compile Include="$(MSBuildThisFileDirectory)Bugzilla51642.xaml.cs">
      <DependentUpon>Bugzilla51642.xaml</DependentUpon>
      <SubType>Code</SubType>
    </Compile>
    <Compile Include="$(MSBuildThisFileDirectory)Bugzilla53445.cs" />
    <Compile Include="$(MSBuildThisFileDirectory)Bugzilla55714.cs" />
    <Compile Include="$(MSBuildThisFileDirectory)Bugzilla54649.cs" />
    <Compile Include="$(MSBuildThisFileDirectory)Bugzilla56609.cs" />
    <Compile Include="$(MSBuildThisFileDirectory)Bugzilla55674.cs" />
    <Compile Include="$(MSBuildThisFileDirectory)Bugzilla55912.cs" />
    <Compile Include="$(MSBuildThisFileDirectory)Bugzilla57317.cs" />
    <Compile Include="$(MSBuildThisFileDirectory)Bugzilla57114.cs" />
    <Compile Include="$(MSBuildThisFileDirectory)Bugzilla57515.cs" />
    <Compile Include="$(MSBuildThisFileDirectory)Bugzilla57674.cs" />
    <Compile Include="$(MSBuildThisFileDirectory)Bugzilla57758.cs" />
    <Compile Include="$(MSBuildThisFileDirectory)Bugzilla57910.cs" />
    <Compile Include="$(MSBuildThisFileDirectory)Bugzilla58406.cs" />
    <Compile Include="$(MSBuildThisFileDirectory)Bugzilla58833.cs" />
    <Compile Include="$(MSBuildThisFileDirectory)Bugzilla51427.cs" />
    <Compile Include="$(MSBuildThisFileDirectory)Bugzilla59248.cs" />
    <Compile Include="$(MSBuildThisFileDirectory)Bugzilla59457.cs" />
    <Compile Include="$(MSBuildThisFileDirectory)Bugzilla59580.cs" />
    <Compile Include="$(MSBuildThisFileDirectory)Issue1469.cs" />
    <Compile Include="$(MSBuildThisFileDirectory)Effects\AttachedStateEffect.cs" />
    <Compile Include="$(MSBuildThisFileDirectory)Effects\AttachedStateEffectLabel.cs" />
    <Compile Include="$(MSBuildThisFileDirectory)Effects\AttachedStateEffectList.cs" />
    <Compile Include="$(MSBuildThisFileDirectory)GitHub1648.cs" />
    <Compile Include="$(MSBuildThisFileDirectory)GitHub1702.cs" />
    <Compile Include="$(MSBuildThisFileDirectory)GitHub2642.cs" />
    <Compile Include="$(MSBuildThisFileDirectory)GitHub1700.cs" />
    <Compile Include="$(MSBuildThisFileDirectory)GitHub2598.cs" />
    <Compile Include="$(MSBuildThisFileDirectory)Issue1483.cs" />
    <Compile Include="$(MSBuildThisFileDirectory)Issue1556.cs" />
    <Compile Include="$(MSBuildThisFileDirectory)Issue1799.cs" />
    <Compile Include="$(MSBuildThisFileDirectory)Issue1931.cs" />
    <Compile Include="$(MSBuildThisFileDirectory)Issue1399.cs" />
    <Compile Include="$(MSBuildThisFileDirectory)Issue2187.cs" />
    <Compile Include="$(MSBuildThisFileDirectory)Issue3001.cs" />
    <Compile Include="$(MSBuildThisFileDirectory)Issue3271.cs" />
    <Compile Include="$(MSBuildThisFileDirectory)Issue3390.cs" />
    <Compile Include="$(MSBuildThisFileDirectory)Issue3000.cs" />
    <Compile Include="$(MSBuildThisFileDirectory)Issue3273.cs" />
    <Compile Include="$(MSBuildThisFileDirectory)Issue3053.cs" />
    <Compile Include="$(MSBuildThisFileDirectory)Issue2617.cs" />
    <Compile Include="$(MSBuildThisFileDirectory)Issue3139.cs" />
    <Compile Include="$(MSBuildThisFileDirectory)Issue3087.cs" />
    <Compile Include="$(MSBuildThisFileDirectory)Issue1760_1.cs" />
    <Compile Include="$(MSBuildThisFileDirectory)Issue1332.cs" />
    <Compile Include="$(MSBuildThisFileDirectory)Issue5184.cs" />
    <Compile Include="$(MSBuildThisFileDirectory)Issue3089.cs" />
    <Compile Include="$(MSBuildThisFileDirectory)Issue1342.cs" />
    <Compile Include="$(MSBuildThisFileDirectory)Issue2482.cs" />
    <Compile Include="$(MSBuildThisFileDirectory)Issue2680ScrollView.cs" />
    <Compile Include="$(MSBuildThisFileDirectory)Issue2767.cs" />
    <Compile Include="$(MSBuildThisFileDirectory)Issue2499.cs" />
    <Compile Include="$(MSBuildThisFileDirectory)GitHub1878.cs" />
    <Compile Include="$(MSBuildThisFileDirectory)Helpers\ISampleNativeControl.cs" />
    <Compile Include="$(MSBuildThisFileDirectory)Helpers\UITestHelper.cs" />
    <Compile Include="$(MSBuildThisFileDirectory)Helpers\ViewHelper.cs" />
    <Compile Include="$(MSBuildThisFileDirectory)Issue1544.cs" />
    <Compile Include="$(MSBuildThisFileDirectory)Issue1677.cs" />
    <Compile Include="$(MSBuildThisFileDirectory)Issue1704.cs" />
    <Compile Include="$(MSBuildThisFileDirectory)Issue1801.cs" />
    <Compile Include="$(MSBuildThisFileDirectory)Issue1734.cs" />
    <Compile Include="$(MSBuildThisFileDirectory)Issue1683.cs" />
    <Compile Include="$(MSBuildThisFileDirectory)Issue1705_2.cs" />
    <Compile Include="$(MSBuildThisFileDirectory)Issue1396.cs" />
    <Compile Include="$(MSBuildThisFileDirectory)Issue1415.cs" />
    <Compile Include="$(MSBuildThisFileDirectory)Issue2829.cs" />
    <Compile Include="$(MSBuildThisFileDirectory)Issue2653.cs" />
    <Compile Include="$(MSBuildThisFileDirectory)Issue1942.cs" />
    <Compile Include="$(MSBuildThisFileDirectory)Issue2763.cs" />
    <Compile Include="$(MSBuildThisFileDirectory)Issue2247.cs" />
    <Compile Include="$(MSBuildThisFileDirectory)GroupListViewHeaderIndexOutOfRange.cs" />
    <Compile Include="$(MSBuildThisFileDirectory)Issue1760.cs" />
    <Compile Include="$(MSBuildThisFileDirectory)Issue1975.cs" />
    <Compile Include="$(MSBuildThisFileDirectory)Issue1601.cs" />
    <Compile Include="$(MSBuildThisFileDirectory)Issue1717.cs" />
    <Compile Include="$(MSBuildThisFileDirectory)Bugzilla60001.cs" />
    <Compile Include="$(MSBuildThisFileDirectory)Issue1355.cs" />
    <Compile Include="$(MSBuildThisFileDirectory)Bugzilla60056.cs" />
    <Compile Include="$(MSBuildThisFileDirectory)Bugzilla60122.cs" />
    <Compile Include="$(MSBuildThisFileDirectory)Bugzilla59863_0.cs" />
    <Compile Include="$(MSBuildThisFileDirectory)Bugzilla59863_1.cs" />
    <Compile Include="$(MSBuildThisFileDirectory)Bugzilla59863_2.cs" />
    <Compile Include="$(MSBuildThisFileDirectory)Bugzilla60563.cs" />
    <Compile Include="$(MSBuildThisFileDirectory)Bugzilla60774.cs" />
    <Compile Include="$(MSBuildThisFileDirectory)Bugzilla60774_1.cs" />
    <Compile Include="$(MSBuildThisFileDirectory)Bugzilla60774_2.cs" />
    <Compile Include="$(MSBuildThisFileDirectory)ButtonBackgroundColorTest.cs" />
    <Compile Include="$(MSBuildThisFileDirectory)CarouselAsync.cs" />
    <Compile Include="$(MSBuildThisFileDirectory)Bugzilla34561.cs" />
    <Compile Include="$(MSBuildThisFileDirectory)Bugzilla34727.cs" />
    <Compile Include="$(MSBuildThisFileDirectory)ComplexListView.cs" />
    <Compile Include="$(MSBuildThisFileDirectory)CustomImageRendererErrorHandling.cs" />
    <Compile Include="$(MSBuildThisFileDirectory)DefaultColorToggleTest.cs" />
    <Compile Include="$(MSBuildThisFileDirectory)Bugzilla38416.xaml.cs">
      <DependentUpon>Bugzilla38416.xaml</DependentUpon>
    </Compile>
    <Compile Include="$(MSBuildThisFileDirectory)Effects.cs" />
    <Compile Include="$(MSBuildThisFileDirectory)GestureBubblingTests.cs" />
    <Compile Include="$(MSBuildThisFileDirectory)Github1461.cs" />
    <Compile Include="$(MSBuildThisFileDirectory)CascadeInputTransparent.cs" />
    <Compile Include="$(MSBuildThisFileDirectory)GitHub1331.xaml.cs">
      <DependentUpon>GitHub1331.xaml</DependentUpon>
    </Compile>
    <Compile Include="$(MSBuildThisFileDirectory)Issue1691_2.cs" />
    <Compile Include="$(MSBuildThisFileDirectory)Github1625.cs" />
    <Compile Include="$(MSBuildThisFileDirectory)InputTransparentTests.cs" />
    <Compile Include="$(MSBuildThisFileDirectory)Issue1614.cs" />
    <Compile Include="$(MSBuildThisFileDirectory)IsInvokeRequiredRaceCondition.cs" />
    <Compile Include="$(MSBuildThisFileDirectory)IsPasswordToggleTest.cs" />
    <Compile Include="$(MSBuildThisFileDirectory)Issue1023.cs" />
    <Compile Include="$(MSBuildThisFileDirectory)Issue1024.cs" />
    <Compile Include="$(MSBuildThisFileDirectory)Issue1025.cs" />
    <Compile Include="$(MSBuildThisFileDirectory)Issue1026.cs" />
    <Compile Include="$(MSBuildThisFileDirectory)Issue1347.cs" />
    <Compile Include="$(MSBuildThisFileDirectory)Issue1356.cs" />
    <Compile Include="$(MSBuildThisFileDirectory)Issue1439.cs" />
    <Compile Include="$(MSBuildThisFileDirectory)Issue1660.cs" />
    <Compile Include="$(MSBuildThisFileDirectory)Issue1691.cs" />
    <Compile Include="$(MSBuildThisFileDirectory)Issue1665.cs" />
    <Compile Include="$(MSBuildThisFileDirectory)Issue1707.cs" />
    <Compile Include="$(MSBuildThisFileDirectory)Issue1864.cs" />
    <Compile Include="$(MSBuildThisFileDirectory)Issue2104.cs" />
    <Compile Include="$(MSBuildThisFileDirectory)Issue1908.cs" />
    <Compile Include="$(MSBuildThisFileDirectory)Issue1672.cs" />
    <Compile Include="$(MSBuildThisFileDirectory)Issue2394.cs" />
    <Compile Include="$(MSBuildThisFileDirectory)Issue2595.cs" />
    <Compile Include="$(MSBuildThisFileDirectory)Issue2625.xaml.cs">
      <DependentUpon>Issue2625.xaml</DependentUpon>
      <SubType>Code</SubType>
    </Compile>
    <Compile Include="$(MSBuildThisFileDirectory)Issue2681.cs" />
    <Compile Include="$(MSBuildThisFileDirectory)Issue2858.xaml.cs">
      <DependentUpon>Issue2858.xaml</DependentUpon>
      <SubType>Code</SubType>
    </Compile>
    <Compile Include="$(MSBuildThisFileDirectory)Issue2929.cs" />
    <Compile Include="$(MSBuildThisFileDirectory)Issue2983.cs" />
    <Compile Include="$(MSBuildThisFileDirectory)Issue2963.cs" />
    <Compile Include="$(MSBuildThisFileDirectory)Issue2981.cs" />
    <Compile Include="$(MSBuildThisFileDirectory)Issue2964.cs" />
    <Compile Include="$(MSBuildThisFileDirectory)Bugzilla29017.cs" />
    <Compile Include="$(MSBuildThisFileDirectory)Issue2927.cs" />
    <Compile Include="$(MSBuildThisFileDirectory)IsShowingUserIssue.cs" />
    <Compile Include="$(MSBuildThisFileDirectory)Bugzilla25979.cs" />
    <Compile Include="$(MSBuildThisFileDirectory)Bugzilla30317.cs" />
    <Compile Include="$(MSBuildThisFileDirectory)Bugzilla29128.cs" />
    <Compile Include="$(MSBuildThisFileDirectory)Bugzilla31029.cs" />
    <Compile Include="$(MSBuildThisFileDirectory)Bugzilla24574.cs" />
    <Compile Include="$(MSBuildThisFileDirectory)Bugzilla26233.cs" />
    <Compile Include="$(MSBuildThisFileDirectory)Bugzilla27642.cs" />
    <Compile Include="$(MSBuildThisFileDirectory)Bugzilla36393.cs" />
    <Compile Include="$(MSBuildThisFileDirectory)Bugzilla33870.cs" />
    <Compile Include="$(MSBuildThisFileDirectory)Bugzilla32462.cs" />
    <Compile Include="$(MSBuildThisFileDirectory)Bugzilla36681.cs" />
    <Compile Include="$(MSBuildThisFileDirectory)Bugzilla36479.cs" />
    <Compile Include="$(MSBuildThisFileDirectory)Issue3008.cs" />
    <Compile Include="$(MSBuildThisFileDirectory)Issue3019.cs" />
    <Compile Include="$(MSBuildThisFileDirectory)Issue2993.cs" />
    <Compile Include="$(MSBuildThisFileDirectory)Issue3507.cs" />
    <Compile Include="$(MSBuildThisFileDirectory)Issue3367.cs" />
    <Compile Include="$(MSBuildThisFileDirectory)Issue3398.cs" />
    <Compile Include="$(MSBuildThisFileDirectory)Issue3558.cs" />
    <Compile Include="$(MSBuildThisFileDirectory)Issue3541.cs" />
    <Compile Include="$(MSBuildThisFileDirectory)Issue3840.cs" />
    <Compile Include="$(MSBuildThisFileDirectory)Issue4561.cs" />
    <Compile Include="$(MSBuildThisFileDirectory)Issue3913.cs" />
    <Compile Include="$(MSBuildThisFileDirectory)Issue3979.xaml.cs">
      <DependentUpon>Issue3979.xaml</DependentUpon>
      <SubType>Code</SubType>
    </Compile>
    <Compile Include="$(MSBuildThisFileDirectory)Issue7167.xaml.cs">
      <DependentUpon>Issue7167.xaml</DependentUpon>
      <SubType>Code</SubType>
    </Compile>
    <Compile Include="$(MSBuildThisFileDirectory)Issue4194.xaml.cs">
      <DependentUpon>Issue4194.xaml</DependentUpon>
      <SubType>Code</SubType>
    </Compile>
    <Compile Include="$(MSBuildThisFileDirectory)Issue4136.cs" />
    <Compile Include="$(MSBuildThisFileDirectory)Issue4262.cs" />
    <Compile Include="$(MSBuildThisFileDirectory)Issue4360.xaml.cs">
      <DependentUpon>Issue4360.xaml</DependentUpon>
      <SubType>Code</SubType>
    </Compile>
    <Compile Include="$(MSBuildThisFileDirectory)Issue4600.cs" />
    <Compile Include="$(MSBuildThisFileDirectory)Issue4973.cs" />
    <Compile Include="$(MSBuildThisFileDirectory)Issue5252.cs" />
    <Compile Include="$(MSBuildThisFileDirectory)Issue5057.xaml.cs">
      <DependentUpon>Issue5057.xaml</DependentUpon>
      <SubType>Code</SubType>
    </Compile>
    <Compile Include="$(MSBuildThisFileDirectory)Issue5003.xaml.cs">
      <DependentUpon>Issue5003.xaml</DependentUpon>
      <SubType>Code</SubType>
    </Compile>
    <Compile Include="$(MSBuildThisFileDirectory)Issue5801.xaml.cs">
      <DependentUpon>Issue5801.xaml</DependentUpon>
      <SubType>Code</SubType>
    </Compile>
    <Compile Include="$(MSBuildThisFileDirectory)Issue5695.cs" />
    <Compile Include="$(MSBuildThisFileDirectory)Issue5535.cs" />
    <Compile Include="$(MSBuildThisFileDirectory)Issue5949.cs" />
    <Compile Include="$(MSBuildThisFileDirectory)Issue5949_1.xaml.cs">
      <DependentUpon>Issue5949_1.xaml</DependentUpon>
      <SubType>Code</SubType>
    </Compile>
    <Compile Include="$(MSBuildThisFileDirectory)Issue5949_2.xaml.cs">
      <DependentUpon>Issue5949_2.xaml</DependentUpon>
      <SubType>Code</SubType>
    </Compile>
    <Compile Include="$(MSBuildThisFileDirectory)Issue5793.cs" />
    <Compile Include="$(MSBuildThisFileDirectory)Issue6957.cs" />
    <Compile Include="$(MSBuildThisFileDirectory)Issue6130.xaml.cs">
      <SubType>Code</SubType>
    </Compile>
    <Compile Include="$(MSBuildThisFileDirectory)Issue5268.xaml.cs">
      <DependentUpon>Issue5268.xaml</DependentUpon>
      <SubType>Code</SubType>
    </Compile>
    <Compile Include="$(MSBuildThisFileDirectory)Issue6713.cs" />
    <Compile Include="$(MSBuildThisFileDirectory)Issue6705.cs" />
    <Compile Include="$(MSBuildThisFileDirectory)LegacyComponents\NonAppCompatSwitch.cs" />
    <Compile Include="$(MSBuildThisFileDirectory)MapsModalCrash.cs" />
    <Compile Include="$(MSBuildThisFileDirectory)ModalActivityIndicatorTest.cs" />
    <Compile Include="$(MSBuildThisFileDirectory)Bugzilla37625.cs" />
    <Compile Include="$(MSBuildThisFileDirectory)Bugzilla38658.cs" />
    <Compile Include="$(MSBuildThisFileDirectory)DataTemplateGridImageTest.cs" />
    <Compile Include="$(MSBuildThisFileDirectory)Bugzilla39331.cs" />
    <Compile Include="$(MSBuildThisFileDirectory)Bugzilla36788.cs" />
    <Compile Include="$(MSBuildThisFileDirectory)Bugzilla38978.cs" />
    <Compile Include="$(MSBuildThisFileDirectory)Bugzilla38112.cs" />
    <Compile Include="$(MSBuildThisFileDirectory)Bugzilla39668.cs" />
    <Compile Include="$(MSBuildThisFileDirectory)Bugzilla21177.cs" />
    <Compile Include="$(MSBuildThisFileDirectory)Bugzilla39829.cs" />
    <Compile Include="$(MSBuildThisFileDirectory)Bugzilla39458.cs" />
    <Compile Include="$(MSBuildThisFileDirectory)Bugzilla39853.cs" />
    <Compile Include="$(MSBuildThisFileDirectory)MultipleClipToBounds.cs" />
    <Compile Include="$(MSBuildThisFileDirectory)Issue6994.cs" />
    <Compile Include="$(MSBuildThisFileDirectory)Issue7371.cs" />
    <Compile Include="$(MSBuildThisFileDirectory)ViewModel.cs" />
    <Compile Include="$(MSBuildThisFileDirectory)Issue8145.cs" />
    <Compile Include="$(MSBuildThisFileDirectory)_TemplateMarkup.xaml.cs">
      <DependentUpon>_TemplateMarkup.xaml</DependentUpon>
      <SubType>Code</SubType>
    </Compile>
    <Compile Include="$(MSBuildThisFileDirectory)PerformanceGallery\PerformanceDataManager.cs" />
    <Compile Include="$(MSBuildThisFileDirectory)PerformanceGallery\PerformanceGallery.cs" />
    <Compile Include="$(MSBuildThisFileDirectory)PerformanceGallery\PerformanceScenario.cs" />
    <Compile Include="$(MSBuildThisFileDirectory)PerformanceGallery\PerformanceTracker.cs" />
    <Compile Include="$(MSBuildThisFileDirectory)PerformanceGallery\PerformanceTrackerTemplate.cs" />
    <Compile Include="$(MSBuildThisFileDirectory)PerformanceGallery\PerformanceTrackerWatcher.cs" />
    <Compile Include="$(MSBuildThisFileDirectory)PerformanceGallery\PerformanceViewModel.cs" />
    <Compile Include="$(MSBuildThisFileDirectory)PerformanceGallery\Scenarios\SearchBarScenarios.cs" />
    <Compile Include="$(MSBuildThisFileDirectory)PerformanceGallery\Scenarios\SliderScenarios.cs" />
    <Compile Include="$(MSBuildThisFileDirectory)PerformanceGallery\Scenarios\StepperScenarios.cs" />
    <Compile Include="$(MSBuildThisFileDirectory)PerformanceGallery\Scenarios\TableViewScenarios.cs" />
    <Compile Include="$(MSBuildThisFileDirectory)PerformanceGallery\Scenarios\TimePickerScenarios.cs" />
    <Compile Include="$(MSBuildThisFileDirectory)PerformanceGallery\Scenarios\WebViewScenarios.cs" />
    <Compile Include="$(MSBuildThisFileDirectory)PerformanceGallery\Scenarios\ProgressBarScenarios.cs" />
    <Compile Include="$(MSBuildThisFileDirectory)PerformanceGallery\Scenarios\PickerScenarios.cs" />
    <Compile Include="$(MSBuildThisFileDirectory)PerformanceGallery\Scenarios\MapScenarios.cs" />
    <Compile Include="$(MSBuildThisFileDirectory)PerformanceGallery\Scenarios\EntryScenarios.cs" />
    <Compile Include="$(MSBuildThisFileDirectory)PerformanceGallery\Scenarios\EditorScenarios.cs" />
    <Compile Include="$(MSBuildThisFileDirectory)PerformanceGallery\Scenarios\ActivityIndicatorScenarios.cs" />
    <Compile Include="$(MSBuildThisFileDirectory)PerformanceGallery\Scenarios\LabelScenarios.cs" />
    <Compile Include="$(MSBuildThisFileDirectory)PerformanceGallery\Scenarios\BoxViewScenarios.cs" />
    <Compile Include="$(MSBuildThisFileDirectory)PerformanceGallery\Scenarios\SwitchScenarios.cs" />
    <Compile Include="$(MSBuildThisFileDirectory)PerformanceGallery\Scenarios\DatePickerScenarios.cs" />
    <Compile Include="$(MSBuildThisFileDirectory)PerformanceGallery\Scenarios\ButtonScenarios.cs" />
    <Compile Include="$(MSBuildThisFileDirectory)PerformanceGallery\Scenarios\ImageScenarios.cs" />
    <Compile Include="$(MSBuildThisFileDirectory)PerformanceGallery\Scenarios\ListViewScenarios.cs" />
    <Compile Include="$(MSBuildThisFileDirectory)Bugzilla53179_2.cs" />
    <Compile Include="$(MSBuildThisFileDirectory)ScrollViewIsEnabled.cs" />
    <Compile Include="$(MSBuildThisFileDirectory)PlatformSpecifics_iOSTranslucentNavBarX.xaml.cs">
      <DependentUpon>PlatformSpecifics_iOSTranslucentNavBarX.xaml</DependentUpon>
      <SubType>Code</SubType>
    </Compile>
    <Compile Include="$(MSBuildThisFileDirectory)Bugzilla53179_1.cs" />
    <Compile Include="$(MSBuildThisFileDirectory)RestartAppTest.cs" />
    <Compile Include="$(MSBuildThisFileDirectory)BottomTabbedPageTests.cs" />
    <Compile Include="$(MSBuildThisFileDirectory)TestPages\QuickCollectNavigationPage.cs" />
    <Compile Include="$(MSBuildThisFileDirectory)TestPages\ScreenshotConditionalApp.cs" />
    <Compile Include="$(MSBuildThisFileDirectory)Bugzilla41842.cs" />
    <Compile Include="$(MSBuildThisFileDirectory)Bugzilla42277.cs" />
    <Compile Include="$(MSBuildThisFileDirectory)Bugzilla51173.cs" />
    <Compile Include="$(MSBuildThisFileDirectory)Bugzilla33561.cs" />
    <Compile Include="$(MSBuildThisFileDirectory)Bugzilla43214.cs" />
    <Compile Include="$(MSBuildThisFileDirectory)Bugzilla42602.cs" />
    <Compile Include="$(MSBuildThisFileDirectory)Bugzilla43161.cs" />
    <Compile Include="$(MSBuildThisFileDirectory)Bugzilla39768.cs" />
    <Compile Include="$(MSBuildThisFileDirectory)Bugzilla41271.cs" />
    <Compile Include="$(MSBuildThisFileDirectory)Bugzilla40722.cs" />
    <Compile Include="$(MSBuildThisFileDirectory)Bugzilla41153.cs" />
    <Compile Include="$(MSBuildThisFileDirectory)Bugzilla44129.cs" />
    <Compile Include="$(MSBuildThisFileDirectory)Bugzilla44525.cs" />
    <Compile Include="$(MSBuildThisFileDirectory)Bugzilla28650.cs" />
    <Compile Include="$(MSBuildThisFileDirectory)Bugzilla37431.cs" />
    <Compile Include="$(MSBuildThisFileDirectory)Bugzilla44777.cs" />
    <Compile Include="$(MSBuildThisFileDirectory)Bugzilla42599.cs" />
    <Compile Include="$(MSBuildThisFileDirectory)Bugzilla51503.cs" />
    <Compile Include="$(MSBuildThisFileDirectory)Bugzilla51505.cs" />
    <Compile Include="$(MSBuildThisFileDirectory)Bugzilla52533.cs" />
    <Compile Include="$(MSBuildThisFileDirectory)Bugzilla53362.cs" />
    <Compile Include="$(MSBuildThisFileDirectory)Bugzilla45874.cs" />
    <Compile Include="$(MSBuildThisFileDirectory)TransparentOverlayTests.cs" />
    <Compile Include="$(MSBuildThisFileDirectory)Unreported1.cs" />
    <Compile Include="$(MSBuildThisFileDirectory)Bugzilla53909.cs" />
    <Compile Include="$(MSBuildThisFileDirectory)ListViewNRE.cs" />
    <Compile Include="$(MSBuildThisFileDirectory)Bugzilla55745.cs" />
    <Compile Include="$(MSBuildThisFileDirectory)AndroidHelpText.cs" />
    <Compile Include="$(MSBuildThisFileDirectory)Bugzilla32830.cs" />
    <Compile Include="$(MSBuildThisFileDirectory)Bugzilla55365.cs" />
    <Compile Include="$(MSBuildThisFileDirectory)Bugzilla39802.cs" />
    <Compile Include="$(MSBuildThisFileDirectory)Bugzilla53179.cs" />
    <Compile Include="$(MSBuildThisFileDirectory)Bugzilla54036.cs" />
    <Compile Include="$(MSBuildThisFileDirectory)Bugzilla56896.cs" />
    <Compile Include="$(MSBuildThisFileDirectory)Bugzilla40161.cs" />
    <Compile Include="$(MSBuildThisFileDirectory)Bugzilla44886.cs" />
    <Compile Include="$(MSBuildThisFileDirectory)Bugzila57749.cs" />
    <Compile Include="$(MSBuildThisFileDirectory)Bugzilla45125.cs" />
    <Compile Include="$(MSBuildThisFileDirectory)ScrollViewObjectDisposed.cs" />
    <Compile Include="$(MSBuildThisFileDirectory)Bugzilla58645.cs" />
    <Compile Include="$(MSBuildThisFileDirectory)Bugzilla27731.cs" />
    <Compile Include="$(MSBuildThisFileDirectory)Bugzilla59097.cs" />
    <Compile Include="$(MSBuildThisFileDirectory)Bugzilla58875.cs" />
    <Compile Include="$(MSBuildThisFileDirectory)Bugzilla45702.cs" />
    <Compile Include="$(MSBuildThisFileDirectory)Bugzilla59718.cs" />
    <Compile Include="$(MSBuildThisFileDirectory)Bugzilla59896.cs" />
    <Compile Include="$(MSBuildThisFileDirectory)Bugzilla56771.cs" />
    <Compile Include="$(MSBuildThisFileDirectory)Bugzilla60382.cs" />
    <Compile Include="$(MSBuildThisFileDirectory)Bugzilla60524.cs" />
    <Compile Include="$(MSBuildThisFileDirectory)Bugzilla59925.cs" />
    <Compile Include="$(MSBuildThisFileDirectory)Bugzilla60691.cs" />
    <Compile Include="$(MSBuildThisFileDirectory)Issue1326.cs" />
    <Compile Include="$(MSBuildThisFileDirectory)Issue1436.cs" />
    <Compile Include="$(MSBuildThisFileDirectory)GitHub1567.cs" />
    <Compile Include="$(MSBuildThisFileDirectory)Issue1909.cs" />
    <Compile Include="$(MSBuildThisFileDirectory)Bugzilla60699.cs" />
    <Compile Include="$(MSBuildThisFileDirectory)Issue2035.cs" />
    <Compile Include="$(MSBuildThisFileDirectory)Issue2299.cs" />
    <Compile Include="$(MSBuildThisFileDirectory)Issue1900.cs" />
    <Compile Include="$(MSBuildThisFileDirectory)Issue2837.cs" />
    <Compile Include="$(MSBuildThisFileDirectory)Issue2740.cs" />
    <Compile Include="$(MSBuildThisFileDirectory)Issue1939.cs" />
    <Compile Include="$(MSBuildThisFileDirectory)Issue3385.cs" />
    <Compile Include="$(MSBuildThisFileDirectory)Issue3343.cs" />
    <Compile Include="$(MSBuildThisFileDirectory)Issue2842.cs" />
    <Compile Include="$(MSBuildThisFileDirectory)Issue1666.cs" />
    <Compile Include="$(MSBuildThisFileDirectory)Issue2838.cs" />
    <Compile Include="$(MSBuildThisFileDirectory)Issue3342.cs" />
    <Compile Include="$(MSBuildThisFileDirectory)Issue3415.cs" />
    <Compile Include="$(MSBuildThisFileDirectory)Issue3049.cs" />
    <Compile Include="$(MSBuildThisFileDirectory)Issue5030.cs" />
    <Compile Include="$(MSBuildThisFileDirectory)ViewClipBoundsShouldUpdate.cs" />
    <Compile Include="$(MSBuildThisFileDirectory)Issue3988.cs" />
    <Compile Include="$(MSBuildThisFileDirectory)Issue2580.cs" />
    <Compile Include="$(MSBuildThisFileDirectory)Issue4026.cs" />
    <Compile Include="$(MSBuildThisFileDirectory)Issue4748.cs" />
    <Compile Include="$(MSBuildThisFileDirectory)VisualControlsPage.xaml.cs">
      <SubType>Code</SubType>
      <DependentUpon>VisualControlsPage.xaml</DependentUpon>
    </Compile>
    <Compile Include="$(MSBuildThisFileDirectory)Issue5470.cs" />
    <Compile Include="$(MSBuildThisFileDirectory)Issue5724.cs" />
    <Compile Include="$(MSBuildThisFileDirectory)Issue6132.cs" />
    <Compile Include="$(MSBuildThisFileDirectory)Issue2577.cs" />
    <Compile Include="$(MSBuildThisFileDirectory)Issue6286.cs" />
    <Compile Include="$(MSBuildThisFileDirectory)_Template.cs" />
    <Compile Include="$(MSBuildThisFileDirectory)Bugzilla56298.cs" />
    <Compile Include="$(MSBuildThisFileDirectory)Bugzilla42620.cs" />
    <Compile Include="$(MSBuildThisFileDirectory)Issue1028.cs" />
    <Compile Include="$(MSBuildThisFileDirectory)Issue1075.cs" />
    <Compile Include="$(MSBuildThisFileDirectory)Issue1097.cs" />
    <Compile Include="$(MSBuildThisFileDirectory)Issue1146.cs" />
    <Compile Include="$(MSBuildThisFileDirectory)Issue1219.cs" />
    <Compile Include="$(MSBuildThisFileDirectory)Issue1228.cs" />
    <Compile Include="$(MSBuildThisFileDirectory)Issue1236.cs" />
    <Compile Include="$(MSBuildThisFileDirectory)Issue1259.cs" />
    <Compile Include="$(MSBuildThisFileDirectory)Issue1267.cs" />
    <Compile Include="$(MSBuildThisFileDirectory)Issue4187.cs" />
    <Compile Include="$(MSBuildThisFileDirectory)Issue1305.cs" />
    <Compile Include="$(MSBuildThisFileDirectory)Issue1329.cs" />
    <Compile Include="$(MSBuildThisFileDirectory)Issue1384.cs" />
    <Compile Include="$(MSBuildThisFileDirectory)Issue1400.cs" />
    <Compile Include="$(MSBuildThisFileDirectory)Issue1414.cs" />
    <Compile Include="$(MSBuildThisFileDirectory)Issue1461.cs" />
    <Compile Include="$(MSBuildThisFileDirectory)Issue1497.xaml.cs">
      <DependentUpon>Issue1497.xaml</DependentUpon>
    </Compile>
    <Compile Include="$(MSBuildThisFileDirectory)Issue1538.cs" />
    <Compile Include="$(MSBuildThisFileDirectory)Issue1545.xaml.cs">
      <DependentUpon>Issue1545.xaml</DependentUpon>
    </Compile>
    <Compile Include="$(MSBuildThisFileDirectory)Issue1546.cs" />
    <Compile Include="$(MSBuildThisFileDirectory)Issue1554.xaml.cs">
      <DependentUpon>Issue1554.xaml</DependentUpon>
    </Compile>
    <Compile Include="$(MSBuildThisFileDirectory)Issue1557.cs" />
    <Compile Include="$(MSBuildThisFileDirectory)Issue1566.cs" />
    <Compile Include="$(MSBuildThisFileDirectory)Issue1567.cs" />
    <Compile Include="$(MSBuildThisFileDirectory)Issue1568.xaml.cs">
      <DependentUpon>Issue1568.xaml</DependentUpon>
    </Compile>
    <Compile Include="$(MSBuildThisFileDirectory)Issue1583.cs" />
    <Compile Include="$(MSBuildThisFileDirectory)Issue1590.cs" />
    <Compile Include="$(MSBuildThisFileDirectory)Issue1593.cs" />
    <Compile Include="$(MSBuildThisFileDirectory)Issue1598.cs" />
    <Compile Include="$(MSBuildThisFileDirectory)Issue1613.cs" />
    <Compile Include="$(MSBuildThisFileDirectory)Issue1618.cs" />
    <Compile Include="$(MSBuildThisFileDirectory)Issue1641.xaml.cs">
      <DependentUpon>Issue1641.xaml</DependentUpon>
    </Compile>
    <Compile Include="$(MSBuildThisFileDirectory)Issue1644.cs" />
    <Compile Include="$(MSBuildThisFileDirectory)Issue1653.xaml.cs">
      <DependentUpon>Issue1653.xaml</DependentUpon>
    </Compile>
    <Compile Include="$(MSBuildThisFileDirectory)Issue1653v2.xaml.cs">
      <DependentUpon>Issue1653v2.xaml</DependentUpon>
    </Compile>
    <Compile Include="$(MSBuildThisFileDirectory)Issue1664.cs" />
    <Compile Include="$(MSBuildThisFileDirectory)Issue1680.cs" />
    <Compile Include="$(MSBuildThisFileDirectory)Issue3624.cs" />
    <Compile Include="$(MSBuildThisFileDirectory)Issue1682.cs" />
    <Compile Include="$(MSBuildThisFileDirectory)Issue1685.cs" />
    <Compile Include="$(MSBuildThisFileDirectory)Issue1698.cs" />
    <Compile Include="$(MSBuildThisFileDirectory)Issue1700.cs" />
    <Compile Include="$(MSBuildThisFileDirectory)Issue1703.cs" />
    <Compile Include="$(MSBuildThisFileDirectory)Issue1705.cs" />
    <Compile Include="$(MSBuildThisFileDirectory)Issue1712.xaml.cs">
      <DependentUpon>Issue1712.xaml</DependentUpon>
    </Compile>
    <Compile Include="$(MSBuildThisFileDirectory)Issue1722.cs" />
    <Compile Include="$(MSBuildThisFileDirectory)Issue1723.cs" />
    <Compile Include="$(MSBuildThisFileDirectory)Issue1741.xaml.cs">
      <DependentUpon>Issue1741.xaml</DependentUpon>
    </Compile>
    <Compile Include="$(MSBuildThisFileDirectory)Issue1742.cs" />
    <Compile Include="$(MSBuildThisFileDirectory)Issue1747.xaml.cs">
      <DependentUpon>Issue1747.xaml</DependentUpon>
    </Compile>
    <Compile Include="$(MSBuildThisFileDirectory)Issue1755.cs" />
    <Compile Include="$(MSBuildThisFileDirectory)Issue1758.cs" />
    <Compile Include="$(MSBuildThisFileDirectory)Issue1763.cs" />
    <Compile Include="$(MSBuildThisFileDirectory)Issue1766.xaml.cs">
      <DependentUpon>Issue1766.xaml</DependentUpon>
    </Compile>
    <Compile Include="$(MSBuildThisFileDirectory)Issue1769.cs" />
    <Compile Include="$(MSBuildThisFileDirectory)Issue1777.cs" />
    <Compile Include="$(MSBuildThisFileDirectory)Issue181.cs" />
    <Compile Include="$(MSBuildThisFileDirectory)Issue1851.cs" />
    <Compile Include="$(MSBuildThisFileDirectory)Issue1875.cs" />
    <Compile Include="$(MSBuildThisFileDirectory)Issue1888.cs" />
    <Compile Include="$(MSBuildThisFileDirectory)Issue1891.cs" />
    <Compile Include="$(MSBuildThisFileDirectory)Issue1895.cs" />
    <Compile Include="$(MSBuildThisFileDirectory)Issue1905.cs" />
    <Compile Include="$(MSBuildThisFileDirectory)Issue1914.cs" />
    <Compile Include="$(MSBuildThisFileDirectory)Issue194.cs" />
    <Compile Include="$(MSBuildThisFileDirectory)Issue198.cs" />
    <Compile Include="$(MSBuildThisFileDirectory)Issue206.cs" />
    <Compile Include="$(MSBuildThisFileDirectory)Issue214.cs" />
    <Compile Include="$(MSBuildThisFileDirectory)Issue2143.cs" />
    <Compile Include="$(MSBuildThisFileDirectory)Issue2222.cs" />
    <Compile Include="$(MSBuildThisFileDirectory)Issue22246_BZ.cs" />
    <Compile Include="$(MSBuildThisFileDirectory)Issue2241.cs" />
    <Compile Include="$(MSBuildThisFileDirectory)Issue2248.cs" />
    <Compile Include="$(MSBuildThisFileDirectory)Issue2259.cs" />
    <Compile Include="$(MSBuildThisFileDirectory)Issue2266.cs" />
    <Compile Include="$(MSBuildThisFileDirectory)Issue2270.cs" />
    <Compile Include="$(MSBuildThisFileDirectory)Issue2272.cs" />
    <Compile Include="$(MSBuildThisFileDirectory)Issue2282.xaml.cs">
      <DependentUpon>Issue2282.xaml</DependentUpon>
    </Compile>
    <Compile Include="$(MSBuildThisFileDirectory)Issue2288.xaml.cs">
      <DependentUpon>Issue2288.xaml</DependentUpon>
    </Compile>
    <Compile Include="$(MSBuildThisFileDirectory)Issue2289.xaml.cs">
      <DependentUpon>Issue2289.xaml</DependentUpon>
    </Compile>
    <Compile Include="$(MSBuildThisFileDirectory)Issue229.cs" />
    <Compile Include="$(MSBuildThisFileDirectory)Issue2291.cs" />
    <Compile Include="$(MSBuildThisFileDirectory)Issue2292.cs" />
    <Compile Include="$(MSBuildThisFileDirectory)Issue2294.cs" />
    <Compile Include="$(MSBuildThisFileDirectory)Issue2333.cs" />
    <Compile Include="$(MSBuildThisFileDirectory)Issue2339.cs" />
    <Compile Include="$(MSBuildThisFileDirectory)Issue2354.cs" />
    <Compile Include="$(MSBuildThisFileDirectory)Issue2357.xaml.cs">
      <DependentUpon>Issue2357.xaml</DependentUpon>
    </Compile>
    <Compile Include="$(MSBuildThisFileDirectory)Issue2411.cs" />
    <Compile Include="$(MSBuildThisFileDirectory)Issue2414.cs" />
    <Compile Include="$(MSBuildThisFileDirectory)Issue2470.xaml.cs">
      <DependentUpon>Issue2470.xaml</DependentUpon>
    </Compile>
    <Compile Include="$(MSBuildThisFileDirectory)Issue2563.cs" />
    <Compile Include="$(MSBuildThisFileDirectory)Issue2594.cs" />
    <Compile Include="$(MSBuildThisFileDirectory)Issue2597.cs" />
    <Compile Include="$(MSBuildThisFileDirectory)Issue260.cs" />
    <Compile Include="$(MSBuildThisFileDirectory)Issue2615.cs" />
    <Compile Include="$(MSBuildThisFileDirectory)Issue2628.cs" />
    <Compile Include="$(MSBuildThisFileDirectory)Issue2634.cs" />
    <Compile Include="$(MSBuildThisFileDirectory)Issue264.cs" />
    <Compile Include="$(MSBuildThisFileDirectory)Issue2659.xaml.cs">
      <DependentUpon>Issue2659.xaml</DependentUpon>
    </Compile>
    <Compile Include="$(MSBuildThisFileDirectory)Issue2783.cs" />
    <Compile Include="$(MSBuildThisFileDirectory)Issue2794.cs" />
    <Compile Include="$(MSBuildThisFileDirectory)Issue2809.cs" />
    <Compile Include="$(MSBuildThisFileDirectory)Issue2923.cs" />
    <Compile Include="$(MSBuildThisFileDirectory)Issue342.cs" />
    <Compile Include="$(MSBuildThisFileDirectory)Issue416.cs" />
    <Compile Include="$(MSBuildThisFileDirectory)Issue417.cs" />
    <Compile Include="$(MSBuildThisFileDirectory)Issue488.cs" />
    <Compile Include="$(MSBuildThisFileDirectory)Issue530.cs" />
    <Compile Include="$(MSBuildThisFileDirectory)Issue764.cs" />
    <Compile Include="$(MSBuildThisFileDirectory)Issue773.cs" />
    <Compile Include="$(MSBuildThisFileDirectory)Issue774.cs" />
    <Compile Include="$(MSBuildThisFileDirectory)Issue852.cs" />
    <Compile Include="$(MSBuildThisFileDirectory)Issue886.cs" />
    <Compile Include="$(MSBuildThisFileDirectory)Issue892.cs" />
    <Compile Include="$(MSBuildThisFileDirectory)Issue889.cs" />
    <Compile Include="$(MSBuildThisFileDirectory)Issue935.cs" />
    <Compile Include="$(MSBuildThisFileDirectory)Issue968.cs" />
    <Compile Include="$(MSBuildThisFileDirectory)Issue973.cs" />
    <Compile Include="$(MSBuildThisFileDirectory)Issue465.cs" />
    <Compile Include="$(MSBuildThisFileDirectory)ListViewViewCellBinding.cs" />
    <Compile Include="$(MSBuildThisFileDirectory)ModelContentPage.cs" />
    <Compile Include="$(MSBuildThisFileDirectory)NavigationStackTests.cs" />
    <Compile Include="$(MSBuildThisFileDirectory)NavPage.cs" />
    <Compile Include="$(MSBuildThisFileDirectory)ScrollViewOutOfBounds.cs" />
    <Compile Include="$(MSBuildThisFileDirectory)StackLayoutIssue.cs" />
    <Compile Include="$(MSBuildThisFileDirectory)SwipeBackNavCrash.cs" />
    <Compile Include="$(MSBuildThisFileDirectory)TabbedPageTests.cs" />
    <Compile Include="$(MSBuildThisFileDirectory)TabbedPageWithList.cs" />
    <Compile Include="$(MSBuildThisFileDirectory)TestPages\TestPages.cs" />
    <Compile Include="$(MSBuildThisFileDirectory)Issue2965.cs" />
    <Compile Include="$(MSBuildThisFileDirectory)Issue2775.cs" />
    <Compile Include="$(MSBuildThisFileDirectory)Issue2987.cs" />
    <Compile Include="$(MSBuildThisFileDirectory)Issue2976.cs" />
    <Compile Include="$(MSBuildThisFileDirectory)Issue2951.xaml.cs">
      <DependentUpon>Issue2951.xaml</DependentUpon>
    </Compile>
    <Compile Include="$(MSBuildThisFileDirectory)Issue2961.cs" />
    <Compile Include="$(MSBuildThisFileDirectory)Issue2948.cs" />
    <Compile Include="$(MSBuildThisFileDirectory)Issue2883.cs" />
    <Compile Include="$(MSBuildThisFileDirectory)Issue2953.cs" />
    <Compile Include="$(MSBuildThisFileDirectory)Issue2777.xaml.cs">
      <DependentUpon>Issue2777.xaml</DependentUpon>
    </Compile>
    <Compile Include="$(MSBuildThisFileDirectory)Issue2954.cs" />
    <Compile Include="$(MSBuildThisFileDirectory)Issue3086.xaml.cs">
      <DependentUpon>Issue3086.xaml</DependentUpon>
    </Compile>
    <Compile Include="$(MSBuildThisFileDirectory)Bugzilla27779.cs" />
    <Compile Include="$(MSBuildThisFileDirectory)Bugzilla27698.cs" />
    <Compile Include="$(MSBuildThisFileDirectory)Bugzilla29247.cs" />
    <Compile Include="$(MSBuildThisFileDirectory)Bugzilla27318.xaml.cs">
      <DependentUpon>Bugzilla27318.xaml</DependentUpon>
    </Compile>
    <Compile Include="$(MSBuildThisFileDirectory)Bugzilla29453.cs" />
    <Compile Include="$(MSBuildThisFileDirectory)Bugzilla28001.cs" />
    <Compile Include="$(MSBuildThisFileDirectory)Bugzilla30935.cs" />
    <Compile Include="$(MSBuildThisFileDirectory)Bugzilla26032.xaml.cs">
      <DependentUpon>Bugzilla26032.xaml</DependentUpon>
    </Compile>
    <Compile Include="$(MSBuildThisFileDirectory)Bugzilla30835.cs" />
    <Compile Include="$(MSBuildThisFileDirectory)Bugzilla27085.cs" />
    <Compile Include="$(MSBuildThisFileDirectory)Bugzilla31395.cs" />
    <Compile Include="$(MSBuildThisFileDirectory)Bugzilla30651.cs" />
    <Compile Include="$(MSBuildThisFileDirectory)Bugzilla26171.cs" />
    <Compile Include="$(MSBuildThisFileDirectory)Bugzilla31602.cs" />
    <Compile Include="$(MSBuildThisFileDirectory)Bugzilla30353.cs" />
    <Compile Include="$(MSBuildThisFileDirectory)Bugzilla28240.cs" />
    <Compile Include="$(MSBuildThisFileDirectory)Bugzilla30324.cs" />
    <Compile Include="$(MSBuildThisFileDirectory)Bugzilla31255.cs" />
    <Compile Include="$(MSBuildThisFileDirectory)Bugzilla28498.cs" />
    <Compile Include="$(MSBuildThisFileDirectory)Bugzilla32148.cs" />
    <Compile Include="$(MSBuildThisFileDirectory)Bugzilla31967.xaml.cs">
      <DependentUpon>Bugzilla31967.xaml</DependentUpon>
    </Compile>
    <Compile Include="$(MSBuildThisFileDirectory)Issue3276.cs" />
    <Compile Include="$(MSBuildThisFileDirectory)Bugzilla26993.cs" />
    <Compile Include="$(MSBuildThisFileDirectory)Issue3292.cs" />
    <Compile Include="$(MSBuildThisFileDirectory)Bugzilla32898.cs" />
    <Compile Include="$(MSBuildThisFileDirectory)Bugzilla31330.cs" />
    <Compile Include="$(MSBuildThisFileDirectory)Bugzilla31114.cs" />
    <Compile Include="$(MSBuildThisFileDirectory)Issue3319.xaml.cs">
      <DependentUpon>Issue3319.xaml</DependentUpon>
    </Compile>
    <Compile Include="$(MSBuildThisFileDirectory)Bugzilla32691.cs" />
    <Compile Include="$(MSBuildThisFileDirectory)Bugzilla32487.cs" />
    <Compile Include="$(MSBuildThisFileDirectory)Bugzilla34061.cs" />
    <Compile Include="$(MSBuildThisFileDirectory)Bugzilla34632.cs" />
    <Compile Include="$(MSBuildThisFileDirectory)Bugzilla32902.cs" />
    <Compile Include="$(MSBuildThisFileDirectory)Bugzilla32801.cs" />
    <Compile Include="$(MSBuildThisFileDirectory)Bugzilla32447.xaml.cs">
      <DependentUpon>Bugzilla32447.xaml</DependentUpon>
    </Compile>
    <Compile Include="$(MSBuildThisFileDirectory)Bugzilla29257.cs" />
    <Compile Include="$(MSBuildThisFileDirectory)Bugzilla32040.cs" />
    <Compile Include="$(MSBuildThisFileDirectory)Bugzilla33450.cs" />
    <Compile Include="$(MSBuildThisFileDirectory)Bugzilla34720.cs" />
    <Compile Include="$(MSBuildThisFileDirectory)Bugzilla35733.cs" />
    <Compile Include="$(MSBuildThisFileDirectory)Bugzilla36009.cs" />
    <Compile Include="$(MSBuildThisFileDirectory)Bugzilla34912.cs" />
    <Compile Include="$(MSBuildThisFileDirectory)Bugzilla32615.cs" />
    <Compile Include="$(MSBuildThisFileDirectory)Bugzilla27350.cs" />
    <Compile Include="$(MSBuildThisFileDirectory)Bugzilla28709.cs" />
    <Compile Include="$(MSBuildThisFileDirectory)Bugzilla33578.cs" />
    <Compile Include="$(MSBuildThisFileDirectory)Bugzilla39378.xaml.cs">
      <DependentUpon>Bugzilla39378.xaml</DependentUpon>
    </Compile>
    <Compile Include="$(MSBuildThisFileDirectory)Bugzilla39963.cs" />
    <Compile Include="$(MSBuildThisFileDirectory)Bugzilla39987.cs" />
    <Compile Include="$(MSBuildThisFileDirectory)Bugzilla40704.cs" />
    <Compile Include="$(MSBuildThisFileDirectory)Bugzilla41038.cs" />
    <Compile Include="$(MSBuildThisFileDirectory)Bugzilla38284.cs" />
    <Compile Include="$(MSBuildThisFileDirectory)Bugzilla39486.cs" />
    <Compile Include="$(MSBuildThisFileDirectory)Issue6323.cs" />
    <Compile Include="$(MSBuildThisFileDirectory)Issue55555.cs" />
    <Compile Include="$(MSBuildThisFileDirectory)Bugzilla41029.cs" />
    <Compile Include="$(MSBuildThisFileDirectory)Bugzilla39908.cs" />
    <Compile Include="$(MSBuildThisFileDirectory)Bugzilla39489.cs" />
    <Compile Include="$(MSBuildThisFileDirectory)Bugzilla36802.cs" />
    <Compile Include="$(MSBuildThisFileDirectory)Bugzilla35736.cs" />
    <Compile Include="$(MSBuildThisFileDirectory)Bugzilla48158.cs" />
    <Compile Include="$(MSBuildThisFileDirectory)Bugzilla45926.cs" />
    <Compile Include="$(MSBuildThisFileDirectory)Bugzilla45284.xaml.cs">
      <DependentUpon>Bugzilla45284.xaml</DependentUpon>
    </Compile>
    <Compile Include="$(MSBuildThisFileDirectory)Bugzilla54977.xaml.cs">
      <DependentUpon>Bugzilla54977.xaml</DependentUpon>
    </Compile>
    <Compile Include="$(MSBuildThisFileDirectory)Bugzilla49069.cs" />
    <Compile Include="$(MSBuildThisFileDirectory)Bugzilla42956.cs" />
    <Compile Include="$(MSBuildThisFileDirectory)Bugzilla38731.cs" />
    <Compile Include="$(MSBuildThisFileDirectory)Bugzilla56710.cs" />
    <Compile Include="$(MSBuildThisFileDirectory)Bugzilla52700.cs" />
    <Compile Include="$(MSBuildThisFileDirectory)Bugzilla39407.cs" />
    <Compile Include="$(MSBuildThisFileDirectory)ButtonFastRendererTest.cs" />
    <Compile Include="$(MSBuildThisFileDirectory)DesktopSupportTestPage.cs" />
    <Compile Include="$(MSBuildThisFileDirectory)Bugzilla58779.cs" />
    <Compile Include="$(MSBuildThisFileDirectory)Bugzilla51825.cs" />
    <Compile Include="$(MSBuildThisFileDirectory)Bugzilla31688.cs" />
    <Compile Include="$(MSBuildThisFileDirectory)Bugzilla40092.cs" />
    <Compile Include="$(MSBuildThisFileDirectory)Issue1426.cs" />
    <Compile Include="$(MSBuildThisFileDirectory)Issue1733.cs" />
    <Compile Include="$(MSBuildThisFileDirectory)Issue1898.cs" />
    <Compile Include="$(MSBuildThisFileDirectory)Issue1583_1.cs" />
    <Compile Include="$(MSBuildThisFileDirectory)Issue1323.cs" />
    <Compile Include="$(MSBuildThisFileDirectory)Issue2399.cs" />
    <Compile Include="$(MSBuildThisFileDirectory)Issue1729.cs" />
    <Compile Include="$(MSBuildThisFileDirectory)Issue2728.cs" />
    <Compile Include="$(MSBuildThisFileDirectory)Issue1667.cs" />
    <Compile Include="$(MSBuildThisFileDirectory)Issue3012.cs" />
    <Compile Include="$(MSBuildThisFileDirectory)Issue3872.cs" />
    <Compile Include="$(MSBuildThisFileDirectory)GitHub1650.cs" />
    <Compile Include="$(MSBuildThisFileDirectory)GitHub3216.cs" />
    <Compile Include="$(MSBuildThisFileDirectory)GitHub1776.cs" />
    <Compile Include="$(MSBuildThisFileDirectory)Issue3408.cs" />
    <Compile Include="$(MSBuildThisFileDirectory)Issue3413.cs" />
    <Compile Include="$(MSBuildThisFileDirectory)Issue3525.cs" />
    <Compile Include="$(MSBuildThisFileDirectory)Issue3275.cs" />
    <Compile Include="$(MSBuildThisFileDirectory)Issue3884.cs" />
    <Compile Include="$(MSBuildThisFileDirectory)Issue2818.cs" />
    <Compile Include="$(MSBuildThisFileDirectory)Issue2831.cs" />
    <Compile Include="$(MSBuildThisFileDirectory)Issue4040.xaml.cs">
      <DependentUpon>Issue4040.xaml</DependentUpon>
    </Compile>
    <Compile Include="$(MSBuildThisFileDirectory)Issue4097.cs" />
    <Compile Include="$(MSBuildThisFileDirectory)Issue1480.cs" />
    <Compile Include="$(MSBuildThisFileDirectory)Issue2223.cs" />
    <Compile Include="$(MSBuildThisFileDirectory)Issue4001.cs" />
    <Compile Include="$(MSBuildThisFileDirectory)Issue4303.cs" />
    <Compile Include="$(MSBuildThisFileDirectory)Controls\GridExtension.cs" />
    <Compile Include="$(MSBuildThisFileDirectory)Controls\ViewModelBase.cs" />
    <Compile Include="$(MSBuildThisFileDirectory)Controls\DisposedSharedPages.cs" />
    <Compile Include="$(MSBuildThisFileDirectory)Controls\PerformanceProvider.cs" />
    <Compile Include="$(MSBuildThisFileDirectory)Controls\GenericValueConverter.cs" />
    <Compile Include="$(MSBuildThisFileDirectory)Controls\ContactsPage.cs" />
    <Compile Include="$(MSBuildThisFileDirectory)Controls\FailImageSource.cs" />
    <Compile Include="$(MSBuildThisFileDirectory)Controls\ICacheService.cs" />
    <Compile Include="$(MSBuildThisFileDirectory)Issue1386.cs" />
    <Compile Include="$(MSBuildThisFileDirectory)Issue3622.cs" />
    <Compile Include="$(MSBuildThisFileDirectory)Issue4138.cs" />
    <Compile Include="$(MSBuildThisFileDirectory)Issue4314.cs" />
    <Compile Include="$(MSBuildThisFileDirectory)Issue3318.cs" />
    <Compile Include="$(MSBuildThisFileDirectory)Issue4493.cs" />
    <Compile Include="$(MSBuildThisFileDirectory)Issue5172.cs" />
    <Compile Include="$(MSBuildThisFileDirectory)Issue5204.cs" />
    <Compile Include="$(MSBuildThisFileDirectory)Issue2204.cs" />
    <Compile Include="$(MSBuildThisFileDirectory)Issue4356.cs">
      <DependentUpon>Issue4356.xaml</DependentUpon>
    </Compile>
    <Compile Include="$(MSBuildThisFileDirectory)Issue4854.cs" />
    <Compile Include="$(MSBuildThisFileDirectory)Issue5951.cs" />
    <Compile Include="$(MSBuildThisFileDirectory)Github6021.cs" />
    <Compile Include="$(MSBuildThisFileDirectory)Issue5132.cs" />
    <Compile Include="$(MSBuildThisFileDirectory)Issue5888.cs" />
    <Compile Include="$(MSBuildThisFileDirectory)Issue6334.cs" />
    <Compile Include="$(MSBuildThisFileDirectory)Issue5728.cs" />
    <Compile Include="$(MSBuildThisFileDirectory)Issue6368.cs" />
    <Compile Include="$(MSBuildThisFileDirectory)Issue6077.cs" />
    <Compile Include="$(MSBuildThisFileDirectory)Issue3548.cs" />
    <Compile Include="$(MSBuildThisFileDirectory)Issue6472.cs" />
    <Compile Include="$(MSBuildThisFileDirectory)Issue6614.cs" />
    <Compile Include="$(MSBuildThisFileDirectory)Issue5239.cs" />
    <Compile Include="$(MSBuildThisFileDirectory)Issue6738.cs" />
    <Compile Include="$(MSBuildThisFileDirectory)GitHub6926.cs" />
    <Compile Include="$(MSBuildThisFileDirectory)Issue5503.cs" />
    <Compile Include="$(MSBuildThisFileDirectory)Issue5831.cs" />
    <Compile Include="$(MSBuildThisFileDirectory)LabelTextType.cs" />
    <Compile Include="$(MSBuildThisFileDirectory)ShellTitleView.cs" />
    <Compile Include="$(MSBuildThisFileDirectory)Issue5159.cs" />
    <Compile Include="$(MSBuildThisFileDirectory)Issue7311.cs" />
    <Compile Include="$(MSBuildThisFileDirectory)Issue7053.cs" />
    <Compile Include="$(MSBuildThisFileDirectory)Issue6894.cs" />
    <Compile Include="$(MSBuildThisFileDirectory)Issue6929.cs" />
    <Compile Include="$(MSBuildThisFileDirectory)Issue3798.xaml.cs">
      <DependentUpon>Issue3798.xaml</DependentUpon>
      <SubType>Code</SubType>
    </Compile>
    <Compile Include="$(MSBuildThisFileDirectory)Controls\ApiLabel.cs" />
    <Compile Include="$(MSBuildThisFileDirectory)Github6384.cs" />
    <Compile Include="$(MSBuildThisFileDirectory)Issue7035.xaml.cs">
      <DependentUpon>Issue7035.xaml</DependentUpon>
      <SubType>Code</SubType>
    </Compile>
    <Compile Include="$(MSBuildThisFileDirectory)Issue7525.xaml.cs" />
    <Compile Include="$(MSBuildThisFileDirectory)Issue7395.cs" />
    <Compile Include="$(MSBuildThisFileDirectory)Issue7582.cs" />
    <Compile Include="$(MSBuildThisFileDirectory)Issue7563.cs" />
    <Compile Include="$(MSBuildThisFileDirectory)Issue7742.cs" />
    <Compile Include="$(MSBuildThisFileDirectory)Issue7678.cs" />
    <Compile Include="$(MSBuildThisFileDirectory)Issue6491.cs" />
    <Compile Include="$(MSBuildThisFileDirectory)Issue6127.cs" />
    <Compile Include="$(MSBuildThisFileDirectory)Issue7283.cs" />
    <Compile Include="$(MSBuildThisFileDirectory)Issue1658.cs" />
    <Compile Include="$(MSBuildThisFileDirectory)Issue5395.cs" />
    <Compile Include="$(MSBuildThisFileDirectory)Issue6663.cs" />
    <Compile Include="$(MSBuildThisFileDirectory)Issue8004.cs" />
    <Compile Include="$(MSBuildThisFileDirectory)Issue7886.xaml.cs">
      <DependentUpon>Issue7886.xaml</DependentUpon>
    </Compile>
    <Compile Include="$(MSBuildThisFileDirectory)Issue7898.cs" />
    <Compile Include="$(MSBuildThisFileDirectory)Issue8198.cs" />
    <Compile Include="$(MSBuildThisFileDirectory)Issue7249.cs" />
    <Compile Include="$(MSBuildThisFileDirectory)Issue8200.cs" />
    <Compile Include="$(MSBuildThisFileDirectory)Issue6932.xaml.cs">
      <SubType>Code</SubType>
      <DependentUpon>Issue6932.xaml</DependentUpon>
    </Compile>
    <Compile Include="$(MSBuildThisFileDirectory)Issue6932_emptyviewtemplate.xaml.cs">
      <SubType>Code</SubType>
      <DependentUpon>Issue6932_emptyviewtemplate.xaml</DependentUpon>
    </Compile>
    <Compile Include="$(MSBuildThisFileDirectory)Issue6932_emptyviewstring.xaml.cs">
      <SubType>Code</SubType>
      <DependentUpon>Issue6932_emptyviewstring.xaml</DependentUpon>
    </Compile>
    <Compile Include="$(MSBuildThisFileDirectory)Issue8417.xaml.cs" />
    <Compile Include="$(MSBuildThisFileDirectory)Issue8647.cs" />
    <Compile Include="$(MSBuildThisFileDirectory)Issue7510.cs" />
    <Compile Include="$(MSBuildThisFileDirectory)Issue8557.xaml.cs" />
    <Compile Include="$(MSBuildThisFileDirectory)Issue8753.cs" />
    <Compile Include="$(MSBuildThisFileDirectory)Issue8693.cs" />
    <Compile Include="$(MSBuildThisFileDirectory)Issue7813.xaml.cs" />
    <Compile Include="$(MSBuildThisFileDirectory)Issue8638.xaml.cs" />
    <Compile Include="$(MSBuildThisFileDirectory)Issue8294.cs" />
    <Compile Include="$(MSBuildThisFileDirectory)Issue8392.cs" />
    <Compile Include="$(MSBuildThisFileDirectory)Issue8672.cs" />
    <Compile Include="$(MSBuildThisFileDirectory)Issue8779.xaml.cs" />
    <Compile Include="$(MSBuildThisFileDirectory)Issue8806.cs" />
    <Compile Include="$(MSBuildThisFileDirectory)Issue8781.xaml.cs" />
    <Compile Include="$(MSBuildThisFileDirectory)Issue8782.xaml.cs" />
    <Compile Include="$(MSBuildThisFileDirectory)Issue8821.cs" />
    <Compile Include="$(MSBuildThisFileDirectory)Issue8326.xaml.cs" />
    <Compile Include="$(MSBuildThisFileDirectory)Issue8449.xaml.cs" />
    <Compile Include="$(MSBuildThisFileDirectory)Issue7875.cs" />
    <Compile Include="$(MSBuildThisFileDirectory)Issue8973.cs" />
    <Compile Include="$(MSBuildThisFileDirectory)Issue7924.xaml.cs" />
    <Compile Include="$(MSBuildThisFileDirectory)Issue8461.cs" />
    <Compile Include="$(MSBuildThisFileDirectory)Issue8777.cs" />
<<<<<<< HEAD
    <Compile Include="$(MSBuildThisFileDirectory)Issue9143.cs" />
=======
    <Compile Include="$(MSBuildThisFileDirectory)Issue9588.xaml.cs" />
>>>>>>> 0a842866
    <Compile Include="$(MSBuildThisFileDirectory)Issue9329.cs" />
    <Compile Include="$(MSBuildThisFileDirectory)Issue9305.xaml.cs" />
    <Compile Include="$(MSBuildThisFileDirectory)Issue9767.cs" />
    <Compile Include="$(MSBuildThisFileDirectory)Issue9054.cs" />
  </ItemGroup>
  <ItemGroup>
    <EmbeddedResource Include="$(MSBuildThisFileDirectory)Bugzilla22229.xaml">
      <Generator>MSBuild:UpdateDesignTimeXaml</Generator>
    </EmbeddedResource>
    <EmbeddedResource Include="$(MSBuildThisFileDirectory)Issue1497.xaml">
      <Generator>MSBuild:UpdateDesignTimeXaml</Generator>
    </EmbeddedResource>
    <EmbeddedResource Include="$(MSBuildThisFileDirectory)Issue1545.xaml">
      <Generator>MSBuild:UpdateDesignTimeXaml</Generator>
    </EmbeddedResource>
    <EmbeddedResource Include="$(MSBuildThisFileDirectory)Issue1554.xaml">
      <Generator>MSBuild:UpdateDesignTimeXaml</Generator>
    </EmbeddedResource>
    <EmbeddedResource Include="$(MSBuildThisFileDirectory)Issue1568.xaml">
      <Generator>MSBuild:UpdateDesignTimeXaml</Generator>
    </EmbeddedResource>
    <EmbeddedResource Include="$(MSBuildThisFileDirectory)Issue1641.xaml">
      <Generator>MSBuild:UpdateDesignTimeXaml</Generator>
    </EmbeddedResource>
    <EmbeddedResource Include="$(MSBuildThisFileDirectory)Issue1653.xaml">
      <Generator>MSBuild:UpdateDesignTimeXaml</Generator>
    </EmbeddedResource>
    <EmbeddedResource Include="$(MSBuildThisFileDirectory)Issue1653v2.xaml">
      <Generator>MSBuild:UpdateDesignTimeXaml</Generator>
    </EmbeddedResource>
    <EmbeddedResource Include="$(MSBuildThisFileDirectory)Issue1712.xaml">
      <Generator>MSBuild:UpdateDesignTimeXaml</Generator>
    </EmbeddedResource>
    <EmbeddedResource Include="$(MSBuildThisFileDirectory)Issue1741.xaml">
      <Generator>MSBuild:UpdateDesignTimeXaml</Generator>
    </EmbeddedResource>
    <EmbeddedResource Include="$(MSBuildThisFileDirectory)Issue1747.xaml">
      <Generator>MSBuild:UpdateDesignTimeXaml</Generator>
    </EmbeddedResource>
    <EmbeddedResource Include="$(MSBuildThisFileDirectory)Issue1766.xaml">
      <Generator>MSBuild:UpdateDesignTimeXaml</Generator>
    </EmbeddedResource>
    <EmbeddedResource Include="$(MSBuildThisFileDirectory)Issue2282.xaml">
      <Generator>MSBuild:UpdateDesignTimeXaml</Generator>
    </EmbeddedResource>
    <EmbeddedResource Include="$(MSBuildThisFileDirectory)Issue2288.xaml">
      <Generator>MSBuild:UpdateDesignTimeXaml</Generator>
    </EmbeddedResource>
    <EmbeddedResource Include="$(MSBuildThisFileDirectory)Issue2289.xaml">
      <Generator>MSBuild:UpdateDesignTimeXaml</Generator>
    </EmbeddedResource>
    <EmbeddedResource Include="$(MSBuildThisFileDirectory)Issue2357.xaml">
      <Generator>MSBuild:UpdateDesignTimeXaml</Generator>
    </EmbeddedResource>
    <EmbeddedResource Include="$(MSBuildThisFileDirectory)Issue2470.xaml">
      <Generator>MSBuild:UpdateDesignTimeXaml</Generator>
    </EmbeddedResource>
    <EmbeddedResource Include="$(MSBuildThisFileDirectory)Issue8207.xaml">
      <SubType>Designer</SubType>
      <Generator>MSBuild:UpdateDesignTimeXaml</Generator>
    </EmbeddedResource>
    <EmbeddedResource Include="$(MSBuildThisFileDirectory)Issue6282.xaml">
      <Generator>MSBuild:UpdateDesignTimeXaml</Generator>
    </EmbeddedResource>
    <EmbeddedResource Include="$(MSBuildThisFileDirectory)Issue2659.xaml">
      <Generator>MSBuild:UpdateDesignTimeXaml</Generator>
    </EmbeddedResource>
    <EmbeddedResource Include="$(MSBuildThisFileDirectory)Issue2951.xaml">
      <Generator>MSBuild:UpdateDesignTimeXaml</Generator>
    </EmbeddedResource>
    <EmbeddedResource Include="$(MSBuildThisFileDirectory)Issue2777.xaml">
      <Generator>MSBuild:UpdateDesignTimeXaml</Generator>
    </EmbeddedResource>
    <EmbeddedResource Include="$(MSBuildThisFileDirectory)Issue3086.xaml">
      <Generator>MSBuild:UpdateDesignTimeXaml</Generator>
    </EmbeddedResource>
    <EmbeddedResource Include="$(MSBuildThisFileDirectory)Bugzilla27318.xaml">
      <Generator>MSBuild:UpdateDesignTimeXaml</Generator>
    </EmbeddedResource>
    <EmbeddedResource Include="$(MSBuildThisFileDirectory)Bugzilla29107.xaml">
      <Generator>MSBuild:UpdateDesignTimeXaml</Generator>
    </EmbeddedResource>
    <EmbeddedResource Include="$(MSBuildThisFileDirectory)Bugzilla26032.xaml">
      <Generator>MSBuild:UpdateDesignTimeXaml</Generator>
    </EmbeddedResource>
    <EmbeddedResource Include="$(MSBuildThisFileDirectory)Bugzilla31967.xaml">
      <Generator>MSBuild:UpdateDesignTimeXaml</Generator>
    </EmbeddedResource>
    <EmbeddedResource Include="$(MSBuildThisFileDirectory)Issue3319.xaml">
      <Generator>MSBuild:UpdateDesignTimeXaml</Generator>
    </EmbeddedResource>
    <EmbeddedResource Include="$(MSBuildThisFileDirectory)Bugzilla32447.xaml">
      <Generator>MSBuild:UpdateDesignTimeXaml</Generator>
    </EmbeddedResource>
    <EmbeddedResource Include="$(MSBuildThisFileDirectory)Bugzilla38827.xaml">
      <SubType>Designer</SubType>
      <Generator>MSBuild:UpdateDesignTimeXaml</Generator>
    </EmbeddedResource>
    <EmbeddedResource Include="$(MSBuildThisFileDirectory)Bugzilla32842.xaml">
      <SubType>Designer</SubType>
      <Generator>MSBuild:UpdateDesignTimeXaml</Generator>
    </EmbeddedResource>
    <EmbeddedResource Include="$(MSBuildThisFileDirectory)Bugzilla39463.xaml">
      <SubType>Designer</SubType>
      <Generator>MSBuild:UpdateDesignTimeXaml</Generator>
    </EmbeddedResource>
    <EmbeddedResource Include="$(MSBuildThisFileDirectory)Bugzilla38416.xaml">
      <SubType>Designer</SubType>
      <Generator>MSBuild:UpdateDesignTimeXaml</Generator>
    </EmbeddedResource>
    <EmbeddedResource Include="$(MSBuildThisFileDirectory)Bugzilla39483.xaml">
      <SubType>Designer</SubType>
      <Generator>MSBuild:UpdateDesignTimeXaml</Generator>
    </EmbeddedResource>
    <EmbeddedResource Include="$(MSBuildThisFileDirectory)Bugzilla39378.xaml">
      <Generator>MSBuild:UpdateDesignTimeXaml</Generator>
    </EmbeddedResource>
    <EmbeddedResource Include="$(MSBuildThisFileDirectory)Bugzilla45284.xaml">
      <Generator>MSBuild:UpdateDesignTimeXaml</Generator>
    </EmbeddedResource>
    <EmbeddedResource Include="$(MSBuildThisFileDirectory)Bugzilla54977.xaml">
      <Generator>MSBuild:UpdateDesignTimeXaml</Generator>
    </EmbeddedResource>
    <EmbeddedResource Include="$(MSBuildThisFileDirectory)Issue4040.xaml">
      <Generator>MSBuild:UpdateDesignTimeXaml</Generator>
    </EmbeddedResource>
    <EmbeddedResource Include="$(MSBuildThisFileDirectory)VisualControlsPage.xaml">
      <SubType>Designer</SubType>
      <Generator>MSBuild:UpdateDesignTimeXaml</Generator>
    </EmbeddedResource>
    <EmbeddedResource Include="$(MSBuildThisFileDirectory)Issue4356.xaml">
      <Generator>MSBuild:UpdateDesignTimeXaml</Generator>
    </EmbeddedResource>
    <EmbeddedResource Include="$(MSBuildThisFileDirectory)Issue7035.xaml">
      <SubType>Designer</SubType>
      <Generator>MSBuild:UpdateDesignTimeXaml</Generator>
    </EmbeddedResource>
    <EmbeddedResource Include="$(MSBuildThisFileDirectory)Issue7525.xaml">
      <Generator>UpdateDesignTimeXaml</Generator>
    </EmbeddedResource>
    <EmbeddedResource Include="$(MSBuildThisFileDirectory)Issue7886.xaml">
      <Generator>MSBuild:UpdateDesignTimeXaml</Generator>
    </EmbeddedResource>
    <EmbeddedResource Include="$(MSBuildThisFileDirectory)Issue6932.xaml" />
    <EmbeddedResource Include="$(MSBuildThisFileDirectory)Issue6932_emptyviewtemplate.xaml" />
    <EmbeddedResource Include="$(MSBuildThisFileDirectory)Issue6932_emptyviewstring.xaml" />
    <EmbeddedResource Include="$(MSBuildThisFileDirectory)Issue8417.xaml" />
    <EmbeddedResource Include="$(MSBuildThisFileDirectory)Issue8557.xaml" />
    <EmbeddedResource Include="$(MSBuildThisFileDirectory)Issue7813.xaml" />
    <EmbeddedResource Include="$(MSBuildThisFileDirectory)Issue8638.xaml" />
    <EmbeddedResource Include="$(MSBuildThisFileDirectory)Issue8779.xaml" />
    <EmbeddedResource Include="$(MSBuildThisFileDirectory)Issue8781.xaml" />
    <EmbeddedResource Include="$(MSBuildThisFileDirectory)Issue8782.xaml" />
    <EmbeddedResource Include="$(MSBuildThisFileDirectory)Issue8326.xaml" />
    <EmbeddedResource Include="$(MSBuildThisFileDirectory)Issue8449.xaml" />
    <EmbeddedResource Include="$(MSBuildThisFileDirectory)Issue7924.xaml" />
    <EmbeddedResource Include="$(MSBuildThisFileDirectory)Issue9305.xaml">
       <SubType>Designer</SubType>
       <Generator>MSBuild:UpdateDesignTimeXaml</Generator>
    </EmbeddedResource>
    <EmbeddedResource Include="$(MSBuildThisFileDirectory)Issue9588.xaml">
      <Generator>MSBuild:UpdateDesignTimeXaml</Generator>
    </EmbeddedResource>
  </ItemGroup>
  <ItemGroup>
    <EmbeddedResource Include="$(MSBuildThisFileDirectory)Bugzilla27417Xaml.xaml">
      <SubType>Designer</SubType>
      <Generator>MSBuild:UpdateDesignTimeXaml</Generator>
    </EmbeddedResource>
  </ItemGroup>
  <ItemGroup>
    <EmbeddedResource Include="$(MSBuildThisFileDirectory)Bugzilla23942.xaml">
      <SubType>Designer</SubType>
      <Generator>MSBuild:UpdateDesignTimeXaml</Generator>
    </EmbeddedResource>
  </ItemGroup>
  <ItemGroup>
    <EmbeddedResource Include="$(MSBuildThisFileDirectory)Bugzilla39636.xaml">
      <SubType>Designer</SubType>
      <Generator>MSBuild:UpdateDesignTimeXaml</Generator>
    </EmbeddedResource>
  </ItemGroup>
  <ItemGroup>
    <EmbeddedResource Include="$(MSBuildThisFileDirectory)PlatformSpecifics_iOSTranslucentNavBarX.xaml">
      <SubType>Designer</SubType>
      <Generator>MSBuild:UpdateDesignTimeXaml</Generator>
    </EmbeddedResource>
  </ItemGroup>
  <ItemGroup>
    <EmbeddedResource Include="$(MSBuildThisFileDirectory)Bugzilla42069_Page.xaml">
      <SubType>Designer</SubType>
      <Generator>MSBuild:UpdateDesignTimeXaml</Generator>
    </EmbeddedResource>
  </ItemGroup>
  <ItemGroup>
    <EmbeddedResource Include="$(MSBuildThisFileDirectory)Bugzilla51642.xaml">
      <SubType>Designer</SubType>
      <Generator>MSBuild:UpdateDesignTimeXaml</Generator>
    </EmbeddedResource>
  </ItemGroup>
  <ItemGroup>
    <EmbeddedResource Include="$(MSBuildThisFileDirectory)Bugzilla45722Xaml0.xaml">
      <SubType>Designer</SubType>
      <Generator>MSBuild:UpdateDesignTimeXaml</Generator>
    </EmbeddedResource>
  </ItemGroup>
  <ItemGroup>
    <EmbeddedResource Include="$(MSBuildThisFileDirectory)GitHub1331.xaml">
      <SubType>Designer</SubType>
      <Generator>MSBuild:UpdateDesignTimeXaml</Generator>
    </EmbeddedResource>
  </ItemGroup>
  <ItemGroup>
    <EmbeddedResource Include="$(MSBuildThisFileDirectory)Bugzilla60045.xaml">
      <SubType>Designer</SubType>
      <Generator>MSBuild:UpdateDesignTimeXaml</Generator>
    </EmbeddedResource>
  </ItemGroup>
  <ItemGroup>
    <EmbeddedResource Include="$(MSBuildThisFileDirectory)Issue2625.xaml">
      <SubType>Designer</SubType>
      <Generator>MSBuild:UpdateDesignTimeXaml</Generator>
    </EmbeddedResource>
  </ItemGroup>
  <ItemGroup>
    <Folder Include="$(MSBuildThisFileDirectory)Controls\" />
    <EmbeddedResource Include="$(MSBuildThisFileDirectory)Issue2858.xaml">
      <SubType>Designer</SubType>
      <Generator>MSBuild:UpdateDesignTimeXaml</Generator>
    </EmbeddedResource>
  </ItemGroup>
  <ItemGroup>
    <EmbeddedResource Include="$(MSBuildThisFileDirectory)Issue1588.xaml">
      <SubType>Designer</SubType>
      <Generator>MSBuild:UpdateDesignTimeXaml</Generator>
    </EmbeddedResource>
  </ItemGroup>
  <ItemGroup>
    <EmbeddedResource Include="$(MSBuildThisFileDirectory)Bugzilla60787.xaml">
      <SubType>Designer</SubType>
      <Generator>MSBuild:UpdateDesignTimeXaml</Generator>
    </EmbeddedResource>
  </ItemGroup>
  <ItemGroup>
    <EmbeddedResource Include="$(MSBuildThisFileDirectory)Issue3979.xaml">
      <SubType>Designer</SubType>
      <Generator>MSBuild:UpdateDesignTimeXaml</Generator>
    </EmbeddedResource>
  </ItemGroup>
  <ItemGroup>
    <EmbeddedResource Include="$(MSBuildThisFileDirectory)Issue7167.xaml">
      <SubType>Designer</SubType>
      <Generator>MSBuild:UpdateDesignTimeXaml</Generator>
    </EmbeddedResource>
  </ItemGroup>
  <ItemGroup>
    <EmbeddedResource Include="$(MSBuildThisFileDirectory)Issue4194.xaml">
      <SubType>Designer</SubType>
      <Generator>MSBuild:UpdateDesignTimeXaml</Generator>
    </EmbeddedResource>
  </ItemGroup>
  <ItemGroup>
    <EmbeddedResource Include="$(MSBuildThisFileDirectory)Issue4360.xaml">
      <SubType>Designer</SubType>
      <Generator>MSBuild:UpdateDesignTimeXaml</Generator>
    </EmbeddedResource>
  </ItemGroup>
  <ItemGroup>
    <EmbeddedResource Include="$(MSBuildThisFileDirectory)Issue5057.xaml">
      <SubType>Designer</SubType>
      <Generator>MSBuild:UpdateDesignTimeXaml</Generator>
    </EmbeddedResource>
  </ItemGroup>
  <ItemGroup>
    <EmbeddedResource Include="$(MSBuildThisFileDirectory)Issue5003.xaml">
      <SubType>Designer</SubType>
      <Generator>MSBuild:UpdateDesignTimeXaml</Generator>
    </EmbeddedResource>
  </ItemGroup>
  <ItemGroup>
    <EmbeddedResource Include="$(MSBuildThisFileDirectory)CollectionViewBindingErrors.xaml">
      <SubType>Designer</SubType>
      <Generator>MSBuild:UpdateDesignTimeXaml</Generator>
    </EmbeddedResource>
  </ItemGroup>
  <ItemGroup>
    <EmbeddedResource Include="$(MSBuildThisFileDirectory)Github3847.xaml">
      <SubType>Designer</SubType>
      <Generator>MSBuild:UpdateDesignTimeXaml</Generator>
    </EmbeddedResource>
  </ItemGroup>
  <ItemGroup>
    <EmbeddedResource Include="$(MSBuildThisFileDirectory)Issue4684.xaml">
      <SubType>Designer</SubType>
      <Generator>MSBuild:UpdateDesignTimeXaml</Generator>
    </EmbeddedResource>
  </ItemGroup>
  <ItemGroup>
    <EmbeddedResource Include="$(MSBuildThisFileDirectory)_TemplateMarkup.xaml">
      <SubType>Designer</SubType>
      <Generator>MSBuild:UpdateDesignTimeXaml</Generator>
    </EmbeddedResource>
    <EmbeddedResource Include="$(MSBuildThisFileDirectory)Issue5801.xaml">
      <SubType>Designer</SubType>
      <Generator>MSBuild:UpdateDesignTimeXaml</Generator>
    </EmbeddedResource>
    <EmbeddedResource Include="$(MSBuildThisFileDirectory)A11yTabIndex.xaml">
      <SubType>Designer</SubType>
      <Generator>MSBuild:UpdateDesignTimeXaml</Generator>
    </EmbeddedResource>
  </ItemGroup>
  <ItemGroup>
    <EmbeddedResource Include="$(MSBuildThisFileDirectory)Issue4915.xaml">
      <SubType>Designer</SubType>
      <Generator>MSBuild:UpdateDesignTimeXaml</Generator>
    </EmbeddedResource>
  </ItemGroup>
  <ItemGroup>
    <EmbeddedResource Include="$(MSBuildThisFileDirectory)Issue5949_1.xaml">
      <SubType>Designer</SubType>
      <Generator>MSBuild:UpdateDesignTimeXaml</Generator>
    </EmbeddedResource>
  </ItemGroup>
  <ItemGroup>
    <EmbeddedResource Include="$(MSBuildThisFileDirectory)Issue5949_2.xaml">
      <SubType>Designer</SubType>
      <Generator>MSBuild:UpdateDesignTimeXaml</Generator>
    </EmbeddedResource>
  </ItemGroup>
  <ItemGroup>
    <EmbeddedResource Include="$(MSBuildThisFileDirectory)Issue4992.xaml">
      <SubType>Designer</SubType>
      <Generator>MSBuild:UpdateDesignTimeXaml</Generator>
    </EmbeddedResource>
  </ItemGroup>
  <ItemGroup>
    <EmbeddedResource Include="$(MSBuildThisFileDirectory)Issue6130.xaml">
      <SubType>Designer</SubType>
      <Generator>MSBuild:UpdateDesignTimeXaml</Generator>
    </EmbeddedResource>
  </ItemGroup>
  <ItemGroup>
    <Compile Update="$(MSBuildThisFileDirectory)Issue6130.xaml.cs">
      <DependentUpon>Issue6130.xaml</DependentUpon>
    </Compile>
    <Compile Update="$(MSBuildThisFileDirectory)Issue6644.xaml.cs">
      <DependentUpon>Issue6644.xaml</DependentUpon>
    </Compile>
    <Compile Update="$(MSBuildThisFileDirectory)Issue6254.xaml.cs">
      <DependentUpon>Issue6254.xaml</DependentUpon>
    </Compile>
    <Compile Update="$(MSBuildThisFileDirectory)Issue5749.xaml.cs">
      <DependentUpon>Issue5749.xaml</DependentUpon>
    </Compile>
    <Compile Update="$(MSBuildThisFileDirectory)Issue5108.xaml.cs">
      <DependentUpon>Issue5108.xaml</DependentUpon>
    </Compile>
    <Compile Update="$(MSBuildThisFileDirectory)Issue7357.xaml.cs">
      <DependentUpon>Issue7357.xaml</DependentUpon>
    </Compile>
    <Compile Update="$(MSBuildThisFileDirectory)Issue7792.xaml.cs">
      <DependentUpon>Issue7792.xaml</DependentUpon>
    </Compile>
    <Compile Update="$(MSBuildThisFileDirectory)Issue7789.xaml.cs">
      <DependentUpon>Issue7789.xaml</DependentUpon>
    </Compile>
    <Compile Update="$(MSBuildThisFileDirectory)Issue7519Xaml.xaml.cs">
      <DependentUpon>Issue7519Xaml.xaml</DependentUpon>
    </Compile>
    <Compile Update="$(MSBuildThisFileDirectory)Issue7817.xaml.cs">
      <DependentUpon>Issue7817.xaml</DependentUpon>
    </Compile>
    <Compile Update="$(MSBuildThisFileDirectory)Issue7519Xaml.xaml.cs">
      <DependentUpon>Issue7519Xaml.xaml</DependentUpon>
    </Compile>
    <Compile Update="$(MSBuildThisFileDirectory)Issue5354.xaml.cs">
      <DependentUpon>Issue5354.xaml</DependentUpon>
    </Compile>
    <Compile Update="$(MSBuildThisFileDirectory)Issue7621.xaml.cs">
      <DependentUpon>Issue7621.xaml</DependentUpon>
    </Compile>
    <Compile Update="$(MSBuildThisFileDirectory)Issue7512.xaml.cs">
      <DependentUpon>Issue7512.xaml</DependentUpon>
    </Compile>
    <Compile Update="$(MSBuildThisFileDirectory)Issue7593.xaml.cs">
      <DependentUpon>Issue7593.xaml</DependentUpon>
    </Compile>
    <Compile Update="$(MSBuildThisFileDirectory)Issue7758.xaml.cs">
      <DependentUpon>Issue7758.xaml</DependentUpon>
    </Compile>
    <Compile Update="$(MSBuildThisFileDirectory)Issue7943.xaml.cs">
      <DependentUpon>Issue7943.xaml</DependentUpon>
    </Compile>
    <Compile Update="$(MSBuildThisFileDirectory)Issue7993.xaml.cs">
      <DependentUpon>Issue7993.xaml</DependentUpon>
    </Compile>
    <Compile Update="$(MSBuildThisFileDirectory)Issue7865.xaml.cs">
      <DependentUpon>Issue7865.xaml</DependentUpon>
    </Compile>
    <Compile Update="$(MSBuildThisFileDirectory)Issue8508.xaml.cs">
      <DependentUpon>Issue8508.xaml</DependentUpon>
    </Compile>
  </ItemGroup>
  <ItemGroup>
    <EmbeddedResource Include="$(MSBuildThisFileDirectory)Issue1455.xaml">
      <SubType>Designer</SubType>
      <Generator>MSBuild:UpdateDesignTimeXaml</Generator>
    </EmbeddedResource>
    <EmbeddedResource Include="$(MSBuildThisFileDirectory)Issue5268.xaml">
      <SubType>Designer</SubType>
      <Generator>MSBuild:UpdateDesignTimeXaml</Generator>
    </EmbeddedResource>
  </ItemGroup>
  <ItemGroup>
    <EmbeddedResource Include="$(MSBuildThisFileDirectory)Issue5046.xaml">
      <SubType>Designer</SubType>
      <Generator>MSBuild:UpdateDesignTimeXaml</Generator>
    </EmbeddedResource>
  </ItemGroup>
  <ItemGroup>
    <EmbeddedResource Include="$(MSBuildThisFileDirectory)Issue6644.xaml">
    </EmbeddedResource>
    <EmbeddedResource Include="$(MSBuildThisFileDirectory)Github5623.xaml">
      <SubType>Designer</SubType>
      <Generator>MSBuild:UpdateDesignTimeXaml</Generator>
    </EmbeddedResource>
    <EmbeddedResource Include="$(MSBuildThisFileDirectory)Issue3798.xaml">
      <SubType>Designer</SubType>
      <Generator>MSBuild:UpdateDesignTimeXaml</Generator>
    </EmbeddedResource>
  </ItemGroup>
  <ItemGroup>
    <EmbeddedResource Include="$(MSBuildThisFileDirectory)Issue5749.xaml">
      <SubType>Designer</SubType>
      <Generator>MSBuild:UpdateDesignTimeXaml</Generator>
    </EmbeddedResource>
  </ItemGroup>
  <ItemGroup>
    <EmbeddedResource Include="$(MSBuildThisFileDirectory)Issue5108.xaml">
      <SubType>Designer</SubType>
      <Generator>MSBuild:UpdateDesignTimeXaml</Generator>
    </EmbeddedResource>
  </ItemGroup>
  <ItemGroup>
    <EmbeddedResource Include="$(MSBuildThisFileDirectory)Issue7357.xaml">
      <SubType>Designer</SubType>
      <Generator>MSBuild:UpdateDesignTimeXaml</Generator>
    </EmbeddedResource>
  </ItemGroup>
  <ItemGroup>
    <EmbeddedResource Include="$(MSBuildThisFileDirectory)Issue7519Xaml.xaml">
      <SubType>Designer</SubType>
      <Generator>MSBuild:UpdateDesignTimeXaml</Generator>
    </EmbeddedResource>
  </ItemGroup>
  <ItemGroup>
    <EmbeddedResource Include="$(MSBuildThisFileDirectory)Issue7621.xaml">
      <SubType>Designer</SubType>
      <Generator>MSBuild:UpdateDesignTimeXaml</Generator>
    </EmbeddedResource>
  </ItemGroup>
  <ItemGroup>
    <EmbeddedResource Include="$(MSBuildThisFileDirectory)Issue7512.xaml">
      <SubType>Designer</SubType>
      <Generator>MSBuild:UpdateDesignTimeXaml</Generator>
    </EmbeddedResource>
  </ItemGroup>
  <ItemGroup>
    <EmbeddedResource Include="$(MSBuildThisFileDirectory)Issue5354.xaml">
      <SubType>Designer</SubType>
      <Generator>MSBuild:UpdateDesignTimeXaml</Generator>
    </EmbeddedResource>
  </ItemGroup>
  <ItemGroup>
    <EmbeddedResource Include="$(MSBuildThisFileDirectory)Issue4459.xaml">
      <SubType>Designer</SubType>
      <Generator>MSBuild:UpdateDesignTimeXaml</Generator>
    </EmbeddedResource>
  </ItemGroup>
  <ItemGroup>
    <EmbeddedResource Include="$(MSBuildThisFileDirectory)Issue7593.xaml">
      <SubType>Designer</SubType>
      <Generator>MSBuild:UpdateDesignTimeXaml</Generator>
    </EmbeddedResource>
  </ItemGroup>
  <ItemGroup>
    <EmbeddedResource Include="$(MSBuildThisFileDirectory)Issue7792.xaml">
      <SubType>Designer</SubType>
      <Generator>MSBuild:UpdateDesignTimeXaml</Generator>
    </EmbeddedResource>
    <EmbeddedResource Include="$(MSBuildThisFileDirectory)Issue7758.xaml">
      <SubType>Designer</SubType>
      <Generator>MSBuild:UpdateDesignTimeXaml</Generator>
    </EmbeddedResource>
  </ItemGroup>
  <ItemGroup>
    <EmbeddedResource Include="$(MSBuildThisFileDirectory)Issue7789.xaml">
      <SubType>Designer</SubType>
      <Generator>MSBuild:UpdateDesignTimeXaml</Generator>
    </EmbeddedResource>
  </ItemGroup>
  <ItemGroup>
    <EmbeddedResource Include="$(MSBuildThisFileDirectory)Issue7817.xaml">
      <SubType>Designer</SubType>
      <Generator>MSBuild:UpdateDesignTimeXaml</Generator>
    </EmbeddedResource>
    <EmbeddedResource Include="$(MSBuildThisFileDirectory)Issue7865.xaml">
      <SubType>Designer</SubType>
      <Generator>MSBuild:UpdateDesignTimeXaml</Generator>
    </EmbeddedResource>
    <EmbeddedResource Include="$(MSBuildThisFileDirectory)Issue7943.xaml">
      <SubType>Designer</SubType>
      <Generator>MSBuild:UpdateDesignTimeXaml</Generator>
    </EmbeddedResource>
  </ItemGroup>
  <ItemGroup>
    <EmbeddedResource Include="$(MSBuildThisFileDirectory)Issue7993.xaml">
      <SubType>Designer</SubType>
      <Generator>MSBuild:UpdateDesignTimeXaml</Generator>
    </EmbeddedResource>
  </ItemGroup>
  <ItemGroup>
    <EmbeddedResource Include="$(MSBuildThisFileDirectory)Issue7803.xaml">
      <SubType>Designer</SubType>
      <Generator>MSBuild:UpdateDesignTimeXaml</Generator>
    </EmbeddedResource>
  </ItemGroup>
  <ItemGroup>
    <EmbeddedResource Include="$(MSBuildThisFileDirectory)Issue7048.xaml">
      <SubType>Designer</SubType>
      <Generator>MSBuild:UpdateDesignTimeXaml</Generator>
    </EmbeddedResource>
  </ItemGroup>
  <ItemGroup>
    <EmbeddedResource Include="$(MSBuildThisFileDirectory)Issue8529_1.xaml">
      <Generator>MSBuild:UpdateDesignTimeXaml</Generator>
    </EmbeddedResource>
  </ItemGroup>
  <ItemGroup>
    <EmbeddedResource Include="$(MSBuildThisFileDirectory)Issue6693.xaml">
      <SubType>Designer</SubType>
      <Generator>MSBuild:UpdateDesignTimeXaml</Generator>
    </EmbeddedResource>
  </ItemGroup>
  <ItemGroup>
    <EmbeddedResource Include="$(MSBuildThisFileDirectory)Issue8508.xaml">
      <SubType>Designer</SubType>
      <Generator>MSBuild:UpdateDesignTimeXaml</Generator>
    </EmbeddedResource>
  </ItemGroup>
  <ItemGroup>
    <EmbeddedResource Include="$(MSBuildThisFileDirectory)Issue4744.xaml">
      <SubType>Designer</SubType>
      <Generator>MSBuild:UpdateDesignTimeXaml</Generator>
    </EmbeddedResource>
  </ItemGroup>
  <ItemGroup>
    <EmbeddedResource Include="$(MSBuildThisFileDirectory)Issue3228.xaml">
      <SubType>Designer</SubType>
      <Generator>MSBuild:UpdateDesignTimeXaml</Generator>
    </EmbeddedResource>
  </ItemGroup>
  <ItemGroup>
    <EmbeddedResource Include="$(MSBuildThisFileDirectory)Issue2172.xaml">
      <SubType>Designer</SubType>
      <Generator>MSBuild:UpdateDesignTimeXaml</Generator>
    </EmbeddedResource>
    <EmbeddedResource Include="$(MSBuildThisFileDirectory)Issue8902.xaml">
      <SubType>Designer</SubType>
      <Generator>MSBuild:UpdateDesignTimeXaml</Generator>
    </EmbeddedResource>
    <EmbeddedResource Include="$(MSBuildThisFileDirectory)Issue9682.xaml">
      <SubType>Designer</SubType>
      <Generator>MSBuild:UpdateDesignTimeXaml</Generator>
    </EmbeddedResource>
  </ItemGroup>
  <ItemGroup>
    <EmbeddedResource Include="$(MSBuildThisFileDirectory)Issue9196.xaml">
      <SubType>Designer</SubType>
      <Generator>MSBuild:UpdateDesignTimeXaml</Generator>
    </EmbeddedResource>
  </ItemGroup>
  <ItemGroup>
    <EmbeddedResource Include="$(MSBuildThisFileDirectory)Issue8715.xaml">
      <SubType>Designer</SubType>
      <Generator>MSBuild:Compile</Generator>
    </EmbeddedResource>
  </ItemGroup>
</Project><|MERGE_RESOLUTION|>--- conflicted
+++ resolved
@@ -15,16 +15,13 @@
       <DependentUpon>Issue3228.xaml</DependentUpon>
       <SubType>Code</SubType>
     </Compile>
-<<<<<<< HEAD
     <Compile Include="$(MSBuildThisFileDirectory)Issue3262.cs" />
     <Compile Include="$(MSBuildThisFileDirectory)Issue8715.xaml.cs">
       <DependentUpon>Issue8715.xaml</DependentUpon>
       <SubType>Code</SubType>
     </Compile>
-=======
     <Compile Include="$(MSBuildThisFileDirectory)Issue8801.cs" />
     <Compile Include="$(MSBuildThisFileDirectory)Issue9428.cs" />
->>>>>>> 0a842866
     <Compile Include="$(MSBuildThisFileDirectory)Issue9419.cs" />
     <Compile Include="$(MSBuildThisFileDirectory)Issue8262.cs" />
     <Compile Include="$(MSBuildThisFileDirectory)Issue8899.cs" />
@@ -1290,11 +1287,8 @@
     <Compile Include="$(MSBuildThisFileDirectory)Issue7924.xaml.cs" />
     <Compile Include="$(MSBuildThisFileDirectory)Issue8461.cs" />
     <Compile Include="$(MSBuildThisFileDirectory)Issue8777.cs" />
-<<<<<<< HEAD
     <Compile Include="$(MSBuildThisFileDirectory)Issue9143.cs" />
-=======
     <Compile Include="$(MSBuildThisFileDirectory)Issue9588.xaml.cs" />
->>>>>>> 0a842866
     <Compile Include="$(MSBuildThisFileDirectory)Issue9329.cs" />
     <Compile Include="$(MSBuildThisFileDirectory)Issue9305.xaml.cs" />
     <Compile Include="$(MSBuildThisFileDirectory)Issue9767.cs" />
