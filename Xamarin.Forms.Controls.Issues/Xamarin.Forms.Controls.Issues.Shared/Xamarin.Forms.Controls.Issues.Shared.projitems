--- conflicted
+++ resolved
@@ -1121,13 +1121,10 @@
     <Compile Include="$(MSBuildThisFileDirectory)Issue6127.cs" />
     <Compile Include="$(MSBuildThisFileDirectory)Issue7283.cs" />
     <Compile Include="$(MSBuildThisFileDirectory)Issue5395.cs" />
-<<<<<<< HEAD
     <Compile Include="$(MSBuildThisFileDirectory)Issue8004.cs" />
-=======
     <Compile Include="$(MSBuildThisFileDirectory)Issue7886.xaml.cs">
       <DependentUpon>Issue7886.xaml</DependentUpon>
     </Compile>
->>>>>>> a96afaeb
     <Compile Include="$(MSBuildThisFileDirectory)Issue7898.cs" />
   </ItemGroup>
   <ItemGroup>
