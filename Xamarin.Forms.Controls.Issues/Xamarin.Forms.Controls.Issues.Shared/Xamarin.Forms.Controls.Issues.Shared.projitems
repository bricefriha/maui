--- conflicted
+++ resolved
@@ -1384,13 +1384,10 @@
     <Compile Include="$(MSBuildThisFileDirectory)Issue10530.cs" />
     <Compile Include="$(MSBuildThisFileDirectory)Issue7780.cs" />
     <Compile Include="$(MSBuildThisFileDirectory)Issue8958.xaml.cs" />
-<<<<<<< HEAD
     <Compile Include="$(MSBuildThisFileDirectory)Issue10497.cs" />
-=======
     <Compile Include="$(MSBuildThisFileDirectory)Issue10477.xaml.cs" />
     <Compile Include="$(MSBuildThisFileDirectory)Issue10875.xaml.cs" />
     <Compile Include="$(MSBuildThisFileDirectory)Issue10708.cs" />
->>>>>>> 7ecdb7d9
     <Compile Include="$(MSBuildThisFileDirectory)Issue9711.xaml.cs">
       <DependentUpon>Issue9711.xaml</DependentUpon>
       <SubType>Code</SubType>
@@ -1626,7 +1623,7 @@
       <SubType>Designer</SubType>
       <Generator>MSBuild:UpdateDesignTimeXaml</Generator>
     </EmbeddedResource>
-    <EmbeddedResource Include="$(MSBuildThisFileDirectory)Issue10875.xaml">    
+    <EmbeddedResource Include="$(MSBuildThisFileDirectory)Issue10875.xaml">
       <SubType>Designer</SubType>
       <Generator>MSBuild:UpdateDesignTimeXaml</Generator>
     </EmbeddedResource>
