--- conflicted
+++ resolved
@@ -1767,7 +1767,6 @@
     </EmbeddedResource>
   </ItemGroup>
   <ItemGroup>
-<<<<<<< HEAD
     <EmbeddedResource Include="$(MSBuildThisFileDirectory)Issue4744.xaml">
       <SubType>Designer</SubType>
       <Generator>MSBuild:UpdateDesignTimeXaml</Generator>
@@ -1781,9 +1780,10 @@
   </ItemGroup>
   <ItemGroup>
     <EmbeddedResource Include="$(MSBuildThisFileDirectory)Issue2172.xaml">
-=======
+      <SubType>Designer</SubType>
+      <Generator>MSBuild:Compile</Generator>
+    </EmbeddedResource>
     <EmbeddedResource Include="$(MSBuildThisFileDirectory)Issue8902.xaml">
->>>>>>> 5e97edd1
       <SubType>Designer</SubType>
       <Generator>MSBuild:Compile</Generator>
     </EmbeddedResource>
