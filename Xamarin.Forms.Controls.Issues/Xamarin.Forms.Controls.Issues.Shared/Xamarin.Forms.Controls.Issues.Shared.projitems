<?xml version="1.0" encoding="utf-8"?>
<Project xmlns="http://schemas.microsoft.com/developer/msbuild/2003">
  <PropertyGroup>
    <MSBuildAllProjects>$(MSBuildAllProjects);$(MSBuildThisFileFullPath)</MSBuildAllProjects>
    <HasSharedItems>true</HasSharedItems>
    <SharedGUID>0f0db9cc-ea65-429c-9363-38624bf8f49c</SharedGUID>
  </PropertyGroup>
  <PropertyGroup Label="Configuration">
    <Import_RootNamespace>Xamarin.Forms.Controls.Issues</Import_RootNamespace>
  </PropertyGroup>
  <ItemGroup>
    <Compile Include="$(MSBuildThisFileDirectory)Issue6262.cs" />
    <Compile Include="$(MSBuildThisFileDirectory)Bugzilla59172.cs" />
    <Compile Include="$(MSBuildThisFileDirectory)Issue6260.cs" />
    <Compile Include="$(MSBuildThisFileDirectory)Issue5766.cs" />
    <Compile Include="$(MSBuildThisFileDirectory)Issue4684.xaml.cs" />
    <Compile Include="$(MSBuildThisFileDirectory)Issue4992.xaml.cs">
      <DependentUpon>Issue4992.xaml</DependentUpon>
      <SubType>Code</SubType>
    </Compile>
    <Compile Include="$(MSBuildThisFileDirectory)Issue4915.xaml.cs">
      <SubType>Code</SubType>
    </Compile>
    <Compile Include="$(MSBuildThisFileDirectory)Issue5131.cs" />
    <Compile Include="$(MSBuildThisFileDirectory)Issue5376.cs" />
    <Compile Include="$(MSBuildThisFileDirectory)Bugzilla60787.xaml.cs">
      <DependentUpon>Bugzilla60787.xaml</DependentUpon>
      <SubType>Code</SubType>
    </Compile>
    <Compile Include="$(MSBuildThisFileDirectory)Issue4919.cs" />
    <Compile Include="$(MSBuildThisFileDirectory)Issue5461.cs" />
    <Compile Include="$(MSBuildThisFileDirectory)CollectionViewBindingErrors.xaml.cs">
      <DependentUpon>CollectionViewBindingErrors.xaml</DependentUpon>
      <SubType>Code</SubType>
    </Compile>
    <Compile Include="$(MSBuildThisFileDirectory)Issue2102.cs" />
    <Compile Include="$(MSBuildThisFileDirectory)Issue1588.xaml.cs">
      <DependentUpon>Issue1588.xaml</DependentUpon>
      <SubType>Code</SubType>
    </Compile>
    <Compile Include="$(MSBuildThisFileDirectory)Issue4961.cs" />
    <Compile Include="$(MSBuildThisFileDirectory)Issue4629.cs" />
    <Compile Include="$(MSBuildThisFileDirectory)Issue4384.cs" />
    <Compile Include="$(MSBuildThisFileDirectory)Issue4782.cs" />
    <Compile Include="$(MSBuildThisFileDirectory)Issue4484.cs" />
    <Compile Include="$(MSBuildThisFileDirectory)Issue3509.cs" />
    <Compile Include="$(MSBuildThisFileDirectory)Issue4597.cs" />
    <Compile Include="$(MSBuildThisFileDirectory)A11yTabIndex.xaml.cs">
      <DependentUpon>A11yTabIndex.xaml</DependentUpon>
      <SubType>Code</SubType>
    </Compile>
    <Compile Include="$(MSBuildThisFileDirectory)Github3856.cs" />
    <Compile Include="$(MSBuildThisFileDirectory)Issue1937.cs" />
    <Compile Include="$(MSBuildThisFileDirectory)Issue3555.cs" />
    <Compile Include="$(MSBuildThisFileDirectory)Issue3843.cs" />
    <Compile Include="$(MSBuildThisFileDirectory)Issue4053.cs" />
    <Compile Include="$(MSBuildThisFileDirectory)Issue3809.cs" />
    <Compile Include="$(MSBuildThisFileDirectory)Issue2894.cs" />
    <Compile Include="$(MSBuildThisFileDirectory)Issue3306.cs" />
    <Compile Include="$(MSBuildThisFileDirectory)Issue3308.cs" />
    <Compile Include="$(MSBuildThisFileDirectory)Issue3788.cs" />
    <Compile Include="$(MSBuildThisFileDirectory)Issue1724.cs" />
    <Compile Include="$(MSBuildThisFileDirectory)Issue3524.cs" />
    <Compile Include="$(MSBuildThisFileDirectory)Issue1678.cs" />
    <Compile Include="$(MSBuildThisFileDirectory)Issue2004.cs" />
    <Compile Include="$(MSBuildThisFileDirectory)Issue3333.cs" />
    <Compile Include="$(MSBuildThisFileDirectory)Issue2338.cs" />
    <Compile Include="$(MSBuildThisFileDirectory)Bugzilla60045.xaml.cs">
      <DependentUpon>Bugzilla60045.xaml</DependentUpon>
    </Compile>
    <Compile Include="$(MSBuildThisFileDirectory)AddingMultipleItemsListView.cs" />
    <Compile Include="$(MSBuildThisFileDirectory)AndroidStatusBarColor.cs" />
    <Compile Include="$(MSBuildThisFileDirectory)AppBarIconColors.cs" />
    <Compile Include="$(MSBuildThisFileDirectory)Bugzilla21368.cs" />
    <Compile Include="$(MSBuildThisFileDirectory)Bugzilla21501.cs" />
    <Compile Include="$(MSBuildThisFileDirectory)Bugzilla21780.cs" />
    <Compile Include="$(MSBuildThisFileDirectory)Bugzilla22229.xaml.cs">
      <DependentUpon>Bugzilla22229.xaml</DependentUpon>
    </Compile>
    <Compile Include="$(MSBuildThisFileDirectory)Bugzilla22401.cs" />
    <Compile Include="$(MSBuildThisFileDirectory)Bugzilla23942.xaml.cs">
      <DependentUpon>Bugzilla23942.xaml</DependentUpon>
    </Compile>
    <Compile Include="$(MSBuildThisFileDirectory)Bugzilla24769.cs" />
    <Compile Include="$(MSBuildThisFileDirectory)Bugzilla25234.cs" />
    <Compile Include="$(MSBuildThisFileDirectory)Bugzilla25662.cs" />
    <Compile Include="$(MSBuildThisFileDirectory)Bugzilla25943.cs" />
    <Compile Include="$(MSBuildThisFileDirectory)Bugzilla26501.cs" />
    <Compile Include="$(MSBuildThisFileDirectory)Bugzilla26868.cs" />
    <Compile Include="$(MSBuildThisFileDirectory)Bugzilla27378.cs" />
    <Compile Include="$(MSBuildThisFileDirectory)Bugzilla27417.cs" />
    <Compile Include="$(MSBuildThisFileDirectory)Bugzilla27417Xaml.xaml.cs">
      <DependentUpon>Bugzilla27417Xaml.xaml</DependentUpon>
      <SubType>Code</SubType>
    </Compile>
    <Compile Include="$(MSBuildThisFileDirectory)Bugzilla27581.cs" />
    <Compile Include="$(MSBuildThisFileDirectory)Bugzilla28570.cs" />
    <Compile Include="$(MSBuildThisFileDirectory)Bugzilla28796.cs" />
    <Compile Include="$(MSBuildThisFileDirectory)Bugzilla28939.cs" />
    <Compile Include="$(MSBuildThisFileDirectory)Bugzilla28953.cs" />
    <Compile Include="$(MSBuildThisFileDirectory)Bugzilla29107.xaml.cs">
      <DependentUpon>Bugzilla29107.xaml</DependentUpon>
    </Compile>
    <Compile Include="$(MSBuildThisFileDirectory)Bugzilla29110.cs" />
    <Compile Include="$(MSBuildThisFileDirectory)Bugzilla29158.cs" />
    <Compile Include="$(MSBuildThisFileDirectory)Bugzilla29363.cs" />
    <Compile Include="$(MSBuildThisFileDirectory)Bugzilla29229.cs" />
    <Compile Include="$(MSBuildThisFileDirectory)Bugzilla30166.cs" />
    <Compile Include="$(MSBuildThisFileDirectory)Bugzilla31141.cs" />
    <Compile Include="$(MSBuildThisFileDirectory)Bugzilla31145.cs" />
    <Compile Include="$(MSBuildThisFileDirectory)Bugzilla31333.cs" />
    <Compile Include="$(MSBuildThisFileDirectory)Bugzilla31366.cs" />
    <Compile Include="$(MSBuildThisFileDirectory)Issue4653.cs" />
    <Compile Include="$(MSBuildThisFileDirectory)Bugzilla31964.cs" />
    <Compile Include="$(MSBuildThisFileDirectory)Bugzilla32033.cs" />
    <Compile Include="$(MSBuildThisFileDirectory)Bugzilla32034.cs" />
    <Compile Include="$(MSBuildThisFileDirectory)Bugzilla32206.cs" />
    <Compile Include="$(MSBuildThisFileDirectory)Bugzilla32776.cs" />
    <Compile Include="$(MSBuildThisFileDirectory)Bugzilla32842.xaml.cs">
      <DependentUpon>Bugzilla32842.xaml</DependentUpon>
      <SubType>Code</SubType>
    </Compile>
    <Compile Include="$(MSBuildThisFileDirectory)Bugzilla32847.cs" />
    <Compile Include="$(MSBuildThisFileDirectory)Bugzilla32865.cs" />
    <Compile Include="$(MSBuildThisFileDirectory)Bugzilla32956.cs" />
    <Compile Include="$(MSBuildThisFileDirectory)Bugzilla33248.cs" />
    <Compile Include="$(MSBuildThisFileDirectory)Bugzilla33268.cs" />
    <Compile Include="$(MSBuildThisFileDirectory)Bugzilla33612.cs" />
    <Compile Include="$(MSBuildThisFileDirectory)Bugzilla33714.cs" />
    <Compile Include="$(MSBuildThisFileDirectory)Bugzilla33890.cs" />
    <Compile Include="$(MSBuildThisFileDirectory)Bugzilla34072.cs" />
    <Compile Include="$(MSBuildThisFileDirectory)Bugzilla34007.cs" />
    <Compile Include="$(MSBuildThisFileDirectory)Bugzilla35078.cs" />
    <Compile Include="$(MSBuildThisFileDirectory)Bugzilla35127.cs" />
    <Compile Include="$(MSBuildThisFileDirectory)Bugzilla35132.cs" />
    <Compile Include="$(MSBuildThisFileDirectory)Bugzilla35157.cs" />
    <Compile Include="$(MSBuildThisFileDirectory)Bugzilla35294.cs" />
    <Compile Include="$(MSBuildThisFileDirectory)Bugzilla35472.cs" />
    <Compile Include="$(MSBuildThisFileDirectory)Bugzilla35477.cs" />
    <Compile Include="$(MSBuildThisFileDirectory)Bugzilla35490.cs" />
    <Compile Include="$(MSBuildThisFileDirectory)Bugzilla35738.cs" />
    <Compile Include="$(MSBuildThisFileDirectory)Bugzilla36014.cs" />
    <Compile Include="$(MSBuildThisFileDirectory)Bugzilla36649.cs" />
    <Compile Include="$(MSBuildThisFileDirectory)Bugzilla36559.cs" />
    <Compile Include="$(MSBuildThisFileDirectory)Bugzilla36171.cs" />
    <Compile Include="$(MSBuildThisFileDirectory)Bugzilla36780.cs" />
    <Compile Include="$(MSBuildThisFileDirectory)Bugzilla36651.cs" />
    <Compile Include="$(MSBuildThisFileDirectory)Bugzilla36703.cs" />
    <Compile Include="$(MSBuildThisFileDirectory)Bugzilla36846.cs" />
    <Compile Include="$(MSBuildThisFileDirectory)Bugzilla36955.cs" />
    <Compile Include="$(MSBuildThisFileDirectory)Bugzilla37285.cs" />
    <Compile Include="$(MSBuildThisFileDirectory)Bugzilla37462.cs" />
    <Compile Include="$(MSBuildThisFileDirectory)Bugzilla37841.cs" />
    <Compile Include="$(MSBuildThisFileDirectory)Bugzilla37863.cs" />
    <Compile Include="$(MSBuildThisFileDirectory)Bugzilla37601.cs" />
    <Compile Include="$(MSBuildThisFileDirectory)Bugzilla38105.cs" />
    <Compile Include="$(MSBuildThisFileDirectory)Issue3652.cs" />
    <Compile Include="$(MSBuildThisFileDirectory)Issue4891.cs" />
    <Compile Include="$(MSBuildThisFileDirectory)Bugzilla38723.cs" />
    <Compile Include="$(MSBuildThisFileDirectory)Bugzilla38770.cs" />
    <Compile Include="$(MSBuildThisFileDirectory)Bugzilla38827.xaml.cs">
      <DependentUpon>Bugzilla38827.xaml</DependentUpon>
      <SubType>Code</SubType>
    </Compile>
    <Compile Include="$(MSBuildThisFileDirectory)Bugzilla38989.cs" />
    <Compile Include="$(MSBuildThisFileDirectory)Bugzilla39395.cs" />
    <Compile Include="$(MSBuildThisFileDirectory)Bugzilla39461.cs" />
    <Compile Include="$(MSBuildThisFileDirectory)Bugzilla39483.xaml.cs">
      <DependentUpon>Bugzilla39483.xaml</DependentUpon>
      <SubType>Code</SubType>
    </Compile>
    <Compile Include="$(MSBuildThisFileDirectory)Bugzilla39530.cs" />
    <Compile Include="$(MSBuildThisFileDirectory)Bugzilla39624.cs" />
    <Compile Include="$(MSBuildThisFileDirectory)Bugzilla39463.xaml.cs">
      <DependentUpon>Bugzilla39463.xaml</DependentUpon>
      <SubType>Code</SubType>
    </Compile>
    <Compile Include="$(MSBuildThisFileDirectory)Bugzilla39636.xaml.cs">
      <DependentUpon>Bugzilla39636.xaml</DependentUpon>
      <SubType>Code</SubType>
    </Compile>
    <Compile Include="$(MSBuildThisFileDirectory)Bugzilla39702.cs" />
    <Compile Include="$(MSBuildThisFileDirectory)Bugzilla40005.cs" />
    <Compile Include="$(MSBuildThisFileDirectory)Bugzilla40073.cs" />
    <Compile Include="$(MSBuildThisFileDirectory)Bugzilla40139.cs" />
    <Compile Include="$(MSBuildThisFileDirectory)Bugzilla40173.cs" />
    <Compile Include="$(MSBuildThisFileDirectory)Bugzilla39821.cs" />
    <Compile Include="$(MSBuildThisFileDirectory)Bugzilla40185.cs" />
    <Compile Include="$(MSBuildThisFileDirectory)Bugzilla40251.cs" />
    <Compile Include="$(MSBuildThisFileDirectory)Bugzilla40333.cs" />
    <Compile Include="$(MSBuildThisFileDirectory)Bugzilla31806.cs" />
    <Compile Include="$(MSBuildThisFileDirectory)Bugzilla40408.cs" />
    <Compile Include="$(MSBuildThisFileDirectory)Bugzilla40858.cs" />
    <Compile Include="$(MSBuildThisFileDirectory)Bugzilla40824.cs" />
    <Compile Include="$(MSBuildThisFileDirectory)Bugzilla40911.cs" />
    <Compile Include="$(MSBuildThisFileDirectory)Bugzilla40955.cs" />
    <Compile Include="$(MSBuildThisFileDirectory)Bugzilla41054.cs" />
    <Compile Include="$(MSBuildThisFileDirectory)Bugzilla41078.cs" />
    <Compile Include="$(MSBuildThisFileDirectory)Bugzilla40998.cs" />
    <Compile Include="$(MSBuildThisFileDirectory)Bugzilla41205.cs" />
    <Compile Include="$(MSBuildThisFileDirectory)Bugzilla41415.cs" />
    <Compile Include="$(MSBuildThisFileDirectory)Bugzilla41418.cs" />
    <Compile Include="$(MSBuildThisFileDirectory)Bugzilla41424.cs" />
    <Compile Include="$(MSBuildThisFileDirectory)Bugzilla41778.cs" />
    <Compile Include="$(MSBuildThisFileDirectory)Bugzilla41600.cs" />
    <Compile Include="$(MSBuildThisFileDirectory)Bugzilla41619.cs" />
    <Compile Include="$(MSBuildThisFileDirectory)Bugzilla42000.cs" />
    <Compile Include="$(MSBuildThisFileDirectory)Bugzilla42069.cs" />
    <Compile Include="$(MSBuildThisFileDirectory)Bugzilla42069_Page.xaml.cs">
      <DependentUpon>Bugzilla42069_Page.xaml</DependentUpon>
      <SubType>Code</SubType>
    </Compile>
    <Compile Include="$(MSBuildThisFileDirectory)Bugzilla42074.cs" />
    <Compile Include="$(MSBuildThisFileDirectory)Bugzilla42075.cs" />
    <Compile Include="$(MSBuildThisFileDirectory)Bugzilla42329.cs" />
    <Compile Include="$(MSBuildThisFileDirectory)Bugzilla42364.cs" />
    <Compile Include="$(MSBuildThisFileDirectory)Bugzilla42519.cs" />
    <Compile Include="$(MSBuildThisFileDirectory)Bugzilla32871.cs" />
    <Compile Include="$(MSBuildThisFileDirectory)Bugzilla43313.cs" />
    <Compile Include="$(MSBuildThisFileDirectory)Bugzilla43469.cs" />
    <Compile Include="$(MSBuildThisFileDirectory)Bugzilla43516.cs" />
    <Compile Include="$(MSBuildThisFileDirectory)Bugzilla43519.cs" />
    <Compile Include="$(MSBuildThisFileDirectory)Bugzilla43527.cs" />
    <Compile Include="$(MSBuildThisFileDirectory)Bugzilla44047.cs" />
    <Compile Include="$(MSBuildThisFileDirectory)Bugzilla43941.cs" />
    <Compile Include="$(MSBuildThisFileDirectory)Bugzilla43663.cs" />
    <Compile Include="$(MSBuildThisFileDirectory)Bugzilla43867.cs" />
    <Compile Include="$(MSBuildThisFileDirectory)Bugzilla43735.cs" />
    <Compile Include="$(MSBuildThisFileDirectory)Bugzilla43783.cs" />
    <Compile Include="$(MSBuildThisFileDirectory)Bugzilla44096.cs" />
    <Compile Include="$(MSBuildThisFileDirectory)Bugzilla44176.cs" />
    <Compile Include="$(MSBuildThisFileDirectory)Bugzilla44453.cs" />
    <Compile Include="$(MSBuildThisFileDirectory)Bugzilla45215.cs" />
    <Compile Include="$(MSBuildThisFileDirectory)Bugzilla44500.cs" />
    <Compile Include="$(MSBuildThisFileDirectory)Bugzilla45722.cs" />
    <Compile Include="$(MSBuildThisFileDirectory)Bugzilla45722Xaml0.xaml.cs">
      <DependentUpon>Bugzilla45722Xaml0.xaml</DependentUpon>
      <SubType>Code</SubType>
    </Compile>
    <Compile Include="$(MSBuildThisFileDirectory)Bugzilla46363.cs" />
    <Compile Include="$(MSBuildThisFileDirectory)Bugzilla46363_2.cs" />
    <Compile Include="$(MSBuildThisFileDirectory)Bugzilla47548.cs" />
    <Compile Include="$(MSBuildThisFileDirectory)Bugzilla50787.cs" />
    <Compile Include="$(MSBuildThisFileDirectory)Bugzilla52299.cs" />
    <Compile Include="$(MSBuildThisFileDirectory)Bugzilla52419.cs" />
    <Compile Include="$(MSBuildThisFileDirectory)Bugzilla49304.cs" />
    <Compile Include="$(MSBuildThisFileDirectory)Bugzilla53834.cs" />
    <Compile Include="$(MSBuildThisFileDirectory)Bugzilla51536.cs" />
    <Compile Include="$(MSBuildThisFileDirectory)Bugzilla44940.cs" />
    <Compile Include="$(MSBuildThisFileDirectory)Bugzilla44944.cs" />
    <Compile Include="$(MSBuildThisFileDirectory)Bugzilla44166.cs" />
    <Compile Include="$(MSBuildThisFileDirectory)Bugzilla44461.cs" />
    <Compile Include="$(MSBuildThisFileDirectory)Bugzilla44584.cs" />
    <Compile Include="$(MSBuildThisFileDirectory)Bugzilla42832.cs" />
    <Compile Include="$(MSBuildThisFileDirectory)Bugzilla44044.cs" />
    <Compile Include="$(MSBuildThisFileDirectory)Bugzilla44338.cs" />
    <Compile Include="$(MSBuildThisFileDirectory)Bugzilla44980.cs" />
    <Compile Include="$(MSBuildThisFileDirectory)Bugzilla45067.cs" />
    <Compile Include="$(MSBuildThisFileDirectory)Bugzilla45027.cs" />
    <Compile Include="$(MSBuildThisFileDirectory)Bugzilla45330.cs" />
    <Compile Include="$(MSBuildThisFileDirectory)Bugzilla44955.cs" />
    <Compile Include="$(MSBuildThisFileDirectory)Bugzilla45277.cs" />
    <Compile Include="$(MSBuildThisFileDirectory)Bugzilla45743.cs" />
    <Compile Include="$(MSBuildThisFileDirectory)Bugzilla46458.cs" />
    <Compile Include="$(MSBuildThisFileDirectory)Bugzilla46494.cs" />
    <Compile Include="$(MSBuildThisFileDirectory)Bugzilla44476.cs" />
    <Compile Include="$(MSBuildThisFileDirectory)Bugzilla46630.cs" />
    <Compile Include="$(MSBuildThisFileDirectory)Bugzilla47923.cs" />
    <Compile Include="$(MSBuildThisFileDirectory)Bugzilla48236.cs" />
    <Compile Include="$(MSBuildThisFileDirectory)Bugzilla47971.cs" />
    <Compile Include="$(MSBuildThisFileDirectory)Bugzilla52318.cs" />
    <Compile Include="$(MSBuildThisFileDirectory)Bugzilla37290.cs" />
    <Compile Include="$(MSBuildThisFileDirectory)Bugzilla51553.cs" />
    <Compile Include="$(MSBuildThisFileDirectory)Bugzilla51802.cs" />
    <Compile Include="$(MSBuildThisFileDirectory)Bugzilla51236.cs" />
    <Compile Include="$(MSBuildThisFileDirectory)Bugzilla51238.cs" />
    <Compile Include="$(MSBuildThisFileDirectory)Bugzilla51642.xaml.cs">
      <DependentUpon>Bugzilla51642.xaml</DependentUpon>
      <SubType>Code</SubType>
    </Compile>
    <Compile Include="$(MSBuildThisFileDirectory)Bugzilla53445.cs" />
    <Compile Include="$(MSBuildThisFileDirectory)Bugzilla55714.cs" />
    <Compile Include="$(MSBuildThisFileDirectory)Bugzilla54649.cs" />
    <Compile Include="$(MSBuildThisFileDirectory)Bugzilla56609.cs" />
    <Compile Include="$(MSBuildThisFileDirectory)Bugzilla55674.cs" />
    <Compile Include="$(MSBuildThisFileDirectory)Bugzilla55912.cs" />
    <Compile Include="$(MSBuildThisFileDirectory)Bugzilla57317.cs" />
    <Compile Include="$(MSBuildThisFileDirectory)Bugzilla57114.cs" />
    <Compile Include="$(MSBuildThisFileDirectory)Bugzilla57515.cs" />
    <Compile Include="$(MSBuildThisFileDirectory)Bugzilla57674.cs" />
    <Compile Include="$(MSBuildThisFileDirectory)Bugzilla57758.cs" />
    <Compile Include="$(MSBuildThisFileDirectory)Bugzilla57910.cs" />
    <Compile Include="$(MSBuildThisFileDirectory)Bugzilla58406.cs" />
    <Compile Include="$(MSBuildThisFileDirectory)Bugzilla58833.cs" />
    <Compile Include="$(MSBuildThisFileDirectory)Bugzilla51427.cs" />
    <Compile Include="$(MSBuildThisFileDirectory)Bugzilla59248.cs" />
    <Compile Include="$(MSBuildThisFileDirectory)Bugzilla59457.cs" />
    <Compile Include="$(MSBuildThisFileDirectory)Bugzilla59580.cs" />
    <Compile Include="$(MSBuildThisFileDirectory)Issue1469.cs" />
    <Compile Include="$(MSBuildThisFileDirectory)Effects\AttachedStateEffect.cs" />
    <Compile Include="$(MSBuildThisFileDirectory)Effects\AttachedStateEffectLabel.cs" />
    <Compile Include="$(MSBuildThisFileDirectory)Effects\AttachedStateEffectList.cs" />
    <Compile Include="$(MSBuildThisFileDirectory)GitHub1648.cs" />
    <Compile Include="$(MSBuildThisFileDirectory)GitHub1702.cs" />
    <Compile Include="$(MSBuildThisFileDirectory)GitHub2642.cs" />
    <Compile Include="$(MSBuildThisFileDirectory)GitHub1700.cs" />
    <Compile Include="$(MSBuildThisFileDirectory)GitHub2598.cs" />
    <Compile Include="$(MSBuildThisFileDirectory)Issue1483.cs" />
    <Compile Include="$(MSBuildThisFileDirectory)Issue1556.cs" />
    <Compile Include="$(MSBuildThisFileDirectory)Issue1799.cs" />
    <Compile Include="$(MSBuildThisFileDirectory)Issue1931.cs" />
    <Compile Include="$(MSBuildThisFileDirectory)Issue1399.cs" />
    <Compile Include="$(MSBuildThisFileDirectory)Issue2187.cs" />
    <Compile Include="$(MSBuildThisFileDirectory)Issue3001.cs" />
    <Compile Include="$(MSBuildThisFileDirectory)Issue3271.cs" />
    <Compile Include="$(MSBuildThisFileDirectory)Issue3390.cs" />
    <Compile Include="$(MSBuildThisFileDirectory)Issue3000.cs" />
    <Compile Include="$(MSBuildThisFileDirectory)Issue3273.cs" />
    <Compile Include="$(MSBuildThisFileDirectory)Issue3053.cs" />
    <Compile Include="$(MSBuildThisFileDirectory)Issue2617.cs" />
    <Compile Include="$(MSBuildThisFileDirectory)Issue3139.cs" />
    <Compile Include="$(MSBuildThisFileDirectory)Issue3087.cs" />
    <Compile Include="$(MSBuildThisFileDirectory)Issue1760_1.cs" />
    <Compile Include="$(MSBuildThisFileDirectory)Issue1332.cs" />
    <Compile Include="$(MSBuildThisFileDirectory)Issue5184.cs" />
    <Compile Include="$(MSBuildThisFileDirectory)Issue3089.cs" />
    <Compile Include="$(MSBuildThisFileDirectory)Issue1342.cs" />
    <Compile Include="$(MSBuildThisFileDirectory)Issue2482.cs" />
    <Compile Include="$(MSBuildThisFileDirectory)Issue2767.cs" />
    <Compile Include="$(MSBuildThisFileDirectory)Issue2499.cs" />
    <Compile Include="$(MSBuildThisFileDirectory)GitHub1878.cs" />
    <Compile Include="$(MSBuildThisFileDirectory)Helpers\ISampleNativeControl.cs" />
    <Compile Include="$(MSBuildThisFileDirectory)Helpers\UITestHelper.cs" />
    <Compile Include="$(MSBuildThisFileDirectory)Helpers\ViewHelper.cs" />
    <Compile Include="$(MSBuildThisFileDirectory)Issue1544.cs" />
    <Compile Include="$(MSBuildThisFileDirectory)Issue1677.cs" />
    <Compile Include="$(MSBuildThisFileDirectory)Issue1801.cs" />
    <Compile Include="$(MSBuildThisFileDirectory)Issue1734.cs" />
    <Compile Include="$(MSBuildThisFileDirectory)Issue1683.cs" />
    <Compile Include="$(MSBuildThisFileDirectory)Issue1705_2.cs" />
    <Compile Include="$(MSBuildThisFileDirectory)Issue1396.cs" />
    <Compile Include="$(MSBuildThisFileDirectory)Issue1415.cs" />
    <Compile Include="$(MSBuildThisFileDirectory)Issue2829.cs" />
    <Compile Include="$(MSBuildThisFileDirectory)Issue2653.cs" />
    <Compile Include="$(MSBuildThisFileDirectory)Issue1942.cs" />
    <Compile Include="$(MSBuildThisFileDirectory)Issue2763.cs" />
    <Compile Include="$(MSBuildThisFileDirectory)Issue2247.cs" />
    <Compile Include="$(MSBuildThisFileDirectory)GroupListViewHeaderIndexOutOfRange.cs" />
    <Compile Include="$(MSBuildThisFileDirectory)Issue1760.cs" />
    <Compile Include="$(MSBuildThisFileDirectory)Issue1975.cs" />
    <Compile Include="$(MSBuildThisFileDirectory)Issue1601.cs" />
    <Compile Include="$(MSBuildThisFileDirectory)Issue1717.cs" />
    <Compile Include="$(MSBuildThisFileDirectory)Bugzilla60001.cs" />
    <Compile Include="$(MSBuildThisFileDirectory)Issue1355.cs" />
    <Compile Include="$(MSBuildThisFileDirectory)Bugzilla60056.cs" />
    <Compile Include="$(MSBuildThisFileDirectory)Bugzilla60122.cs" />
    <Compile Include="$(MSBuildThisFileDirectory)Bugzilla59863_0.cs" />
    <Compile Include="$(MSBuildThisFileDirectory)Bugzilla59863_1.cs" />
    <Compile Include="$(MSBuildThisFileDirectory)Bugzilla59863_2.cs" />
    <Compile Include="$(MSBuildThisFileDirectory)Bugzilla60563.cs" />
    <Compile Include="$(MSBuildThisFileDirectory)Bugzilla60774.cs" />
    <Compile Include="$(MSBuildThisFileDirectory)Bugzilla60774_1.cs" />
    <Compile Include="$(MSBuildThisFileDirectory)Bugzilla60774_2.cs" />
    <Compile Include="$(MSBuildThisFileDirectory)ButtonBackgroundColorTest.cs" />
    <Compile Include="$(MSBuildThisFileDirectory)CarouselAsync.cs" />
    <Compile Include="$(MSBuildThisFileDirectory)Bugzilla34561.cs" />
    <Compile Include="$(MSBuildThisFileDirectory)Bugzilla34727.cs" />
    <Compile Include="$(MSBuildThisFileDirectory)ComplexListView.cs" />
    <Compile Include="$(MSBuildThisFileDirectory)CustomImageRendererErrorHandling.cs" />
    <Compile Include="$(MSBuildThisFileDirectory)DefaultColorToggleTest.cs" />
    <Compile Include="$(MSBuildThisFileDirectory)Bugzilla38416.xaml.cs">
      <DependentUpon>Bugzilla38416.xaml</DependentUpon>
    </Compile>
    <Compile Include="$(MSBuildThisFileDirectory)Effects.cs" />
    <Compile Include="$(MSBuildThisFileDirectory)GestureBubblingTests.cs" />
    <Compile Include="$(MSBuildThisFileDirectory)Github1461.cs" />
    <Compile Include="$(MSBuildThisFileDirectory)CascadeInputTransparent.cs" />
    <Compile Include="$(MSBuildThisFileDirectory)GitHub1331.xaml.cs">
      <DependentUpon>GitHub1331.xaml</DependentUpon>
    </Compile>
    <Compile Include="$(MSBuildThisFileDirectory)Issue1691_2.cs" />
    <Compile Include="$(MSBuildThisFileDirectory)Github1625.cs" />
    <Compile Include="$(MSBuildThisFileDirectory)InputTransparentTests.cs" />
    <Compile Include="$(MSBuildThisFileDirectory)Issue1614.cs" />
    <Compile Include="$(MSBuildThisFileDirectory)IsInvokeRequiredRaceCondition.cs" />
    <Compile Include="$(MSBuildThisFileDirectory)IsPasswordToggleTest.cs" />
    <Compile Include="$(MSBuildThisFileDirectory)Issue1023.cs" />
    <Compile Include="$(MSBuildThisFileDirectory)Issue1024.cs" />
    <Compile Include="$(MSBuildThisFileDirectory)Issue1025.cs" />
    <Compile Include="$(MSBuildThisFileDirectory)Issue1026.cs" />
    <Compile Include="$(MSBuildThisFileDirectory)Issue1347.cs" />
    <Compile Include="$(MSBuildThisFileDirectory)Issue1356.cs" />
    <Compile Include="$(MSBuildThisFileDirectory)Issue1439.cs" />
    <Compile Include="$(MSBuildThisFileDirectory)Issue1660.cs" />
    <Compile Include="$(MSBuildThisFileDirectory)Issue1691.cs" />
    <Compile Include="$(MSBuildThisFileDirectory)Issue1665.cs" />
    <Compile Include="$(MSBuildThisFileDirectory)Issue1707.cs" />
    <Compile Include="$(MSBuildThisFileDirectory)Issue1864.cs" />
    <Compile Include="$(MSBuildThisFileDirectory)Issue2104.cs" />
    <Compile Include="$(MSBuildThisFileDirectory)Issue1908.cs" />
    <Compile Include="$(MSBuildThisFileDirectory)Issue1672.cs" />
    <Compile Include="$(MSBuildThisFileDirectory)Issue2394.cs" />
    <Compile Include="$(MSBuildThisFileDirectory)Issue2595.cs" />
    <Compile Include="$(MSBuildThisFileDirectory)Issue2625.xaml.cs">
      <DependentUpon>Issue2625.xaml</DependentUpon>
      <SubType>Code</SubType>
    </Compile>
    <Compile Include="$(MSBuildThisFileDirectory)Issue2681.cs" />
    <Compile Include="$(MSBuildThisFileDirectory)Issue2858.xaml.cs">
      <DependentUpon>Issue2858.xaml</DependentUpon>
      <SubType>Code</SubType>
    </Compile>
    <Compile Include="$(MSBuildThisFileDirectory)Issue2929.cs" />
    <Compile Include="$(MSBuildThisFileDirectory)Issue2983.cs" />
    <Compile Include="$(MSBuildThisFileDirectory)Issue2963.cs" />
    <Compile Include="$(MSBuildThisFileDirectory)Issue2981.cs" />
    <Compile Include="$(MSBuildThisFileDirectory)Issue2964.cs" />
    <Compile Include="$(MSBuildThisFileDirectory)Bugzilla29017.cs" />
    <Compile Include="$(MSBuildThisFileDirectory)Issue2927.cs" />
    <Compile Include="$(MSBuildThisFileDirectory)IsShowingUserIssue.cs" />
    <Compile Include="$(MSBuildThisFileDirectory)Bugzilla25979.cs" />
    <Compile Include="$(MSBuildThisFileDirectory)Bugzilla30317.cs" />
    <Compile Include="$(MSBuildThisFileDirectory)Bugzilla29128.cs" />
    <Compile Include="$(MSBuildThisFileDirectory)Bugzilla31029.cs" />
    <Compile Include="$(MSBuildThisFileDirectory)Bugzilla24574.cs" />
    <Compile Include="$(MSBuildThisFileDirectory)Bugzilla26233.cs" />
    <Compile Include="$(MSBuildThisFileDirectory)Bugzilla27642.cs" />
    <Compile Include="$(MSBuildThisFileDirectory)Bugzilla36393.cs" />
    <Compile Include="$(MSBuildThisFileDirectory)Bugzilla33870.cs" />
    <Compile Include="$(MSBuildThisFileDirectory)Bugzilla32462.cs" />
    <Compile Include="$(MSBuildThisFileDirectory)Bugzilla36681.cs" />
    <Compile Include="$(MSBuildThisFileDirectory)Bugzilla36479.cs" />
    <Compile Include="$(MSBuildThisFileDirectory)Issue3008.cs" />
    <Compile Include="$(MSBuildThisFileDirectory)Issue3019.cs" />
    <Compile Include="$(MSBuildThisFileDirectory)Issue2993.cs" />
    <Compile Include="$(MSBuildThisFileDirectory)Issue3507.cs" />
    <Compile Include="$(MSBuildThisFileDirectory)Issue3367.cs" />
    <Compile Include="$(MSBuildThisFileDirectory)Issue3398.cs" />
    <Compile Include="$(MSBuildThisFileDirectory)Issue3558.cs" />
    <Compile Include="$(MSBuildThisFileDirectory)Issue3541.cs" />
    <Compile Include="$(MSBuildThisFileDirectory)Issue3840.cs" />
    <Compile Include="$(MSBuildThisFileDirectory)Issue4561.cs" />
    <Compile Include="$(MSBuildThisFileDirectory)Issue3913.cs" />
    <Compile Include="$(MSBuildThisFileDirectory)Issue3979.xaml.cs">
      <DependentUpon>Issue3979.xaml</DependentUpon>
      <SubType>Code</SubType>
    </Compile>
    <Compile Include="$(MSBuildThisFileDirectory)Issue4194.xaml.cs">
      <DependentUpon>Issue4194.xaml</DependentUpon>
      <SubType>Code</SubType>
    </Compile>
    <Compile Include="$(MSBuildThisFileDirectory)Issue4136.cs" />
    <Compile Include="$(MSBuildThisFileDirectory)Issue4262.cs" />
    <Compile Include="$(MSBuildThisFileDirectory)Issue4360.xaml.cs">
      <DependentUpon>Issue4360.xaml</DependentUpon>
      <SubType>Code</SubType>
    </Compile>
    <Compile Include="$(MSBuildThisFileDirectory)Issue4600.cs" />
    <Compile Include="$(MSBuildThisFileDirectory)Issue5057.xaml.cs">
      <DependentUpon>Issue5057.xaml</DependentUpon>
      <SubType>Code</SubType>
    </Compile>
    <Compile Include="$(MSBuildThisFileDirectory)Issue5003.xaml.cs">
      <DependentUpon>Issue5003.xaml</DependentUpon>
      <SubType>Code</SubType>
    </Compile>
    <Compile Include="$(MSBuildThisFileDirectory)Issue5535.cs" />
    <Compile Include="$(MSBuildThisFileDirectory)Issue5793.cs" />
    <Compile Include="$(MSBuildThisFileDirectory)Issue6130.xaml.cs">
      <SubType>Code</SubType>
    </Compile>
    <Compile Include="$(MSBuildThisFileDirectory)Issue5268.xaml.cs">
      <DependentUpon>Issue5268.xaml</DependentUpon>
      <SubType>Code</SubType>
    </Compile>
    <Compile Include="$(MSBuildThisFileDirectory)LegacyComponents\NonAppCompatSwitch.cs" />
    <Compile Include="$(MSBuildThisFileDirectory)MapsModalCrash.cs" />
    <Compile Include="$(MSBuildThisFileDirectory)ModalActivityIndicatorTest.cs" />
    <Compile Include="$(MSBuildThisFileDirectory)Bugzilla37625.cs" />
    <Compile Include="$(MSBuildThisFileDirectory)Bugzilla38658.cs" />
    <Compile Include="$(MSBuildThisFileDirectory)DataTemplateGridImageTest.cs" />
    <Compile Include="$(MSBuildThisFileDirectory)Bugzilla39331.cs" />
    <Compile Include="$(MSBuildThisFileDirectory)Bugzilla36788.cs" />
    <Compile Include="$(MSBuildThisFileDirectory)Bugzilla38978.cs" />
    <Compile Include="$(MSBuildThisFileDirectory)Bugzilla38112.cs" />
    <Compile Include="$(MSBuildThisFileDirectory)Bugzilla39668.cs" />
    <Compile Include="$(MSBuildThisFileDirectory)Bugzilla21177.cs" />
    <Compile Include="$(MSBuildThisFileDirectory)Bugzilla39829.cs" />
    <Compile Include="$(MSBuildThisFileDirectory)Bugzilla39458.cs" />
    <Compile Include="$(MSBuildThisFileDirectory)Bugzilla39853.cs" />
    <Compile Include="$(MSBuildThisFileDirectory)MultipleClipToBounds.cs" />
    <Compile Include="$(MSBuildThisFileDirectory)PerformanceGallery\PerformanceDataManager.cs" />
    <Compile Include="$(MSBuildThisFileDirectory)PerformanceGallery\PerformanceGallery.cs" />
    <Compile Include="$(MSBuildThisFileDirectory)PerformanceGallery\PerformanceScenario.cs" />
    <Compile Include="$(MSBuildThisFileDirectory)PerformanceGallery\PerformanceTracker.cs" />
    <Compile Include="$(MSBuildThisFileDirectory)PerformanceGallery\PerformanceTrackerTemplate.cs" />
    <Compile Include="$(MSBuildThisFileDirectory)PerformanceGallery\PerformanceTrackerWatcher.cs" />
    <Compile Include="$(MSBuildThisFileDirectory)PerformanceGallery\PerformanceViewModel.cs" />
    <Compile Include="$(MSBuildThisFileDirectory)PerformanceGallery\Scenarios\SearchBarScenarios.cs" />
    <Compile Include="$(MSBuildThisFileDirectory)PerformanceGallery\Scenarios\SliderScenarios.cs" />
    <Compile Include="$(MSBuildThisFileDirectory)PerformanceGallery\Scenarios\StepperScenarios.cs" />
    <Compile Include="$(MSBuildThisFileDirectory)PerformanceGallery\Scenarios\TableViewScenarios.cs" />
    <Compile Include="$(MSBuildThisFileDirectory)PerformanceGallery\Scenarios\TimePickerScenarios.cs" />
    <Compile Include="$(MSBuildThisFileDirectory)PerformanceGallery\Scenarios\WebViewScenarios.cs" />
    <Compile Include="$(MSBuildThisFileDirectory)PerformanceGallery\Scenarios\ProgressBarScenarios.cs" />
    <Compile Include="$(MSBuildThisFileDirectory)PerformanceGallery\Scenarios\PickerScenarios.cs" />
    <Compile Include="$(MSBuildThisFileDirectory)PerformanceGallery\Scenarios\MapScenarios.cs" />
    <Compile Include="$(MSBuildThisFileDirectory)PerformanceGallery\Scenarios\EntryScenarios.cs" />
    <Compile Include="$(MSBuildThisFileDirectory)PerformanceGallery\Scenarios\EditorScenarios.cs" />
    <Compile Include="$(MSBuildThisFileDirectory)PerformanceGallery\Scenarios\ActivityIndicatorScenarios.cs" />
    <Compile Include="$(MSBuildThisFileDirectory)PerformanceGallery\Scenarios\LabelScenarios.cs" />
    <Compile Include="$(MSBuildThisFileDirectory)PerformanceGallery\Scenarios\BoxViewScenarios.cs" />
    <Compile Include="$(MSBuildThisFileDirectory)PerformanceGallery\Scenarios\SwitchScenarios.cs" />
    <Compile Include="$(MSBuildThisFileDirectory)PerformanceGallery\Scenarios\DatePickerScenarios.cs" />
    <Compile Include="$(MSBuildThisFileDirectory)PerformanceGallery\Scenarios\ButtonScenarios.cs" />
    <Compile Include="$(MSBuildThisFileDirectory)PerformanceGallery\Scenarios\ImageScenarios.cs" />
    <Compile Include="$(MSBuildThisFileDirectory)PerformanceGallery\Scenarios\ListViewScenarios.cs" />
    <Compile Include="$(MSBuildThisFileDirectory)Bugzilla53179_2.cs" />
    <Compile Include="$(MSBuildThisFileDirectory)ScrollViewIsEnabled.cs" />
    <Compile Include="$(MSBuildThisFileDirectory)PlatformSpecifics_iOSTranslucentNavBarX.xaml.cs">
      <DependentUpon>PlatformSpecifics_iOSTranslucentNavBarX.xaml</DependentUpon>
      <SubType>Code</SubType>
    </Compile>
    <Compile Include="$(MSBuildThisFileDirectory)Bugzilla53179_1.cs" />
    <Compile Include="$(MSBuildThisFileDirectory)RestartAppTest.cs" />
    <Compile Include="$(MSBuildThisFileDirectory)BottomTabbedPageTests.cs" />
    <Compile Include="$(MSBuildThisFileDirectory)TestPages\QuickCollectNavigationPage.cs" />
    <Compile Include="$(MSBuildThisFileDirectory)TestPages\ScreenshotConditionalApp.cs" />
    <Compile Include="$(MSBuildThisFileDirectory)Bugzilla41842.cs" />
    <Compile Include="$(MSBuildThisFileDirectory)Bugzilla42277.cs" />
    <Compile Include="$(MSBuildThisFileDirectory)Bugzilla51173.cs" />
    <Compile Include="$(MSBuildThisFileDirectory)Bugzilla33561.cs" />
    <Compile Include="$(MSBuildThisFileDirectory)Bugzilla43214.cs" />
    <Compile Include="$(MSBuildThisFileDirectory)Bugzilla42602.cs" />
    <Compile Include="$(MSBuildThisFileDirectory)Bugzilla43161.cs" />
    <Compile Include="$(MSBuildThisFileDirectory)Bugzilla39768.cs" />
    <Compile Include="$(MSBuildThisFileDirectory)Bugzilla41271.cs" />
    <Compile Include="$(MSBuildThisFileDirectory)Bugzilla40722.cs" />
    <Compile Include="$(MSBuildThisFileDirectory)Bugzilla41153.cs" />
    <Compile Include="$(MSBuildThisFileDirectory)Bugzilla44129.cs" />
    <Compile Include="$(MSBuildThisFileDirectory)Bugzilla44525.cs" />
    <Compile Include="$(MSBuildThisFileDirectory)Bugzilla28650.cs" />
    <Compile Include="$(MSBuildThisFileDirectory)Bugzilla37431.cs" />
    <Compile Include="$(MSBuildThisFileDirectory)Bugzilla44777.cs" />
    <Compile Include="$(MSBuildThisFileDirectory)Bugzilla42599.cs" />
    <Compile Include="$(MSBuildThisFileDirectory)Bugzilla51503.cs" />
    <Compile Include="$(MSBuildThisFileDirectory)Bugzilla51505.cs" />
    <Compile Include="$(MSBuildThisFileDirectory)Bugzilla52533.cs" />
    <Compile Include="$(MSBuildThisFileDirectory)Bugzilla53362.cs" />
    <Compile Include="$(MSBuildThisFileDirectory)Bugzilla45874.cs" />
    <Compile Include="$(MSBuildThisFileDirectory)TransparentOverlayTests.cs" />
    <Compile Include="$(MSBuildThisFileDirectory)Unreported1.cs" />
    <Compile Include="$(MSBuildThisFileDirectory)Bugzilla53909.cs" />
    <Compile Include="$(MSBuildThisFileDirectory)ListViewNRE.cs" />
    <Compile Include="$(MSBuildThisFileDirectory)Bugzilla55745.cs" />
    <Compile Include="$(MSBuildThisFileDirectory)AndroidHelpText.cs" />
    <Compile Include="$(MSBuildThisFileDirectory)Bugzilla32830.cs" />
    <Compile Include="$(MSBuildThisFileDirectory)Bugzilla55365.cs" />
    <Compile Include="$(MSBuildThisFileDirectory)Bugzilla39802.cs" />
    <Compile Include="$(MSBuildThisFileDirectory)Bugzilla53179.cs" />
    <Compile Include="$(MSBuildThisFileDirectory)Bugzilla54036.cs" />
    <Compile Include="$(MSBuildThisFileDirectory)Bugzilla56896.cs" />
    <Compile Include="$(MSBuildThisFileDirectory)Bugzilla40161.cs" />
    <Compile Include="$(MSBuildThisFileDirectory)Bugzilla44886.cs" />
    <Compile Include="$(MSBuildThisFileDirectory)Bugzila57749.cs" />
    <Compile Include="$(MSBuildThisFileDirectory)Bugzilla45125.cs" />
    <Compile Include="$(MSBuildThisFileDirectory)ScrollViewObjectDisposed.cs" />
    <Compile Include="$(MSBuildThisFileDirectory)Bugzilla58645.cs" />
    <Compile Include="$(MSBuildThisFileDirectory)Bugzilla27731.cs" />
    <Compile Include="$(MSBuildThisFileDirectory)Bugzilla59097.cs" />
    <Compile Include="$(MSBuildThisFileDirectory)Bugzilla58875.cs" />
    <Compile Include="$(MSBuildThisFileDirectory)Bugzilla45702.cs" />
    <Compile Include="$(MSBuildThisFileDirectory)Bugzilla59718.cs" />
    <Compile Include="$(MSBuildThisFileDirectory)Bugzilla59896.cs" />
    <Compile Include="$(MSBuildThisFileDirectory)Bugzilla56771.cs" />
    <Compile Include="$(MSBuildThisFileDirectory)Bugzilla60382.cs" />
    <Compile Include="$(MSBuildThisFileDirectory)Bugzilla60524.cs" />
    <Compile Include="$(MSBuildThisFileDirectory)Bugzilla59925.cs" />
    <Compile Include="$(MSBuildThisFileDirectory)Bugzilla60691.cs" />
    <Compile Include="$(MSBuildThisFileDirectory)Issue1326.cs" />
    <Compile Include="$(MSBuildThisFileDirectory)Issue1436.cs" />
    <Compile Include="$(MSBuildThisFileDirectory)GitHub1567.cs" />
    <Compile Include="$(MSBuildThisFileDirectory)Issue1909.cs" />
    <Compile Include="$(MSBuildThisFileDirectory)Bugzilla60699.cs" />
    <Compile Include="$(MSBuildThisFileDirectory)Issue2035.cs" />
    <Compile Include="$(MSBuildThisFileDirectory)Issue2299.cs" />
    <Compile Include="$(MSBuildThisFileDirectory)Issue1900.cs" />
    <Compile Include="$(MSBuildThisFileDirectory)Issue2837.cs" />
    <Compile Include="$(MSBuildThisFileDirectory)Issue2740.cs" />
    <Compile Include="$(MSBuildThisFileDirectory)Issue1939.cs" />
    <Compile Include="$(MSBuildThisFileDirectory)Issue3385.cs" />
    <Compile Include="$(MSBuildThisFileDirectory)Issue3343.cs" />
    <Compile Include="$(MSBuildThisFileDirectory)Issue2842.cs" />
    <Compile Include="$(MSBuildThisFileDirectory)Issue1666.cs" />
    <Compile Include="$(MSBuildThisFileDirectory)Issue2838.cs" />
    <Compile Include="$(MSBuildThisFileDirectory)Issue3342.cs" />
    <Compile Include="$(MSBuildThisFileDirectory)Issue3415.cs" />
    <Compile Include="$(MSBuildThisFileDirectory)Issue3049.cs" />
    <Compile Include="$(MSBuildThisFileDirectory)Issue5030.cs" />
    <Compile Include="$(MSBuildThisFileDirectory)ViewClipBoundsShouldUpdate.cs" />
    <Compile Include="$(MSBuildThisFileDirectory)Issue3988.cs" />
    <Compile Include="$(MSBuildThisFileDirectory)Issue2580.cs" />
    <Compile Include="$(MSBuildThisFileDirectory)Issue4026.cs" />
    <Compile Include="$(MSBuildThisFileDirectory)Issue4748.cs" />
    <Compile Include="$(MSBuildThisFileDirectory)VisualControlsPage.xaml.cs">
      <SubType>Code</SubType>
      <DependentUpon>VisualControlsPage.xaml</DependentUpon>
    </Compile>
    <Compile Include="$(MSBuildThisFileDirectory)Issue5470.cs" />
    <Compile Include="$(MSBuildThisFileDirectory)Issue5724.cs" />
    <Compile Include="$(MSBuildThisFileDirectory)Issue6132.cs" />
    <Compile Include="$(MSBuildThisFileDirectory)_Template.cs" />
    <Compile Include="$(MSBuildThisFileDirectory)Bugzilla56298.cs" />
    <Compile Include="$(MSBuildThisFileDirectory)Bugzilla42620.cs" />
    <Compile Include="$(MSBuildThisFileDirectory)Issue1028.cs" />
    <Compile Include="$(MSBuildThisFileDirectory)Issue1075.cs" />
    <Compile Include="$(MSBuildThisFileDirectory)Issue1097.cs" />
    <Compile Include="$(MSBuildThisFileDirectory)Issue1146.cs" />
    <Compile Include="$(MSBuildThisFileDirectory)Issue1219.cs" />
    <Compile Include="$(MSBuildThisFileDirectory)Issue1228.cs" />
    <Compile Include="$(MSBuildThisFileDirectory)Issue1236.cs" />
    <Compile Include="$(MSBuildThisFileDirectory)Issue1259.cs" />
    <Compile Include="$(MSBuildThisFileDirectory)Issue1267.cs" />
    <Compile Include="$(MSBuildThisFileDirectory)Issue4187.cs" />
    <Compile Include="$(MSBuildThisFileDirectory)Issue1305.cs" />
    <Compile Include="$(MSBuildThisFileDirectory)Issue1329.cs" />
    <Compile Include="$(MSBuildThisFileDirectory)Issue1384.cs" />
    <Compile Include="$(MSBuildThisFileDirectory)Issue1400.cs" />
    <Compile Include="$(MSBuildThisFileDirectory)Issue1414.cs" />
    <Compile Include="$(MSBuildThisFileDirectory)Issue1461.cs" />
    <Compile Include="$(MSBuildThisFileDirectory)Issue1497.xaml.cs">
      <DependentUpon>Issue1497.xaml</DependentUpon>
    </Compile>
    <Compile Include="$(MSBuildThisFileDirectory)Issue1538.cs" />
    <Compile Include="$(MSBuildThisFileDirectory)Issue1545.xaml.cs">
      <DependentUpon>Issue1545.xaml</DependentUpon>
    </Compile>
    <Compile Include="$(MSBuildThisFileDirectory)Issue1546.cs" />
    <Compile Include="$(MSBuildThisFileDirectory)Issue1554.xaml.cs">
      <DependentUpon>Issue1554.xaml</DependentUpon>
    </Compile>
    <Compile Include="$(MSBuildThisFileDirectory)Issue1557.cs" />
    <Compile Include="$(MSBuildThisFileDirectory)Issue1566.cs" />
    <Compile Include="$(MSBuildThisFileDirectory)Issue1567.cs" />
    <Compile Include="$(MSBuildThisFileDirectory)Issue1568.xaml.cs">
      <DependentUpon>Issue1568.xaml</DependentUpon>
    </Compile>
    <Compile Include="$(MSBuildThisFileDirectory)Issue1583.cs" />
    <Compile Include="$(MSBuildThisFileDirectory)Issue1590.cs" />
    <Compile Include="$(MSBuildThisFileDirectory)Issue1593.cs" />
    <Compile Include="$(MSBuildThisFileDirectory)Issue1598.cs" />
    <Compile Include="$(MSBuildThisFileDirectory)Issue1613.cs" />
    <Compile Include="$(MSBuildThisFileDirectory)Issue1618.cs" />
    <Compile Include="$(MSBuildThisFileDirectory)Issue1641.xaml.cs">
      <DependentUpon>Issue1641.xaml</DependentUpon>
    </Compile>
    <Compile Include="$(MSBuildThisFileDirectory)Issue1644.cs" />
    <Compile Include="$(MSBuildThisFileDirectory)Issue1653.xaml.cs">
      <DependentUpon>Issue1653.xaml</DependentUpon>
    </Compile>
    <Compile Include="$(MSBuildThisFileDirectory)Issue1653v2.xaml.cs">
      <DependentUpon>Issue1653v2.xaml</DependentUpon>
    </Compile>
    <Compile Include="$(MSBuildThisFileDirectory)Issue1664.cs" />
    <Compile Include="$(MSBuildThisFileDirectory)Issue1680.cs" />
    <Compile Include="$(MSBuildThisFileDirectory)Issue3624.cs" />
    <Compile Include="$(MSBuildThisFileDirectory)Issue1682.cs" />
    <Compile Include="$(MSBuildThisFileDirectory)Issue1685.cs" />
    <Compile Include="$(MSBuildThisFileDirectory)Issue1698.cs" />
    <Compile Include="$(MSBuildThisFileDirectory)Issue1700.cs" />
    <Compile Include="$(MSBuildThisFileDirectory)Issue1703.cs" />
    <Compile Include="$(MSBuildThisFileDirectory)Issue1705.cs" />
    <Compile Include="$(MSBuildThisFileDirectory)Issue1712.xaml.cs">
      <DependentUpon>Issue1712.xaml</DependentUpon>
    </Compile>
    <Compile Include="$(MSBuildThisFileDirectory)Issue1722.cs" />
    <Compile Include="$(MSBuildThisFileDirectory)Issue1723.cs" />
    <Compile Include="$(MSBuildThisFileDirectory)Issue1741.xaml.cs">
      <DependentUpon>Issue1741.xaml</DependentUpon>
    </Compile>
    <Compile Include="$(MSBuildThisFileDirectory)Issue1742.cs" />
    <Compile Include="$(MSBuildThisFileDirectory)Issue1747.xaml.cs">
      <DependentUpon>Issue1747.xaml</DependentUpon>
    </Compile>
    <Compile Include="$(MSBuildThisFileDirectory)Issue1755.cs" />
    <Compile Include="$(MSBuildThisFileDirectory)Issue1758.cs" />
    <Compile Include="$(MSBuildThisFileDirectory)Issue1763.cs" />
    <Compile Include="$(MSBuildThisFileDirectory)Issue1766.xaml.cs">
      <DependentUpon>Issue1766.xaml</DependentUpon>
    </Compile>
    <Compile Include="$(MSBuildThisFileDirectory)Issue1769.cs" />
    <Compile Include="$(MSBuildThisFileDirectory)Issue1777.cs" />
    <Compile Include="$(MSBuildThisFileDirectory)Issue181.cs" />
    <Compile Include="$(MSBuildThisFileDirectory)Issue1851.cs" />
    <Compile Include="$(MSBuildThisFileDirectory)Issue1875.cs" />
    <Compile Include="$(MSBuildThisFileDirectory)Issue1888.cs" />
    <Compile Include="$(MSBuildThisFileDirectory)Issue1891.cs" />
    <Compile Include="$(MSBuildThisFileDirectory)Issue1895.cs" />
    <Compile Include="$(MSBuildThisFileDirectory)Issue1905.cs" />
    <Compile Include="$(MSBuildThisFileDirectory)Issue1914.cs" />
    <Compile Include="$(MSBuildThisFileDirectory)Issue194.cs" />
    <Compile Include="$(MSBuildThisFileDirectory)Issue198.cs" />
    <Compile Include="$(MSBuildThisFileDirectory)Issue206.cs" />
    <Compile Include="$(MSBuildThisFileDirectory)Issue214.cs" />
    <Compile Include="$(MSBuildThisFileDirectory)Issue2143.cs" />
    <Compile Include="$(MSBuildThisFileDirectory)Issue2222.cs" />
    <Compile Include="$(MSBuildThisFileDirectory)Issue22246_BZ.cs" />
    <Compile Include="$(MSBuildThisFileDirectory)Issue2241.cs" />
    <Compile Include="$(MSBuildThisFileDirectory)Issue2248.cs" />
    <Compile Include="$(MSBuildThisFileDirectory)Issue2259.cs" />
    <Compile Include="$(MSBuildThisFileDirectory)Issue2266.cs" />
    <Compile Include="$(MSBuildThisFileDirectory)Issue2270.cs" />
    <Compile Include="$(MSBuildThisFileDirectory)Issue2272.cs" />
    <Compile Include="$(MSBuildThisFileDirectory)Issue2282.xaml.cs">
      <DependentUpon>Issue2282.xaml</DependentUpon>
    </Compile>
    <Compile Include="$(MSBuildThisFileDirectory)Issue2288.xaml.cs">
      <DependentUpon>Issue2288.xaml</DependentUpon>
    </Compile>
    <Compile Include="$(MSBuildThisFileDirectory)Issue2289.xaml.cs">
      <DependentUpon>Issue2289.xaml</DependentUpon>
    </Compile>
    <Compile Include="$(MSBuildThisFileDirectory)Issue229.cs" />
    <Compile Include="$(MSBuildThisFileDirectory)Issue2291.cs" />
    <Compile Include="$(MSBuildThisFileDirectory)Issue2292.cs" />
    <Compile Include="$(MSBuildThisFileDirectory)Issue2294.cs" />
    <Compile Include="$(MSBuildThisFileDirectory)Issue2333.cs" />
    <Compile Include="$(MSBuildThisFileDirectory)Issue2339.cs" />
    <Compile Include="$(MSBuildThisFileDirectory)Issue2354.cs" />
    <Compile Include="$(MSBuildThisFileDirectory)Issue2357.xaml.cs">
      <DependentUpon>Issue2357.xaml</DependentUpon>
    </Compile>
    <Compile Include="$(MSBuildThisFileDirectory)Issue2411.cs" />
    <Compile Include="$(MSBuildThisFileDirectory)Issue2414.cs" />
    <Compile Include="$(MSBuildThisFileDirectory)Issue2470.xaml.cs">
      <DependentUpon>Issue2470.xaml</DependentUpon>
    </Compile>
    <Compile Include="$(MSBuildThisFileDirectory)Issue2563.cs" />
    <Compile Include="$(MSBuildThisFileDirectory)Issue2594.cs" />
    <Compile Include="$(MSBuildThisFileDirectory)Issue2597.cs" />
    <Compile Include="$(MSBuildThisFileDirectory)Issue260.cs" />
    <Compile Include="$(MSBuildThisFileDirectory)Issue2615.cs" />
    <Compile Include="$(MSBuildThisFileDirectory)Issue2628.cs" />
    <Compile Include="$(MSBuildThisFileDirectory)Issue2634.cs" />
    <Compile Include="$(MSBuildThisFileDirectory)Issue264.cs" />
    <Compile Include="$(MSBuildThisFileDirectory)Issue2659.xaml.cs">
      <DependentUpon>Issue2659.xaml</DependentUpon>
    </Compile>
    <Compile Include="$(MSBuildThisFileDirectory)Issue2783.cs" />
    <Compile Include="$(MSBuildThisFileDirectory)Issue2794.cs" />
    <Compile Include="$(MSBuildThisFileDirectory)Issue2809.cs" />
    <Compile Include="$(MSBuildThisFileDirectory)Issue2923.cs" />
    <Compile Include="$(MSBuildThisFileDirectory)Issue342.cs" />
    <Compile Include="$(MSBuildThisFileDirectory)Issue416.cs" />
    <Compile Include="$(MSBuildThisFileDirectory)Issue417.cs" />
    <Compile Include="$(MSBuildThisFileDirectory)Issue488.cs" />
    <Compile Include="$(MSBuildThisFileDirectory)Issue530.cs" />
    <Compile Include="$(MSBuildThisFileDirectory)Issue764.cs" />
    <Compile Include="$(MSBuildThisFileDirectory)Issue773.cs" />
    <Compile Include="$(MSBuildThisFileDirectory)Issue774.cs" />
    <Compile Include="$(MSBuildThisFileDirectory)Issue852.cs" />
    <Compile Include="$(MSBuildThisFileDirectory)Issue886.cs" />
    <Compile Include="$(MSBuildThisFileDirectory)Issue892.cs" />
    <Compile Include="$(MSBuildThisFileDirectory)Issue889.cs" />
    <Compile Include="$(MSBuildThisFileDirectory)Issue935.cs" />
    <Compile Include="$(MSBuildThisFileDirectory)Issue968.cs" />
    <Compile Include="$(MSBuildThisFileDirectory)Issue973.cs" />
    <Compile Include="$(MSBuildThisFileDirectory)Issue465.cs" />
    <Compile Include="$(MSBuildThisFileDirectory)ListViewViewCellBinding.cs" />
    <Compile Include="$(MSBuildThisFileDirectory)ModelContentPage.cs" />
    <Compile Include="$(MSBuildThisFileDirectory)NavigationStackTests.cs" />
    <Compile Include="$(MSBuildThisFileDirectory)NavPage.cs" />
    <Compile Include="$(MSBuildThisFileDirectory)ScrollViewOutOfBounds.cs" />
    <Compile Include="$(MSBuildThisFileDirectory)StackLayoutIssue.cs" />
    <Compile Include="$(MSBuildThisFileDirectory)SwipeBackNavCrash.cs" />
    <Compile Include="$(MSBuildThisFileDirectory)TabbedPageTests.cs" />
    <Compile Include="$(MSBuildThisFileDirectory)TabbedPageWithList.cs" />
    <Compile Include="$(MSBuildThisFileDirectory)TestPages\TestPages.cs" />
    <Compile Include="$(MSBuildThisFileDirectory)Issue2965.cs" />
    <Compile Include="$(MSBuildThisFileDirectory)Issue2775.cs" />
    <Compile Include="$(MSBuildThisFileDirectory)Issue2987.cs" />
    <Compile Include="$(MSBuildThisFileDirectory)Issue2976.cs" />
    <Compile Include="$(MSBuildThisFileDirectory)Issue2951.xaml.cs">
      <DependentUpon>Issue2951.xaml</DependentUpon>
    </Compile>
    <Compile Include="$(MSBuildThisFileDirectory)Issue2961.cs" />
    <Compile Include="$(MSBuildThisFileDirectory)Issue2948.cs" />
    <Compile Include="$(MSBuildThisFileDirectory)Issue2883.cs" />
    <Compile Include="$(MSBuildThisFileDirectory)Issue2953.cs" />
    <Compile Include="$(MSBuildThisFileDirectory)Issue2777.xaml.cs">
      <DependentUpon>Issue2777.xaml</DependentUpon>
    </Compile>
    <Compile Include="$(MSBuildThisFileDirectory)Issue2954.cs" />
    <Compile Include="$(MSBuildThisFileDirectory)Issue3086.xaml.cs">
      <DependentUpon>Issue3086.xaml</DependentUpon>
    </Compile>
    <Compile Include="$(MSBuildThisFileDirectory)Bugzilla27779.cs" />
    <Compile Include="$(MSBuildThisFileDirectory)Bugzilla27698.cs" />
    <Compile Include="$(MSBuildThisFileDirectory)Bugzilla29247.cs" />
    <Compile Include="$(MSBuildThisFileDirectory)Bugzilla27318.xaml.cs">
      <DependentUpon>Bugzilla27318.xaml</DependentUpon>
    </Compile>
    <Compile Include="$(MSBuildThisFileDirectory)Bugzilla29453.cs" />
    <Compile Include="$(MSBuildThisFileDirectory)Bugzilla28001.cs" />
    <Compile Include="$(MSBuildThisFileDirectory)Bugzilla28575.cs" />
    <Compile Include="$(MSBuildThisFileDirectory)Bugzilla30935.cs" />
    <Compile Include="$(MSBuildThisFileDirectory)Bugzilla26032.xaml.cs">
      <DependentUpon>Bugzilla26032.xaml</DependentUpon>
    </Compile>
    <Compile Include="$(MSBuildThisFileDirectory)Bugzilla30835.cs" />
    <Compile Include="$(MSBuildThisFileDirectory)Bugzilla27085.cs" />
    <Compile Include="$(MSBuildThisFileDirectory)Bugzilla31395.cs" />
    <Compile Include="$(MSBuildThisFileDirectory)Bugzilla30651.cs" />
    <Compile Include="$(MSBuildThisFileDirectory)Bugzilla26171.cs" />
    <Compile Include="$(MSBuildThisFileDirectory)Bugzilla31602.cs" />
    <Compile Include="$(MSBuildThisFileDirectory)Bugzilla30353.cs" />
    <Compile Include="$(MSBuildThisFileDirectory)Bugzilla28240.cs" />
    <Compile Include="$(MSBuildThisFileDirectory)Bugzilla30324.cs" />
    <Compile Include="$(MSBuildThisFileDirectory)Bugzilla31255.cs" />
    <Compile Include="$(MSBuildThisFileDirectory)Bugzilla28498.cs" />
    <Compile Include="$(MSBuildThisFileDirectory)Bugzilla32148.cs" />
    <Compile Include="$(MSBuildThisFileDirectory)Bugzilla31967.xaml.cs">
      <DependentUpon>Bugzilla31967.xaml</DependentUpon>
    </Compile>
    <Compile Include="$(MSBuildThisFileDirectory)Issue3276.cs" />
    <Compile Include="$(MSBuildThisFileDirectory)Bugzilla26993.cs" />
    <Compile Include="$(MSBuildThisFileDirectory)Issue3292.cs" />
    <Compile Include="$(MSBuildThisFileDirectory)Bugzilla32230.cs" />
    <Compile Include="$(MSBuildThisFileDirectory)Bugzilla32898.cs" />
    <Compile Include="$(MSBuildThisFileDirectory)Bugzilla31330.cs" />
    <Compile Include="$(MSBuildThisFileDirectory)Bugzilla31114.cs" />
    <Compile Include="$(MSBuildThisFileDirectory)Issue3319.xaml.cs">
      <DependentUpon>Issue3319.xaml</DependentUpon>
    </Compile>
    <Compile Include="$(MSBuildThisFileDirectory)Bugzilla32691.cs" />
    <Compile Include="$(MSBuildThisFileDirectory)Bugzilla32487.cs" />
    <Compile Include="$(MSBuildThisFileDirectory)Bugzilla34061.cs" />
    <Compile Include="$(MSBuildThisFileDirectory)Bugzilla34632.cs" />
    <Compile Include="$(MSBuildThisFileDirectory)Bugzilla32902.cs" />
    <Compile Include="$(MSBuildThisFileDirectory)Bugzilla32801.cs" />
    <Compile Include="$(MSBuildThisFileDirectory)Bugzilla32447.xaml.cs">
      <DependentUpon>Bugzilla32447.xaml</DependentUpon>
    </Compile>
    <Compile Include="$(MSBuildThisFileDirectory)Bugzilla29257.cs" />
    <Compile Include="$(MSBuildThisFileDirectory)Bugzilla32040.cs" />
    <Compile Include="$(MSBuildThisFileDirectory)Bugzilla33450.cs" />
    <Compile Include="$(MSBuildThisFileDirectory)Bugzilla34720.cs" />
    <Compile Include="$(MSBuildThisFileDirectory)Bugzilla35733.cs" />
    <Compile Include="$(MSBuildThisFileDirectory)Bugzilla36009.cs" />
    <Compile Include="$(MSBuildThisFileDirectory)Bugzilla34912.cs" />
    <Compile Include="$(MSBuildThisFileDirectory)Bugzilla32615.cs" />
    <Compile Include="$(MSBuildThisFileDirectory)Bugzilla27350.cs" />
    <Compile Include="$(MSBuildThisFileDirectory)Bugzilla28709.cs" />
    <Compile Include="$(MSBuildThisFileDirectory)Bugzilla33578.cs" />
    <Compile Include="$(MSBuildThisFileDirectory)Bugzilla39378.xaml.cs">
      <DependentUpon>Bugzilla39378.xaml</DependentUpon>
    </Compile>
    <Compile Include="$(MSBuildThisFileDirectory)Bugzilla39963.cs" />
    <Compile Include="$(MSBuildThisFileDirectory)Bugzilla39987.cs" />
    <Compile Include="$(MSBuildThisFileDirectory)Bugzilla40704.cs" />
    <Compile Include="$(MSBuildThisFileDirectory)Bugzilla41038.cs" />
    <Compile Include="$(MSBuildThisFileDirectory)Bugzilla38284.cs" />
    <Compile Include="$(MSBuildThisFileDirectory)Bugzilla39486.cs" />
    <Compile Include="$(MSBuildThisFileDirectory)Issue6323.cs" />
    <Compile Include="$(MSBuildThisFileDirectory)Issue55555.cs" />
    <Compile Include="$(MSBuildThisFileDirectory)Bugzilla41029.cs" />
    <Compile Include="$(MSBuildThisFileDirectory)Bugzilla39908.cs" />
    <Compile Include="$(MSBuildThisFileDirectory)Bugzilla39489.cs" />
    <Compile Include="$(MSBuildThisFileDirectory)Bugzilla36802.cs" />
    <Compile Include="$(MSBuildThisFileDirectory)Bugzilla35736.cs" />
    <Compile Include="$(MSBuildThisFileDirectory)Bugzilla48158.cs" />
    <Compile Include="$(MSBuildThisFileDirectory)Bugzilla45926.cs" />
    <Compile Include="$(MSBuildThisFileDirectory)Bugzilla45284.xaml.cs">
      <DependentUpon>Bugzilla45284.xaml</DependentUpon>
    </Compile>
    <Compile Include="$(MSBuildThisFileDirectory)Bugzilla54977.xaml.cs">
      <DependentUpon>Bugzilla54977.xaml</DependentUpon>
    </Compile>
    <Compile Include="$(MSBuildThisFileDirectory)Bugzilla49069.cs" />
    <Compile Include="$(MSBuildThisFileDirectory)Bugzilla42956.cs" />
    <Compile Include="$(MSBuildThisFileDirectory)Bugzilla38731.cs" />
    <Compile Include="$(MSBuildThisFileDirectory)Bugzilla56710.cs" />
    <Compile Include="$(MSBuildThisFileDirectory)Bugzilla52700.cs" />
    <Compile Include="$(MSBuildThisFileDirectory)Bugzilla39407.cs" />
    <Compile Include="$(MSBuildThisFileDirectory)ButtonFastRendererTest.cs" />
    <Compile Include="$(MSBuildThisFileDirectory)DesktopSupportTestPage.cs" />
    <Compile Include="$(MSBuildThisFileDirectory)Bugzilla58779.cs" />
    <Compile Include="$(MSBuildThisFileDirectory)Bugzilla51825.cs" />
    <Compile Include="$(MSBuildThisFileDirectory)Bugzilla31688.cs" />
    <Compile Include="$(MSBuildThisFileDirectory)Bugzilla40092.cs" />
    <Compile Include="$(MSBuildThisFileDirectory)Issue1426.cs" />
    <Compile Include="$(MSBuildThisFileDirectory)Issue1733.cs" />
    <Compile Include="$(MSBuildThisFileDirectory)Issue1898.cs" />
    <Compile Include="$(MSBuildThisFileDirectory)Issue1583_1.cs" />
    <Compile Include="$(MSBuildThisFileDirectory)Issue1323.cs" />
    <Compile Include="$(MSBuildThisFileDirectory)Issue2399.cs" />
    <Compile Include="$(MSBuildThisFileDirectory)Issue1729.cs" />
    <Compile Include="$(MSBuildThisFileDirectory)Issue2728.cs" />
    <Compile Include="$(MSBuildThisFileDirectory)Issue1667.cs" />
    <Compile Include="$(MSBuildThisFileDirectory)Issue3012.cs" />
    <Compile Include="$(MSBuildThisFileDirectory)Issue3872.cs" />
    <Compile Include="$(MSBuildThisFileDirectory)GitHub1650.cs" />
    <Compile Include="$(MSBuildThisFileDirectory)GitHub3216.cs" />
    <Compile Include="$(MSBuildThisFileDirectory)GitHub1776.cs" />
    <Compile Include="$(MSBuildThisFileDirectory)Issue3408.cs" />
    <Compile Include="$(MSBuildThisFileDirectory)Issue3413.cs" />
    <Compile Include="$(MSBuildThisFileDirectory)Issue3525.cs" />
    <Compile Include="$(MSBuildThisFileDirectory)Issue3275.cs" />
    <Compile Include="$(MSBuildThisFileDirectory)Issue3884.cs" />
    <Compile Include="$(MSBuildThisFileDirectory)Issue2818.cs" />
    <Compile Include="$(MSBuildThisFileDirectory)Issue2831.cs" />
    <Compile Include="$(MSBuildThisFileDirectory)Issue4040.xaml.cs">
      <DependentUpon>Issue4040.xaml</DependentUpon>
    </Compile>
    <Compile Include="$(MSBuildThisFileDirectory)Issue4097.cs" />
    <Compile Include="$(MSBuildThisFileDirectory)Issue1480.cs" />
    <Compile Include="$(MSBuildThisFileDirectory)Issue2223.cs" />
    <Compile Include="$(MSBuildThisFileDirectory)Issue4001.cs" />
    <Compile Include="$(MSBuildThisFileDirectory)Issue4303.cs" />
    <Compile Include="$(MSBuildThisFileDirectory)Controls\GridExtension.cs" />
    <Compile Include="$(MSBuildThisFileDirectory)Controls\ViewModelBase.cs" />
    <Compile Include="$(MSBuildThisFileDirectory)Controls\DisposedSharedPages.cs" />
    <Compile Include="$(MSBuildThisFileDirectory)Controls\PerformanceProvider.cs" />
    <Compile Include="$(MSBuildThisFileDirectory)Controls\GenericValueConverter.cs" />
    <Compile Include="$(MSBuildThisFileDirectory)Controls\ContactsPage.cs" />
    <Compile Include="$(MSBuildThisFileDirectory)Controls\FailImageSource.cs" />
    <Compile Include="$(MSBuildThisFileDirectory)Controls\ICacheService.cs" />
    <Compile Include="$(MSBuildThisFileDirectory)Issue1386.cs" />
    <Compile Include="$(MSBuildThisFileDirectory)Issue3622.cs" />
    <Compile Include="$(MSBuildThisFileDirectory)Issue4138.cs" />
    <Compile Include="$(MSBuildThisFileDirectory)Issue4314.cs" />
    <Compile Include="$(MSBuildThisFileDirectory)Issue3318.cs" />
    <Compile Include="$(MSBuildThisFileDirectory)Issue4493.cs" />
    <Compile Include="$(MSBuildThisFileDirectory)Issue5172.cs" />
    <Compile Include="$(MSBuildThisFileDirectory)Issue2204.cs" />
    <Compile Include="$(MSBuildThisFileDirectory)Issue4356.cs">
      <DependentUpon>Issue4356.xaml</DependentUpon>
    </Compile>
    <Compile Include="$(MSBuildThisFileDirectory)Issue5951.cs" />
    <Compile Include="$(MSBuildThisFileDirectory)Issue5132.cs" />
    <Compile Include="$(MSBuildThisFileDirectory)Issue5888.cs" />
<<<<<<< HEAD
    <Compile Include="$(MSBuildThisFileDirectory)Issue6334.cs" />
=======
    <Compile Include="$(MSBuildThisFileDirectory)Issue6368.cs" />
>>>>>>> 7712162f
  </ItemGroup>
  <ItemGroup>
    <EmbeddedResource Include="$(MSBuildThisFileDirectory)Bugzilla22229.xaml">
      <Generator>MSBuild:UpdateDesignTimeXaml</Generator>
    </EmbeddedResource>
    <EmbeddedResource Include="$(MSBuildThisFileDirectory)Issue1497.xaml">
      <Generator>MSBuild:UpdateDesignTimeXaml</Generator>
    </EmbeddedResource>
    <EmbeddedResource Include="$(MSBuildThisFileDirectory)Issue1545.xaml">
      <Generator>MSBuild:UpdateDesignTimeXaml</Generator>
    </EmbeddedResource>
    <EmbeddedResource Include="$(MSBuildThisFileDirectory)Issue1554.xaml">
      <Generator>MSBuild:UpdateDesignTimeXaml</Generator>
    </EmbeddedResource>
    <EmbeddedResource Include="$(MSBuildThisFileDirectory)Issue1568.xaml">
      <Generator>MSBuild:UpdateDesignTimeXaml</Generator>
    </EmbeddedResource>
    <EmbeddedResource Include="$(MSBuildThisFileDirectory)Issue1641.xaml">
      <Generator>MSBuild:UpdateDesignTimeXaml</Generator>
    </EmbeddedResource>
    <EmbeddedResource Include="$(MSBuildThisFileDirectory)Issue1653.xaml">
      <Generator>MSBuild:UpdateDesignTimeXaml</Generator>
    </EmbeddedResource>
    <EmbeddedResource Include="$(MSBuildThisFileDirectory)Issue1653v2.xaml">
      <Generator>MSBuild:UpdateDesignTimeXaml</Generator>
    </EmbeddedResource>
    <EmbeddedResource Include="$(MSBuildThisFileDirectory)Issue1712.xaml">
      <Generator>MSBuild:UpdateDesignTimeXaml</Generator>
    </EmbeddedResource>
    <EmbeddedResource Include="$(MSBuildThisFileDirectory)Issue1741.xaml">
      <Generator>MSBuild:UpdateDesignTimeXaml</Generator>
    </EmbeddedResource>
    <EmbeddedResource Include="$(MSBuildThisFileDirectory)Issue1747.xaml">
      <Generator>MSBuild:UpdateDesignTimeXaml</Generator>
    </EmbeddedResource>
    <EmbeddedResource Include="$(MSBuildThisFileDirectory)Issue1766.xaml">
      <Generator>MSBuild:UpdateDesignTimeXaml</Generator>
    </EmbeddedResource>
    <EmbeddedResource Include="$(MSBuildThisFileDirectory)Issue2282.xaml">
      <Generator>MSBuild:UpdateDesignTimeXaml</Generator>
    </EmbeddedResource>
    <EmbeddedResource Include="$(MSBuildThisFileDirectory)Issue2288.xaml">
      <Generator>MSBuild:UpdateDesignTimeXaml</Generator>
    </EmbeddedResource>
    <EmbeddedResource Include="$(MSBuildThisFileDirectory)Issue2289.xaml">
      <Generator>MSBuild:UpdateDesignTimeXaml</Generator>
    </EmbeddedResource>
    <EmbeddedResource Include="$(MSBuildThisFileDirectory)Issue2357.xaml">
      <Generator>MSBuild:UpdateDesignTimeXaml</Generator>
    </EmbeddedResource>
    <EmbeddedResource Include="$(MSBuildThisFileDirectory)Issue2470.xaml">
      <Generator>MSBuild:UpdateDesignTimeXaml</Generator>
    </EmbeddedResource>
    <EmbeddedResource Include="$(MSBuildThisFileDirectory)Issue2659.xaml">
      <Generator>MSBuild:UpdateDesignTimeXaml</Generator>
    </EmbeddedResource>
    <EmbeddedResource Include="$(MSBuildThisFileDirectory)Issue2951.xaml">
      <Generator>MSBuild:UpdateDesignTimeXaml</Generator>
    </EmbeddedResource>
    <EmbeddedResource Include="$(MSBuildThisFileDirectory)Issue2777.xaml">
      <Generator>MSBuild:UpdateDesignTimeXaml</Generator>
    </EmbeddedResource>
    <EmbeddedResource Include="$(MSBuildThisFileDirectory)Issue3086.xaml">
      <Generator>MSBuild:UpdateDesignTimeXaml</Generator>
    </EmbeddedResource>
    <EmbeddedResource Include="$(MSBuildThisFileDirectory)Bugzilla27318.xaml">
      <Generator>MSBuild:UpdateDesignTimeXaml</Generator>
    </EmbeddedResource>
    <EmbeddedResource Include="$(MSBuildThisFileDirectory)Bugzilla29107.xaml">
      <Generator>MSBuild:UpdateDesignTimeXaml</Generator>
    </EmbeddedResource>
    <EmbeddedResource Include="$(MSBuildThisFileDirectory)Bugzilla26032.xaml">
      <Generator>MSBuild:UpdateDesignTimeXaml</Generator>
    </EmbeddedResource>
    <EmbeddedResource Include="$(MSBuildThisFileDirectory)Bugzilla31967.xaml">
      <Generator>MSBuild:UpdateDesignTimeXaml</Generator>
    </EmbeddedResource>
    <EmbeddedResource Include="$(MSBuildThisFileDirectory)Issue3319.xaml">
      <Generator>MSBuild:UpdateDesignTimeXaml</Generator>
    </EmbeddedResource>
    <EmbeddedResource Include="$(MSBuildThisFileDirectory)Bugzilla32447.xaml">
      <Generator>MSBuild:UpdateDesignTimeXaml</Generator>
    </EmbeddedResource>
    <EmbeddedResource Include="$(MSBuildThisFileDirectory)Bugzilla38827.xaml">
      <SubType>Designer</SubType>
      <Generator>MSBuild:UpdateDesignTimeXaml</Generator>
    </EmbeddedResource>
    <EmbeddedResource Include="$(MSBuildThisFileDirectory)Bugzilla32842.xaml">
      <SubType>Designer</SubType>
      <Generator>MSBuild:UpdateDesignTimeXaml</Generator>
    </EmbeddedResource>
    <EmbeddedResource Include="$(MSBuildThisFileDirectory)Bugzilla39463.xaml">
      <SubType>Designer</SubType>
      <Generator>MSBuild:UpdateDesignTimeXaml</Generator>
    </EmbeddedResource>
    <EmbeddedResource Include="$(MSBuildThisFileDirectory)Bugzilla38416.xaml">
      <SubType>Designer</SubType>
      <Generator>MSBuild:UpdateDesignTimeXaml</Generator>
    </EmbeddedResource>
    <EmbeddedResource Include="$(MSBuildThisFileDirectory)Bugzilla39483.xaml">
      <SubType>Designer</SubType>
      <Generator>MSBuild:UpdateDesignTimeXaml</Generator>
    </EmbeddedResource>
    <EmbeddedResource Include="$(MSBuildThisFileDirectory)Bugzilla39378.xaml">
      <Generator>MSBuild:UpdateDesignTimeXaml</Generator>
    </EmbeddedResource>
    <EmbeddedResource Include="$(MSBuildThisFileDirectory)Bugzilla45284.xaml">
      <Generator>MSBuild:UpdateDesignTimeXaml</Generator>
    </EmbeddedResource>
    <EmbeddedResource Include="$(MSBuildThisFileDirectory)Bugzilla54977.xaml">
      <Generator>MSBuild:UpdateDesignTimeXaml</Generator>
    </EmbeddedResource>
    <EmbeddedResource Include="$(MSBuildThisFileDirectory)Issue4040.xaml">
      <Generator>MSBuild:UpdateDesignTimeXaml</Generator>
    </EmbeddedResource>
    <EmbeddedResource Include="$(MSBuildThisFileDirectory)VisualControlsPage.xaml">
      <SubType>Designer</SubType>
      <Generator>MSBuild:UpdateDesignTimeXaml</Generator>
    </EmbeddedResource>
    <EmbeddedResource Include="$(MSBuildThisFileDirectory)Issue4356.xaml">
      <Generator>MSBuild:UpdateDesignTimeXaml</Generator>
    </EmbeddedResource>
  </ItemGroup>
  <ItemGroup>
    <EmbeddedResource Include="$(MSBuildThisFileDirectory)Bugzilla27417Xaml.xaml">
      <SubType>Designer</SubType>
      <Generator>MSBuild:UpdateDesignTimeXaml</Generator>
    </EmbeddedResource>
  </ItemGroup>
  <ItemGroup>
    <EmbeddedResource Include="$(MSBuildThisFileDirectory)Bugzilla23942.xaml">
      <SubType>Designer</SubType>
      <Generator>MSBuild:UpdateDesignTimeXaml</Generator>
    </EmbeddedResource>
  </ItemGroup>
  <ItemGroup>
    <EmbeddedResource Include="$(MSBuildThisFileDirectory)Bugzilla39636.xaml">
      <SubType>Designer</SubType>
      <Generator>MSBuild:UpdateDesignTimeXaml</Generator>
    </EmbeddedResource>
  </ItemGroup>
  <ItemGroup>
    <EmbeddedResource Include="$(MSBuildThisFileDirectory)PlatformSpecifics_iOSTranslucentNavBarX.xaml">
      <SubType>Designer</SubType>
      <Generator>MSBuild:UpdateDesignTimeXaml</Generator>
    </EmbeddedResource>
  </ItemGroup>
  <ItemGroup>
    <EmbeddedResource Include="$(MSBuildThisFileDirectory)Bugzilla42069_Page.xaml">
      <SubType>Designer</SubType>
      <Generator>MSBuild:UpdateDesignTimeXaml</Generator>
    </EmbeddedResource>
  </ItemGroup>
  <ItemGroup>
    <EmbeddedResource Include="$(MSBuildThisFileDirectory)Bugzilla51642.xaml">
      <SubType>Designer</SubType>
      <Generator>MSBuild:UpdateDesignTimeXaml</Generator>
    </EmbeddedResource>
  </ItemGroup>
  <ItemGroup>
    <EmbeddedResource Include="$(MSBuildThisFileDirectory)Bugzilla45722Xaml0.xaml">
      <SubType>Designer</SubType>
      <Generator>MSBuild:UpdateDesignTimeXaml</Generator>
    </EmbeddedResource>
  </ItemGroup>
  <ItemGroup>
    <EmbeddedResource Include="$(MSBuildThisFileDirectory)GitHub1331.xaml">
      <SubType>Designer</SubType>
      <Generator>MSBuild:UpdateDesignTimeXaml</Generator>
    </EmbeddedResource>
  </ItemGroup>
  <ItemGroup>
    <EmbeddedResource Include="$(MSBuildThisFileDirectory)Bugzilla60045.xaml">
      <SubType>Designer</SubType>
      <Generator>MSBuild:UpdateDesignTimeXaml</Generator>
    </EmbeddedResource>
  </ItemGroup>
  <ItemGroup>
    <EmbeddedResource Include="$(MSBuildThisFileDirectory)Issue2625.xaml">
      <SubType>Designer</SubType>
      <Generator>MSBuild:UpdateDesignTimeXaml</Generator>
    </EmbeddedResource>
  </ItemGroup>
  <ItemGroup>
    <Folder Include="$(MSBuildThisFileDirectory)Controls\" />
    <EmbeddedResource Include="$(MSBuildThisFileDirectory)Issue2858.xaml">
      <SubType>Designer</SubType>
      <Generator>MSBuild:UpdateDesignTimeXaml</Generator>
    </EmbeddedResource>
  </ItemGroup>
  <ItemGroup>
    <EmbeddedResource Include="$(MSBuildThisFileDirectory)Issue1588.xaml">
      <SubType>Designer</SubType>
      <Generator>MSBuild:UpdateDesignTimeXaml</Generator>
    </EmbeddedResource>
  </ItemGroup>
  <ItemGroup>
    <EmbeddedResource Include="$(MSBuildThisFileDirectory)Bugzilla60787.xaml">
      <SubType>Designer</SubType>
      <Generator>MSBuild:UpdateDesignTimeXaml</Generator>
    </EmbeddedResource>
  </ItemGroup>
  <ItemGroup>
    <EmbeddedResource Include="$(MSBuildThisFileDirectory)Issue3979.xaml">
      <SubType>Designer</SubType>
      <Generator>MSBuild:UpdateDesignTimeXaml</Generator>
    </EmbeddedResource>
  </ItemGroup>
  <ItemGroup>
    <EmbeddedResource Include="$(MSBuildThisFileDirectory)Issue4194.xaml">
      <SubType>Designer</SubType>
      <Generator>MSBuild:UpdateDesignTimeXaml</Generator>
    </EmbeddedResource>
  </ItemGroup>
  <ItemGroup>
    <EmbeddedResource Include="$(MSBuildThisFileDirectory)Issue4360.xaml">
      <SubType>Designer</SubType>
      <Generator>MSBuild:UpdateDesignTimeXaml</Generator>
    </EmbeddedResource>
  </ItemGroup>
  <ItemGroup>
    <EmbeddedResource Include="$(MSBuildThisFileDirectory)Issue5057.xaml">
      <SubType>Designer</SubType>
      <Generator>MSBuild:UpdateDesignTimeXaml</Generator>
    </EmbeddedResource>
  </ItemGroup>
  <ItemGroup>
    <EmbeddedResource Include="$(MSBuildThisFileDirectory)Issue5003.xaml">
      <SubType>Designer</SubType>
      <Generator>MSBuild:UpdateDesignTimeXaml</Generator>
    </EmbeddedResource>
  </ItemGroup>
  <ItemGroup>
    <EmbeddedResource Include="$(MSBuildThisFileDirectory)CollectionViewBindingErrors.xaml">
      <SubType>Designer</SubType>
      <Generator>MSBuild:UpdateDesignTimeXaml</Generator>
    </EmbeddedResource>
  </ItemGroup>
  <ItemGroup>
    <EmbeddedResource Include="$(MSBuildThisFileDirectory)Issue4684.xaml">
      <SubType>Designer</SubType>
      <Generator>MSBuild:UpdateDesignTimeXaml</Generator>
    </EmbeddedResource>
  </ItemGroup>
  <ItemGroup>
    <EmbeddedResource Include="$(MSBuildThisFileDirectory)A11yTabIndex.xaml">
      <SubType>Designer</SubType>
      <Generator>MSBuild:UpdateDesignTimeXaml</Generator>
    </EmbeddedResource>
  </ItemGroup>
  <ItemGroup>
    <EmbeddedResource Include="$(MSBuildThisFileDirectory)Issue4915.xaml">
      <SubType>Designer</SubType>
      <Generator>MSBuild:UpdateDesignTimeXaml</Generator>
    </EmbeddedResource>
  </ItemGroup>
  <ItemGroup>
    <EmbeddedResource Include="$(MSBuildThisFileDirectory)Issue4992.xaml">
      <SubType>Designer</SubType>
      <Generator>MSBuild:UpdateDesignTimeXaml</Generator>
    </EmbeddedResource>
  </ItemGroup>
  <ItemGroup>
    <EmbeddedResource Include="$(MSBuildThisFileDirectory)Issue6130.xaml">
      <SubType>Designer</SubType>
      <Generator>MSBuild:UpdateDesignTimeXaml</Generator>
    </EmbeddedResource>
  </ItemGroup>
  <ItemGroup>
    <Compile Update="$(MSBuildThisFileDirectory)Issue6130.xaml.cs">
      <DependentUpon>Issue6130.xaml</DependentUpon>
    </Compile>
  </ItemGroup>
  <ItemGroup>
    <EmbeddedResource Include="$(MSBuildThisFileDirectory)Issue5268.xaml">
      <SubType>Designer</SubType>
      <Generator>MSBuild:Compile</Generator>
    </EmbeddedResource>
  </ItemGroup>
</Project><|MERGE_RESOLUTION|>--- conflicted
+++ resolved
@@ -939,11 +939,8 @@
     <Compile Include="$(MSBuildThisFileDirectory)Issue5951.cs" />
     <Compile Include="$(MSBuildThisFileDirectory)Issue5132.cs" />
     <Compile Include="$(MSBuildThisFileDirectory)Issue5888.cs" />
-<<<<<<< HEAD
     <Compile Include="$(MSBuildThisFileDirectory)Issue6334.cs" />
-=======
     <Compile Include="$(MSBuildThisFileDirectory)Issue6368.cs" />
->>>>>>> 7712162f
   </ItemGroup>
   <ItemGroup>
     <EmbeddedResource Include="$(MSBuildThisFileDirectory)Bugzilla22229.xaml">
