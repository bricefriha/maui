<?xml version="1.0" encoding="utf-8"?>
<Project xmlns="http://schemas.microsoft.com/developer/msbuild/2003">
  <PropertyGroup>
    <MSBuildAllProjects>$(MSBuildAllProjects);$(MSBuildThisFileFullPath)</MSBuildAllProjects>
    <HasSharedItems>true</HasSharedItems>
    <SharedGUID>0f0db9cc-ea65-429c-9363-38624bf8f49c</SharedGUID>
  </PropertyGroup>
  <PropertyGroup Label="Configuration">
    <Import_RootNamespace>Xamarin.Forms.Controls.Issues</Import_RootNamespace>
  </PropertyGroup>
  <ItemGroup>
    <Compile Include="$(MSBuildThisFileDirectory)Bugzilla60045.xaml.cs">
      <DependentUpon>Bugzilla60045.xaml</DependentUpon>
    </Compile>
    <Compile Include="$(MSBuildThisFileDirectory)AddingMultipleItemsListView.cs" />
    <Compile Include="$(MSBuildThisFileDirectory)AndroidStatusBarColor.cs" />
    <Compile Include="$(MSBuildThisFileDirectory)AppBarIconColors.cs" />
    <Compile Include="$(MSBuildThisFileDirectory)Bugzilla21368.cs" />
    <Compile Include="$(MSBuildThisFileDirectory)Bugzilla21501.cs" />
    <Compile Include="$(MSBuildThisFileDirectory)Bugzilla21780.cs" />
    <Compile Include="$(MSBuildThisFileDirectory)Bugzilla22229.xaml.cs">
      <DependentUpon>Bugzilla22229.xaml</DependentUpon>
    </Compile>
    <Compile Include="$(MSBuildThisFileDirectory)Bugzilla22401.cs" />
    <Compile Include="$(MSBuildThisFileDirectory)Bugzilla23942.xaml.cs">
      <DependentUpon>Bugzilla23942.xaml</DependentUpon>
    </Compile>
    <Compile Include="$(MSBuildThisFileDirectory)Bugzilla24769.cs" />
    <Compile Include="$(MSBuildThisFileDirectory)Bugzilla25234.cs" />
    <Compile Include="$(MSBuildThisFileDirectory)Bugzilla25662.cs" />
    <Compile Include="$(MSBuildThisFileDirectory)Bugzilla25943.cs" />
    <Compile Include="$(MSBuildThisFileDirectory)Bugzilla26501.cs" />
    <Compile Include="$(MSBuildThisFileDirectory)Bugzilla26868.cs" />
    <Compile Include="$(MSBuildThisFileDirectory)Bugzilla27378.cs" />
    <Compile Include="$(MSBuildThisFileDirectory)Bugzilla27417.cs" />
    <Compile Include="$(MSBuildThisFileDirectory)Bugzilla27417Xaml.xaml.cs">
      <DependentUpon>Bugzilla27417Xaml.xaml</DependentUpon>
      <SubType>Code</SubType>
    </Compile>
    <Compile Include="$(MSBuildThisFileDirectory)Bugzilla27581.cs" />
    <Compile Include="$(MSBuildThisFileDirectory)Bugzilla28570.cs" />
    <Compile Include="$(MSBuildThisFileDirectory)Bugzilla28796.cs" />
    <Compile Include="$(MSBuildThisFileDirectory)Bugzilla28939.cs" />
    <Compile Include="$(MSBuildThisFileDirectory)Bugzilla28953.cs" />
    <Compile Include="$(MSBuildThisFileDirectory)Bugzilla29107.xaml.cs">
      <DependentUpon>Bugzilla29107.xaml</DependentUpon>
    </Compile>
    <Compile Include="$(MSBuildThisFileDirectory)Bugzilla29110.cs" />
    <Compile Include="$(MSBuildThisFileDirectory)Bugzilla29158.cs" />
    <Compile Include="$(MSBuildThisFileDirectory)Bugzilla29363.cs" />
    <Compile Include="$(MSBuildThisFileDirectory)Bugzilla29229.cs" />
    <Compile Include="$(MSBuildThisFileDirectory)Bugzilla30166.cs" />
    <Compile Include="$(MSBuildThisFileDirectory)Bugzilla31141.cs" />
    <Compile Include="$(MSBuildThisFileDirectory)Bugzilla31145.cs" />
    <Compile Include="$(MSBuildThisFileDirectory)Bugzilla31333.cs" />
    <Compile Include="$(MSBuildThisFileDirectory)Bugzilla31366.cs" />
    <Compile Include="$(MSBuildThisFileDirectory)Bugzilla31964.cs" />
    <Compile Include="$(MSBuildThisFileDirectory)Bugzilla32033.cs" />
    <Compile Include="$(MSBuildThisFileDirectory)Bugzilla32034.cs" />
    <Compile Include="$(MSBuildThisFileDirectory)Bugzilla32206.cs" />
    <Compile Include="$(MSBuildThisFileDirectory)Bugzilla32776.cs" />
    <Compile Include="$(MSBuildThisFileDirectory)Bugzilla32842.xaml.cs">
      <DependentUpon>Bugzilla32842.xaml</DependentUpon>
      <SubType>Code</SubType>
    </Compile>
    <Compile Include="$(MSBuildThisFileDirectory)Bugzilla32847.cs" />
    <Compile Include="$(MSBuildThisFileDirectory)Bugzilla32865.cs" />
    <Compile Include="$(MSBuildThisFileDirectory)Bugzilla32956.cs" />
    <Compile Include="$(MSBuildThisFileDirectory)Bugzilla33248.cs" />
    <Compile Include="$(MSBuildThisFileDirectory)Bugzilla33268.cs" />
    <Compile Include="$(MSBuildThisFileDirectory)Bugzilla33612.cs" />
    <Compile Include="$(MSBuildThisFileDirectory)Bugzilla33714.cs" />
    <Compile Include="$(MSBuildThisFileDirectory)Bugzilla33890.cs" />
    <Compile Include="$(MSBuildThisFileDirectory)Bugzilla34072.cs" />
    <Compile Include="$(MSBuildThisFileDirectory)Bugzilla34007.cs" />
    <Compile Include="$(MSBuildThisFileDirectory)Bugzilla35078.cs" />
    <Compile Include="$(MSBuildThisFileDirectory)Bugzilla35127.cs" />
    <Compile Include="$(MSBuildThisFileDirectory)Bugzilla35132.cs" />
    <Compile Include="$(MSBuildThisFileDirectory)Bugzilla35157.cs" />
    <Compile Include="$(MSBuildThisFileDirectory)Bugzilla35294.cs" />
    <Compile Include="$(MSBuildThisFileDirectory)Bugzilla35472.cs" />
    <Compile Include="$(MSBuildThisFileDirectory)Bugzilla35477.cs" />
    <Compile Include="$(MSBuildThisFileDirectory)Bugzilla35490.cs" />
    <Compile Include="$(MSBuildThisFileDirectory)Bugzilla35738.cs" />
    <Compile Include="$(MSBuildThisFileDirectory)Bugzilla36014.cs" />
    <Compile Include="$(MSBuildThisFileDirectory)Bugzilla36649.cs" />
    <Compile Include="$(MSBuildThisFileDirectory)Bugzilla36559.cs" />
    <Compile Include="$(MSBuildThisFileDirectory)Bugzilla36171.cs" />
    <Compile Include="$(MSBuildThisFileDirectory)Bugzilla36780.cs" />
    <Compile Include="$(MSBuildThisFileDirectory)Bugzilla36651.cs" />
    <Compile Include="$(MSBuildThisFileDirectory)Bugzilla36703.cs" />
    <Compile Include="$(MSBuildThisFileDirectory)Bugzilla36846.cs" />
    <Compile Include="$(MSBuildThisFileDirectory)Bugzilla36955.cs" />
    <Compile Include="$(MSBuildThisFileDirectory)Bugzilla37285.cs" />
    <Compile Include="$(MSBuildThisFileDirectory)Bugzilla37462.cs" />
    <Compile Include="$(MSBuildThisFileDirectory)Bugzilla37841.cs" />
    <Compile Include="$(MSBuildThisFileDirectory)Bugzilla37863.cs" />
    <Compile Include="$(MSBuildThisFileDirectory)Bugzilla37601.cs" />
    <Compile Include="$(MSBuildThisFileDirectory)Bugzilla38105.cs" />
    <Compile Include="$(MSBuildThisFileDirectory)Bugzilla38723.cs" />
    <Compile Include="$(MSBuildThisFileDirectory)Bugzilla38770.cs" />
    <Compile Include="$(MSBuildThisFileDirectory)Bugzilla38827.xaml.cs">
      <DependentUpon>Bugzilla38827.xaml</DependentUpon>
      <SubType>Code</SubType>
    </Compile>
    <Compile Include="$(MSBuildThisFileDirectory)Bugzilla38989.cs" />
    <Compile Include="$(MSBuildThisFileDirectory)Bugzilla39395.cs" />
    <Compile Include="$(MSBuildThisFileDirectory)Bugzilla39461.cs" />
    <Compile Include="$(MSBuildThisFileDirectory)Bugzilla39483.xaml.cs">
      <DependentUpon>Bugzilla39483.xaml</DependentUpon>
      <SubType>Code</SubType>
    </Compile>
    <Compile Include="$(MSBuildThisFileDirectory)Bugzilla39530.cs" />
    <Compile Include="$(MSBuildThisFileDirectory)Bugzilla39624.cs" />
    <Compile Include="$(MSBuildThisFileDirectory)Bugzilla39463.xaml.cs">
      <DependentUpon>Bugzilla39463.xaml</DependentUpon>
      <SubType>Code</SubType>
    </Compile>
    <Compile Include="$(MSBuildThisFileDirectory)Bugzilla39636.xaml.cs">
      <DependentUpon>Bugzilla39636.xaml</DependentUpon>
      <SubType>Code</SubType>
    </Compile>
    <Compile Include="$(MSBuildThisFileDirectory)Bugzilla39702.cs" />
    <Compile Include="$(MSBuildThisFileDirectory)Bugzilla40005.cs" />
    <Compile Include="$(MSBuildThisFileDirectory)Bugzilla40073.cs" />
    <Compile Include="$(MSBuildThisFileDirectory)Bugzilla40139.cs" />
    <Compile Include="$(MSBuildThisFileDirectory)Bugzilla40173.cs" />
    <Compile Include="$(MSBuildThisFileDirectory)Bugzilla39821.cs" />
    <Compile Include="$(MSBuildThisFileDirectory)Bugzilla40185.cs" />
    <Compile Include="$(MSBuildThisFileDirectory)Bugzilla40251.cs" />
    <Compile Include="$(MSBuildThisFileDirectory)Bugzilla40333.cs" />
    <Compile Include="$(MSBuildThisFileDirectory)Bugzilla31806.cs" />
    <Compile Include="$(MSBuildThisFileDirectory)Bugzilla40408.cs" />
    <Compile Include="$(MSBuildThisFileDirectory)Bugzilla40858.cs" />
    <Compile Include="$(MSBuildThisFileDirectory)Bugzilla40824.cs" />
    <Compile Include="$(MSBuildThisFileDirectory)Bugzilla40911.cs" />
    <Compile Include="$(MSBuildThisFileDirectory)Bugzilla40955.cs" />
    <Compile Include="$(MSBuildThisFileDirectory)Bugzilla41054.cs" />
    <Compile Include="$(MSBuildThisFileDirectory)Bugzilla41078.cs" />
    <Compile Include="$(MSBuildThisFileDirectory)Bugzilla40998.cs" />
    <Compile Include="$(MSBuildThisFileDirectory)Bugzilla41205.cs" />
    <Compile Include="$(MSBuildThisFileDirectory)Bugzilla41415.cs" />
    <Compile Include="$(MSBuildThisFileDirectory)Bugzilla41418.cs" />
    <Compile Include="$(MSBuildThisFileDirectory)Bugzilla41424.cs" />
    <Compile Include="$(MSBuildThisFileDirectory)Bugzilla41778.cs" />
    <Compile Include="$(MSBuildThisFileDirectory)Bugzilla41600.cs" />
    <Compile Include="$(MSBuildThisFileDirectory)Bugzilla41619.cs" />
    <Compile Include="$(MSBuildThisFileDirectory)Bugzilla42000.cs" />
    <Compile Include="$(MSBuildThisFileDirectory)Bugzilla42069.cs" />
    <Compile Include="$(MSBuildThisFileDirectory)Bugzilla42069_Page.xaml.cs">
      <DependentUpon>Bugzilla42069_Page.xaml</DependentUpon>
      <SubType>Code</SubType>
    </Compile>
    <Compile Include="$(MSBuildThisFileDirectory)Bugzilla42074.cs" />
    <Compile Include="$(MSBuildThisFileDirectory)Bugzilla42075.cs" />
    <Compile Include="$(MSBuildThisFileDirectory)Bugzilla42329.cs" />
    <Compile Include="$(MSBuildThisFileDirectory)Bugzilla42364.cs" />
    <Compile Include="$(MSBuildThisFileDirectory)Bugzilla42519.cs" />
    <Compile Include="$(MSBuildThisFileDirectory)Bugzilla32871.cs" />
    <Compile Include="$(MSBuildThisFileDirectory)Bugzilla43313.cs" />
    <Compile Include="$(MSBuildThisFileDirectory)Bugzilla43469.cs" />
    <Compile Include="$(MSBuildThisFileDirectory)Bugzilla43516.cs" />
    <Compile Include="$(MSBuildThisFileDirectory)Bugzilla43519.cs" />
    <Compile Include="$(MSBuildThisFileDirectory)Bugzilla43527.cs" />
    <Compile Include="$(MSBuildThisFileDirectory)Bugzilla44047.cs" />
    <Compile Include="$(MSBuildThisFileDirectory)Bugzilla43941.cs" />
    <Compile Include="$(MSBuildThisFileDirectory)Bugzilla43663.cs" />
    <Compile Include="$(MSBuildThisFileDirectory)Bugzilla43867.cs" />
    <Compile Include="$(MSBuildThisFileDirectory)Bugzilla43735.cs" />
    <Compile Include="$(MSBuildThisFileDirectory)Bugzilla43783.cs" />
    <Compile Include="$(MSBuildThisFileDirectory)Bugzilla44096.cs" />
    <Compile Include="$(MSBuildThisFileDirectory)Bugzilla44176.cs" />
    <Compile Include="$(MSBuildThisFileDirectory)Bugzilla44453.cs" />
    <Compile Include="$(MSBuildThisFileDirectory)Bugzilla45215.cs" />
    <Compile Include="$(MSBuildThisFileDirectory)Bugzilla44500.cs" />
    <Compile Include="$(MSBuildThisFileDirectory)Bugzilla45722.cs" />
    <Compile Include="$(MSBuildThisFileDirectory)Bugzilla45722Xaml0.xaml.cs">
      <DependentUpon>Bugzilla45722Xaml0.xaml</DependentUpon>
      <SubType>Code</SubType>
    </Compile>
    <Compile Include="$(MSBuildThisFileDirectory)Bugzilla46363.cs" />
    <Compile Include="$(MSBuildThisFileDirectory)Bugzilla46363_2.cs" />
    <Compile Include="$(MSBuildThisFileDirectory)Bugzilla47548.cs" />
    <Compile Include="$(MSBuildThisFileDirectory)Bugzilla50787.cs" />
    <Compile Include="$(MSBuildThisFileDirectory)Bugzilla52299.cs" />
    <Compile Include="$(MSBuildThisFileDirectory)Bugzilla52419.cs" />
    <Compile Include="$(MSBuildThisFileDirectory)Bugzilla49304.cs" />
    <Compile Include="$(MSBuildThisFileDirectory)Bugzilla53834.cs" />
    <Compile Include="$(MSBuildThisFileDirectory)Bugzilla51536.cs" />
    <Compile Include="$(MSBuildThisFileDirectory)Bugzilla44940.cs" />
    <Compile Include="$(MSBuildThisFileDirectory)Bugzilla44944.cs" />
    <Compile Include="$(MSBuildThisFileDirectory)Bugzilla44166.cs" />
    <Compile Include="$(MSBuildThisFileDirectory)Bugzilla44461.cs" />
    <Compile Include="$(MSBuildThisFileDirectory)Bugzilla44584.cs" />
    <Compile Include="$(MSBuildThisFileDirectory)Bugzilla42832.cs" />
    <Compile Include="$(MSBuildThisFileDirectory)Bugzilla44044.cs" />
    <Compile Include="$(MSBuildThisFileDirectory)Bugzilla44338.cs" />
    <Compile Include="$(MSBuildThisFileDirectory)Bugzilla44980.cs" />
    <Compile Include="$(MSBuildThisFileDirectory)Bugzilla45067.cs" />
    <Compile Include="$(MSBuildThisFileDirectory)Bugzilla45027.cs" />
    <Compile Include="$(MSBuildThisFileDirectory)Bugzilla45330.cs" />
    <Compile Include="$(MSBuildThisFileDirectory)Bugzilla44955.cs" />
    <Compile Include="$(MSBuildThisFileDirectory)Bugzilla45277.cs" />
    <Compile Include="$(MSBuildThisFileDirectory)Bugzilla45743.cs" />
    <Compile Include="$(MSBuildThisFileDirectory)Bugzilla46458.cs" />
    <Compile Include="$(MSBuildThisFileDirectory)Bugzilla46494.cs" />
    <Compile Include="$(MSBuildThisFileDirectory)Bugzilla44476.cs" />
    <Compile Include="$(MSBuildThisFileDirectory)Bugzilla46630.cs" />
    <Compile Include="$(MSBuildThisFileDirectory)Bugzilla47923.cs" />
    <Compile Include="$(MSBuildThisFileDirectory)Bugzilla48236.cs" />
    <Compile Include="$(MSBuildThisFileDirectory)Bugzilla47971.cs" />
    <Compile Include="$(MSBuildThisFileDirectory)Bugzilla52318.cs" />
    <Compile Include="$(MSBuildThisFileDirectory)Bugzilla37290.cs" />
    <Compile Include="$(MSBuildThisFileDirectory)Bugzilla51553.cs" />
    <Compile Include="$(MSBuildThisFileDirectory)Bugzilla51802.cs" />
    <Compile Include="$(MSBuildThisFileDirectory)Bugzilla51236.cs" />
    <Compile Include="$(MSBuildThisFileDirectory)Bugzilla51238.cs" />
    <Compile Include="$(MSBuildThisFileDirectory)Bugzilla51642.xaml.cs">
      <DependentUpon>Bugzilla51642.xaml</DependentUpon>
      <SubType>Code</SubType>
    </Compile>
    <Compile Include="$(MSBuildThisFileDirectory)Bugzilla53445.cs" />
    <Compile Include="$(MSBuildThisFileDirectory)Bugzilla55714.cs" />
    <Compile Include="$(MSBuildThisFileDirectory)Bugzilla54649.cs" />
    <Compile Include="$(MSBuildThisFileDirectory)Bugzilla56609.cs" />
    <Compile Include="$(MSBuildThisFileDirectory)Bugzilla55674.cs" />
    <Compile Include="$(MSBuildThisFileDirectory)Bugzilla55912.cs" />
    <Compile Include="$(MSBuildThisFileDirectory)Bugzilla57317.cs" />
    <Compile Include="$(MSBuildThisFileDirectory)Bugzilla57114.cs" />
    <Compile Include="$(MSBuildThisFileDirectory)Bugzilla57515.cs" />
    <Compile Include="$(MSBuildThisFileDirectory)Bugzilla57674.cs" />
    <Compile Include="$(MSBuildThisFileDirectory)Bugzilla57758.cs" />
    <Compile Include="$(MSBuildThisFileDirectory)Bugzilla57910.cs" />
    <Compile Include="$(MSBuildThisFileDirectory)Bugzilla58406.cs" />
    <Compile Include="$(MSBuildThisFileDirectory)Bugzilla58833.cs" />
    <Compile Include="$(MSBuildThisFileDirectory)Bugzilla51427.cs" />
    <Compile Include="$(MSBuildThisFileDirectory)Bugzilla59248.cs" />
    <Compile Include="$(MSBuildThisFileDirectory)Bugzilla59457.cs" />
    <Compile Include="$(MSBuildThisFileDirectory)Bugzilla59580.cs" />
    <Compile Include="$(MSBuildThisFileDirectory)GitHub1878.cs" />
<<<<<<< HEAD
    <Compile Include="$(MSBuildThisFileDirectory)Issue1683.cs" />
    <Compile Include="$(MSBuildThisFileDirectory)Issue1705_2.cs" />
=======
    <Compile Include="$(MSBuildThisFileDirectory)Issue1601.cs" />
>>>>>>> 64b7a56b
    <Compile Include="$(MSBuildThisFileDirectory)Issue1717.cs" />
    <Compile Include="$(MSBuildThisFileDirectory)Bugzilla60001.cs" />
    <Compile Include="$(MSBuildThisFileDirectory)Issue1355.cs" />
    <Compile Include="$(MSBuildThisFileDirectory)Bugzilla60056.cs" />
    <Compile Include="$(MSBuildThisFileDirectory)Bugzilla60122.cs" />
    <Compile Include="$(MSBuildThisFileDirectory)Bugzilla59863_0.cs" />
    <Compile Include="$(MSBuildThisFileDirectory)Bugzilla59863_1.cs" />
    <Compile Include="$(MSBuildThisFileDirectory)Bugzilla59863_2.cs" />
    <Compile Include="$(MSBuildThisFileDirectory)Bugzilla60563.cs" />
    <Compile Include="$(MSBuildThisFileDirectory)Bugzilla60774.cs" />
    <Compile Include="$(MSBuildThisFileDirectory)Bugzilla60774_1.cs" />
    <Compile Include="$(MSBuildThisFileDirectory)Bugzilla60774_2.cs" />
    <Compile Include="$(MSBuildThisFileDirectory)ButtonBackgroundColorTest.cs" />
    <Compile Include="$(MSBuildThisFileDirectory)CarouselAsync.cs" />
    <Compile Include="$(MSBuildThisFileDirectory)Bugzilla34561.cs" />
    <Compile Include="$(MSBuildThisFileDirectory)Bugzilla34727.cs" />
    <Compile Include="$(MSBuildThisFileDirectory)ComplexListView.cs" />
    <Compile Include="$(MSBuildThisFileDirectory)CustomImageRendererErrorHandling.cs" />
    <Compile Include="$(MSBuildThisFileDirectory)DefaultColorToggleTest.cs" />
    <Compile Include="$(MSBuildThisFileDirectory)Bugzilla38416.xaml.cs">
      <DependentUpon>Bugzilla38416.xaml</DependentUpon>
    </Compile>
    <Compile Include="$(MSBuildThisFileDirectory)Effects.cs" />
    <Compile Include="$(MSBuildThisFileDirectory)FailImageSource.cs" />
    <Compile Include="$(MSBuildThisFileDirectory)GestureBubblingTests.cs" />
    <Compile Include="$(MSBuildThisFileDirectory)Github1461.cs" />
    <Compile Include="$(MSBuildThisFileDirectory)CascadeInputTransparent.cs" />
    <Compile Include="$(MSBuildThisFileDirectory)GitHub1331.xaml.cs">
      <DependentUpon>GitHub1331.xaml</DependentUpon>
    </Compile>
    <Compile Include="$(MSBuildThisFileDirectory)Issue1691_2.cs" />
    <Compile Include="$(MSBuildThisFileDirectory)Github1625.cs" />
    <Compile Include="$(MSBuildThisFileDirectory)InputTransparentTests.cs" />
    <Compile Include="$(MSBuildThisFileDirectory)Issue1614.cs" />
    <Compile Include="$(MSBuildThisFileDirectory)IsInvokeRequiredRaceCondition.cs" />
    <Compile Include="$(MSBuildThisFileDirectory)IsPasswordToggleTest.cs" />
    <Compile Include="$(MSBuildThisFileDirectory)Issue1023.cs" />
    <Compile Include="$(MSBuildThisFileDirectory)Issue1024.cs" />
    <Compile Include="$(MSBuildThisFileDirectory)Issue1025.cs" />
    <Compile Include="$(MSBuildThisFileDirectory)Issue1026.cs" />
    <Compile Include="$(MSBuildThisFileDirectory)Issue1347.cs" />
    <Compile Include="$(MSBuildThisFileDirectory)Issue1356.cs" />
    <Compile Include="$(MSBuildThisFileDirectory)Issue1439.cs" />
    <Compile Include="$(MSBuildThisFileDirectory)Issue1660.cs" />
    <Compile Include="$(MSBuildThisFileDirectory)Issue1691.cs" />
    <Compile Include="$(MSBuildThisFileDirectory)Issue1665.cs" />
    <Compile Include="$(MSBuildThisFileDirectory)Issue1707.cs" />
    <Compile Include="$(MSBuildThisFileDirectory)Issue1908.cs" />
    <Compile Include="$(MSBuildThisFileDirectory)Issue2983.cs" />
    <Compile Include="$(MSBuildThisFileDirectory)Issue2963.cs" />
    <Compile Include="$(MSBuildThisFileDirectory)Issue2981.cs" />
    <Compile Include="$(MSBuildThisFileDirectory)Issue2964.cs" />
    <Compile Include="$(MSBuildThisFileDirectory)Bugzilla29017.cs" />
    <Compile Include="$(MSBuildThisFileDirectory)Issue2927.cs" />
    <Compile Include="$(MSBuildThisFileDirectory)IsShowingUserIssue.cs" />
    <Compile Include="$(MSBuildThisFileDirectory)Bugzilla25979.cs" />
    <Compile Include="$(MSBuildThisFileDirectory)Bugzilla30317.cs" />
    <Compile Include="$(MSBuildThisFileDirectory)Bugzilla29128.cs" />
    <Compile Include="$(MSBuildThisFileDirectory)Bugzilla31029.cs" />
    <Compile Include="$(MSBuildThisFileDirectory)Bugzilla24574.cs" />
    <Compile Include="$(MSBuildThisFileDirectory)Bugzilla26233.cs" />
    <Compile Include="$(MSBuildThisFileDirectory)Bugzilla27642.cs" />
    <Compile Include="$(MSBuildThisFileDirectory)Bugzilla36393.cs" />
    <Compile Include="$(MSBuildThisFileDirectory)Bugzilla33870.cs" />
    <Compile Include="$(MSBuildThisFileDirectory)Bugzilla32462.cs" />
    <Compile Include="$(MSBuildThisFileDirectory)Bugzilla36681.cs" />
    <Compile Include="$(MSBuildThisFileDirectory)Bugzilla36479.cs" />
    <Compile Include="$(MSBuildThisFileDirectory)MapsModalCrash.cs" />
    <Compile Include="$(MSBuildThisFileDirectory)ModalActivityIndicatorTest.cs" />
    <Compile Include="$(MSBuildThisFileDirectory)Bugzilla37625.cs" />
    <Compile Include="$(MSBuildThisFileDirectory)Bugzilla38658.cs" />
    <Compile Include="$(MSBuildThisFileDirectory)DataTemplateGridImageTest.cs" />
    <Compile Include="$(MSBuildThisFileDirectory)Bugzilla39331.cs" />
    <Compile Include="$(MSBuildThisFileDirectory)Bugzilla36788.cs" />
    <Compile Include="$(MSBuildThisFileDirectory)Bugzilla38978.cs" />
    <Compile Include="$(MSBuildThisFileDirectory)Bugzilla38112.cs" />
    <Compile Include="$(MSBuildThisFileDirectory)Bugzilla39668.cs" />
    <Compile Include="$(MSBuildThisFileDirectory)Bugzilla21177.cs" />
    <Compile Include="$(MSBuildThisFileDirectory)Bugzilla39829.cs" />
    <Compile Include="$(MSBuildThisFileDirectory)Bugzilla39458.cs" />
    <Compile Include="$(MSBuildThisFileDirectory)Bugzilla39853.cs" />
    <Compile Include="$(MSBuildThisFileDirectory)PerformanceGallery\PerformanceDataManager.cs" />
    <Compile Include="$(MSBuildThisFileDirectory)PerformanceGallery\PerformanceGallery.cs" />
    <Compile Include="$(MSBuildThisFileDirectory)PerformanceGallery\PerformanceScenario.cs" />
    <Compile Include="$(MSBuildThisFileDirectory)PerformanceGallery\PerformanceTracker.cs" />
    <Compile Include="$(MSBuildThisFileDirectory)PerformanceGallery\PerformanceTrackerTemplate.cs" />
    <Compile Include="$(MSBuildThisFileDirectory)PerformanceGallery\PerformanceTrackerWatcher.cs" />
    <Compile Include="$(MSBuildThisFileDirectory)PerformanceGallery\PerformanceViewModel.cs" />
    <Compile Include="$(MSBuildThisFileDirectory)PerformanceGallery\Scenarios\SearchBarScenarios.cs" />
    <Compile Include="$(MSBuildThisFileDirectory)PerformanceGallery\Scenarios\SliderScenarios.cs" />
    <Compile Include="$(MSBuildThisFileDirectory)PerformanceGallery\Scenarios\StepperScenarios.cs" />
    <Compile Include="$(MSBuildThisFileDirectory)PerformanceGallery\Scenarios\TableViewScenarios.cs" />
    <Compile Include="$(MSBuildThisFileDirectory)PerformanceGallery\Scenarios\TimePickerScenarios.cs" />
    <Compile Include="$(MSBuildThisFileDirectory)PerformanceGallery\Scenarios\WebViewScenarios.cs" />
    <Compile Include="$(MSBuildThisFileDirectory)PerformanceGallery\Scenarios\ProgressBarScenarios.cs" />
    <Compile Include="$(MSBuildThisFileDirectory)PerformanceGallery\Scenarios\PickerScenarios.cs" />
    <Compile Include="$(MSBuildThisFileDirectory)PerformanceGallery\Scenarios\MapScenarios.cs" />
    <Compile Include="$(MSBuildThisFileDirectory)PerformanceGallery\Scenarios\EntryScenarios.cs" />
    <Compile Include="$(MSBuildThisFileDirectory)PerformanceGallery\Scenarios\EditorScenarios.cs" />
    <Compile Include="$(MSBuildThisFileDirectory)PerformanceGallery\Scenarios\ActivityIndicatorScenarios.cs" />
    <Compile Include="$(MSBuildThisFileDirectory)PerformanceGallery\Scenarios\LabelScenarios.cs" />
    <Compile Include="$(MSBuildThisFileDirectory)PerformanceGallery\Scenarios\BoxViewScenarios.cs" />
    <Compile Include="$(MSBuildThisFileDirectory)PerformanceGallery\Scenarios\SwitchScenarios.cs" />
    <Compile Include="$(MSBuildThisFileDirectory)PerformanceGallery\Scenarios\DatePickerScenarios.cs" />
    <Compile Include="$(MSBuildThisFileDirectory)PerformanceGallery\Scenarios\ButtonScenarios.cs" />
    <Compile Include="$(MSBuildThisFileDirectory)PerformanceGallery\Scenarios\ImageScenarios.cs" />
    <Compile Include="$(MSBuildThisFileDirectory)PerformanceGallery\Scenarios\ListViewScenarios.cs" />
    <Compile Include="$(MSBuildThisFileDirectory)PerformanceProvider.cs" />
    <Compile Include="$(MSBuildThisFileDirectory)Bugzilla53179_2.cs" />
    <Compile Include="$(MSBuildThisFileDirectory)ScrollViewIsEnabled.cs" />
    <Compile Include="$(MSBuildThisFileDirectory)PlatformSpecifics_iOSTranslucentNavBarX.xaml.cs">
      <DependentUpon>PlatformSpecifics_iOSTranslucentNavBarX.xaml</DependentUpon>
      <SubType>Code</SubType>
    </Compile>
    <Compile Include="$(MSBuildThisFileDirectory)Bugzilla53179_1.cs" />
    <Compile Include="$(MSBuildThisFileDirectory)RestartAppTest.cs" />
    <Compile Include="$(MSBuildThisFileDirectory)TestPages\QuickCollectNavigationPage.cs" />
    <Compile Include="$(MSBuildThisFileDirectory)TestPages\ScreenshotConditionalApp.cs" />
    <Compile Include="$(MSBuildThisFileDirectory)Bugzilla41842.cs" />
    <Compile Include="$(MSBuildThisFileDirectory)Bugzilla42277.cs" />
    <Compile Include="$(MSBuildThisFileDirectory)Bugzilla51173.cs" />
    <Compile Include="$(MSBuildThisFileDirectory)Bugzilla33561.cs" />
    <Compile Include="$(MSBuildThisFileDirectory)Bugzilla43214.cs" />
    <Compile Include="$(MSBuildThisFileDirectory)Bugzilla42602.cs" />
    <Compile Include="$(MSBuildThisFileDirectory)Bugzilla43161.cs" />
    <Compile Include="$(MSBuildThisFileDirectory)Bugzilla39768.cs" />
    <Compile Include="$(MSBuildThisFileDirectory)Bugzilla41271.cs" />
    <Compile Include="$(MSBuildThisFileDirectory)Bugzilla40722.cs" />
    <Compile Include="$(MSBuildThisFileDirectory)Bugzilla41153.cs" />
    <Compile Include="$(MSBuildThisFileDirectory)Bugzilla44129.cs" />
    <Compile Include="$(MSBuildThisFileDirectory)Bugzilla44525.cs" />
    <Compile Include="$(MSBuildThisFileDirectory)Bugzilla28650.cs" />
    <Compile Include="$(MSBuildThisFileDirectory)Bugzilla37431.cs" />
    <Compile Include="$(MSBuildThisFileDirectory)Bugzilla44777.cs" />
    <Compile Include="$(MSBuildThisFileDirectory)Bugzilla42599.cs" />
    <Compile Include="$(MSBuildThisFileDirectory)Bugzilla51503.cs" />
    <Compile Include="$(MSBuildThisFileDirectory)Bugzilla51505.cs" />
    <Compile Include="$(MSBuildThisFileDirectory)Bugzilla52533.cs" />
    <Compile Include="$(MSBuildThisFileDirectory)Bugzilla53362.cs" />
    <Compile Include="$(MSBuildThisFileDirectory)Bugzilla45874.cs" />
    <Compile Include="$(MSBuildThisFileDirectory)TransparentOverlayTests.cs" />
    <Compile Include="$(MSBuildThisFileDirectory)Unreported1.cs" />
    <Compile Include="$(MSBuildThisFileDirectory)Bugzilla53909.cs" />
    <Compile Include="$(MSBuildThisFileDirectory)ListViewNRE.cs" />
    <Compile Include="$(MSBuildThisFileDirectory)Bugzilla55745.cs" />
    <Compile Include="$(MSBuildThisFileDirectory)AndroidHelpText.cs" />
    <Compile Include="$(MSBuildThisFileDirectory)Bugzilla32830.cs" />
    <Compile Include="$(MSBuildThisFileDirectory)Bugzilla55365.cs" />
    <Compile Include="$(MSBuildThisFileDirectory)Bugzilla39802.cs" />
    <Compile Include="$(MSBuildThisFileDirectory)Bugzilla53179.cs" />
    <Compile Include="$(MSBuildThisFileDirectory)Bugzilla54036.cs" />
    <Compile Include="$(MSBuildThisFileDirectory)Bugzilla56896.cs" />
    <Compile Include="$(MSBuildThisFileDirectory)Bugzilla40161.cs" />
    <Compile Include="$(MSBuildThisFileDirectory)Bugzilla44886.cs" />
    <Compile Include="$(MSBuildThisFileDirectory)Bugzila57749.cs" />
    <Compile Include="$(MSBuildThisFileDirectory)Bugzilla45125.cs" />
    <Compile Include="$(MSBuildThisFileDirectory)ScrollViewObjectDisposed.cs" />
    <Compile Include="$(MSBuildThisFileDirectory)Bugzilla58645.cs" />
    <Compile Include="$(MSBuildThisFileDirectory)Bugzilla27731.cs" />
    <Compile Include="$(MSBuildThisFileDirectory)Bugzilla59097.cs" />
    <Compile Include="$(MSBuildThisFileDirectory)Bugzilla58875.cs" />
    <Compile Include="$(MSBuildThisFileDirectory)Bugzilla45702.cs" />
    <Compile Include="$(MSBuildThisFileDirectory)Bugzilla59718.cs" />
    <Compile Include="$(MSBuildThisFileDirectory)Bugzilla59896.cs" />
    <Compile Include="$(MSBuildThisFileDirectory)Bugzilla56771.cs" />
    <Compile Include="$(MSBuildThisFileDirectory)Bugzilla60382.cs" />
    <Compile Include="$(MSBuildThisFileDirectory)Bugzilla60524.cs" />
    <Compile Include="$(MSBuildThisFileDirectory)Bugzilla59925.cs" />
    <Compile Include="$(MSBuildThisFileDirectory)Issue1326.cs" />
    <Compile Include="$(MSBuildThisFileDirectory)Issue1436.cs" />
    <Compile Include="$(MSBuildThisFileDirectory)GitHub1567.cs" />
    <Compile Include="$(MSBuildThisFileDirectory)Issue1909.cs" />
    <Compile Include="$(MSBuildThisFileDirectory)_Template.cs" />
    <Compile Include="$(MSBuildThisFileDirectory)Bugzilla42620.cs" />
    <Compile Include="$(MSBuildThisFileDirectory)Issue1028.cs" />
    <Compile Include="$(MSBuildThisFileDirectory)Issue1075.cs" />
    <Compile Include="$(MSBuildThisFileDirectory)Issue1097.cs" />
    <Compile Include="$(MSBuildThisFileDirectory)Issue1146.cs" />
    <Compile Include="$(MSBuildThisFileDirectory)Issue1219.cs" />
    <Compile Include="$(MSBuildThisFileDirectory)Issue1228.cs" />
    <Compile Include="$(MSBuildThisFileDirectory)Issue1236.cs" />
    <Compile Include="$(MSBuildThisFileDirectory)Issue1259.cs" />
    <Compile Include="$(MSBuildThisFileDirectory)Issue1267.cs" />
    <Compile Include="$(MSBuildThisFileDirectory)Issue1305.cs" />
    <Compile Include="$(MSBuildThisFileDirectory)Issue1329.cs" />
    <Compile Include="$(MSBuildThisFileDirectory)Issue1384.cs" />
    <Compile Include="$(MSBuildThisFileDirectory)Issue1400.cs" />
    <Compile Include="$(MSBuildThisFileDirectory)Issue1414.cs" />
    <Compile Include="$(MSBuildThisFileDirectory)Issue1461.cs" />
    <Compile Include="$(MSBuildThisFileDirectory)Issue1497.xaml.cs">
      <DependentUpon>Issue1497.xaml</DependentUpon>
    </Compile>
    <Compile Include="$(MSBuildThisFileDirectory)Issue1538.cs" />
    <Compile Include="$(MSBuildThisFileDirectory)Issue1545.xaml.cs">
      <DependentUpon>Issue1545.xaml</DependentUpon>
    </Compile>
    <Compile Include="$(MSBuildThisFileDirectory)Issue1546.cs" />
    <Compile Include="$(MSBuildThisFileDirectory)Issue1554.xaml.cs">
      <DependentUpon>Issue1554.xaml</DependentUpon>
    </Compile>
    <Compile Include="$(MSBuildThisFileDirectory)Issue1557.cs" />
    <Compile Include="$(MSBuildThisFileDirectory)Issue1566.cs" />
    <Compile Include="$(MSBuildThisFileDirectory)Issue1567.cs" />
    <Compile Include="$(MSBuildThisFileDirectory)Issue1568.xaml.cs">
      <DependentUpon>Issue1568.xaml</DependentUpon>
    </Compile>
    <Compile Include="$(MSBuildThisFileDirectory)Issue1583.cs" />
    <Compile Include="$(MSBuildThisFileDirectory)Issue1590.cs" />
    <Compile Include="$(MSBuildThisFileDirectory)Issue1593.cs" />
    <Compile Include="$(MSBuildThisFileDirectory)Issue1598.cs" />
    <Compile Include="$(MSBuildThisFileDirectory)Issue1613.cs" />
    <Compile Include="$(MSBuildThisFileDirectory)Issue1618.cs" />
    <Compile Include="$(MSBuildThisFileDirectory)Issue1641.xaml.cs">
      <DependentUpon>Issue1641.xaml</DependentUpon>
    </Compile>
    <Compile Include="$(MSBuildThisFileDirectory)Issue1644.cs" />
    <Compile Include="$(MSBuildThisFileDirectory)Issue1653.xaml.cs">
      <DependentUpon>Issue1653.xaml</DependentUpon>
    </Compile>
    <Compile Include="$(MSBuildThisFileDirectory)Issue1653v2.xaml.cs">
      <DependentUpon>Issue1653v2.xaml</DependentUpon>
    </Compile>
    <Compile Include="$(MSBuildThisFileDirectory)Issue1664.cs" />
    <Compile Include="$(MSBuildThisFileDirectory)Issue1680.cs" />
    <Compile Include="$(MSBuildThisFileDirectory)Issue1682.cs" />
    <Compile Include="$(MSBuildThisFileDirectory)Issue1685.cs" />
    <Compile Include="$(MSBuildThisFileDirectory)Issue1698.cs" />
    <Compile Include="$(MSBuildThisFileDirectory)Issue1700.cs" />
    <Compile Include="$(MSBuildThisFileDirectory)Issue1703.cs" />
    <Compile Include="$(MSBuildThisFileDirectory)Issue1705.cs" />
    <Compile Include="$(MSBuildThisFileDirectory)Issue1712.xaml.cs">
      <DependentUpon>Issue1712.xaml</DependentUpon>
    </Compile>
    <Compile Include="$(MSBuildThisFileDirectory)Issue1722.cs" />
    <Compile Include="$(MSBuildThisFileDirectory)Issue1723.cs" />
    <Compile Include="$(MSBuildThisFileDirectory)Issue1741.xaml.cs">
      <DependentUpon>Issue1741.xaml</DependentUpon>
    </Compile>
    <Compile Include="$(MSBuildThisFileDirectory)Issue1742.cs" />
    <Compile Include="$(MSBuildThisFileDirectory)Issue1747.xaml.cs">
      <DependentUpon>Issue1747.xaml</DependentUpon>
    </Compile>
    <Compile Include="$(MSBuildThisFileDirectory)Issue1755.cs" />
    <Compile Include="$(MSBuildThisFileDirectory)Issue1758.cs" />
    <Compile Include="$(MSBuildThisFileDirectory)Issue1762.cs" />
    <Compile Include="$(MSBuildThisFileDirectory)Issue1763.cs" />
    <Compile Include="$(MSBuildThisFileDirectory)Issue1766.xaml.cs">
      <DependentUpon>Issue1766.xaml</DependentUpon>
    </Compile>
    <Compile Include="$(MSBuildThisFileDirectory)Issue1769.cs" />
    <Compile Include="$(MSBuildThisFileDirectory)Issue1777.cs" />
    <Compile Include="$(MSBuildThisFileDirectory)Issue181.cs" />
    <Compile Include="$(MSBuildThisFileDirectory)Issue1851.cs" />
    <Compile Include="$(MSBuildThisFileDirectory)Issue1875.cs" />
    <Compile Include="$(MSBuildThisFileDirectory)Issue1888.cs" />
    <Compile Include="$(MSBuildThisFileDirectory)Issue1891.cs" />
    <Compile Include="$(MSBuildThisFileDirectory)Issue1895.cs" />
    <Compile Include="$(MSBuildThisFileDirectory)Issue1898.xaml.cs">
      <DependentUpon>Issue1898.xaml</DependentUpon>
    </Compile>
    <Compile Include="$(MSBuildThisFileDirectory)Issue1905.cs" />
    <Compile Include="$(MSBuildThisFileDirectory)Issue1914.cs" />
    <Compile Include="$(MSBuildThisFileDirectory)Issue194.cs" />
    <Compile Include="$(MSBuildThisFileDirectory)Issue198.cs" />
    <Compile Include="$(MSBuildThisFileDirectory)Issue206.cs" />
    <Compile Include="$(MSBuildThisFileDirectory)Issue214.cs" />
    <Compile Include="$(MSBuildThisFileDirectory)Issue2143.cs" />
    <Compile Include="$(MSBuildThisFileDirectory)Issue2222.cs" />
    <Compile Include="$(MSBuildThisFileDirectory)Issue22246_BZ.cs" />
    <Compile Include="$(MSBuildThisFileDirectory)Issue2241.cs" />
    <Compile Include="$(MSBuildThisFileDirectory)Issue2248.cs" />
    <Compile Include="$(MSBuildThisFileDirectory)Issue2259.cs" />
    <Compile Include="$(MSBuildThisFileDirectory)Issue2266.cs" />
    <Compile Include="$(MSBuildThisFileDirectory)Issue2270.cs" />
    <Compile Include="$(MSBuildThisFileDirectory)Issue2272.cs" />
    <Compile Include="$(MSBuildThisFileDirectory)Issue2282.xaml.cs">
      <DependentUpon>Issue2282.xaml</DependentUpon>
    </Compile>
    <Compile Include="$(MSBuildThisFileDirectory)Issue2288.xaml.cs">
      <DependentUpon>Issue2288.xaml</DependentUpon>
    </Compile>
    <Compile Include="$(MSBuildThisFileDirectory)Issue2289.xaml.cs">
      <DependentUpon>Issue2289.xaml</DependentUpon>
    </Compile>
    <Compile Include="$(MSBuildThisFileDirectory)Issue229.cs" />
    <Compile Include="$(MSBuildThisFileDirectory)Issue2291.cs" />
    <Compile Include="$(MSBuildThisFileDirectory)Issue2292.cs" />
    <Compile Include="$(MSBuildThisFileDirectory)Issue2294.cs" />
    <Compile Include="$(MSBuildThisFileDirectory)Issue2333.cs" />
    <Compile Include="$(MSBuildThisFileDirectory)Issue2339.cs" />
    <Compile Include="$(MSBuildThisFileDirectory)Issue2354.cs" />
    <Compile Include="$(MSBuildThisFileDirectory)Issue2357.xaml.cs">
      <DependentUpon>Issue2357.xaml</DependentUpon>
    </Compile>
    <Compile Include="$(MSBuildThisFileDirectory)Issue2411.cs" />
    <Compile Include="$(MSBuildThisFileDirectory)Issue2414.cs" />
    <Compile Include="$(MSBuildThisFileDirectory)Issue2470.xaml.cs">
      <DependentUpon>Issue2470.xaml</DependentUpon>
    </Compile>
    <Compile Include="$(MSBuildThisFileDirectory)Issue2563.cs" />
    <Compile Include="$(MSBuildThisFileDirectory)Issue2594.cs" />
    <Compile Include="$(MSBuildThisFileDirectory)Issue2597.cs" />
    <Compile Include="$(MSBuildThisFileDirectory)Issue260.cs" />
    <Compile Include="$(MSBuildThisFileDirectory)Issue2615.cs" />
    <Compile Include="$(MSBuildThisFileDirectory)Issue2628.cs" />
    <Compile Include="$(MSBuildThisFileDirectory)Issue2634.cs" />
    <Compile Include="$(MSBuildThisFileDirectory)Issue264.cs" />
    <Compile Include="$(MSBuildThisFileDirectory)Issue2659.xaml.cs">
      <DependentUpon>Issue2659.xaml</DependentUpon>
    </Compile>
    <Compile Include="$(MSBuildThisFileDirectory)Issue2783.cs" />
    <Compile Include="$(MSBuildThisFileDirectory)Issue2794.cs" />
    <Compile Include="$(MSBuildThisFileDirectory)Issue2809.cs" />
    <Compile Include="$(MSBuildThisFileDirectory)Issue2923.cs" />
    <Compile Include="$(MSBuildThisFileDirectory)Issue342.cs" />
    <Compile Include="$(MSBuildThisFileDirectory)Issue416.cs" />
    <Compile Include="$(MSBuildThisFileDirectory)Issue417.cs" />
    <Compile Include="$(MSBuildThisFileDirectory)Issue488.cs" />
    <Compile Include="$(MSBuildThisFileDirectory)Issue530.cs" />
    <Compile Include="$(MSBuildThisFileDirectory)Issue764.cs" />
    <Compile Include="$(MSBuildThisFileDirectory)Issue773.cs" />
    <Compile Include="$(MSBuildThisFileDirectory)Issue774.cs" />
    <Compile Include="$(MSBuildThisFileDirectory)Issue852.cs" />
    <Compile Include="$(MSBuildThisFileDirectory)Issue886.cs" />
    <Compile Include="$(MSBuildThisFileDirectory)Issue892.cs" />
    <Compile Include="$(MSBuildThisFileDirectory)Issue889.cs" />
    <Compile Include="$(MSBuildThisFileDirectory)Issue935.cs" />
    <Compile Include="$(MSBuildThisFileDirectory)Issue968.cs" />
    <Compile Include="$(MSBuildThisFileDirectory)Issue973.cs" />
    <Compile Include="$(MSBuildThisFileDirectory)Issue465.cs" />
    <Compile Include="$(MSBuildThisFileDirectory)ListViewViewCellBinding.cs" />
    <Compile Include="$(MSBuildThisFileDirectory)ModelContentPage.cs" />
    <Compile Include="$(MSBuildThisFileDirectory)NavigationStackTests.cs" />
    <Compile Include="$(MSBuildThisFileDirectory)NavPage.cs" />
    <Compile Include="$(MSBuildThisFileDirectory)ScrollViewOutOfBounds.cs" />
    <Compile Include="$(MSBuildThisFileDirectory)StackLayoutIssue.cs" />
    <Compile Include="$(MSBuildThisFileDirectory)SwipeBackNavCrash.cs" />
    <Compile Include="$(MSBuildThisFileDirectory)TabbedPageTests.cs" />
    <Compile Include="$(MSBuildThisFileDirectory)TabbedPageWithList.cs" />
    <Compile Include="$(MSBuildThisFileDirectory)TestPages\TestPages.cs" />
    <Compile Include="$(MSBuildThisFileDirectory)Issue2965.cs" />
    <Compile Include="$(MSBuildThisFileDirectory)Issue2775.cs" />
    <Compile Include="$(MSBuildThisFileDirectory)Issue2987.cs" />
    <Compile Include="$(MSBuildThisFileDirectory)Issue2976.cs" />
    <Compile Include="$(MSBuildThisFileDirectory)Issue2951.xaml.cs">
      <DependentUpon>Issue2951.xaml</DependentUpon>
    </Compile>
    <Compile Include="$(MSBuildThisFileDirectory)Issue2961.cs" />
    <Compile Include="$(MSBuildThisFileDirectory)Issue2948.cs" />
    <Compile Include="$(MSBuildThisFileDirectory)Issue2883.cs" />
    <Compile Include="$(MSBuildThisFileDirectory)Issue2953.cs" />
    <Compile Include="$(MSBuildThisFileDirectory)Issue2777.xaml.cs">
      <DependentUpon>Issue2777.xaml</DependentUpon>
    </Compile>
    <Compile Include="$(MSBuildThisFileDirectory)Issue2954.cs" />
    <Compile Include="$(MSBuildThisFileDirectory)Issue3086.xaml.cs">
      <DependentUpon>Issue3086.xaml</DependentUpon>
    </Compile>
    <Compile Include="$(MSBuildThisFileDirectory)Bugzilla27779.cs" />
    <Compile Include="$(MSBuildThisFileDirectory)Bugzilla27698.cs" />
    <Compile Include="$(MSBuildThisFileDirectory)Bugzilla29247.cs" />
    <Compile Include="$(MSBuildThisFileDirectory)Bugzilla27318.xaml.cs">
      <DependentUpon>Bugzilla27318.xaml</DependentUpon>
    </Compile>
    <Compile Include="$(MSBuildThisFileDirectory)Bugzilla29453.cs" />
    <Compile Include="$(MSBuildThisFileDirectory)Bugzilla28001.cs" />
    <Compile Include="$(MSBuildThisFileDirectory)DisposedSharedPages.cs" />
    <Compile Include="$(MSBuildThisFileDirectory)Bugzilla28575.cs" />
    <Compile Include="$(MSBuildThisFileDirectory)Bugzilla30935.cs" />
    <Compile Include="$(MSBuildThisFileDirectory)Bugzilla26032.xaml.cs">
      <DependentUpon>Bugzilla26032.xaml</DependentUpon>
    </Compile>
    <Compile Include="$(MSBuildThisFileDirectory)Bugzilla30835.cs" />
    <Compile Include="$(MSBuildThisFileDirectory)Bugzilla27085.cs" />
    <Compile Include="$(MSBuildThisFileDirectory)Bugzilla31395.cs" />
    <Compile Include="$(MSBuildThisFileDirectory)Bugzilla30651.cs" />
    <Compile Include="$(MSBuildThisFileDirectory)Bugzilla26171.cs" />
    <Compile Include="$(MSBuildThisFileDirectory)Bugzilla31602.cs" />
    <Compile Include="$(MSBuildThisFileDirectory)Bugzilla30353.cs" />
    <Compile Include="$(MSBuildThisFileDirectory)Bugzilla28240.cs" />
    <Compile Include="$(MSBuildThisFileDirectory)Bugzilla30324.cs" />
    <Compile Include="$(MSBuildThisFileDirectory)Bugzilla31255.cs" />
    <Compile Include="$(MSBuildThisFileDirectory)Bugzilla28498.cs" />
    <Compile Include="$(MSBuildThisFileDirectory)Bugzilla32148.cs" />
    <Compile Include="$(MSBuildThisFileDirectory)Bugzilla31967.xaml.cs">
      <DependentUpon>Bugzilla31967.xaml</DependentUpon>
    </Compile>
    <Compile Include="$(MSBuildThisFileDirectory)Issue3276.cs" />
    <Compile Include="$(MSBuildThisFileDirectory)Bugzilla26993.cs" />
    <Compile Include="$(MSBuildThisFileDirectory)Issue3292.cs" />
    <Compile Include="$(MSBuildThisFileDirectory)Bugzilla32230.cs" />
    <Compile Include="$(MSBuildThisFileDirectory)Bugzilla32898.cs" />
    <Compile Include="$(MSBuildThisFileDirectory)Bugzilla31330.cs" />
    <Compile Include="$(MSBuildThisFileDirectory)Bugzilla31114.cs" />
    <Compile Include="$(MSBuildThisFileDirectory)Issue3319.xaml.cs">
      <DependentUpon>Issue3319.xaml</DependentUpon>
    </Compile>
    <Compile Include="$(MSBuildThisFileDirectory)Bugzilla32691.cs" />
    <Compile Include="$(MSBuildThisFileDirectory)Bugzilla32487.cs" />
    <Compile Include="$(MSBuildThisFileDirectory)Bugzilla34061.cs" />
    <Compile Include="$(MSBuildThisFileDirectory)Bugzilla34632.cs" />
    <Compile Include="$(MSBuildThisFileDirectory)Bugzilla32902.cs" />
    <Compile Include="$(MSBuildThisFileDirectory)Bugzilla32801.cs" />
    <Compile Include="$(MSBuildThisFileDirectory)Bugzilla32447.xaml.cs">
      <DependentUpon>Bugzilla32447.xaml</DependentUpon>
    </Compile>
    <Compile Include="$(MSBuildThisFileDirectory)Bugzilla29257.cs" />
    <Compile Include="$(MSBuildThisFileDirectory)Bugzilla32040.cs" />
    <Compile Include="$(MSBuildThisFileDirectory)Bugzilla33450.cs" />
    <Compile Include="$(MSBuildThisFileDirectory)Bugzilla34720.cs" />
    <Compile Include="$(MSBuildThisFileDirectory)Bugzilla35733.cs" />
    <Compile Include="$(MSBuildThisFileDirectory)Bugzilla36009.cs" />
    <Compile Include="$(MSBuildThisFileDirectory)Bugzilla34912.cs" />
    <Compile Include="$(MSBuildThisFileDirectory)Bugzilla32615.cs" />
    <Compile Include="$(MSBuildThisFileDirectory)Bugzilla27350.cs" />
    <Compile Include="$(MSBuildThisFileDirectory)Bugzilla28709.cs" />
    <Compile Include="$(MSBuildThisFileDirectory)Bugzilla33578.cs" />
    <Compile Include="$(MSBuildThisFileDirectory)Bugzilla39378.xaml.cs">
      <DependentUpon>Bugzilla39378.xaml</DependentUpon>
    </Compile>
    <Compile Include="$(MSBuildThisFileDirectory)Bugzilla39963.cs" />
    <Compile Include="$(MSBuildThisFileDirectory)Bugzilla39987.cs" />
    <Compile Include="$(MSBuildThisFileDirectory)Bugzilla40704.cs" />
    <Compile Include="$(MSBuildThisFileDirectory)Bugzilla41038.cs" />
    <Compile Include="$(MSBuildThisFileDirectory)Bugzilla38284.cs" />
    <Compile Include="$(MSBuildThisFileDirectory)Bugzilla39486.cs" />
    <Compile Include="$(MSBuildThisFileDirectory)Issue55555.cs" />
    <Compile Include="$(MSBuildThisFileDirectory)Bugzilla41029.cs" />
    <Compile Include="$(MSBuildThisFileDirectory)Bugzilla39908.cs" />
    <Compile Include="$(MSBuildThisFileDirectory)Bugzilla39489.cs" />
    <Compile Include="$(MSBuildThisFileDirectory)Bugzilla36802.cs" />
    <Compile Include="$(MSBuildThisFileDirectory)Bugzilla35736.cs" />
    <Compile Include="$(MSBuildThisFileDirectory)Bugzilla48158.cs" />
    <Compile Include="$(MSBuildThisFileDirectory)Bugzilla45926.cs" />
    <Compile Include="$(MSBuildThisFileDirectory)Bugzilla45284.xaml.cs">
      <DependentUpon>Bugzilla45284.xaml</DependentUpon>
    </Compile>
    <Compile Include="$(MSBuildThisFileDirectory)Bugzilla54977.xaml.cs">
      <DependentUpon>Bugzilla54977.xaml</DependentUpon>
    </Compile>
    <Compile Include="$(MSBuildThisFileDirectory)Bugzilla49069.cs" />
    <Compile Include="$(MSBuildThisFileDirectory)Bugzilla42956.cs" />
    <Compile Include="$(MSBuildThisFileDirectory)Bugzilla38731.cs" />
    <Compile Include="$(MSBuildThisFileDirectory)Bugzilla56710.cs" />
    <Compile Include="$(MSBuildThisFileDirectory)Bugzilla52700.cs" />
    <Compile Include="$(MSBuildThisFileDirectory)Bugzilla39407.cs" />
    <Compile Include="$(MSBuildThisFileDirectory)ButtonFastRendererTest.cs" />
    <Compile Include="$(MSBuildThisFileDirectory)DesktopSupportTestPage.cs" />
    <Compile Include="$(MSBuildThisFileDirectory)Bugzilla58779.cs" />
    <Compile Include="$(MSBuildThisFileDirectory)Bugzilla51825.cs" />
    <Compile Include="$(MSBuildThisFileDirectory)Bugzilla31688.cs" />
    <Compile Include="$(MSBuildThisFileDirectory)Bugzilla40092.cs" />
    <Compile Include="$(MSBuildThisFileDirectory)Issue1426.cs" />
    <Compile Include="$(MSBuildThisFileDirectory)Issue1733.cs" />
  </ItemGroup>
  <ItemGroup>
    <EmbeddedResource Include="$(MSBuildThisFileDirectory)Bugzilla22229.xaml">
      <Generator>MSBuild:UpdateDesignTimeXaml</Generator>
    </EmbeddedResource>
    <EmbeddedResource Include="$(MSBuildThisFileDirectory)Issue1497.xaml">
      <Generator>MSBuild:UpdateDesignTimeXaml</Generator>
    </EmbeddedResource>
    <EmbeddedResource Include="$(MSBuildThisFileDirectory)Issue1545.xaml">
      <Generator>MSBuild:UpdateDesignTimeXaml</Generator>
    </EmbeddedResource>
    <EmbeddedResource Include="$(MSBuildThisFileDirectory)Issue1554.xaml">
      <Generator>MSBuild:UpdateDesignTimeXaml</Generator>
    </EmbeddedResource>
    <EmbeddedResource Include="$(MSBuildThisFileDirectory)Issue1568.xaml">
      <Generator>MSBuild:UpdateDesignTimeXaml</Generator>
    </EmbeddedResource>
    <EmbeddedResource Include="$(MSBuildThisFileDirectory)Issue1641.xaml">
      <Generator>MSBuild:UpdateDesignTimeXaml</Generator>
    </EmbeddedResource>
    <EmbeddedResource Include="$(MSBuildThisFileDirectory)Issue1653.xaml">
      <Generator>MSBuild:UpdateDesignTimeXaml</Generator>
    </EmbeddedResource>
    <EmbeddedResource Include="$(MSBuildThisFileDirectory)Issue1653v2.xaml">
      <Generator>MSBuild:UpdateDesignTimeXaml</Generator>
    </EmbeddedResource>
    <EmbeddedResource Include="$(MSBuildThisFileDirectory)Issue1712.xaml">
      <Generator>MSBuild:UpdateDesignTimeXaml</Generator>
    </EmbeddedResource>
    <EmbeddedResource Include="$(MSBuildThisFileDirectory)Issue1741.xaml">
      <Generator>MSBuild:UpdateDesignTimeXaml</Generator>
    </EmbeddedResource>
    <EmbeddedResource Include="$(MSBuildThisFileDirectory)Issue1747.xaml">
      <Generator>MSBuild:UpdateDesignTimeXaml</Generator>
    </EmbeddedResource>
    <EmbeddedResource Include="$(MSBuildThisFileDirectory)Issue1766.xaml">
      <Generator>MSBuild:UpdateDesignTimeXaml</Generator>
    </EmbeddedResource>
    <EmbeddedResource Include="$(MSBuildThisFileDirectory)Issue1898.xaml">
      <Generator>MSBuild:UpdateDesignTimeXaml</Generator>
    </EmbeddedResource>
    <EmbeddedResource Include="$(MSBuildThisFileDirectory)Issue2282.xaml">
      <Generator>MSBuild:UpdateDesignTimeXaml</Generator>
    </EmbeddedResource>
    <EmbeddedResource Include="$(MSBuildThisFileDirectory)Issue2288.xaml">
      <Generator>MSBuild:UpdateDesignTimeXaml</Generator>
    </EmbeddedResource>
    <EmbeddedResource Include="$(MSBuildThisFileDirectory)Issue2289.xaml">
      <Generator>MSBuild:UpdateDesignTimeXaml</Generator>
    </EmbeddedResource>
    <EmbeddedResource Include="$(MSBuildThisFileDirectory)Issue2357.xaml">
      <Generator>MSBuild:UpdateDesignTimeXaml</Generator>
    </EmbeddedResource>
    <EmbeddedResource Include="$(MSBuildThisFileDirectory)Issue2470.xaml">
      <Generator>MSBuild:UpdateDesignTimeXaml</Generator>
    </EmbeddedResource>
    <EmbeddedResource Include="$(MSBuildThisFileDirectory)Issue2659.xaml">
      <Generator>MSBuild:UpdateDesignTimeXaml</Generator>
    </EmbeddedResource>
    <EmbeddedResource Include="$(MSBuildThisFileDirectory)Issue2951.xaml">
      <Generator>MSBuild:UpdateDesignTimeXaml</Generator>
    </EmbeddedResource>
    <EmbeddedResource Include="$(MSBuildThisFileDirectory)Issue2777.xaml">
      <Generator>MSBuild:UpdateDesignTimeXaml</Generator>
    </EmbeddedResource>
    <EmbeddedResource Include="$(MSBuildThisFileDirectory)Issue3086.xaml">
      <Generator>MSBuild:UpdateDesignTimeXaml</Generator>
    </EmbeddedResource>
    <EmbeddedResource Include="$(MSBuildThisFileDirectory)Bugzilla27318.xaml">
      <Generator>MSBuild:UpdateDesignTimeXaml</Generator>
    </EmbeddedResource>
    <EmbeddedResource Include="$(MSBuildThisFileDirectory)Bugzilla29107.xaml">
      <Generator>MSBuild:UpdateDesignTimeXaml</Generator>
    </EmbeddedResource>
    <EmbeddedResource Include="$(MSBuildThisFileDirectory)Bugzilla26032.xaml">
      <Generator>MSBuild:UpdateDesignTimeXaml</Generator>
    </EmbeddedResource>
    <EmbeddedResource Include="$(MSBuildThisFileDirectory)Bugzilla31967.xaml">
      <Generator>MSBuild:UpdateDesignTimeXaml</Generator>
    </EmbeddedResource>
    <EmbeddedResource Include="$(MSBuildThisFileDirectory)Issue3319.xaml">
      <Generator>MSBuild:UpdateDesignTimeXaml</Generator>
    </EmbeddedResource>
    <EmbeddedResource Include="$(MSBuildThisFileDirectory)Bugzilla32447.xaml">
      <Generator>MSBuild:UpdateDesignTimeXaml</Generator>
    </EmbeddedResource>
    <EmbeddedResource Include="$(MSBuildThisFileDirectory)Bugzilla38827.xaml">
      <SubType>Designer</SubType>
      <Generator>MSBuild:UpdateDesignTimeXaml</Generator>
    </EmbeddedResource>
    <EmbeddedResource Include="$(MSBuildThisFileDirectory)Bugzilla32842.xaml">
      <SubType>Designer</SubType>
      <Generator>MSBuild:UpdateDesignTimeXaml</Generator>
    </EmbeddedResource>
    <EmbeddedResource Include="$(MSBuildThisFileDirectory)Bugzilla39463.xaml">
      <SubType>Designer</SubType>
      <Generator>MSBuild:UpdateDesignTimeXaml</Generator>
    </EmbeddedResource>
    <EmbeddedResource Include="$(MSBuildThisFileDirectory)Bugzilla38416.xaml">
      <SubType>Designer</SubType>
      <Generator>MSBuild:UpdateDesignTimeXaml</Generator>
    </EmbeddedResource>
    <EmbeddedResource Include="$(MSBuildThisFileDirectory)Bugzilla39483.xaml">
      <SubType>Designer</SubType>
      <Generator>MSBuild:UpdateDesignTimeXaml</Generator>
    </EmbeddedResource>
    <EmbeddedResource Include="$(MSBuildThisFileDirectory)Bugzilla39378.xaml">
      <Generator>MSBuild:UpdateDesignTimeXaml</Generator>
    </EmbeddedResource>
    <EmbeddedResource Include="$(MSBuildThisFileDirectory)Bugzilla45284.xaml">
      <Generator>MSBuild:UpdateDesignTimeXaml</Generator>
    </EmbeddedResource>
    <EmbeddedResource Include="$(MSBuildThisFileDirectory)Bugzilla54977.xaml">
      <Generator>MSBuild:UpdateDesignTimeXaml</Generator>
    </EmbeddedResource>
  </ItemGroup>
  <ItemGroup>
    <EmbeddedResource Include="$(MSBuildThisFileDirectory)Bugzilla27417Xaml.xaml">
      <SubType>Designer</SubType>
      <Generator>MSBuild:UpdateDesignTimeXaml</Generator>
    </EmbeddedResource>
  </ItemGroup>
  <ItemGroup>
    <EmbeddedResource Include="$(MSBuildThisFileDirectory)Bugzilla23942.xaml">
      <SubType>Designer</SubType>
      <Generator>MSBuild:UpdateDesignTimeXaml</Generator>
    </EmbeddedResource>
  </ItemGroup>
  <ItemGroup>
    <EmbeddedResource Include="$(MSBuildThisFileDirectory)Bugzilla39636.xaml">
      <SubType>Designer</SubType>
      <Generator>MSBuild:UpdateDesignTimeXaml</Generator>
    </EmbeddedResource>
  </ItemGroup>
  <ItemGroup>
    <EmbeddedResource Include="$(MSBuildThisFileDirectory)PlatformSpecifics_iOSTranslucentNavBarX.xaml">
      <SubType>Designer</SubType>
      <Generator>MSBuild:UpdateDesignTimeXaml</Generator>
    </EmbeddedResource>
  </ItemGroup>
  <ItemGroup>
    <EmbeddedResource Include="$(MSBuildThisFileDirectory)Bugzilla42069_Page.xaml">
      <SubType>Designer</SubType>
      <Generator>MSBuild:UpdateDesignTimeXaml</Generator>
    </EmbeddedResource>
  </ItemGroup>
  <ItemGroup>
    <EmbeddedResource Include="$(MSBuildThisFileDirectory)Bugzilla51642.xaml">
      <SubType>Designer</SubType>
      <Generator>MSBuild:UpdateDesignTimeXaml</Generator>
    </EmbeddedResource>
  </ItemGroup>
  <ItemGroup>
    <EmbeddedResource Include="$(MSBuildThisFileDirectory)Bugzilla45722Xaml0.xaml">
      <SubType>Designer</SubType>
      <Generator>MSBuild:UpdateDesignTimeXaml</Generator>
    </EmbeddedResource>
  </ItemGroup>
  <ItemGroup>
    <EmbeddedResource Include="$(MSBuildThisFileDirectory)GitHub1331.xaml">
      <SubType>Designer</SubType>
      <Generator>MSBuild:UpdateDesignTimeXaml</Generator>
    </EmbeddedResource>
  </ItemGroup>
  <ItemGroup>
    <EmbeddedResource Include="$(MSBuildThisFileDirectory)Bugzilla60045.xaml">
      <SubType>Designer</SubType>
      <Generator>MSBuild:UpdateDesignTimeXaml</Generator>
    </EmbeddedResource>
  </ItemGroup>
</Project><|MERGE_RESOLUTION|>--- conflicted
+++ resolved
@@ -238,12 +238,9 @@
     <Compile Include="$(MSBuildThisFileDirectory)Bugzilla59457.cs" />
     <Compile Include="$(MSBuildThisFileDirectory)Bugzilla59580.cs" />
     <Compile Include="$(MSBuildThisFileDirectory)GitHub1878.cs" />
-<<<<<<< HEAD
     <Compile Include="$(MSBuildThisFileDirectory)Issue1683.cs" />
     <Compile Include="$(MSBuildThisFileDirectory)Issue1705_2.cs" />
-=======
     <Compile Include="$(MSBuildThisFileDirectory)Issue1601.cs" />
->>>>>>> 64b7a56b
     <Compile Include="$(MSBuildThisFileDirectory)Issue1717.cs" />
     <Compile Include="$(MSBuildThisFileDirectory)Bugzilla60001.cs" />
     <Compile Include="$(MSBuildThisFileDirectory)Issue1355.cs" />
