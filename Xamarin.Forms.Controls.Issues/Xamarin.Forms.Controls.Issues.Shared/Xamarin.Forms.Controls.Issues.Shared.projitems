<?xml version="1.0" encoding="utf-8"?>
<Project xmlns="http://schemas.microsoft.com/developer/msbuild/2003">
  <PropertyGroup>
    <MSBuildAllProjects>$(MSBuildAllProjects);$(MSBuildThisFileFullPath)</MSBuildAllProjects>
    <HasSharedItems>true</HasSharedItems>
    <SharedGUID>0f0db9cc-ea65-429c-9363-38624bf8f49c</SharedGUID>
  </PropertyGroup>
  <PropertyGroup Label="Configuration">
    <Import_RootNamespace>Xamarin.Forms.Controls.Issues</Import_RootNamespace>
  </PropertyGroup>
  <ItemGroup>
    <Compile Include="$(MSBuildThisFileDirectory)Bugzilla60045.xaml.cs">
      <DependentUpon>Bugzilla60045.xaml</DependentUpon>
    </Compile>
    <Compile Include="$(MSBuildThisFileDirectory)AddingMultipleItemsListView.cs" />
    <Compile Include="$(MSBuildThisFileDirectory)AndroidStatusBarColor.cs" />
    <Compile Include="$(MSBuildThisFileDirectory)AppBarIconColors.cs" />
    <Compile Include="$(MSBuildThisFileDirectory)Bugzilla21368.cs" />
    <Compile Include="$(MSBuildThisFileDirectory)Bugzilla21501.cs" />
    <Compile Include="$(MSBuildThisFileDirectory)Bugzilla21780.cs" />
    <Compile Include="$(MSBuildThisFileDirectory)Bugzilla22229.xaml.cs">
      <DependentUpon>Bugzilla22229.xaml</DependentUpon>
    </Compile>
    <Compile Include="$(MSBuildThisFileDirectory)Bugzilla22401.cs" />
    <Compile Include="$(MSBuildThisFileDirectory)Bugzilla23942.xaml.cs">
      <DependentUpon>Bugzilla23942.xaml</DependentUpon>
    </Compile>
    <Compile Include="$(MSBuildThisFileDirectory)Bugzilla24769.cs" />
    <Compile Include="$(MSBuildThisFileDirectory)Bugzilla25234.cs" />
    <Compile Include="$(MSBuildThisFileDirectory)Bugzilla25662.cs" />
    <Compile Include="$(MSBuildThisFileDirectory)Bugzilla25943.cs" />
    <Compile Include="$(MSBuildThisFileDirectory)Bugzilla26501.cs" />
    <Compile Include="$(MSBuildThisFileDirectory)Bugzilla26868.cs" />
    <Compile Include="$(MSBuildThisFileDirectory)Bugzilla27378.cs" />
    <Compile Include="$(MSBuildThisFileDirectory)Bugzilla27417.cs" />
    <Compile Include="$(MSBuildThisFileDirectory)Bugzilla27417Xaml.xaml.cs">
      <DependentUpon>Bugzilla27417Xaml.xaml</DependentUpon>
      <SubType>Code</SubType>
    </Compile>
    <Compile Include="$(MSBuildThisFileDirectory)Bugzilla27581.cs" />
    <Compile Include="$(MSBuildThisFileDirectory)Bugzilla28570.cs" />
    <Compile Include="$(MSBuildThisFileDirectory)Bugzilla28796.cs" />
    <Compile Include="$(MSBuildThisFileDirectory)Bugzilla28939.cs" />
    <Compile Include="$(MSBuildThisFileDirectory)Bugzilla28953.cs" />
    <Compile Include="$(MSBuildThisFileDirectory)Bugzilla29107.xaml.cs">
      <DependentUpon>Bugzilla29107.xaml</DependentUpon>
    </Compile>
    <Compile Include="$(MSBuildThisFileDirectory)Bugzilla29110.cs" />
    <Compile Include="$(MSBuildThisFileDirectory)Bugzilla29158.cs" />
    <Compile Include="$(MSBuildThisFileDirectory)Bugzilla29363.cs" />
    <Compile Include="$(MSBuildThisFileDirectory)Bugzilla29229.cs" />
    <Compile Include="$(MSBuildThisFileDirectory)Bugzilla30166.cs" />
    <Compile Include="$(MSBuildThisFileDirectory)Bugzilla31141.cs" />
    <Compile Include="$(MSBuildThisFileDirectory)Bugzilla31145.cs" />
    <Compile Include="$(MSBuildThisFileDirectory)Bugzilla31333.cs" />
    <Compile Include="$(MSBuildThisFileDirectory)Bugzilla31366.cs" />
    <Compile Include="$(MSBuildThisFileDirectory)Bugzilla31964.cs" />
    <Compile Include="$(MSBuildThisFileDirectory)Bugzilla32033.cs" />
    <Compile Include="$(MSBuildThisFileDirectory)Bugzilla32034.cs" />
    <Compile Include="$(MSBuildThisFileDirectory)Bugzilla32206.cs" />
    <Compile Include="$(MSBuildThisFileDirectory)Bugzilla32776.cs" />
    <Compile Include="$(MSBuildThisFileDirectory)Bugzilla32842.xaml.cs">
      <DependentUpon>Bugzilla32842.xaml</DependentUpon>
      <SubType>Code</SubType>
    </Compile>
    <Compile Include="$(MSBuildThisFileDirectory)Bugzilla32847.cs" />
    <Compile Include="$(MSBuildThisFileDirectory)Bugzilla32865.cs" />
    <Compile Include="$(MSBuildThisFileDirectory)Bugzilla32956.cs" />
    <Compile Include="$(MSBuildThisFileDirectory)Bugzilla33248.cs" />
    <Compile Include="$(MSBuildThisFileDirectory)Bugzilla33268.cs" />
    <Compile Include="$(MSBuildThisFileDirectory)Bugzilla33612.cs" />
    <Compile Include="$(MSBuildThisFileDirectory)Bugzilla33714.cs" />
    <Compile Include="$(MSBuildThisFileDirectory)Bugzilla33890.cs" />
    <Compile Include="$(MSBuildThisFileDirectory)Bugzilla34072.cs" />
    <Compile Include="$(MSBuildThisFileDirectory)Bugzilla34007.cs" />
    <Compile Include="$(MSBuildThisFileDirectory)Bugzilla35078.cs" />
    <Compile Include="$(MSBuildThisFileDirectory)Bugzilla35127.cs" />
    <Compile Include="$(MSBuildThisFileDirectory)Bugzilla35132.cs" />
    <Compile Include="$(MSBuildThisFileDirectory)Bugzilla35157.cs" />
    <Compile Include="$(MSBuildThisFileDirectory)Bugzilla35294.cs" />
    <Compile Include="$(MSBuildThisFileDirectory)Bugzilla35472.cs" />
    <Compile Include="$(MSBuildThisFileDirectory)Bugzilla35477.cs" />
    <Compile Include="$(MSBuildThisFileDirectory)Bugzilla35490.cs" />
    <Compile Include="$(MSBuildThisFileDirectory)Bugzilla35738.cs" />
    <Compile Include="$(MSBuildThisFileDirectory)Bugzilla36014.cs" />
    <Compile Include="$(MSBuildThisFileDirectory)Bugzilla36649.cs" />
    <Compile Include="$(MSBuildThisFileDirectory)Bugzilla36559.cs" />
    <Compile Include="$(MSBuildThisFileDirectory)Bugzilla36171.cs" />
    <Compile Include="$(MSBuildThisFileDirectory)Bugzilla36780.cs" />
    <Compile Include="$(MSBuildThisFileDirectory)Bugzilla36651.cs" />
    <Compile Include="$(MSBuildThisFileDirectory)Bugzilla36703.cs" />
    <Compile Include="$(MSBuildThisFileDirectory)Bugzilla36846.cs" />
    <Compile Include="$(MSBuildThisFileDirectory)Bugzilla36955.cs" />
    <Compile Include="$(MSBuildThisFileDirectory)Bugzilla37285.cs" />
    <Compile Include="$(MSBuildThisFileDirectory)Bugzilla37462.cs" />
    <Compile Include="$(MSBuildThisFileDirectory)Bugzilla37841.cs" />
    <Compile Include="$(MSBuildThisFileDirectory)Bugzilla37863.cs" />
    <Compile Include="$(MSBuildThisFileDirectory)Bugzilla37601.cs" />
    <Compile Include="$(MSBuildThisFileDirectory)Bugzilla38105.cs" />
    <Compile Include="$(MSBuildThisFileDirectory)Bugzilla38723.cs" />
    <Compile Include="$(MSBuildThisFileDirectory)Bugzilla38770.cs" />
    <Compile Include="$(MSBuildThisFileDirectory)Bugzilla38827.xaml.cs">
      <DependentUpon>Bugzilla38827.xaml</DependentUpon>
      <SubType>Code</SubType>
    </Compile>
    <Compile Include="$(MSBuildThisFileDirectory)Bugzilla38989.cs" />
    <Compile Include="$(MSBuildThisFileDirectory)Bugzilla39395.cs" />
    <Compile Include="$(MSBuildThisFileDirectory)Bugzilla39461.cs" />
    <Compile Include="$(MSBuildThisFileDirectory)Bugzilla39483.xaml.cs">
      <DependentUpon>Bugzilla39483.xaml</DependentUpon>
      <SubType>Code</SubType>
    </Compile>
    <Compile Include="$(MSBuildThisFileDirectory)Bugzilla39530.cs" />
    <Compile Include="$(MSBuildThisFileDirectory)Bugzilla39624.cs" />
    <Compile Include="$(MSBuildThisFileDirectory)Bugzilla39463.xaml.cs">
      <DependentUpon>Bugzilla39463.xaml</DependentUpon>
      <SubType>Code</SubType>
    </Compile>
    <Compile Include="$(MSBuildThisFileDirectory)Bugzilla39636.xaml.cs">
      <DependentUpon>Bugzilla39636.xaml</DependentUpon>
      <SubType>Code</SubType>
    </Compile>
    <Compile Include="$(MSBuildThisFileDirectory)Bugzilla39702.cs" />
    <Compile Include="$(MSBuildThisFileDirectory)Bugzilla40005.cs" />
    <Compile Include="$(MSBuildThisFileDirectory)Bugzilla40073.cs" />
    <Compile Include="$(MSBuildThisFileDirectory)Bugzilla40139.cs" />
    <Compile Include="$(MSBuildThisFileDirectory)Bugzilla40173.cs" />
    <Compile Include="$(MSBuildThisFileDirectory)Bugzilla39821.cs" />
    <Compile Include="$(MSBuildThisFileDirectory)Bugzilla40185.cs" />
    <Compile Include="$(MSBuildThisFileDirectory)Bugzilla40251.cs" />
    <Compile Include="$(MSBuildThisFileDirectory)Bugzilla40333.cs" />
    <Compile Include="$(MSBuildThisFileDirectory)Bugzilla31806.cs" />
    <Compile Include="$(MSBuildThisFileDirectory)Bugzilla40408.cs" />
    <Compile Include="$(MSBuildThisFileDirectory)Bugzilla40858.cs" />
    <Compile Include="$(MSBuildThisFileDirectory)Bugzilla40824.cs" />
    <Compile Include="$(MSBuildThisFileDirectory)Bugzilla40911.cs" />
    <Compile Include="$(MSBuildThisFileDirectory)Bugzilla40955.cs" />
    <Compile Include="$(MSBuildThisFileDirectory)Bugzilla41054.cs" />
    <Compile Include="$(MSBuildThisFileDirectory)Bugzilla41078.cs" />
    <Compile Include="$(MSBuildThisFileDirectory)Bugzilla40998.cs" />
    <Compile Include="$(MSBuildThisFileDirectory)Bugzilla41205.cs" />
    <Compile Include="$(MSBuildThisFileDirectory)Bugzilla41415.cs" />
    <Compile Include="$(MSBuildThisFileDirectory)Bugzilla41418.cs" />
    <Compile Include="$(MSBuildThisFileDirectory)Bugzilla41424.cs" />
    <Compile Include="$(MSBuildThisFileDirectory)Bugzilla41778.cs" />
    <Compile Include="$(MSBuildThisFileDirectory)Bugzilla41600.cs" />
    <Compile Include="$(MSBuildThisFileDirectory)Bugzilla41619.cs" />
    <Compile Include="$(MSBuildThisFileDirectory)Bugzilla42000.cs" />
    <Compile Include="$(MSBuildThisFileDirectory)Bugzilla42069.cs" />
    <Compile Include="$(MSBuildThisFileDirectory)Bugzilla42069_Page.xaml.cs">
      <DependentUpon>Bugzilla42069_Page.xaml</DependentUpon>
      <SubType>Code</SubType>
    </Compile>
    <Compile Include="$(MSBuildThisFileDirectory)Bugzilla42074.cs" />
    <Compile Include="$(MSBuildThisFileDirectory)Bugzilla42075.cs" />
    <Compile Include="$(MSBuildThisFileDirectory)Bugzilla42329.cs" />
    <Compile Include="$(MSBuildThisFileDirectory)Bugzilla42364.cs" />
    <Compile Include="$(MSBuildThisFileDirectory)Bugzilla42519.cs" />
    <Compile Include="$(MSBuildThisFileDirectory)Bugzilla32871.cs" />
    <Compile Include="$(MSBuildThisFileDirectory)Bugzilla43313.cs" />
    <Compile Include="$(MSBuildThisFileDirectory)Bugzilla43469.cs" />
    <Compile Include="$(MSBuildThisFileDirectory)Bugzilla43516.cs" />
    <Compile Include="$(MSBuildThisFileDirectory)Bugzilla43519.cs" />
    <Compile Include="$(MSBuildThisFileDirectory)Bugzilla43527.cs" />
    <Compile Include="$(MSBuildThisFileDirectory)Bugzilla44047.cs" />
    <Compile Include="$(MSBuildThisFileDirectory)Bugzilla43941.cs" />
    <Compile Include="$(MSBuildThisFileDirectory)Bugzilla43663.cs" />
    <Compile Include="$(MSBuildThisFileDirectory)Bugzilla43867.cs" />
    <Compile Include="$(MSBuildThisFileDirectory)Bugzilla43735.cs" />
    <Compile Include="$(MSBuildThisFileDirectory)Bugzilla43783.cs" />
    <Compile Include="$(MSBuildThisFileDirectory)Bugzilla44096.cs" />
    <Compile Include="$(MSBuildThisFileDirectory)Bugzilla44176.cs" />
    <Compile Include="$(MSBuildThisFileDirectory)Bugzilla44453.cs" />
    <Compile Include="$(MSBuildThisFileDirectory)Bugzilla45215.cs" />
    <Compile Include="$(MSBuildThisFileDirectory)Bugzilla44500.cs" />
    <Compile Include="$(MSBuildThisFileDirectory)Bugzilla45722.cs" />
    <Compile Include="$(MSBuildThisFileDirectory)Bugzilla45722Xaml0.xaml.cs">
      <DependentUpon>Bugzilla45722Xaml0.xaml</DependentUpon>
      <SubType>Code</SubType>
    </Compile>
    <Compile Include="$(MSBuildThisFileDirectory)Bugzilla46363.cs" />
    <Compile Include="$(MSBuildThisFileDirectory)Bugzilla46363_2.cs" />
    <Compile Include="$(MSBuildThisFileDirectory)Bugzilla47548.cs" />
    <Compile Include="$(MSBuildThisFileDirectory)Bugzilla50787.cs" />
    <Compile Include="$(MSBuildThisFileDirectory)Bugzilla52299.cs" />
    <Compile Include="$(MSBuildThisFileDirectory)Bugzilla52419.cs" />
    <Compile Include="$(MSBuildThisFileDirectory)Bugzilla49304.cs" />
    <Compile Include="$(MSBuildThisFileDirectory)Bugzilla53834.cs" />
    <Compile Include="$(MSBuildThisFileDirectory)Bugzilla51536.cs" />
    <Compile Include="$(MSBuildThisFileDirectory)Bugzilla44940.cs" />
    <Compile Include="$(MSBuildThisFileDirectory)Bugzilla44944.cs" />
    <Compile Include="$(MSBuildThisFileDirectory)Bugzilla44166.cs" />
    <Compile Include="$(MSBuildThisFileDirectory)Bugzilla44461.cs" />
    <Compile Include="$(MSBuildThisFileDirectory)Bugzilla44584.cs" />
    <Compile Include="$(MSBuildThisFileDirectory)Bugzilla42832.cs" />
    <Compile Include="$(MSBuildThisFileDirectory)Bugzilla44044.cs" />
    <Compile Include="$(MSBuildThisFileDirectory)Bugzilla44338.cs" />
    <Compile Include="$(MSBuildThisFileDirectory)Bugzilla44980.cs" />
    <Compile Include="$(MSBuildThisFileDirectory)Bugzilla45067.cs" />
    <Compile Include="$(MSBuildThisFileDirectory)Bugzilla45027.cs" />
    <Compile Include="$(MSBuildThisFileDirectory)Bugzilla45330.cs" />
    <Compile Include="$(MSBuildThisFileDirectory)Bugzilla44955.cs" />
    <Compile Include="$(MSBuildThisFileDirectory)Bugzilla45277.cs" />
    <Compile Include="$(MSBuildThisFileDirectory)Bugzilla45743.cs" />
    <Compile Include="$(MSBuildThisFileDirectory)Bugzilla46458.cs" />
    <Compile Include="$(MSBuildThisFileDirectory)Bugzilla46494.cs" />
    <Compile Include="$(MSBuildThisFileDirectory)Bugzilla44476.cs" />
    <Compile Include="$(MSBuildThisFileDirectory)Bugzilla46630.cs" />
    <Compile Include="$(MSBuildThisFileDirectory)Bugzilla47923.cs" />
    <Compile Include="$(MSBuildThisFileDirectory)Bugzilla48236.cs" />
    <Compile Include="$(MSBuildThisFileDirectory)Bugzilla47971.cs" />
    <Compile Include="$(MSBuildThisFileDirectory)Bugzilla52318.cs" />
    <Compile Include="$(MSBuildThisFileDirectory)Bugzilla37290.cs" />
    <Compile Include="$(MSBuildThisFileDirectory)Bugzilla51553.cs" />
    <Compile Include="$(MSBuildThisFileDirectory)Bugzilla51802.cs" />
    <Compile Include="$(MSBuildThisFileDirectory)Bugzilla51236.cs" />
    <Compile Include="$(MSBuildThisFileDirectory)Bugzilla51238.cs" />
    <Compile Include="$(MSBuildThisFileDirectory)Bugzilla51642.xaml.cs">
      <DependentUpon>Bugzilla51642.xaml</DependentUpon>
      <SubType>Code</SubType>
    </Compile>
    <Compile Include="$(MSBuildThisFileDirectory)Bugzilla53445.cs" />
    <Compile Include="$(MSBuildThisFileDirectory)Bugzilla55714.cs" />
    <Compile Include="$(MSBuildThisFileDirectory)Bugzilla54649.cs" />
    <Compile Include="$(MSBuildThisFileDirectory)Bugzilla56609.cs" />
    <Compile Include="$(MSBuildThisFileDirectory)Bugzilla55674.cs" />
    <Compile Include="$(MSBuildThisFileDirectory)Bugzilla55912.cs" />
    <Compile Include="$(MSBuildThisFileDirectory)Bugzilla57317.cs" />
    <Compile Include="$(MSBuildThisFileDirectory)Bugzilla57114.cs" />
    <Compile Include="$(MSBuildThisFileDirectory)Bugzilla57515.cs" />
    <Compile Include="$(MSBuildThisFileDirectory)Bugzilla57674.cs" />
    <Compile Include="$(MSBuildThisFileDirectory)Bugzilla57758.cs" />
    <Compile Include="$(MSBuildThisFileDirectory)Bugzilla57910.cs" />
    <Compile Include="$(MSBuildThisFileDirectory)Bugzilla58406.cs" />
    <Compile Include="$(MSBuildThisFileDirectory)Bugzilla58833.cs" />
    <Compile Include="$(MSBuildThisFileDirectory)Bugzilla51427.cs" />
    <Compile Include="$(MSBuildThisFileDirectory)Bugzilla59248.cs" />
    <Compile Include="$(MSBuildThisFileDirectory)Bugzilla59457.cs" />
    <Compile Include="$(MSBuildThisFileDirectory)Bugzilla59580.cs" />
    <Compile Include="$(MSBuildThisFileDirectory)Effects\AttachedStateEffect.cs" />
    <Compile Include="$(MSBuildThisFileDirectory)Effects\AttachedStateEffectList.cs" />
    <Compile Include="$(MSBuildThisFileDirectory)GitHub1878.cs" />
    <Compile Include="$(MSBuildThisFileDirectory)Issue1677.cs" />
    <Compile Include="$(MSBuildThisFileDirectory)Issue1801.cs" />
    <Compile Include="$(MSBuildThisFileDirectory)Issue1683.cs" />
    <Compile Include="$(MSBuildThisFileDirectory)Issue1705_2.cs" />
    <Compile Include="$(MSBuildThisFileDirectory)Issue1396.cs" />
    <Compile Include="$(MSBuildThisFileDirectory)Issue1415.cs" />
    <Compile Include="$(MSBuildThisFileDirectory)Issue2247.cs" />
    <Compile Include="$(MSBuildThisFileDirectory)GroupListViewHeaderIndexOutOfRange.cs" />
    <Compile Include="$(MSBuildThisFileDirectory)Issue1760.cs" />
    <Compile Include="$(MSBuildThisFileDirectory)Issue1975.cs" />
    <Compile Include="$(MSBuildThisFileDirectory)Issue1601.cs" />
    <Compile Include="$(MSBuildThisFileDirectory)Issue1717.cs" />
    <Compile Include="$(MSBuildThisFileDirectory)Bugzilla60001.cs" />
    <Compile Include="$(MSBuildThisFileDirectory)Issue1355.cs" />
    <Compile Include="$(MSBuildThisFileDirectory)Bugzilla60056.cs" />
    <Compile Include="$(MSBuildThisFileDirectory)Bugzilla60122.cs" />
    <Compile Include="$(MSBuildThisFileDirectory)Bugzilla59863_0.cs" />
    <Compile Include="$(MSBuildThisFileDirectory)Bugzilla59863_1.cs" />
    <Compile Include="$(MSBuildThisFileDirectory)Bugzilla59863_2.cs" />
    <Compile Include="$(MSBuildThisFileDirectory)Bugzilla60563.cs" />
    <Compile Include="$(MSBuildThisFileDirectory)Bugzilla60774.cs" />
    <Compile Include="$(MSBuildThisFileDirectory)Bugzilla60774_1.cs" />
    <Compile Include="$(MSBuildThisFileDirectory)Bugzilla60774_2.cs" />
    <Compile Include="$(MSBuildThisFileDirectory)ButtonBackgroundColorTest.cs" />
    <Compile Include="$(MSBuildThisFileDirectory)CarouselAsync.cs" />
    <Compile Include="$(MSBuildThisFileDirectory)Bugzilla34561.cs" />
    <Compile Include="$(MSBuildThisFileDirectory)Bugzilla34727.cs" />
    <Compile Include="$(MSBuildThisFileDirectory)ComplexListView.cs" />
    <Compile Include="$(MSBuildThisFileDirectory)CustomImageRendererErrorHandling.cs" />
    <Compile Include="$(MSBuildThisFileDirectory)DefaultColorToggleTest.cs" />
    <Compile Include="$(MSBuildThisFileDirectory)Bugzilla38416.xaml.cs">
      <DependentUpon>Bugzilla38416.xaml</DependentUpon>
    </Compile>
    <Compile Include="$(MSBuildThisFileDirectory)Effects.cs" />
    <Compile Include="$(MSBuildThisFileDirectory)FailImageSource.cs" />
    <Compile Include="$(MSBuildThisFileDirectory)GestureBubblingTests.cs" />
    <Compile Include="$(MSBuildThisFileDirectory)Github1461.cs" />
    <Compile Include="$(MSBuildThisFileDirectory)CascadeInputTransparent.cs" />
    <Compile Include="$(MSBuildThisFileDirectory)GitHub1331.xaml.cs">
      <DependentUpon>GitHub1331.xaml</DependentUpon>
    </Compile>
    <Compile Include="$(MSBuildThisFileDirectory)Issue1691_2.cs" />
    <Compile Include="$(MSBuildThisFileDirectory)Github1625.cs" />
    <Compile Include="$(MSBuildThisFileDirectory)InputTransparentTests.cs" />
    <Compile Include="$(MSBuildThisFileDirectory)Issue1614.cs" />
    <Compile Include="$(MSBuildThisFileDirectory)IsInvokeRequiredRaceCondition.cs" />
    <Compile Include="$(MSBuildThisFileDirectory)IsPasswordToggleTest.cs" />
    <Compile Include="$(MSBuildThisFileDirectory)Issue1023.cs" />
    <Compile Include="$(MSBuildThisFileDirectory)Issue1024.cs" />
    <Compile Include="$(MSBuildThisFileDirectory)Issue1025.cs" />
    <Compile Include="$(MSBuildThisFileDirectory)Issue1026.cs" />
    <Compile Include="$(MSBuildThisFileDirectory)Issue1347.cs" />
    <Compile Include="$(MSBuildThisFileDirectory)Issue1356.cs" />
    <Compile Include="$(MSBuildThisFileDirectory)Issue1439.cs" />
    <Compile Include="$(MSBuildThisFileDirectory)Issue1660.cs" />
    <Compile Include="$(MSBuildThisFileDirectory)Issue1691.cs" />
    <Compile Include="$(MSBuildThisFileDirectory)Issue1665.cs" />
    <Compile Include="$(MSBuildThisFileDirectory)Issue1707.cs" />
    <Compile Include="$(MSBuildThisFileDirectory)Issue1864.cs" />
    <Compile Include="$(MSBuildThisFileDirectory)Issue2104.cs" />
    <Compile Include="$(MSBuildThisFileDirectory)Issue1908.cs" />
<<<<<<< HEAD
    <Compile Include="$(MSBuildThisFileDirectory)Issue1672.cs" />
    <Compile Include="$(MSBuildThisFileDirectory)Issue2394.cs" />
    <Compile Include="$(MSBuildThisFileDirectory)Issue2595.cs" />
=======
    <Compile Include="$(MSBuildThisFileDirectory)Issue2625.xaml.cs">
      <DependentUpon>Issue2625.xaml</DependentUpon>
      <SubType>Code</SubType>
    </Compile>
>>>>>>> 41e10d38
    <Compile Include="$(MSBuildThisFileDirectory)Issue2983.cs" />
    <Compile Include="$(MSBuildThisFileDirectory)Issue2963.cs" />
    <Compile Include="$(MSBuildThisFileDirectory)Issue2981.cs" />
    <Compile Include="$(MSBuildThisFileDirectory)Issue2964.cs" />
    <Compile Include="$(MSBuildThisFileDirectory)Bugzilla29017.cs" />
    <Compile Include="$(MSBuildThisFileDirectory)Issue2927.cs" />
    <Compile Include="$(MSBuildThisFileDirectory)IsShowingUserIssue.cs" />
    <Compile Include="$(MSBuildThisFileDirectory)Bugzilla25979.cs" />
    <Compile Include="$(MSBuildThisFileDirectory)Bugzilla30317.cs" />
    <Compile Include="$(MSBuildThisFileDirectory)Bugzilla29128.cs" />
    <Compile Include="$(MSBuildThisFileDirectory)Bugzilla31029.cs" />
    <Compile Include="$(MSBuildThisFileDirectory)Bugzilla24574.cs" />
    <Compile Include="$(MSBuildThisFileDirectory)Bugzilla26233.cs" />
    <Compile Include="$(MSBuildThisFileDirectory)Bugzilla27642.cs" />
    <Compile Include="$(MSBuildThisFileDirectory)Bugzilla36393.cs" />
    <Compile Include="$(MSBuildThisFileDirectory)Bugzilla33870.cs" />
    <Compile Include="$(MSBuildThisFileDirectory)Bugzilla32462.cs" />
    <Compile Include="$(MSBuildThisFileDirectory)Bugzilla36681.cs" />
    <Compile Include="$(MSBuildThisFileDirectory)Bugzilla36479.cs" />
    <Compile Include="$(MSBuildThisFileDirectory)MapsModalCrash.cs" />
    <Compile Include="$(MSBuildThisFileDirectory)ModalActivityIndicatorTest.cs" />
    <Compile Include="$(MSBuildThisFileDirectory)Bugzilla37625.cs" />
    <Compile Include="$(MSBuildThisFileDirectory)Bugzilla38658.cs" />
    <Compile Include="$(MSBuildThisFileDirectory)DataTemplateGridImageTest.cs" />
    <Compile Include="$(MSBuildThisFileDirectory)Bugzilla39331.cs" />
    <Compile Include="$(MSBuildThisFileDirectory)Bugzilla36788.cs" />
    <Compile Include="$(MSBuildThisFileDirectory)Bugzilla38978.cs" />
    <Compile Include="$(MSBuildThisFileDirectory)Bugzilla38112.cs" />
    <Compile Include="$(MSBuildThisFileDirectory)Bugzilla39668.cs" />
    <Compile Include="$(MSBuildThisFileDirectory)Bugzilla21177.cs" />
    <Compile Include="$(MSBuildThisFileDirectory)Bugzilla39829.cs" />
    <Compile Include="$(MSBuildThisFileDirectory)Bugzilla39458.cs" />
    <Compile Include="$(MSBuildThisFileDirectory)Bugzilla39853.cs" />
    <Compile Include="$(MSBuildThisFileDirectory)PerformanceGallery\PerformanceDataManager.cs" />
    <Compile Include="$(MSBuildThisFileDirectory)PerformanceGallery\PerformanceGallery.cs" />
    <Compile Include="$(MSBuildThisFileDirectory)PerformanceGallery\PerformanceScenario.cs" />
    <Compile Include="$(MSBuildThisFileDirectory)PerformanceGallery\PerformanceTracker.cs" />
    <Compile Include="$(MSBuildThisFileDirectory)PerformanceGallery\PerformanceTrackerTemplate.cs" />
    <Compile Include="$(MSBuildThisFileDirectory)PerformanceGallery\PerformanceTrackerWatcher.cs" />
    <Compile Include="$(MSBuildThisFileDirectory)PerformanceGallery\PerformanceViewModel.cs" />
    <Compile Include="$(MSBuildThisFileDirectory)PerformanceGallery\Scenarios\SearchBarScenarios.cs" />
    <Compile Include="$(MSBuildThisFileDirectory)PerformanceGallery\Scenarios\SliderScenarios.cs" />
    <Compile Include="$(MSBuildThisFileDirectory)PerformanceGallery\Scenarios\StepperScenarios.cs" />
    <Compile Include="$(MSBuildThisFileDirectory)PerformanceGallery\Scenarios\TableViewScenarios.cs" />
    <Compile Include="$(MSBuildThisFileDirectory)PerformanceGallery\Scenarios\TimePickerScenarios.cs" />
    <Compile Include="$(MSBuildThisFileDirectory)PerformanceGallery\Scenarios\WebViewScenarios.cs" />
    <Compile Include="$(MSBuildThisFileDirectory)PerformanceGallery\Scenarios\ProgressBarScenarios.cs" />
    <Compile Include="$(MSBuildThisFileDirectory)PerformanceGallery\Scenarios\PickerScenarios.cs" />
    <Compile Include="$(MSBuildThisFileDirectory)PerformanceGallery\Scenarios\MapScenarios.cs" />
    <Compile Include="$(MSBuildThisFileDirectory)PerformanceGallery\Scenarios\EntryScenarios.cs" />
    <Compile Include="$(MSBuildThisFileDirectory)PerformanceGallery\Scenarios\EditorScenarios.cs" />
    <Compile Include="$(MSBuildThisFileDirectory)PerformanceGallery\Scenarios\ActivityIndicatorScenarios.cs" />
    <Compile Include="$(MSBuildThisFileDirectory)PerformanceGallery\Scenarios\LabelScenarios.cs" />
    <Compile Include="$(MSBuildThisFileDirectory)PerformanceGallery\Scenarios\BoxViewScenarios.cs" />
    <Compile Include="$(MSBuildThisFileDirectory)PerformanceGallery\Scenarios\SwitchScenarios.cs" />
    <Compile Include="$(MSBuildThisFileDirectory)PerformanceGallery\Scenarios\DatePickerScenarios.cs" />
    <Compile Include="$(MSBuildThisFileDirectory)PerformanceGallery\Scenarios\ButtonScenarios.cs" />
    <Compile Include="$(MSBuildThisFileDirectory)PerformanceGallery\Scenarios\ImageScenarios.cs" />
    <Compile Include="$(MSBuildThisFileDirectory)PerformanceGallery\Scenarios\ListViewScenarios.cs" />
    <Compile Include="$(MSBuildThisFileDirectory)PerformanceProvider.cs" />
    <Compile Include="$(MSBuildThisFileDirectory)Bugzilla53179_2.cs" />
    <Compile Include="$(MSBuildThisFileDirectory)ScrollViewIsEnabled.cs" />
    <Compile Include="$(MSBuildThisFileDirectory)PlatformSpecifics_iOSTranslucentNavBarX.xaml.cs">
      <DependentUpon>PlatformSpecifics_iOSTranslucentNavBarX.xaml</DependentUpon>
      <SubType>Code</SubType>
    </Compile>
    <Compile Include="$(MSBuildThisFileDirectory)Bugzilla53179_1.cs" />
    <Compile Include="$(MSBuildThisFileDirectory)RestartAppTest.cs" />
    <Compile Include="$(MSBuildThisFileDirectory)BottomTabbedPageTests.cs" />
    <Compile Include="$(MSBuildThisFileDirectory)TestPages\QuickCollectNavigationPage.cs" />
    <Compile Include="$(MSBuildThisFileDirectory)TestPages\ScreenshotConditionalApp.cs" />
    <Compile Include="$(MSBuildThisFileDirectory)Bugzilla41842.cs" />
    <Compile Include="$(MSBuildThisFileDirectory)Bugzilla42277.cs" />
    <Compile Include="$(MSBuildThisFileDirectory)Bugzilla51173.cs" />
    <Compile Include="$(MSBuildThisFileDirectory)Bugzilla33561.cs" />
    <Compile Include="$(MSBuildThisFileDirectory)Bugzilla43214.cs" />
    <Compile Include="$(MSBuildThisFileDirectory)Bugzilla42602.cs" />
    <Compile Include="$(MSBuildThisFileDirectory)Bugzilla43161.cs" />
    <Compile Include="$(MSBuildThisFileDirectory)Bugzilla39768.cs" />
    <Compile Include="$(MSBuildThisFileDirectory)Bugzilla41271.cs" />
    <Compile Include="$(MSBuildThisFileDirectory)Bugzilla40722.cs" />
    <Compile Include="$(MSBuildThisFileDirectory)Bugzilla41153.cs" />
    <Compile Include="$(MSBuildThisFileDirectory)Bugzilla44129.cs" />
    <Compile Include="$(MSBuildThisFileDirectory)Bugzilla44525.cs" />
    <Compile Include="$(MSBuildThisFileDirectory)Bugzilla28650.cs" />
    <Compile Include="$(MSBuildThisFileDirectory)Bugzilla37431.cs" />
    <Compile Include="$(MSBuildThisFileDirectory)Bugzilla44777.cs" />
    <Compile Include="$(MSBuildThisFileDirectory)Bugzilla42599.cs" />
    <Compile Include="$(MSBuildThisFileDirectory)Bugzilla51503.cs" />
    <Compile Include="$(MSBuildThisFileDirectory)Bugzilla51505.cs" />
    <Compile Include="$(MSBuildThisFileDirectory)Bugzilla52533.cs" />
    <Compile Include="$(MSBuildThisFileDirectory)Bugzilla53362.cs" />
    <Compile Include="$(MSBuildThisFileDirectory)Bugzilla45874.cs" />
    <Compile Include="$(MSBuildThisFileDirectory)TransparentOverlayTests.cs" />
    <Compile Include="$(MSBuildThisFileDirectory)Unreported1.cs" />
    <Compile Include="$(MSBuildThisFileDirectory)Bugzilla53909.cs" />
    <Compile Include="$(MSBuildThisFileDirectory)ListViewNRE.cs" />
    <Compile Include="$(MSBuildThisFileDirectory)Bugzilla55745.cs" />
    <Compile Include="$(MSBuildThisFileDirectory)AndroidHelpText.cs" />
    <Compile Include="$(MSBuildThisFileDirectory)Bugzilla32830.cs" />
    <Compile Include="$(MSBuildThisFileDirectory)Bugzilla55365.cs" />
    <Compile Include="$(MSBuildThisFileDirectory)Bugzilla39802.cs" />
    <Compile Include="$(MSBuildThisFileDirectory)Bugzilla53179.cs" />
    <Compile Include="$(MSBuildThisFileDirectory)Bugzilla54036.cs" />
    <Compile Include="$(MSBuildThisFileDirectory)Bugzilla56896.cs" />
    <Compile Include="$(MSBuildThisFileDirectory)Bugzilla40161.cs" />
    <Compile Include="$(MSBuildThisFileDirectory)Bugzilla44886.cs" />
    <Compile Include="$(MSBuildThisFileDirectory)Bugzila57749.cs" />
    <Compile Include="$(MSBuildThisFileDirectory)Bugzilla45125.cs" />
    <Compile Include="$(MSBuildThisFileDirectory)ScrollViewObjectDisposed.cs" />
    <Compile Include="$(MSBuildThisFileDirectory)Bugzilla58645.cs" />
    <Compile Include="$(MSBuildThisFileDirectory)Bugzilla27731.cs" />
    <Compile Include="$(MSBuildThisFileDirectory)Bugzilla59097.cs" />
    <Compile Include="$(MSBuildThisFileDirectory)Bugzilla58875.cs" />
    <Compile Include="$(MSBuildThisFileDirectory)Bugzilla45702.cs" />
    <Compile Include="$(MSBuildThisFileDirectory)Bugzilla59718.cs" />
    <Compile Include="$(MSBuildThisFileDirectory)Bugzilla59896.cs" />
    <Compile Include="$(MSBuildThisFileDirectory)Bugzilla56771.cs" />
    <Compile Include="$(MSBuildThisFileDirectory)Bugzilla60382.cs" />
    <Compile Include="$(MSBuildThisFileDirectory)Bugzilla60524.cs" />
    <Compile Include="$(MSBuildThisFileDirectory)Bugzilla59925.cs" />
    <Compile Include="$(MSBuildThisFileDirectory)Bugzilla60691.cs" />
    <Compile Include="$(MSBuildThisFileDirectory)Issue1326.cs" />
    <Compile Include="$(MSBuildThisFileDirectory)Issue1436.cs" />
    <Compile Include="$(MSBuildThisFileDirectory)GitHub1567.cs" />
    <Compile Include="$(MSBuildThisFileDirectory)Issue1909.cs" />
    <Compile Include="$(MSBuildThisFileDirectory)Bugzilla60699.cs" />
    <Compile Include="$(MSBuildThisFileDirectory)Issue2035.cs" />
    <Compile Include="$(MSBuildThisFileDirectory)_Template.cs" />
    <Compile Include="$(MSBuildThisFileDirectory)Bugzilla56298.cs" />
    <Compile Include="$(MSBuildThisFileDirectory)Bugzilla42620.cs" />
    <Compile Include="$(MSBuildThisFileDirectory)Issue1028.cs" />
    <Compile Include="$(MSBuildThisFileDirectory)Issue1075.cs" />
    <Compile Include="$(MSBuildThisFileDirectory)Issue1097.cs" />
    <Compile Include="$(MSBuildThisFileDirectory)Issue1146.cs" />
    <Compile Include="$(MSBuildThisFileDirectory)Issue1219.cs" />
    <Compile Include="$(MSBuildThisFileDirectory)Issue1228.cs" />
    <Compile Include="$(MSBuildThisFileDirectory)Issue1236.cs" />
    <Compile Include="$(MSBuildThisFileDirectory)Issue1259.cs" />
    <Compile Include="$(MSBuildThisFileDirectory)Issue1267.cs" />
    <Compile Include="$(MSBuildThisFileDirectory)Issue1305.cs" />
    <Compile Include="$(MSBuildThisFileDirectory)Issue1329.cs" />
    <Compile Include="$(MSBuildThisFileDirectory)Issue1384.cs" />
    <Compile Include="$(MSBuildThisFileDirectory)Issue1400.cs" />
    <Compile Include="$(MSBuildThisFileDirectory)Issue1414.cs" />
    <Compile Include="$(MSBuildThisFileDirectory)Issue1461.cs" />
    <Compile Include="$(MSBuildThisFileDirectory)Issue1497.xaml.cs">
      <DependentUpon>Issue1497.xaml</DependentUpon>
    </Compile>
    <Compile Include="$(MSBuildThisFileDirectory)Issue1538.cs" />
    <Compile Include="$(MSBuildThisFileDirectory)Issue1545.xaml.cs">
      <DependentUpon>Issue1545.xaml</DependentUpon>
    </Compile>
    <Compile Include="$(MSBuildThisFileDirectory)Issue1546.cs" />
    <Compile Include="$(MSBuildThisFileDirectory)Issue1554.xaml.cs">
      <DependentUpon>Issue1554.xaml</DependentUpon>
    </Compile>
    <Compile Include="$(MSBuildThisFileDirectory)Issue1557.cs" />
    <Compile Include="$(MSBuildThisFileDirectory)Issue1566.cs" />
    <Compile Include="$(MSBuildThisFileDirectory)Issue1567.cs" />
    <Compile Include="$(MSBuildThisFileDirectory)Issue1568.xaml.cs">
      <DependentUpon>Issue1568.xaml</DependentUpon>
    </Compile>
    <Compile Include="$(MSBuildThisFileDirectory)Issue1583.cs" />
    <Compile Include="$(MSBuildThisFileDirectory)Issue1590.cs" />
    <Compile Include="$(MSBuildThisFileDirectory)Issue1593.cs" />
    <Compile Include="$(MSBuildThisFileDirectory)Issue1598.cs" />
    <Compile Include="$(MSBuildThisFileDirectory)Issue1613.cs" />
    <Compile Include="$(MSBuildThisFileDirectory)Issue1618.cs" />
    <Compile Include="$(MSBuildThisFileDirectory)Issue1641.xaml.cs">
      <DependentUpon>Issue1641.xaml</DependentUpon>
    </Compile>
    <Compile Include="$(MSBuildThisFileDirectory)Issue1644.cs" />
    <Compile Include="$(MSBuildThisFileDirectory)Issue1653.xaml.cs">
      <DependentUpon>Issue1653.xaml</DependentUpon>
    </Compile>
    <Compile Include="$(MSBuildThisFileDirectory)Issue1653v2.xaml.cs">
      <DependentUpon>Issue1653v2.xaml</DependentUpon>
    </Compile>
    <Compile Include="$(MSBuildThisFileDirectory)Issue1664.cs" />
    <Compile Include="$(MSBuildThisFileDirectory)Issue1680.cs" />
    <Compile Include="$(MSBuildThisFileDirectory)Issue1682.cs" />
    <Compile Include="$(MSBuildThisFileDirectory)Issue1685.cs" />
    <Compile Include="$(MSBuildThisFileDirectory)Issue1698.cs" />
    <Compile Include="$(MSBuildThisFileDirectory)Issue1700.cs" />
    <Compile Include="$(MSBuildThisFileDirectory)Issue1703.cs" />
    <Compile Include="$(MSBuildThisFileDirectory)Issue1705.cs" />
    <Compile Include="$(MSBuildThisFileDirectory)Issue1712.xaml.cs">
      <DependentUpon>Issue1712.xaml</DependentUpon>
    </Compile>
    <Compile Include="$(MSBuildThisFileDirectory)Issue1722.cs" />
    <Compile Include="$(MSBuildThisFileDirectory)Issue1723.cs" />
    <Compile Include="$(MSBuildThisFileDirectory)Issue1741.xaml.cs">
      <DependentUpon>Issue1741.xaml</DependentUpon>
    </Compile>
    <Compile Include="$(MSBuildThisFileDirectory)Issue1742.cs" />
    <Compile Include="$(MSBuildThisFileDirectory)Issue1747.xaml.cs">
      <DependentUpon>Issue1747.xaml</DependentUpon>
    </Compile>
    <Compile Include="$(MSBuildThisFileDirectory)Issue1755.cs" />
    <Compile Include="$(MSBuildThisFileDirectory)Issue1758.cs" />
    <Compile Include="$(MSBuildThisFileDirectory)Issue1763.cs" />
    <Compile Include="$(MSBuildThisFileDirectory)Issue1766.xaml.cs">
      <DependentUpon>Issue1766.xaml</DependentUpon>
    </Compile>
    <Compile Include="$(MSBuildThisFileDirectory)Issue1769.cs" />
    <Compile Include="$(MSBuildThisFileDirectory)Issue1777.cs" />
    <Compile Include="$(MSBuildThisFileDirectory)Issue181.cs" />
    <Compile Include="$(MSBuildThisFileDirectory)Issue1851.cs" />
    <Compile Include="$(MSBuildThisFileDirectory)Issue1875.cs" />
    <Compile Include="$(MSBuildThisFileDirectory)Issue1888.cs" />
    <Compile Include="$(MSBuildThisFileDirectory)Issue1891.cs" />
    <Compile Include="$(MSBuildThisFileDirectory)Issue1895.cs" />
    <Compile Include="$(MSBuildThisFileDirectory)Issue1898.xaml.cs">
      <DependentUpon>Issue1898.xaml</DependentUpon>
    </Compile>
    <Compile Include="$(MSBuildThisFileDirectory)Issue1905.cs" />
    <Compile Include="$(MSBuildThisFileDirectory)Issue1914.cs" />
    <Compile Include="$(MSBuildThisFileDirectory)Issue194.cs" />
    <Compile Include="$(MSBuildThisFileDirectory)Issue198.cs" />
    <Compile Include="$(MSBuildThisFileDirectory)Issue206.cs" />
    <Compile Include="$(MSBuildThisFileDirectory)Issue214.cs" />
    <Compile Include="$(MSBuildThisFileDirectory)Issue2143.cs" />
    <Compile Include="$(MSBuildThisFileDirectory)Issue2222.cs" />
    <Compile Include="$(MSBuildThisFileDirectory)Issue22246_BZ.cs" />
    <Compile Include="$(MSBuildThisFileDirectory)Issue2241.cs" />
    <Compile Include="$(MSBuildThisFileDirectory)Issue2248.cs" />
    <Compile Include="$(MSBuildThisFileDirectory)Issue2259.cs" />
    <Compile Include="$(MSBuildThisFileDirectory)Issue2266.cs" />
    <Compile Include="$(MSBuildThisFileDirectory)Issue2270.cs" />
    <Compile Include="$(MSBuildThisFileDirectory)Issue2272.cs" />
    <Compile Include="$(MSBuildThisFileDirectory)Issue2282.xaml.cs">
      <DependentUpon>Issue2282.xaml</DependentUpon>
    </Compile>
    <Compile Include="$(MSBuildThisFileDirectory)Issue2288.xaml.cs">
      <DependentUpon>Issue2288.xaml</DependentUpon>
    </Compile>
    <Compile Include="$(MSBuildThisFileDirectory)Issue2289.xaml.cs">
      <DependentUpon>Issue2289.xaml</DependentUpon>
    </Compile>
    <Compile Include="$(MSBuildThisFileDirectory)Issue229.cs" />
    <Compile Include="$(MSBuildThisFileDirectory)Issue2291.cs" />
    <Compile Include="$(MSBuildThisFileDirectory)Issue2292.cs" />
    <Compile Include="$(MSBuildThisFileDirectory)Issue2294.cs" />
    <Compile Include="$(MSBuildThisFileDirectory)Issue2333.cs" />
    <Compile Include="$(MSBuildThisFileDirectory)Issue2339.cs" />
    <Compile Include="$(MSBuildThisFileDirectory)Issue2354.cs" />
    <Compile Include="$(MSBuildThisFileDirectory)Issue2357.xaml.cs">
      <DependentUpon>Issue2357.xaml</DependentUpon>
    </Compile>
    <Compile Include="$(MSBuildThisFileDirectory)Issue2411.cs" />
    <Compile Include="$(MSBuildThisFileDirectory)Issue2414.cs" />
    <Compile Include="$(MSBuildThisFileDirectory)Issue2470.xaml.cs">
      <DependentUpon>Issue2470.xaml</DependentUpon>
    </Compile>
    <Compile Include="$(MSBuildThisFileDirectory)Issue2563.cs" />
    <Compile Include="$(MSBuildThisFileDirectory)Issue2594.cs" />
    <Compile Include="$(MSBuildThisFileDirectory)Issue2597.cs" />
    <Compile Include="$(MSBuildThisFileDirectory)Issue260.cs" />
    <Compile Include="$(MSBuildThisFileDirectory)Issue2615.cs" />
    <Compile Include="$(MSBuildThisFileDirectory)Issue2628.cs" />
    <Compile Include="$(MSBuildThisFileDirectory)Issue2634.cs" />
    <Compile Include="$(MSBuildThisFileDirectory)Issue264.cs" />
    <Compile Include="$(MSBuildThisFileDirectory)Issue2659.xaml.cs">
      <DependentUpon>Issue2659.xaml</DependentUpon>
    </Compile>
    <Compile Include="$(MSBuildThisFileDirectory)Issue2783.cs" />
    <Compile Include="$(MSBuildThisFileDirectory)Issue2794.cs" />
    <Compile Include="$(MSBuildThisFileDirectory)Issue2809.cs" />
    <Compile Include="$(MSBuildThisFileDirectory)Issue2923.cs" />
    <Compile Include="$(MSBuildThisFileDirectory)Issue342.cs" />
    <Compile Include="$(MSBuildThisFileDirectory)Issue416.cs" />
    <Compile Include="$(MSBuildThisFileDirectory)Issue417.cs" />
    <Compile Include="$(MSBuildThisFileDirectory)Issue488.cs" />
    <Compile Include="$(MSBuildThisFileDirectory)Issue530.cs" />
    <Compile Include="$(MSBuildThisFileDirectory)Issue764.cs" />
    <Compile Include="$(MSBuildThisFileDirectory)Issue773.cs" />
    <Compile Include="$(MSBuildThisFileDirectory)Issue774.cs" />
    <Compile Include="$(MSBuildThisFileDirectory)Issue852.cs" />
    <Compile Include="$(MSBuildThisFileDirectory)Issue886.cs" />
    <Compile Include="$(MSBuildThisFileDirectory)Issue892.cs" />
    <Compile Include="$(MSBuildThisFileDirectory)Issue889.cs" />
    <Compile Include="$(MSBuildThisFileDirectory)Issue935.cs" />
    <Compile Include="$(MSBuildThisFileDirectory)Issue968.cs" />
    <Compile Include="$(MSBuildThisFileDirectory)Issue973.cs" />
    <Compile Include="$(MSBuildThisFileDirectory)Issue465.cs" />
    <Compile Include="$(MSBuildThisFileDirectory)ListViewViewCellBinding.cs" />
    <Compile Include="$(MSBuildThisFileDirectory)ModelContentPage.cs" />
    <Compile Include="$(MSBuildThisFileDirectory)NavigationStackTests.cs" />
    <Compile Include="$(MSBuildThisFileDirectory)NavPage.cs" />
    <Compile Include="$(MSBuildThisFileDirectory)ScrollViewOutOfBounds.cs" />
    <Compile Include="$(MSBuildThisFileDirectory)StackLayoutIssue.cs" />
    <Compile Include="$(MSBuildThisFileDirectory)SwipeBackNavCrash.cs" />
    <Compile Include="$(MSBuildThisFileDirectory)TabbedPageTests.cs" />
    <Compile Include="$(MSBuildThisFileDirectory)TabbedPageWithList.cs" />
    <Compile Include="$(MSBuildThisFileDirectory)TestPages\TestPages.cs" />
    <Compile Include="$(MSBuildThisFileDirectory)Issue2965.cs" />
    <Compile Include="$(MSBuildThisFileDirectory)Issue2775.cs" />
    <Compile Include="$(MSBuildThisFileDirectory)Issue2987.cs" />
    <Compile Include="$(MSBuildThisFileDirectory)Issue2976.cs" />
    <Compile Include="$(MSBuildThisFileDirectory)Issue2951.xaml.cs">
      <DependentUpon>Issue2951.xaml</DependentUpon>
    </Compile>
    <Compile Include="$(MSBuildThisFileDirectory)Issue2961.cs" />
    <Compile Include="$(MSBuildThisFileDirectory)Issue2948.cs" />
    <Compile Include="$(MSBuildThisFileDirectory)Issue2883.cs" />
    <Compile Include="$(MSBuildThisFileDirectory)Issue2953.cs" />
    <Compile Include="$(MSBuildThisFileDirectory)Issue2777.xaml.cs">
      <DependentUpon>Issue2777.xaml</DependentUpon>
    </Compile>
    <Compile Include="$(MSBuildThisFileDirectory)Issue2954.cs" />
    <Compile Include="$(MSBuildThisFileDirectory)Issue3086.xaml.cs">
      <DependentUpon>Issue3086.xaml</DependentUpon>
    </Compile>
    <Compile Include="$(MSBuildThisFileDirectory)Bugzilla27779.cs" />
    <Compile Include="$(MSBuildThisFileDirectory)Bugzilla27698.cs" />
    <Compile Include="$(MSBuildThisFileDirectory)Bugzilla29247.cs" />
    <Compile Include="$(MSBuildThisFileDirectory)Bugzilla27318.xaml.cs">
      <DependentUpon>Bugzilla27318.xaml</DependentUpon>
    </Compile>
    <Compile Include="$(MSBuildThisFileDirectory)Bugzilla29453.cs" />
    <Compile Include="$(MSBuildThisFileDirectory)Bugzilla28001.cs" />
    <Compile Include="$(MSBuildThisFileDirectory)DisposedSharedPages.cs" />
    <Compile Include="$(MSBuildThisFileDirectory)Bugzilla28575.cs" />
    <Compile Include="$(MSBuildThisFileDirectory)Bugzilla30935.cs" />
    <Compile Include="$(MSBuildThisFileDirectory)Bugzilla26032.xaml.cs">
      <DependentUpon>Bugzilla26032.xaml</DependentUpon>
    </Compile>
    <Compile Include="$(MSBuildThisFileDirectory)Bugzilla30835.cs" />
    <Compile Include="$(MSBuildThisFileDirectory)Bugzilla27085.cs" />
    <Compile Include="$(MSBuildThisFileDirectory)Bugzilla31395.cs" />
    <Compile Include="$(MSBuildThisFileDirectory)Bugzilla30651.cs" />
    <Compile Include="$(MSBuildThisFileDirectory)Bugzilla26171.cs" />
    <Compile Include="$(MSBuildThisFileDirectory)Bugzilla31602.cs" />
    <Compile Include="$(MSBuildThisFileDirectory)Bugzilla30353.cs" />
    <Compile Include="$(MSBuildThisFileDirectory)Bugzilla28240.cs" />
    <Compile Include="$(MSBuildThisFileDirectory)Bugzilla30324.cs" />
    <Compile Include="$(MSBuildThisFileDirectory)Bugzilla31255.cs" />
    <Compile Include="$(MSBuildThisFileDirectory)Bugzilla28498.cs" />
    <Compile Include="$(MSBuildThisFileDirectory)Bugzilla32148.cs" />
    <Compile Include="$(MSBuildThisFileDirectory)Bugzilla31967.xaml.cs">
      <DependentUpon>Bugzilla31967.xaml</DependentUpon>
    </Compile>
    <Compile Include="$(MSBuildThisFileDirectory)Issue3276.cs" />
    <Compile Include="$(MSBuildThisFileDirectory)Bugzilla26993.cs" />
    <Compile Include="$(MSBuildThisFileDirectory)Issue3292.cs" />
    <Compile Include="$(MSBuildThisFileDirectory)Bugzilla32230.cs" />
    <Compile Include="$(MSBuildThisFileDirectory)Bugzilla32898.cs" />
    <Compile Include="$(MSBuildThisFileDirectory)Bugzilla31330.cs" />
    <Compile Include="$(MSBuildThisFileDirectory)Bugzilla31114.cs" />
    <Compile Include="$(MSBuildThisFileDirectory)Issue3319.xaml.cs">
      <DependentUpon>Issue3319.xaml</DependentUpon>
    </Compile>
    <Compile Include="$(MSBuildThisFileDirectory)Bugzilla32691.cs" />
    <Compile Include="$(MSBuildThisFileDirectory)Bugzilla32487.cs" />
    <Compile Include="$(MSBuildThisFileDirectory)Bugzilla34061.cs" />
    <Compile Include="$(MSBuildThisFileDirectory)Bugzilla34632.cs" />
    <Compile Include="$(MSBuildThisFileDirectory)Bugzilla32902.cs" />
    <Compile Include="$(MSBuildThisFileDirectory)Bugzilla32801.cs" />
    <Compile Include="$(MSBuildThisFileDirectory)Bugzilla32447.xaml.cs">
      <DependentUpon>Bugzilla32447.xaml</DependentUpon>
    </Compile>
    <Compile Include="$(MSBuildThisFileDirectory)Bugzilla29257.cs" />
    <Compile Include="$(MSBuildThisFileDirectory)Bugzilla32040.cs" />
    <Compile Include="$(MSBuildThisFileDirectory)Bugzilla33450.cs" />
    <Compile Include="$(MSBuildThisFileDirectory)Bugzilla34720.cs" />
    <Compile Include="$(MSBuildThisFileDirectory)Bugzilla35733.cs" />
    <Compile Include="$(MSBuildThisFileDirectory)Bugzilla36009.cs" />
    <Compile Include="$(MSBuildThisFileDirectory)Bugzilla34912.cs" />
    <Compile Include="$(MSBuildThisFileDirectory)Bugzilla32615.cs" />
    <Compile Include="$(MSBuildThisFileDirectory)Bugzilla27350.cs" />
    <Compile Include="$(MSBuildThisFileDirectory)Bugzilla28709.cs" />
    <Compile Include="$(MSBuildThisFileDirectory)Bugzilla33578.cs" />
    <Compile Include="$(MSBuildThisFileDirectory)Bugzilla39378.xaml.cs">
      <DependentUpon>Bugzilla39378.xaml</DependentUpon>
    </Compile>
    <Compile Include="$(MSBuildThisFileDirectory)Bugzilla39963.cs" />
    <Compile Include="$(MSBuildThisFileDirectory)Bugzilla39987.cs" />
    <Compile Include="$(MSBuildThisFileDirectory)Bugzilla40704.cs" />
    <Compile Include="$(MSBuildThisFileDirectory)Bugzilla41038.cs" />
    <Compile Include="$(MSBuildThisFileDirectory)Bugzilla38284.cs" />
    <Compile Include="$(MSBuildThisFileDirectory)Bugzilla39486.cs" />
    <Compile Include="$(MSBuildThisFileDirectory)Issue55555.cs" />
    <Compile Include="$(MSBuildThisFileDirectory)Bugzilla41029.cs" />
    <Compile Include="$(MSBuildThisFileDirectory)Bugzilla39908.cs" />
    <Compile Include="$(MSBuildThisFileDirectory)Bugzilla39489.cs" />
    <Compile Include="$(MSBuildThisFileDirectory)Bugzilla36802.cs" />
    <Compile Include="$(MSBuildThisFileDirectory)Bugzilla35736.cs" />
    <Compile Include="$(MSBuildThisFileDirectory)Bugzilla48158.cs" />
    <Compile Include="$(MSBuildThisFileDirectory)Bugzilla45926.cs" />
    <Compile Include="$(MSBuildThisFileDirectory)Bugzilla45284.xaml.cs">
      <DependentUpon>Bugzilla45284.xaml</DependentUpon>
    </Compile>
    <Compile Include="$(MSBuildThisFileDirectory)Bugzilla54977.xaml.cs">
      <DependentUpon>Bugzilla54977.xaml</DependentUpon>
    </Compile>
    <Compile Include="$(MSBuildThisFileDirectory)Bugzilla49069.cs" />
    <Compile Include="$(MSBuildThisFileDirectory)Bugzilla42956.cs" />
    <Compile Include="$(MSBuildThisFileDirectory)Bugzilla38731.cs" />
    <Compile Include="$(MSBuildThisFileDirectory)Bugzilla56710.cs" />
    <Compile Include="$(MSBuildThisFileDirectory)Bugzilla52700.cs" />
    <Compile Include="$(MSBuildThisFileDirectory)Bugzilla39407.cs" />
    <Compile Include="$(MSBuildThisFileDirectory)ButtonFastRendererTest.cs" />
    <Compile Include="$(MSBuildThisFileDirectory)DesktopSupportTestPage.cs" />
    <Compile Include="$(MSBuildThisFileDirectory)Bugzilla58779.cs" />
    <Compile Include="$(MSBuildThisFileDirectory)Bugzilla51825.cs" />
    <Compile Include="$(MSBuildThisFileDirectory)Bugzilla31688.cs" />
    <Compile Include="$(MSBuildThisFileDirectory)Bugzilla40092.cs" />
    <Compile Include="$(MSBuildThisFileDirectory)Issue1426.cs" />
    <Compile Include="$(MSBuildThisFileDirectory)Issue1733.cs" />
    <Compile Include="$(MSBuildThisFileDirectory)Issue1583_1.cs" />
    <Compile Include="$(MSBuildThisFileDirectory)Issue1323.cs" />
    <Compile Include="$(MSBuildThisFileDirectory)Issue2399.cs" />
  </ItemGroup>
  <ItemGroup>
    <EmbeddedResource Include="$(MSBuildThisFileDirectory)Bugzilla22229.xaml">
      <Generator>MSBuild:UpdateDesignTimeXaml</Generator>
    </EmbeddedResource>
    <EmbeddedResource Include="$(MSBuildThisFileDirectory)Issue1497.xaml">
      <Generator>MSBuild:UpdateDesignTimeXaml</Generator>
    </EmbeddedResource>
    <EmbeddedResource Include="$(MSBuildThisFileDirectory)Issue1545.xaml">
      <Generator>MSBuild:UpdateDesignTimeXaml</Generator>
    </EmbeddedResource>
    <EmbeddedResource Include="$(MSBuildThisFileDirectory)Issue1554.xaml">
      <Generator>MSBuild:UpdateDesignTimeXaml</Generator>
    </EmbeddedResource>
    <EmbeddedResource Include="$(MSBuildThisFileDirectory)Issue1568.xaml">
      <Generator>MSBuild:UpdateDesignTimeXaml</Generator>
    </EmbeddedResource>
    <EmbeddedResource Include="$(MSBuildThisFileDirectory)Issue1641.xaml">
      <Generator>MSBuild:UpdateDesignTimeXaml</Generator>
    </EmbeddedResource>
    <EmbeddedResource Include="$(MSBuildThisFileDirectory)Issue1653.xaml">
      <Generator>MSBuild:UpdateDesignTimeXaml</Generator>
    </EmbeddedResource>
    <EmbeddedResource Include="$(MSBuildThisFileDirectory)Issue1653v2.xaml">
      <Generator>MSBuild:UpdateDesignTimeXaml</Generator>
    </EmbeddedResource>
    <EmbeddedResource Include="$(MSBuildThisFileDirectory)Issue1712.xaml">
      <Generator>MSBuild:UpdateDesignTimeXaml</Generator>
    </EmbeddedResource>
    <EmbeddedResource Include="$(MSBuildThisFileDirectory)Issue1741.xaml">
      <Generator>MSBuild:UpdateDesignTimeXaml</Generator>
    </EmbeddedResource>
    <EmbeddedResource Include="$(MSBuildThisFileDirectory)Issue1747.xaml">
      <Generator>MSBuild:UpdateDesignTimeXaml</Generator>
    </EmbeddedResource>
    <EmbeddedResource Include="$(MSBuildThisFileDirectory)Issue1766.xaml">
      <Generator>MSBuild:UpdateDesignTimeXaml</Generator>
    </EmbeddedResource>
    <EmbeddedResource Include="$(MSBuildThisFileDirectory)Issue1898.xaml">
      <Generator>MSBuild:UpdateDesignTimeXaml</Generator>
    </EmbeddedResource>
    <EmbeddedResource Include="$(MSBuildThisFileDirectory)Issue2282.xaml">
      <Generator>MSBuild:UpdateDesignTimeXaml</Generator>
    </EmbeddedResource>
    <EmbeddedResource Include="$(MSBuildThisFileDirectory)Issue2288.xaml">
      <Generator>MSBuild:UpdateDesignTimeXaml</Generator>
    </EmbeddedResource>
    <EmbeddedResource Include="$(MSBuildThisFileDirectory)Issue2289.xaml">
      <Generator>MSBuild:UpdateDesignTimeXaml</Generator>
    </EmbeddedResource>
    <EmbeddedResource Include="$(MSBuildThisFileDirectory)Issue2357.xaml">
      <Generator>MSBuild:UpdateDesignTimeXaml</Generator>
    </EmbeddedResource>
    <EmbeddedResource Include="$(MSBuildThisFileDirectory)Issue2470.xaml">
      <Generator>MSBuild:UpdateDesignTimeXaml</Generator>
    </EmbeddedResource>
    <EmbeddedResource Include="$(MSBuildThisFileDirectory)Issue2659.xaml">
      <Generator>MSBuild:UpdateDesignTimeXaml</Generator>
    </EmbeddedResource>
    <EmbeddedResource Include="$(MSBuildThisFileDirectory)Issue2951.xaml">
      <Generator>MSBuild:UpdateDesignTimeXaml</Generator>
    </EmbeddedResource>
    <EmbeddedResource Include="$(MSBuildThisFileDirectory)Issue2777.xaml">
      <Generator>MSBuild:UpdateDesignTimeXaml</Generator>
    </EmbeddedResource>
    <EmbeddedResource Include="$(MSBuildThisFileDirectory)Issue3086.xaml">
      <Generator>MSBuild:UpdateDesignTimeXaml</Generator>
    </EmbeddedResource>
    <EmbeddedResource Include="$(MSBuildThisFileDirectory)Bugzilla27318.xaml">
      <Generator>MSBuild:UpdateDesignTimeXaml</Generator>
    </EmbeddedResource>
    <EmbeddedResource Include="$(MSBuildThisFileDirectory)Bugzilla29107.xaml">
      <Generator>MSBuild:UpdateDesignTimeXaml</Generator>
    </EmbeddedResource>
    <EmbeddedResource Include="$(MSBuildThisFileDirectory)Bugzilla26032.xaml">
      <Generator>MSBuild:UpdateDesignTimeXaml</Generator>
    </EmbeddedResource>
    <EmbeddedResource Include="$(MSBuildThisFileDirectory)Bugzilla31967.xaml">
      <Generator>MSBuild:UpdateDesignTimeXaml</Generator>
    </EmbeddedResource>
    <EmbeddedResource Include="$(MSBuildThisFileDirectory)Issue3319.xaml">
      <Generator>MSBuild:UpdateDesignTimeXaml</Generator>
    </EmbeddedResource>
    <EmbeddedResource Include="$(MSBuildThisFileDirectory)Bugzilla32447.xaml">
      <Generator>MSBuild:UpdateDesignTimeXaml</Generator>
    </EmbeddedResource>
    <EmbeddedResource Include="$(MSBuildThisFileDirectory)Bugzilla38827.xaml">
      <SubType>Designer</SubType>
      <Generator>MSBuild:UpdateDesignTimeXaml</Generator>
    </EmbeddedResource>
    <EmbeddedResource Include="$(MSBuildThisFileDirectory)Bugzilla32842.xaml">
      <SubType>Designer</SubType>
      <Generator>MSBuild:UpdateDesignTimeXaml</Generator>
    </EmbeddedResource>
    <EmbeddedResource Include="$(MSBuildThisFileDirectory)Bugzilla39463.xaml">
      <SubType>Designer</SubType>
      <Generator>MSBuild:UpdateDesignTimeXaml</Generator>
    </EmbeddedResource>
    <EmbeddedResource Include="$(MSBuildThisFileDirectory)Bugzilla38416.xaml">
      <SubType>Designer</SubType>
      <Generator>MSBuild:UpdateDesignTimeXaml</Generator>
    </EmbeddedResource>
    <EmbeddedResource Include="$(MSBuildThisFileDirectory)Bugzilla39483.xaml">
      <SubType>Designer</SubType>
      <Generator>MSBuild:UpdateDesignTimeXaml</Generator>
    </EmbeddedResource>
    <EmbeddedResource Include="$(MSBuildThisFileDirectory)Bugzilla39378.xaml">
      <Generator>MSBuild:UpdateDesignTimeXaml</Generator>
    </EmbeddedResource>
    <EmbeddedResource Include="$(MSBuildThisFileDirectory)Bugzilla45284.xaml">
      <Generator>MSBuild:UpdateDesignTimeXaml</Generator>
    </EmbeddedResource>
    <EmbeddedResource Include="$(MSBuildThisFileDirectory)Bugzilla54977.xaml">
      <Generator>MSBuild:UpdateDesignTimeXaml</Generator>
    </EmbeddedResource>
  </ItemGroup>
  <ItemGroup>
    <EmbeddedResource Include="$(MSBuildThisFileDirectory)Bugzilla27417Xaml.xaml">
      <SubType>Designer</SubType>
      <Generator>MSBuild:UpdateDesignTimeXaml</Generator>
    </EmbeddedResource>
  </ItemGroup>
  <ItemGroup>
    <EmbeddedResource Include="$(MSBuildThisFileDirectory)Bugzilla23942.xaml">
      <SubType>Designer</SubType>
      <Generator>MSBuild:UpdateDesignTimeXaml</Generator>
    </EmbeddedResource>
  </ItemGroup>
  <ItemGroup>
    <EmbeddedResource Include="$(MSBuildThisFileDirectory)Bugzilla39636.xaml">
      <SubType>Designer</SubType>
      <Generator>MSBuild:UpdateDesignTimeXaml</Generator>
    </EmbeddedResource>
  </ItemGroup>
  <ItemGroup>
    <EmbeddedResource Include="$(MSBuildThisFileDirectory)PlatformSpecifics_iOSTranslucentNavBarX.xaml">
      <SubType>Designer</SubType>
      <Generator>MSBuild:UpdateDesignTimeXaml</Generator>
    </EmbeddedResource>
  </ItemGroup>
  <ItemGroup>
    <EmbeddedResource Include="$(MSBuildThisFileDirectory)Bugzilla42069_Page.xaml">
      <SubType>Designer</SubType>
      <Generator>MSBuild:UpdateDesignTimeXaml</Generator>
    </EmbeddedResource>
  </ItemGroup>
  <ItemGroup>
    <EmbeddedResource Include="$(MSBuildThisFileDirectory)Bugzilla51642.xaml">
      <SubType>Designer</SubType>
      <Generator>MSBuild:UpdateDesignTimeXaml</Generator>
    </EmbeddedResource>
  </ItemGroup>
  <ItemGroup>
    <EmbeddedResource Include="$(MSBuildThisFileDirectory)Bugzilla45722Xaml0.xaml">
      <SubType>Designer</SubType>
      <Generator>MSBuild:UpdateDesignTimeXaml</Generator>
    </EmbeddedResource>
  </ItemGroup>
  <ItemGroup>
    <EmbeddedResource Include="$(MSBuildThisFileDirectory)GitHub1331.xaml">
      <SubType>Designer</SubType>
      <Generator>MSBuild:UpdateDesignTimeXaml</Generator>
    </EmbeddedResource>
  </ItemGroup>
  <ItemGroup>
    <EmbeddedResource Include="$(MSBuildThisFileDirectory)Bugzilla60045.xaml">
      <SubType>Designer</SubType>
      <Generator>MSBuild:UpdateDesignTimeXaml</Generator>
    </EmbeddedResource>
  </ItemGroup>
  <ItemGroup>
    <EmbeddedResource Include="$(MSBuildThisFileDirectory)Issue2625.xaml">
      <SubType>Designer</SubType>
      <Generator>MSBuild:UpdateDesignTimeXaml</Generator>
    </EmbeddedResource>
  </ItemGroup>
</Project><|MERGE_RESOLUTION|>--- conflicted
+++ resolved
@@ -301,16 +301,13 @@
     <Compile Include="$(MSBuildThisFileDirectory)Issue1864.cs" />
     <Compile Include="$(MSBuildThisFileDirectory)Issue2104.cs" />
     <Compile Include="$(MSBuildThisFileDirectory)Issue1908.cs" />
-<<<<<<< HEAD
     <Compile Include="$(MSBuildThisFileDirectory)Issue1672.cs" />
     <Compile Include="$(MSBuildThisFileDirectory)Issue2394.cs" />
     <Compile Include="$(MSBuildThisFileDirectory)Issue2595.cs" />
-=======
     <Compile Include="$(MSBuildThisFileDirectory)Issue2625.xaml.cs">
       <DependentUpon>Issue2625.xaml</DependentUpon>
       <SubType>Code</SubType>
     </Compile>
->>>>>>> 41e10d38
     <Compile Include="$(MSBuildThisFileDirectory)Issue2983.cs" />
     <Compile Include="$(MSBuildThisFileDirectory)Issue2963.cs" />
     <Compile Include="$(MSBuildThisFileDirectory)Issue2981.cs" />
