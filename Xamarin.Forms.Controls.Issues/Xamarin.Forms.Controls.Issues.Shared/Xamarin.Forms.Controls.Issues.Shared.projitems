<?xml version="1.0" encoding="utf-8"?>
<Project xmlns="http://schemas.microsoft.com/developer/msbuild/2003">
  <PropertyGroup>
    <MSBuildAllProjects>$(MSBuildAllProjects);$(MSBuildThisFileFullPath)</MSBuildAllProjects>
    <HasSharedItems>true</HasSharedItems>
    <SharedGUID>0f0db9cc-ea65-429c-9363-38624bf8f49c</SharedGUID>
  </PropertyGroup>
  <PropertyGroup Label="Configuration">
    <Import_RootNamespace>Xamarin.Forms.Controls.Issues</Import_RootNamespace>
  </PropertyGroup>
  <ItemGroup>
    <Compile Include="$(MSBuildThisFileDirectory)CollectionViewItemsSourceTypes.cs" />
    <Compile Include="$(MSBuildThisFileDirectory)Issue1455.xaml.cs">
      <DependentUpon>Issue1455.xaml</DependentUpon>
      <SubType>Code</SubType>
    </Compile>
    <Compile Include="$(MSBuildThisFileDirectory)CollectionViewHeaderFooterString.cs" />
    <Compile Include="$(MSBuildThisFileDirectory)CollectionViewHeaderFooterTemplate.cs" />
    <Compile Include="$(MSBuildThisFileDirectory)CollectionViewHeaderFooterView.cs" />
    <Compile Include="$(MSBuildThisFileDirectory)CollectionViewItemsUpdatingScrollMode.cs" />
    <Compile Include="$(MSBuildThisFileDirectory)Issue3475.cs" />
    <Compile Include="$(MSBuildThisFileDirectory)Issue6889.cs" />
    <Compile Include="$(MSBuildThisFileDirectory)Issue6945.cs" />
    <Compile Include="$(MSBuildThisFileDirectory)Issue7329.cs" />
    <Compile Include="$(MSBuildThisFileDirectory)Issue7290.cs" />
    <Compile Include="$(MSBuildThisFileDirectory)Issue7240.cs" />
    <Compile Include="$(MSBuildThisFileDirectory)Issue5046.xaml.cs">
      <DependentUpon>Issue5046.xaml</DependentUpon>
      <SubType>Code</SubType>
    </Compile>
    <Compile Include="$(MSBuildThisFileDirectory)Issue6609.cs" />
    <Compile Include="$(MSBuildThisFileDirectory)Issue6802.cs" />
    <Compile Include="$(MSBuildThisFileDirectory)Issue6644.xaml.cs">
      <SubType>Code</SubType>
    </Compile>
    <Compile Include="$(MSBuildThisFileDirectory)Issue7049.cs" />
    <Compile Include="$(MSBuildThisFileDirectory)Issue7061.cs" />
    <Compile Include="$(MSBuildThisFileDirectory)Issue7111.cs" />
    <Compile Include="$(MSBuildThisFileDirectory)Issue7357.xaml.cs">
      <SubType>Code</SubType>
    </Compile>
    <Compile Include="$(MSBuildThisFileDirectory)Issue7519.cs" />
    <Compile Include="$(MSBuildThisFileDirectory)Issue7519Xaml.xaml.cs">
      <SubType>Code</SubType>
    </Compile>
    <Compile Include="$(MSBuildThisFileDirectory)RefreshViewTests.cs" />
    <Compile Include="$(MSBuildThisFileDirectory)Issue7338.cs" />
    <Compile Include="$(MSBuildThisFileDirectory)ScrollToGroup.cs" />
    <Compile Include="$(MSBuildThisFileDirectory)NestedCollectionViews.cs" />
    <Compile Include="$(MSBuildThisFileDirectory)ShellFlyoutBehavior.cs" />
    <Compile Include="$(MSBuildThisFileDirectory)Issue7128.cs" />
    <Compile Include="$(MSBuildThisFileDirectory)ShellGestures.cs" />
    <Compile Include="$(MSBuildThisFileDirectory)ShellBackButtonBehavior.cs" />
    <Compile Include="$(MSBuildThisFileDirectory)Issue7102.cs" />
    <Compile Include="$(MSBuildThisFileDirectory)ShellInsets.cs" />
    <Compile Include="$(MSBuildThisFileDirectory)CollectionViewGrouping.cs" />
    <Compile Include="$(MSBuildThisFileDirectory)Issue5412.cs" />
    <Compile Include="$(MSBuildThisFileDirectory)Helpers\GarbageCollectionHelper.cs" />
    <Compile Include="$(MSBuildThisFileDirectory)Issue4879.cs" />
    <Compile Include="$(MSBuildThisFileDirectory)Issue5555.cs" />
    <Compile Include="$(MSBuildThisFileDirectory)Issue6458.cs" />
    <Compile Include="$(MSBuildThisFileDirectory)Issue6258.cs" />
    <Compile Include="$(MSBuildThisFileDirectory)Issue3150.cs" />
    <Compile Include="$(MSBuildThisFileDirectory)Issue6262.cs" />
    <Compile Include="$(MSBuildThisFileDirectory)Github5623.xaml.cs">
      <DependentUpon>Github5623.xaml</DependentUpon>
      <SubType>Code</SubType>
    </Compile>
    <Compile Include="$(MSBuildThisFileDirectory)Bugzilla59172.cs" />
    <Compile Include="$(MSBuildThisFileDirectory)FlagTestHelpers.cs" />
    <Compile Include="$(MSBuildThisFileDirectory)Issue5886.cs" />
    <Compile Include="$(MSBuildThisFileDirectory)Issue6260.cs" />
    <Compile Include="$(MSBuildThisFileDirectory)Issue5766.cs" />
    <Compile Include="$(MSBuildThisFileDirectory)CollectionViewBoundMultiSelection.cs" />
    <Compile Include="$(MSBuildThisFileDirectory)CollectionViewBoundSingleSelection.cs" />
    <Compile Include="$(MSBuildThisFileDirectory)Issue5765.cs" />
    <Compile Include="$(MSBuildThisFileDirectory)Issue4684.xaml.cs" />
    <Compile Include="$(MSBuildThisFileDirectory)Issue4992.xaml.cs">
      <DependentUpon>Issue4992.xaml</DependentUpon>
      <SubType>Code</SubType>
    </Compile>
    <Compile Include="$(MSBuildThisFileDirectory)Issue4915.xaml.cs">
      <SubType>Code</SubType>
    </Compile>
    <Compile Include="$(MSBuildThisFileDirectory)Issue5131.cs" />
    <Compile Include="$(MSBuildThisFileDirectory)Issue5376.cs" />
    <Compile Include="$(MSBuildThisFileDirectory)Bugzilla60787.xaml.cs">
      <DependentUpon>Bugzilla60787.xaml</DependentUpon>
      <SubType>Code</SubType>
    </Compile>
    <Compile Include="$(MSBuildThisFileDirectory)Issue4919.cs" />
    <Compile Include="$(MSBuildThisFileDirectory)Issue5461.cs" />
    <Compile Include="$(MSBuildThisFileDirectory)CollectionViewBindingErrors.xaml.cs">
      <DependentUpon>CollectionViewBindingErrors.xaml</DependentUpon>
      <SubType>Code</SubType>
    </Compile>
    <Compile Include="$(MSBuildThisFileDirectory)Github3847.xaml.cs">
      <DependentUpon>Github3847.xaml</DependentUpon>
      <SubType>Code</SubType>
    </Compile>
    <Compile Include="$(MSBuildThisFileDirectory)Issue2102.cs" />
    <Compile Include="$(MSBuildThisFileDirectory)Issue1588.xaml.cs">
      <DependentUpon>Issue1588.xaml</DependentUpon>
      <SubType>Code</SubType>
    </Compile>
    <Compile Include="$(MSBuildThisFileDirectory)Issue4961.cs" />
    <Compile Include="$(MSBuildThisFileDirectory)Issue4629.cs" />
    <Compile Include="$(MSBuildThisFileDirectory)Issue4384.cs" />
    <Compile Include="$(MSBuildThisFileDirectory)Issue4782.cs" />
    <Compile Include="$(MSBuildThisFileDirectory)Issue4484.cs" />
    <Compile Include="$(MSBuildThisFileDirectory)Issue3509.cs" />
    <Compile Include="$(MSBuildThisFileDirectory)Issue4597.cs" />
    <Compile Include="$(MSBuildThisFileDirectory)A11yTabIndex.xaml.cs">
      <DependentUpon>A11yTabIndex.xaml</DependentUpon>
      <SubType>Code</SubType>
    </Compile>
    <Compile Include="$(MSBuildThisFileDirectory)Github3856.cs" />
    <Compile Include="$(MSBuildThisFileDirectory)Issue1937.cs" />
    <Compile Include="$(MSBuildThisFileDirectory)Issue3555.cs" />
    <Compile Include="$(MSBuildThisFileDirectory)Issue3843.cs" />
    <Compile Include="$(MSBuildThisFileDirectory)Issue4053.cs" />
    <Compile Include="$(MSBuildThisFileDirectory)Issue3809.cs" />
    <Compile Include="$(MSBuildThisFileDirectory)Issue2894.cs" />
    <Compile Include="$(MSBuildThisFileDirectory)Issue3306.cs" />
    <Compile Include="$(MSBuildThisFileDirectory)Issue3454.cs" />
    <Compile Include="$(MSBuildThisFileDirectory)Issue3308.cs" />
    <Compile Include="$(MSBuildThisFileDirectory)Issue3788.cs" />
    <Compile Include="$(MSBuildThisFileDirectory)Issue1724.cs" />
    <Compile Include="$(MSBuildThisFileDirectory)Issue3524.cs" />
    <Compile Include="$(MSBuildThisFileDirectory)Issue1678.cs" />
    <Compile Include="$(MSBuildThisFileDirectory)Issue2004.cs" />
    <Compile Include="$(MSBuildThisFileDirectory)Issue3333.cs" />
    <Compile Include="$(MSBuildThisFileDirectory)Issue2338.cs" />
    <Compile Include="$(MSBuildThisFileDirectory)Bugzilla60045.xaml.cs">
      <DependentUpon>Bugzilla60045.xaml</DependentUpon>
    </Compile>
    <Compile Include="$(MSBuildThisFileDirectory)Issue6282.xaml.cs">
      <DependentUpon>Issue6282.xaml</DependentUpon>
      <SubType>Code</SubType>
    </Compile>
    <Compile Include="$(MSBuildThisFileDirectory)AddingMultipleItemsListView.cs" />
    <Compile Include="$(MSBuildThisFileDirectory)AndroidStatusBarColor.cs" />
    <Compile Include="$(MSBuildThisFileDirectory)AppBarIconColors.cs" />
    <Compile Include="$(MSBuildThisFileDirectory)Bugzilla21368.cs" />
    <Compile Include="$(MSBuildThisFileDirectory)Bugzilla21501.cs" />
    <Compile Include="$(MSBuildThisFileDirectory)Bugzilla21780.cs" />
    <Compile Include="$(MSBuildThisFileDirectory)Bugzilla22229.xaml.cs">
      <DependentUpon>Bugzilla22229.xaml</DependentUpon>
    </Compile>
    <Compile Include="$(MSBuildThisFileDirectory)Bugzilla22401.cs" />
    <Compile Include="$(MSBuildThisFileDirectory)Bugzilla23942.xaml.cs">
      <DependentUpon>Bugzilla23942.xaml</DependentUpon>
    </Compile>
    <Compile Include="$(MSBuildThisFileDirectory)Bugzilla24769.cs" />
    <Compile Include="$(MSBuildThisFileDirectory)Bugzilla25234.cs" />
    <Compile Include="$(MSBuildThisFileDirectory)Bugzilla25662.cs" />
    <Compile Include="$(MSBuildThisFileDirectory)Bugzilla25943.cs" />
    <Compile Include="$(MSBuildThisFileDirectory)Bugzilla26501.cs" />
    <Compile Include="$(MSBuildThisFileDirectory)Bugzilla26868.cs" />
    <Compile Include="$(MSBuildThisFileDirectory)Bugzilla27378.cs" />
    <Compile Include="$(MSBuildThisFileDirectory)Bugzilla27417.cs" />
    <Compile Include="$(MSBuildThisFileDirectory)Bugzilla27417Xaml.xaml.cs">
      <DependentUpon>Bugzilla27417Xaml.xaml</DependentUpon>
      <SubType>Code</SubType>
    </Compile>
    <Compile Include="$(MSBuildThisFileDirectory)Bugzilla27581.cs" />
    <Compile Include="$(MSBuildThisFileDirectory)Bugzilla28570.cs" />
    <Compile Include="$(MSBuildThisFileDirectory)Bugzilla28796.cs" />
    <Compile Include="$(MSBuildThisFileDirectory)Bugzilla28939.cs" />
    <Compile Include="$(MSBuildThisFileDirectory)Bugzilla28953.cs" />
    <Compile Include="$(MSBuildThisFileDirectory)Bugzilla29107.xaml.cs">
      <DependentUpon>Bugzilla29107.xaml</DependentUpon>
    </Compile>
    <Compile Include="$(MSBuildThisFileDirectory)Bugzilla29110.cs" />
    <Compile Include="$(MSBuildThisFileDirectory)Bugzilla29158.cs" />
    <Compile Include="$(MSBuildThisFileDirectory)Bugzilla29363.cs" />
    <Compile Include="$(MSBuildThisFileDirectory)Bugzilla29229.cs" />
    <Compile Include="$(MSBuildThisFileDirectory)Bugzilla30166.cs" />
    <Compile Include="$(MSBuildThisFileDirectory)Bugzilla31141.cs" />
    <Compile Include="$(MSBuildThisFileDirectory)Bugzilla31145.cs" />
    <Compile Include="$(MSBuildThisFileDirectory)Bugzilla31333.cs" />
    <Compile Include="$(MSBuildThisFileDirectory)Bugzilla31366.cs" />
    <Compile Include="$(MSBuildThisFileDirectory)Issue4653.cs" />
    <Compile Include="$(MSBuildThisFileDirectory)Bugzilla31964.cs" />
    <Compile Include="$(MSBuildThisFileDirectory)Bugzilla32033.cs" />
    <Compile Include="$(MSBuildThisFileDirectory)Bugzilla32034.cs" />
    <Compile Include="$(MSBuildThisFileDirectory)Bugzilla32206.cs" />
    <Compile Include="$(MSBuildThisFileDirectory)Bugzilla32776.cs" />
    <Compile Include="$(MSBuildThisFileDirectory)Bugzilla32842.xaml.cs">
      <DependentUpon>Bugzilla32842.xaml</DependentUpon>
      <SubType>Code</SubType>
    </Compile>
    <Compile Include="$(MSBuildThisFileDirectory)Bugzilla32847.cs" />
    <Compile Include="$(MSBuildThisFileDirectory)Bugzilla32865.cs" />
    <Compile Include="$(MSBuildThisFileDirectory)Bugzilla32956.cs" />
    <Compile Include="$(MSBuildThisFileDirectory)Bugzilla33248.cs" />
    <Compile Include="$(MSBuildThisFileDirectory)Bugzilla33268.cs" />
    <Compile Include="$(MSBuildThisFileDirectory)Bugzilla33612.cs" />
    <Compile Include="$(MSBuildThisFileDirectory)Bugzilla33714.cs" />
    <Compile Include="$(MSBuildThisFileDirectory)Bugzilla33890.cs" />
    <Compile Include="$(MSBuildThisFileDirectory)Bugzilla34072.cs" />
    <Compile Include="$(MSBuildThisFileDirectory)Bugzilla34007.cs" />
    <Compile Include="$(MSBuildThisFileDirectory)Bugzilla35078.cs" />
    <Compile Include="$(MSBuildThisFileDirectory)Bugzilla35127.cs" />
    <Compile Include="$(MSBuildThisFileDirectory)Bugzilla35132.cs" />
    <Compile Include="$(MSBuildThisFileDirectory)Bugzilla35157.cs" />
    <Compile Include="$(MSBuildThisFileDirectory)Bugzilla35294.cs" />
    <Compile Include="$(MSBuildThisFileDirectory)Bugzilla35472.cs" />
    <Compile Include="$(MSBuildThisFileDirectory)Bugzilla35477.cs" />
    <Compile Include="$(MSBuildThisFileDirectory)Bugzilla35490.cs" />
    <Compile Include="$(MSBuildThisFileDirectory)Bugzilla35738.cs" />
    <Compile Include="$(MSBuildThisFileDirectory)Bugzilla36014.cs" />
    <Compile Include="$(MSBuildThisFileDirectory)Bugzilla36649.cs" />
    <Compile Include="$(MSBuildThisFileDirectory)Bugzilla36559.cs" />
    <Compile Include="$(MSBuildThisFileDirectory)Bugzilla36171.cs" />
    <Compile Include="$(MSBuildThisFileDirectory)Bugzilla36780.cs" />
    <Compile Include="$(MSBuildThisFileDirectory)Bugzilla36651.cs" />
    <Compile Include="$(MSBuildThisFileDirectory)Bugzilla36703.cs" />
    <Compile Include="$(MSBuildThisFileDirectory)Bugzilla36846.cs" />
    <Compile Include="$(MSBuildThisFileDirectory)Bugzilla36955.cs" />
    <Compile Include="$(MSBuildThisFileDirectory)Bugzilla37285.cs" />
    <Compile Include="$(MSBuildThisFileDirectory)Bugzilla37462.cs" />
    <Compile Include="$(MSBuildThisFileDirectory)Bugzilla37841.cs" />
    <Compile Include="$(MSBuildThisFileDirectory)Bugzilla37863.cs" />
    <Compile Include="$(MSBuildThisFileDirectory)Bugzilla37601.cs" />
    <Compile Include="$(MSBuildThisFileDirectory)Bugzilla38105.cs" />
    <Compile Include="$(MSBuildThisFileDirectory)Issue3652.cs" />
    <Compile Include="$(MSBuildThisFileDirectory)Issue4891.cs" />
    <Compile Include="$(MSBuildThisFileDirectory)Bugzilla38723.cs" />
    <Compile Include="$(MSBuildThisFileDirectory)Bugzilla38770.cs" />
    <Compile Include="$(MSBuildThisFileDirectory)Bugzilla38827.xaml.cs">
      <DependentUpon>Bugzilla38827.xaml</DependentUpon>
      <SubType>Code</SubType>
    </Compile>
    <Compile Include="$(MSBuildThisFileDirectory)Bugzilla38989.cs" />
    <Compile Include="$(MSBuildThisFileDirectory)Bugzilla39395.cs" />
    <Compile Include="$(MSBuildThisFileDirectory)Bugzilla39461.cs" />
    <Compile Include="$(MSBuildThisFileDirectory)Bugzilla39483.xaml.cs">
      <DependentUpon>Bugzilla39483.xaml</DependentUpon>
      <SubType>Code</SubType>
    </Compile>
    <Compile Include="$(MSBuildThisFileDirectory)Bugzilla39530.cs" />
    <Compile Include="$(MSBuildThisFileDirectory)Bugzilla39624.cs" />
    <Compile Include="$(MSBuildThisFileDirectory)Bugzilla39463.xaml.cs">
      <DependentUpon>Bugzilla39463.xaml</DependentUpon>
      <SubType>Code</SubType>
    </Compile>
    <Compile Include="$(MSBuildThisFileDirectory)Bugzilla39636.xaml.cs">
      <DependentUpon>Bugzilla39636.xaml</DependentUpon>
      <SubType>Code</SubType>
    </Compile>
    <Compile Include="$(MSBuildThisFileDirectory)Bugzilla39702.cs" />
    <Compile Include="$(MSBuildThisFileDirectory)Bugzilla40005.cs" />
    <Compile Include="$(MSBuildThisFileDirectory)Bugzilla40073.cs" />
    <Compile Include="$(MSBuildThisFileDirectory)Bugzilla40139.cs" />
    <Compile Include="$(MSBuildThisFileDirectory)Bugzilla40173.cs" />
    <Compile Include="$(MSBuildThisFileDirectory)Bugzilla39821.cs" />
    <Compile Include="$(MSBuildThisFileDirectory)Bugzilla40185.cs" />
    <Compile Include="$(MSBuildThisFileDirectory)Bugzilla40251.cs" />
    <Compile Include="$(MSBuildThisFileDirectory)Bugzilla40333.cs" />
    <Compile Include="$(MSBuildThisFileDirectory)Bugzilla31806.cs" />
    <Compile Include="$(MSBuildThisFileDirectory)Bugzilla40408.cs" />
    <Compile Include="$(MSBuildThisFileDirectory)Bugzilla40858.cs" />
    <Compile Include="$(MSBuildThisFileDirectory)Bugzilla40824.cs" />
    <Compile Include="$(MSBuildThisFileDirectory)Bugzilla40911.cs" />
    <Compile Include="$(MSBuildThisFileDirectory)Bugzilla40955.cs" />
    <Compile Include="$(MSBuildThisFileDirectory)Bugzilla41054.cs" />
    <Compile Include="$(MSBuildThisFileDirectory)Bugzilla41078.cs" />
    <Compile Include="$(MSBuildThisFileDirectory)Bugzilla40998.cs" />
    <Compile Include="$(MSBuildThisFileDirectory)Bugzilla41205.cs" />
    <Compile Include="$(MSBuildThisFileDirectory)Bugzilla41415.cs" />
    <Compile Include="$(MSBuildThisFileDirectory)Bugzilla41418.cs" />
    <Compile Include="$(MSBuildThisFileDirectory)Bugzilla41424.cs" />
    <Compile Include="$(MSBuildThisFileDirectory)Bugzilla41778.cs" />
    <Compile Include="$(MSBuildThisFileDirectory)Bugzilla41600.cs" />
    <Compile Include="$(MSBuildThisFileDirectory)Bugzilla41619.cs" />
    <Compile Include="$(MSBuildThisFileDirectory)Bugzilla42000.cs" />
    <Compile Include="$(MSBuildThisFileDirectory)Bugzilla42069.cs" />
    <Compile Include="$(MSBuildThisFileDirectory)Bugzilla42069_Page.xaml.cs">
      <DependentUpon>Bugzilla42069_Page.xaml</DependentUpon>
      <SubType>Code</SubType>
    </Compile>
    <Compile Include="$(MSBuildThisFileDirectory)Bugzilla42074.cs" />
    <Compile Include="$(MSBuildThisFileDirectory)Bugzilla42075.cs" />
    <Compile Include="$(MSBuildThisFileDirectory)Bugzilla42329.cs" />
    <Compile Include="$(MSBuildThisFileDirectory)Bugzilla42364.cs" />
    <Compile Include="$(MSBuildThisFileDirectory)Bugzilla42519.cs" />
    <Compile Include="$(MSBuildThisFileDirectory)Bugzilla32871.cs" />
    <Compile Include="$(MSBuildThisFileDirectory)Bugzilla43313.cs" />
    <Compile Include="$(MSBuildThisFileDirectory)Bugzilla43469.cs" />
    <Compile Include="$(MSBuildThisFileDirectory)Bugzilla43516.cs" />
    <Compile Include="$(MSBuildThisFileDirectory)Bugzilla43519.cs" />
    <Compile Include="$(MSBuildThisFileDirectory)Bugzilla43527.cs" />
    <Compile Include="$(MSBuildThisFileDirectory)Bugzilla44047.cs" />
    <Compile Include="$(MSBuildThisFileDirectory)Bugzilla43941.cs" />
    <Compile Include="$(MSBuildThisFileDirectory)Bugzilla43663.cs" />
    <Compile Include="$(MSBuildThisFileDirectory)Bugzilla43867.cs" />
    <Compile Include="$(MSBuildThisFileDirectory)Bugzilla43735.cs" />
    <Compile Include="$(MSBuildThisFileDirectory)Bugzilla43783.cs" />
    <Compile Include="$(MSBuildThisFileDirectory)Bugzilla44096.cs" />
    <Compile Include="$(MSBuildThisFileDirectory)Bugzilla44176.cs" />
    <Compile Include="$(MSBuildThisFileDirectory)Bugzilla44453.cs" />
    <Compile Include="$(MSBuildThisFileDirectory)Bugzilla45215.cs" />
    <Compile Include="$(MSBuildThisFileDirectory)Bugzilla44500.cs" />
    <Compile Include="$(MSBuildThisFileDirectory)Bugzilla45722.cs" />
    <Compile Include="$(MSBuildThisFileDirectory)Bugzilla45722Xaml0.xaml.cs">
      <DependentUpon>Bugzilla45722Xaml0.xaml</DependentUpon>
      <SubType>Code</SubType>
    </Compile>
    <Compile Include="$(MSBuildThisFileDirectory)Bugzilla46363.cs" />
    <Compile Include="$(MSBuildThisFileDirectory)Bugzilla46363_2.cs" />
    <Compile Include="$(MSBuildThisFileDirectory)Bugzilla47548.cs" />
    <Compile Include="$(MSBuildThisFileDirectory)Bugzilla50787.cs" />
    <Compile Include="$(MSBuildThisFileDirectory)Bugzilla52299.cs" />
    <Compile Include="$(MSBuildThisFileDirectory)Bugzilla52419.cs" />
    <Compile Include="$(MSBuildThisFileDirectory)Bugzilla49304.cs" />
    <Compile Include="$(MSBuildThisFileDirectory)Bugzilla53834.cs" />
    <Compile Include="$(MSBuildThisFileDirectory)Bugzilla51536.cs" />
    <Compile Include="$(MSBuildThisFileDirectory)Bugzilla44940.cs" />
    <Compile Include="$(MSBuildThisFileDirectory)Bugzilla44944.cs" />
    <Compile Include="$(MSBuildThisFileDirectory)Bugzilla44166.cs" />
    <Compile Include="$(MSBuildThisFileDirectory)Bugzilla44461.cs" />
    <Compile Include="$(MSBuildThisFileDirectory)Bugzilla44584.cs" />
    <Compile Include="$(MSBuildThisFileDirectory)Bugzilla42832.cs" />
    <Compile Include="$(MSBuildThisFileDirectory)Bugzilla44044.cs" />
    <Compile Include="$(MSBuildThisFileDirectory)Bugzilla44338.cs" />
    <Compile Include="$(MSBuildThisFileDirectory)Bugzilla44980.cs" />
    <Compile Include="$(MSBuildThisFileDirectory)Bugzilla45067.cs" />
    <Compile Include="$(MSBuildThisFileDirectory)Bugzilla45027.cs" />
    <Compile Include="$(MSBuildThisFileDirectory)Bugzilla45330.cs" />
    <Compile Include="$(MSBuildThisFileDirectory)Bugzilla44955.cs" />
    <Compile Include="$(MSBuildThisFileDirectory)Bugzilla45277.cs" />
    <Compile Include="$(MSBuildThisFileDirectory)Bugzilla45743.cs" />
    <Compile Include="$(MSBuildThisFileDirectory)Bugzilla46458.cs" />
    <Compile Include="$(MSBuildThisFileDirectory)Bugzilla46494.cs" />
    <Compile Include="$(MSBuildThisFileDirectory)Bugzilla44476.cs" />
    <Compile Include="$(MSBuildThisFileDirectory)Bugzilla46630.cs" />
    <Compile Include="$(MSBuildThisFileDirectory)Bugzilla47923.cs" />
    <Compile Include="$(MSBuildThisFileDirectory)Bugzilla48236.cs" />
    <Compile Include="$(MSBuildThisFileDirectory)Bugzilla47971.cs" />
    <Compile Include="$(MSBuildThisFileDirectory)Bugzilla52318.cs" />
    <Compile Include="$(MSBuildThisFileDirectory)Bugzilla37290.cs" />
    <Compile Include="$(MSBuildThisFileDirectory)Bugzilla51553.cs" />
    <Compile Include="$(MSBuildThisFileDirectory)Bugzilla51802.cs" />
    <Compile Include="$(MSBuildThisFileDirectory)Bugzilla51236.cs" />
    <Compile Include="$(MSBuildThisFileDirectory)Bugzilla51238.cs" />
    <Compile Include="$(MSBuildThisFileDirectory)Bugzilla51642.xaml.cs">
      <DependentUpon>Bugzilla51642.xaml</DependentUpon>
      <SubType>Code</SubType>
    </Compile>
    <Compile Include="$(MSBuildThisFileDirectory)Bugzilla53445.cs" />
    <Compile Include="$(MSBuildThisFileDirectory)Bugzilla55714.cs" />
    <Compile Include="$(MSBuildThisFileDirectory)Bugzilla54649.cs" />
    <Compile Include="$(MSBuildThisFileDirectory)Bugzilla56609.cs" />
    <Compile Include="$(MSBuildThisFileDirectory)Bugzilla55674.cs" />
    <Compile Include="$(MSBuildThisFileDirectory)Bugzilla55912.cs" />
    <Compile Include="$(MSBuildThisFileDirectory)Bugzilla57317.cs" />
    <Compile Include="$(MSBuildThisFileDirectory)Bugzilla57114.cs" />
    <Compile Include="$(MSBuildThisFileDirectory)Bugzilla57515.cs" />
    <Compile Include="$(MSBuildThisFileDirectory)Bugzilla57674.cs" />
    <Compile Include="$(MSBuildThisFileDirectory)Bugzilla57758.cs" />
    <Compile Include="$(MSBuildThisFileDirectory)Bugzilla57910.cs" />
    <Compile Include="$(MSBuildThisFileDirectory)Bugzilla58406.cs" />
    <Compile Include="$(MSBuildThisFileDirectory)Bugzilla58833.cs" />
    <Compile Include="$(MSBuildThisFileDirectory)Bugzilla51427.cs" />
    <Compile Include="$(MSBuildThisFileDirectory)Bugzilla59248.cs" />
    <Compile Include="$(MSBuildThisFileDirectory)Bugzilla59457.cs" />
    <Compile Include="$(MSBuildThisFileDirectory)Bugzilla59580.cs" />
    <Compile Include="$(MSBuildThisFileDirectory)Issue1469.cs" />
    <Compile Include="$(MSBuildThisFileDirectory)Effects\AttachedStateEffect.cs" />
    <Compile Include="$(MSBuildThisFileDirectory)Effects\AttachedStateEffectLabel.cs" />
    <Compile Include="$(MSBuildThisFileDirectory)Effects\AttachedStateEffectList.cs" />
    <Compile Include="$(MSBuildThisFileDirectory)GitHub1648.cs" />
    <Compile Include="$(MSBuildThisFileDirectory)GitHub1702.cs" />
    <Compile Include="$(MSBuildThisFileDirectory)GitHub2642.cs" />
    <Compile Include="$(MSBuildThisFileDirectory)GitHub1700.cs" />
    <Compile Include="$(MSBuildThisFileDirectory)GitHub2598.cs" />
    <Compile Include="$(MSBuildThisFileDirectory)Issue1483.cs" />
    <Compile Include="$(MSBuildThisFileDirectory)Issue1556.cs" />
    <Compile Include="$(MSBuildThisFileDirectory)Issue1799.cs" />
    <Compile Include="$(MSBuildThisFileDirectory)Issue1931.cs" />
    <Compile Include="$(MSBuildThisFileDirectory)Issue1399.cs" />
    <Compile Include="$(MSBuildThisFileDirectory)Issue2187.cs" />
    <Compile Include="$(MSBuildThisFileDirectory)Issue3001.cs" />
    <Compile Include="$(MSBuildThisFileDirectory)Issue3271.cs" />
    <Compile Include="$(MSBuildThisFileDirectory)Issue3390.cs" />
    <Compile Include="$(MSBuildThisFileDirectory)Issue3000.cs" />
    <Compile Include="$(MSBuildThisFileDirectory)Issue3273.cs" />
    <Compile Include="$(MSBuildThisFileDirectory)Issue3053.cs" />
    <Compile Include="$(MSBuildThisFileDirectory)Issue2617.cs" />
    <Compile Include="$(MSBuildThisFileDirectory)Issue3139.cs" />
    <Compile Include="$(MSBuildThisFileDirectory)Issue3087.cs" />
    <Compile Include="$(MSBuildThisFileDirectory)Issue1760_1.cs" />
    <Compile Include="$(MSBuildThisFileDirectory)Issue1332.cs" />
    <Compile Include="$(MSBuildThisFileDirectory)Issue5184.cs" />
    <Compile Include="$(MSBuildThisFileDirectory)Issue3089.cs" />
    <Compile Include="$(MSBuildThisFileDirectory)Issue1342.cs" />
    <Compile Include="$(MSBuildThisFileDirectory)Issue2482.cs" />
    <Compile Include="$(MSBuildThisFileDirectory)Issue2680ScrollView.cs" />
    <Compile Include="$(MSBuildThisFileDirectory)Issue2767.cs" />
    <Compile Include="$(MSBuildThisFileDirectory)Issue2499.cs" />
    <Compile Include="$(MSBuildThisFileDirectory)GitHub1878.cs" />
    <Compile Include="$(MSBuildThisFileDirectory)Helpers\ISampleNativeControl.cs" />
    <Compile Include="$(MSBuildThisFileDirectory)Helpers\UITestHelper.cs" />
    <Compile Include="$(MSBuildThisFileDirectory)Helpers\ViewHelper.cs" />
    <Compile Include="$(MSBuildThisFileDirectory)Issue1544.cs" />
    <Compile Include="$(MSBuildThisFileDirectory)Issue1677.cs" />
    <Compile Include="$(MSBuildThisFileDirectory)Issue1801.cs" />
    <Compile Include="$(MSBuildThisFileDirectory)Issue1734.cs" />
    <Compile Include="$(MSBuildThisFileDirectory)Issue1683.cs" />
    <Compile Include="$(MSBuildThisFileDirectory)Issue1705_2.cs" />
    <Compile Include="$(MSBuildThisFileDirectory)Issue1396.cs" />
    <Compile Include="$(MSBuildThisFileDirectory)Issue1415.cs" />
    <Compile Include="$(MSBuildThisFileDirectory)Issue2829.cs" />
    <Compile Include="$(MSBuildThisFileDirectory)Issue2653.cs" />
    <Compile Include="$(MSBuildThisFileDirectory)Issue1942.cs" />
    <Compile Include="$(MSBuildThisFileDirectory)Issue2763.cs" />
    <Compile Include="$(MSBuildThisFileDirectory)Issue2247.cs" />
    <Compile Include="$(MSBuildThisFileDirectory)GroupListViewHeaderIndexOutOfRange.cs" />
    <Compile Include="$(MSBuildThisFileDirectory)Issue1760.cs" />
    <Compile Include="$(MSBuildThisFileDirectory)Issue1975.cs" />
    <Compile Include="$(MSBuildThisFileDirectory)Issue1601.cs" />
    <Compile Include="$(MSBuildThisFileDirectory)Issue1717.cs" />
    <Compile Include="$(MSBuildThisFileDirectory)Bugzilla60001.cs" />
    <Compile Include="$(MSBuildThisFileDirectory)Issue1355.cs" />
    <Compile Include="$(MSBuildThisFileDirectory)Bugzilla60056.cs" />
    <Compile Include="$(MSBuildThisFileDirectory)Bugzilla60122.cs" />
    <Compile Include="$(MSBuildThisFileDirectory)Bugzilla59863_0.cs" />
    <Compile Include="$(MSBuildThisFileDirectory)Bugzilla59863_1.cs" />
    <Compile Include="$(MSBuildThisFileDirectory)Bugzilla59863_2.cs" />
    <Compile Include="$(MSBuildThisFileDirectory)Bugzilla60563.cs" />
    <Compile Include="$(MSBuildThisFileDirectory)Bugzilla60774.cs" />
    <Compile Include="$(MSBuildThisFileDirectory)Bugzilla60774_1.cs" />
    <Compile Include="$(MSBuildThisFileDirectory)Bugzilla60774_2.cs" />
    <Compile Include="$(MSBuildThisFileDirectory)ButtonBackgroundColorTest.cs" />
    <Compile Include="$(MSBuildThisFileDirectory)CarouselAsync.cs" />
    <Compile Include="$(MSBuildThisFileDirectory)Bugzilla34561.cs" />
    <Compile Include="$(MSBuildThisFileDirectory)Bugzilla34727.cs" />
    <Compile Include="$(MSBuildThisFileDirectory)ComplexListView.cs" />
    <Compile Include="$(MSBuildThisFileDirectory)CustomImageRendererErrorHandling.cs" />
    <Compile Include="$(MSBuildThisFileDirectory)DefaultColorToggleTest.cs" />
    <Compile Include="$(MSBuildThisFileDirectory)Bugzilla38416.xaml.cs">
      <DependentUpon>Bugzilla38416.xaml</DependentUpon>
    </Compile>
    <Compile Include="$(MSBuildThisFileDirectory)Effects.cs" />
    <Compile Include="$(MSBuildThisFileDirectory)GestureBubblingTests.cs" />
    <Compile Include="$(MSBuildThisFileDirectory)Github1461.cs" />
    <Compile Include="$(MSBuildThisFileDirectory)CascadeInputTransparent.cs" />
    <Compile Include="$(MSBuildThisFileDirectory)GitHub1331.xaml.cs">
      <DependentUpon>GitHub1331.xaml</DependentUpon>
    </Compile>
    <Compile Include="$(MSBuildThisFileDirectory)Issue1691_2.cs" />
    <Compile Include="$(MSBuildThisFileDirectory)Github1625.cs" />
    <Compile Include="$(MSBuildThisFileDirectory)InputTransparentTests.cs" />
    <Compile Include="$(MSBuildThisFileDirectory)Issue1614.cs" />
    <Compile Include="$(MSBuildThisFileDirectory)IsInvokeRequiredRaceCondition.cs" />
    <Compile Include="$(MSBuildThisFileDirectory)IsPasswordToggleTest.cs" />
    <Compile Include="$(MSBuildThisFileDirectory)Issue1023.cs" />
    <Compile Include="$(MSBuildThisFileDirectory)Issue1024.cs" />
    <Compile Include="$(MSBuildThisFileDirectory)Issue1025.cs" />
    <Compile Include="$(MSBuildThisFileDirectory)Issue1026.cs" />
    <Compile Include="$(MSBuildThisFileDirectory)Issue1347.cs" />
    <Compile Include="$(MSBuildThisFileDirectory)Issue1356.cs" />
    <Compile Include="$(MSBuildThisFileDirectory)Issue1439.cs" />
    <Compile Include="$(MSBuildThisFileDirectory)Issue1660.cs" />
    <Compile Include="$(MSBuildThisFileDirectory)Issue1691.cs" />
    <Compile Include="$(MSBuildThisFileDirectory)Issue1665.cs" />
    <Compile Include="$(MSBuildThisFileDirectory)Issue1707.cs" />
    <Compile Include="$(MSBuildThisFileDirectory)Issue1864.cs" />
    <Compile Include="$(MSBuildThisFileDirectory)Issue2104.cs" />
    <Compile Include="$(MSBuildThisFileDirectory)Issue1908.cs" />
    <Compile Include="$(MSBuildThisFileDirectory)Issue1672.cs" />
    <Compile Include="$(MSBuildThisFileDirectory)Issue2394.cs" />
    <Compile Include="$(MSBuildThisFileDirectory)Issue2595.cs" />
    <Compile Include="$(MSBuildThisFileDirectory)Issue2625.xaml.cs">
      <DependentUpon>Issue2625.xaml</DependentUpon>
      <SubType>Code</SubType>
    </Compile>
    <Compile Include="$(MSBuildThisFileDirectory)Issue2681.cs" />
    <Compile Include="$(MSBuildThisFileDirectory)Issue2858.xaml.cs">
      <DependentUpon>Issue2858.xaml</DependentUpon>
      <SubType>Code</SubType>
    </Compile>
    <Compile Include="$(MSBuildThisFileDirectory)Issue2929.cs" />
    <Compile Include="$(MSBuildThisFileDirectory)Issue2983.cs" />
    <Compile Include="$(MSBuildThisFileDirectory)Issue2963.cs" />
    <Compile Include="$(MSBuildThisFileDirectory)Issue2981.cs" />
    <Compile Include="$(MSBuildThisFileDirectory)Issue2964.cs" />
    <Compile Include="$(MSBuildThisFileDirectory)Bugzilla29017.cs" />
    <Compile Include="$(MSBuildThisFileDirectory)Issue2927.cs" />
    <Compile Include="$(MSBuildThisFileDirectory)IsShowingUserIssue.cs" />
    <Compile Include="$(MSBuildThisFileDirectory)Bugzilla25979.cs" />
    <Compile Include="$(MSBuildThisFileDirectory)Bugzilla30317.cs" />
    <Compile Include="$(MSBuildThisFileDirectory)Bugzilla29128.cs" />
    <Compile Include="$(MSBuildThisFileDirectory)Bugzilla31029.cs" />
    <Compile Include="$(MSBuildThisFileDirectory)Bugzilla24574.cs" />
    <Compile Include="$(MSBuildThisFileDirectory)Bugzilla26233.cs" />
    <Compile Include="$(MSBuildThisFileDirectory)Bugzilla27642.cs" />
    <Compile Include="$(MSBuildThisFileDirectory)Bugzilla36393.cs" />
    <Compile Include="$(MSBuildThisFileDirectory)Bugzilla33870.cs" />
    <Compile Include="$(MSBuildThisFileDirectory)Bugzilla32462.cs" />
    <Compile Include="$(MSBuildThisFileDirectory)Bugzilla36681.cs" />
    <Compile Include="$(MSBuildThisFileDirectory)Bugzilla36479.cs" />
    <Compile Include="$(MSBuildThisFileDirectory)Issue3008.cs" />
    <Compile Include="$(MSBuildThisFileDirectory)Issue3019.cs" />
    <Compile Include="$(MSBuildThisFileDirectory)Issue2993.cs" />
    <Compile Include="$(MSBuildThisFileDirectory)Issue3507.cs" />
    <Compile Include="$(MSBuildThisFileDirectory)Issue3367.cs" />
    <Compile Include="$(MSBuildThisFileDirectory)Issue3398.cs" />
    <Compile Include="$(MSBuildThisFileDirectory)Issue3558.cs" />
    <Compile Include="$(MSBuildThisFileDirectory)Issue3541.cs" />
    <Compile Include="$(MSBuildThisFileDirectory)Issue3840.cs" />
    <Compile Include="$(MSBuildThisFileDirectory)Issue4561.cs" />
    <Compile Include="$(MSBuildThisFileDirectory)Issue3913.cs" />
    <Compile Include="$(MSBuildThisFileDirectory)Issue3979.xaml.cs">
      <DependentUpon>Issue3979.xaml</DependentUpon>
      <SubType>Code</SubType>
    </Compile>
    <Compile Include="$(MSBuildThisFileDirectory)Issue4194.xaml.cs">
      <DependentUpon>Issue4194.xaml</DependentUpon>
      <SubType>Code</SubType>
    </Compile>
    <Compile Include="$(MSBuildThisFileDirectory)Issue4136.cs" />
    <Compile Include="$(MSBuildThisFileDirectory)Issue4262.cs" />
    <Compile Include="$(MSBuildThisFileDirectory)Issue4360.xaml.cs">
      <DependentUpon>Issue4360.xaml</DependentUpon>
      <SubType>Code</SubType>
    </Compile>
    <Compile Include="$(MSBuildThisFileDirectory)Issue4600.cs" />
    <Compile Include="$(MSBuildThisFileDirectory)Issue4973.cs" />
    <Compile Include="$(MSBuildThisFileDirectory)Issue5252.cs" />
    <Compile Include="$(MSBuildThisFileDirectory)Issue5057.xaml.cs">
      <DependentUpon>Issue5057.xaml</DependentUpon>
      <SubType>Code</SubType>
    </Compile>
    <Compile Include="$(MSBuildThisFileDirectory)Issue5003.xaml.cs">
      <DependentUpon>Issue5003.xaml</DependentUpon>
      <SubType>Code</SubType>
    </Compile>
    <Compile Include="$(MSBuildThisFileDirectory)Issue5801.xaml.cs">
      <DependentUpon>Issue5801.xaml</DependentUpon>
      <SubType>Code</SubType>
    </Compile>
    <Compile Include="$(MSBuildThisFileDirectory)Issue5695.cs" />
    <Compile Include="$(MSBuildThisFileDirectory)Issue5535.cs" />
    <Compile Include="$(MSBuildThisFileDirectory)Issue5949.cs" />
    <Compile Include="$(MSBuildThisFileDirectory)Issue5949_1.xaml.cs">
      <DependentUpon>Issue5949_1.xaml</DependentUpon>
      <SubType>Code</SubType>
    </Compile>
    <Compile Include="$(MSBuildThisFileDirectory)Issue5949_2.xaml.cs">
      <DependentUpon>Issue5949_2.xaml</DependentUpon>
      <SubType>Code</SubType>
    </Compile>
    <Compile Include="$(MSBuildThisFileDirectory)Issue5793.cs" />
    <Compile Include="$(MSBuildThisFileDirectory)Issue6130.xaml.cs">
      <SubType>Code</SubType>
    </Compile>
    <Compile Include="$(MSBuildThisFileDirectory)Issue5268.xaml.cs">
      <DependentUpon>Issue5268.xaml</DependentUpon>
      <SubType>Code</SubType>
    </Compile>
    <Compile Include="$(MSBuildThisFileDirectory)Issue6713.cs" />
    <Compile Include="$(MSBuildThisFileDirectory)Issue6705.cs" />
    <Compile Include="$(MSBuildThisFileDirectory)LegacyComponents\NonAppCompatSwitch.cs" />
    <Compile Include="$(MSBuildThisFileDirectory)MapsModalCrash.cs" />
    <Compile Include="$(MSBuildThisFileDirectory)ModalActivityIndicatorTest.cs" />
    <Compile Include="$(MSBuildThisFileDirectory)Bugzilla37625.cs" />
    <Compile Include="$(MSBuildThisFileDirectory)Bugzilla38658.cs" />
    <Compile Include="$(MSBuildThisFileDirectory)DataTemplateGridImageTest.cs" />
    <Compile Include="$(MSBuildThisFileDirectory)Bugzilla39331.cs" />
    <Compile Include="$(MSBuildThisFileDirectory)Bugzilla36788.cs" />
    <Compile Include="$(MSBuildThisFileDirectory)Bugzilla38978.cs" />
    <Compile Include="$(MSBuildThisFileDirectory)Bugzilla38112.cs" />
    <Compile Include="$(MSBuildThisFileDirectory)Bugzilla39668.cs" />
    <Compile Include="$(MSBuildThisFileDirectory)Bugzilla21177.cs" />
    <Compile Include="$(MSBuildThisFileDirectory)Bugzilla39829.cs" />
    <Compile Include="$(MSBuildThisFileDirectory)Bugzilla39458.cs" />
    <Compile Include="$(MSBuildThisFileDirectory)Bugzilla39853.cs" />
    <Compile Include="$(MSBuildThisFileDirectory)MultipleClipToBounds.cs" />
    <Compile Include="$(MSBuildThisFileDirectory)Issue6994.cs" />
    <Compile Include="$(MSBuildThisFileDirectory)Issue7371.cs" />
    <Compile Include="$(MSBuildThisFileDirectory)_TemplateMarkup.xaml.cs">
      <DependentUpon>_TemplateMarkup.xaml</DependentUpon>
      <SubType>Code</SubType>
    </Compile>
    <Compile Include="$(MSBuildThisFileDirectory)PerformanceGallery\PerformanceDataManager.cs" />
    <Compile Include="$(MSBuildThisFileDirectory)PerformanceGallery\PerformanceGallery.cs" />
    <Compile Include="$(MSBuildThisFileDirectory)PerformanceGallery\PerformanceScenario.cs" />
    <Compile Include="$(MSBuildThisFileDirectory)PerformanceGallery\PerformanceTracker.cs" />
    <Compile Include="$(MSBuildThisFileDirectory)PerformanceGallery\PerformanceTrackerTemplate.cs" />
    <Compile Include="$(MSBuildThisFileDirectory)PerformanceGallery\PerformanceTrackerWatcher.cs" />
    <Compile Include="$(MSBuildThisFileDirectory)PerformanceGallery\PerformanceViewModel.cs" />
    <Compile Include="$(MSBuildThisFileDirectory)PerformanceGallery\Scenarios\SearchBarScenarios.cs" />
    <Compile Include="$(MSBuildThisFileDirectory)PerformanceGallery\Scenarios\SliderScenarios.cs" />
    <Compile Include="$(MSBuildThisFileDirectory)PerformanceGallery\Scenarios\StepperScenarios.cs" />
    <Compile Include="$(MSBuildThisFileDirectory)PerformanceGallery\Scenarios\TableViewScenarios.cs" />
    <Compile Include="$(MSBuildThisFileDirectory)PerformanceGallery\Scenarios\TimePickerScenarios.cs" />
    <Compile Include="$(MSBuildThisFileDirectory)PerformanceGallery\Scenarios\WebViewScenarios.cs" />
    <Compile Include="$(MSBuildThisFileDirectory)PerformanceGallery\Scenarios\ProgressBarScenarios.cs" />
    <Compile Include="$(MSBuildThisFileDirectory)PerformanceGallery\Scenarios\PickerScenarios.cs" />
    <Compile Include="$(MSBuildThisFileDirectory)PerformanceGallery\Scenarios\MapScenarios.cs" />
    <Compile Include="$(MSBuildThisFileDirectory)PerformanceGallery\Scenarios\EntryScenarios.cs" />
    <Compile Include="$(MSBuildThisFileDirectory)PerformanceGallery\Scenarios\EditorScenarios.cs" />
    <Compile Include="$(MSBuildThisFileDirectory)PerformanceGallery\Scenarios\ActivityIndicatorScenarios.cs" />
    <Compile Include="$(MSBuildThisFileDirectory)PerformanceGallery\Scenarios\LabelScenarios.cs" />
    <Compile Include="$(MSBuildThisFileDirectory)PerformanceGallery\Scenarios\BoxViewScenarios.cs" />
    <Compile Include="$(MSBuildThisFileDirectory)PerformanceGallery\Scenarios\SwitchScenarios.cs" />
    <Compile Include="$(MSBuildThisFileDirectory)PerformanceGallery\Scenarios\DatePickerScenarios.cs" />
    <Compile Include="$(MSBuildThisFileDirectory)PerformanceGallery\Scenarios\ButtonScenarios.cs" />
    <Compile Include="$(MSBuildThisFileDirectory)PerformanceGallery\Scenarios\ImageScenarios.cs" />
    <Compile Include="$(MSBuildThisFileDirectory)PerformanceGallery\Scenarios\ListViewScenarios.cs" />
    <Compile Include="$(MSBuildThisFileDirectory)Bugzilla53179_2.cs" />
    <Compile Include="$(MSBuildThisFileDirectory)ScrollViewIsEnabled.cs" />
    <Compile Include="$(MSBuildThisFileDirectory)PlatformSpecifics_iOSTranslucentNavBarX.xaml.cs">
      <DependentUpon>PlatformSpecifics_iOSTranslucentNavBarX.xaml</DependentUpon>
      <SubType>Code</SubType>
    </Compile>
    <Compile Include="$(MSBuildThisFileDirectory)Bugzilla53179_1.cs" />
    <Compile Include="$(MSBuildThisFileDirectory)RestartAppTest.cs" />
    <Compile Include="$(MSBuildThisFileDirectory)BottomTabbedPageTests.cs" />
    <Compile Include="$(MSBuildThisFileDirectory)TestPages\QuickCollectNavigationPage.cs" />
    <Compile Include="$(MSBuildThisFileDirectory)TestPages\ScreenshotConditionalApp.cs" />
    <Compile Include="$(MSBuildThisFileDirectory)Bugzilla41842.cs" />
    <Compile Include="$(MSBuildThisFileDirectory)Bugzilla42277.cs" />
    <Compile Include="$(MSBuildThisFileDirectory)Bugzilla51173.cs" />
    <Compile Include="$(MSBuildThisFileDirectory)Bugzilla33561.cs" />
    <Compile Include="$(MSBuildThisFileDirectory)Bugzilla43214.cs" />
    <Compile Include="$(MSBuildThisFileDirectory)Bugzilla42602.cs" />
    <Compile Include="$(MSBuildThisFileDirectory)Bugzilla43161.cs" />
    <Compile Include="$(MSBuildThisFileDirectory)Bugzilla39768.cs" />
    <Compile Include="$(MSBuildThisFileDirectory)Bugzilla41271.cs" />
    <Compile Include="$(MSBuildThisFileDirectory)Bugzilla40722.cs" />
    <Compile Include="$(MSBuildThisFileDirectory)Bugzilla41153.cs" />
    <Compile Include="$(MSBuildThisFileDirectory)Bugzilla44129.cs" />
    <Compile Include="$(MSBuildThisFileDirectory)Bugzilla44525.cs" />
    <Compile Include="$(MSBuildThisFileDirectory)Bugzilla28650.cs" />
    <Compile Include="$(MSBuildThisFileDirectory)Bugzilla37431.cs" />
    <Compile Include="$(MSBuildThisFileDirectory)Bugzilla44777.cs" />
    <Compile Include="$(MSBuildThisFileDirectory)Bugzilla42599.cs" />
    <Compile Include="$(MSBuildThisFileDirectory)Bugzilla51503.cs" />
    <Compile Include="$(MSBuildThisFileDirectory)Bugzilla51505.cs" />
    <Compile Include="$(MSBuildThisFileDirectory)Bugzilla52533.cs" />
    <Compile Include="$(MSBuildThisFileDirectory)Bugzilla53362.cs" />
    <Compile Include="$(MSBuildThisFileDirectory)Bugzilla45874.cs" />
    <Compile Include="$(MSBuildThisFileDirectory)TransparentOverlayTests.cs" />
    <Compile Include="$(MSBuildThisFileDirectory)Unreported1.cs" />
    <Compile Include="$(MSBuildThisFileDirectory)Bugzilla53909.cs" />
    <Compile Include="$(MSBuildThisFileDirectory)ListViewNRE.cs" />
    <Compile Include="$(MSBuildThisFileDirectory)Bugzilla55745.cs" />
    <Compile Include="$(MSBuildThisFileDirectory)AndroidHelpText.cs" />
    <Compile Include="$(MSBuildThisFileDirectory)Bugzilla32830.cs" />
    <Compile Include="$(MSBuildThisFileDirectory)Bugzilla55365.cs" />
    <Compile Include="$(MSBuildThisFileDirectory)Bugzilla39802.cs" />
    <Compile Include="$(MSBuildThisFileDirectory)Bugzilla53179.cs" />
    <Compile Include="$(MSBuildThisFileDirectory)Bugzilla54036.cs" />
    <Compile Include="$(MSBuildThisFileDirectory)Bugzilla56896.cs" />
    <Compile Include="$(MSBuildThisFileDirectory)Bugzilla40161.cs" />
    <Compile Include="$(MSBuildThisFileDirectory)Bugzilla44886.cs" />
    <Compile Include="$(MSBuildThisFileDirectory)Bugzila57749.cs" />
    <Compile Include="$(MSBuildThisFileDirectory)Bugzilla45125.cs" />
    <Compile Include="$(MSBuildThisFileDirectory)ScrollViewObjectDisposed.cs" />
    <Compile Include="$(MSBuildThisFileDirectory)Bugzilla58645.cs" />
    <Compile Include="$(MSBuildThisFileDirectory)Bugzilla27731.cs" />
    <Compile Include="$(MSBuildThisFileDirectory)Bugzilla59097.cs" />
    <Compile Include="$(MSBuildThisFileDirectory)Bugzilla58875.cs" />
    <Compile Include="$(MSBuildThisFileDirectory)Bugzilla45702.cs" />
    <Compile Include="$(MSBuildThisFileDirectory)Bugzilla59718.cs" />
    <Compile Include="$(MSBuildThisFileDirectory)Bugzilla59896.cs" />
    <Compile Include="$(MSBuildThisFileDirectory)Bugzilla56771.cs" />
    <Compile Include="$(MSBuildThisFileDirectory)Bugzilla60382.cs" />
    <Compile Include="$(MSBuildThisFileDirectory)Bugzilla60524.cs" />
    <Compile Include="$(MSBuildThisFileDirectory)Bugzilla59925.cs" />
    <Compile Include="$(MSBuildThisFileDirectory)Bugzilla60691.cs" />
    <Compile Include="$(MSBuildThisFileDirectory)Issue1326.cs" />
    <Compile Include="$(MSBuildThisFileDirectory)Issue1436.cs" />
    <Compile Include="$(MSBuildThisFileDirectory)GitHub1567.cs" />
    <Compile Include="$(MSBuildThisFileDirectory)Issue1909.cs" />
    <Compile Include="$(MSBuildThisFileDirectory)Bugzilla60699.cs" />
    <Compile Include="$(MSBuildThisFileDirectory)Issue2035.cs" />
    <Compile Include="$(MSBuildThisFileDirectory)Issue2299.cs" />
    <Compile Include="$(MSBuildThisFileDirectory)Issue1900.cs" />
    <Compile Include="$(MSBuildThisFileDirectory)Issue2837.cs" />
    <Compile Include="$(MSBuildThisFileDirectory)Issue2740.cs" />
    <Compile Include="$(MSBuildThisFileDirectory)Issue1939.cs" />
    <Compile Include="$(MSBuildThisFileDirectory)Issue3385.cs" />
    <Compile Include="$(MSBuildThisFileDirectory)Issue3343.cs" />
    <Compile Include="$(MSBuildThisFileDirectory)Issue2842.cs" />
    <Compile Include="$(MSBuildThisFileDirectory)Issue1666.cs" />
    <Compile Include="$(MSBuildThisFileDirectory)Issue2838.cs" />
    <Compile Include="$(MSBuildThisFileDirectory)Issue3342.cs" />
    <Compile Include="$(MSBuildThisFileDirectory)Issue3415.cs" />
    <Compile Include="$(MSBuildThisFileDirectory)Issue3049.cs" />
    <Compile Include="$(MSBuildThisFileDirectory)Issue5030.cs" />
    <Compile Include="$(MSBuildThisFileDirectory)ViewClipBoundsShouldUpdate.cs" />
    <Compile Include="$(MSBuildThisFileDirectory)Issue3988.cs" />
    <Compile Include="$(MSBuildThisFileDirectory)Issue2580.cs" />
    <Compile Include="$(MSBuildThisFileDirectory)Issue4026.cs" />
    <Compile Include="$(MSBuildThisFileDirectory)Issue4748.cs" />
    <Compile Include="$(MSBuildThisFileDirectory)VisualControlsPage.xaml.cs">
      <SubType>Code</SubType>
      <DependentUpon>VisualControlsPage.xaml</DependentUpon>
    </Compile>
    <Compile Include="$(MSBuildThisFileDirectory)Issue5470.cs" />
    <Compile Include="$(MSBuildThisFileDirectory)Issue5724.cs" />
    <Compile Include="$(MSBuildThisFileDirectory)Issue6132.cs" />
    <Compile Include="$(MSBuildThisFileDirectory)Issue2577.cs" />
    <Compile Include="$(MSBuildThisFileDirectory)Issue6286.cs" />
    <Compile Include="$(MSBuildThisFileDirectory)_Template.cs" />
    <Compile Include="$(MSBuildThisFileDirectory)Bugzilla56298.cs" />
    <Compile Include="$(MSBuildThisFileDirectory)Bugzilla42620.cs" />
    <Compile Include="$(MSBuildThisFileDirectory)Issue1028.cs" />
    <Compile Include="$(MSBuildThisFileDirectory)Issue1075.cs" />
    <Compile Include="$(MSBuildThisFileDirectory)Issue1097.cs" />
    <Compile Include="$(MSBuildThisFileDirectory)Issue1146.cs" />
    <Compile Include="$(MSBuildThisFileDirectory)Issue1219.cs" />
    <Compile Include="$(MSBuildThisFileDirectory)Issue1228.cs" />
    <Compile Include="$(MSBuildThisFileDirectory)Issue1236.cs" />
    <Compile Include="$(MSBuildThisFileDirectory)Issue1259.cs" />
    <Compile Include="$(MSBuildThisFileDirectory)Issue1267.cs" />
    <Compile Include="$(MSBuildThisFileDirectory)Issue4187.cs" />
    <Compile Include="$(MSBuildThisFileDirectory)Issue1305.cs" />
    <Compile Include="$(MSBuildThisFileDirectory)Issue1329.cs" />
    <Compile Include="$(MSBuildThisFileDirectory)Issue1384.cs" />
    <Compile Include="$(MSBuildThisFileDirectory)Issue1400.cs" />
    <Compile Include="$(MSBuildThisFileDirectory)Issue1414.cs" />
    <Compile Include="$(MSBuildThisFileDirectory)Issue1461.cs" />
    <Compile Include="$(MSBuildThisFileDirectory)Issue1497.xaml.cs">
      <DependentUpon>Issue1497.xaml</DependentUpon>
    </Compile>
    <Compile Include="$(MSBuildThisFileDirectory)Issue1538.cs" />
    <Compile Include="$(MSBuildThisFileDirectory)Issue1545.xaml.cs">
      <DependentUpon>Issue1545.xaml</DependentUpon>
    </Compile>
    <Compile Include="$(MSBuildThisFileDirectory)Issue1546.cs" />
    <Compile Include="$(MSBuildThisFileDirectory)Issue1554.xaml.cs">
      <DependentUpon>Issue1554.xaml</DependentUpon>
    </Compile>
    <Compile Include="$(MSBuildThisFileDirectory)Issue1557.cs" />
    <Compile Include="$(MSBuildThisFileDirectory)Issue1566.cs" />
    <Compile Include="$(MSBuildThisFileDirectory)Issue1567.cs" />
    <Compile Include="$(MSBuildThisFileDirectory)Issue1568.xaml.cs">
      <DependentUpon>Issue1568.xaml</DependentUpon>
    </Compile>
    <Compile Include="$(MSBuildThisFileDirectory)Issue1583.cs" />
    <Compile Include="$(MSBuildThisFileDirectory)Issue1590.cs" />
    <Compile Include="$(MSBuildThisFileDirectory)Issue1593.cs" />
    <Compile Include="$(MSBuildThisFileDirectory)Issue1598.cs" />
    <Compile Include="$(MSBuildThisFileDirectory)Issue1613.cs" />
    <Compile Include="$(MSBuildThisFileDirectory)Issue1618.cs" />
    <Compile Include="$(MSBuildThisFileDirectory)Issue1641.xaml.cs">
      <DependentUpon>Issue1641.xaml</DependentUpon>
    </Compile>
    <Compile Include="$(MSBuildThisFileDirectory)Issue1644.cs" />
    <Compile Include="$(MSBuildThisFileDirectory)Issue1653.xaml.cs">
      <DependentUpon>Issue1653.xaml</DependentUpon>
    </Compile>
    <Compile Include="$(MSBuildThisFileDirectory)Issue1653v2.xaml.cs">
      <DependentUpon>Issue1653v2.xaml</DependentUpon>
    </Compile>
    <Compile Include="$(MSBuildThisFileDirectory)Issue1664.cs" />
    <Compile Include="$(MSBuildThisFileDirectory)Issue1680.cs" />
    <Compile Include="$(MSBuildThisFileDirectory)Issue3624.cs" />
    <Compile Include="$(MSBuildThisFileDirectory)Issue1682.cs" />
    <Compile Include="$(MSBuildThisFileDirectory)Issue1685.cs" />
    <Compile Include="$(MSBuildThisFileDirectory)Issue1698.cs" />
    <Compile Include="$(MSBuildThisFileDirectory)Issue1700.cs" />
    <Compile Include="$(MSBuildThisFileDirectory)Issue1703.cs" />
    <Compile Include="$(MSBuildThisFileDirectory)Issue1705.cs" />
    <Compile Include="$(MSBuildThisFileDirectory)Issue1712.xaml.cs">
      <DependentUpon>Issue1712.xaml</DependentUpon>
    </Compile>
    <Compile Include="$(MSBuildThisFileDirectory)Issue1722.cs" />
    <Compile Include="$(MSBuildThisFileDirectory)Issue1723.cs" />
    <Compile Include="$(MSBuildThisFileDirectory)Issue1741.xaml.cs">
      <DependentUpon>Issue1741.xaml</DependentUpon>
    </Compile>
    <Compile Include="$(MSBuildThisFileDirectory)Issue1742.cs" />
    <Compile Include="$(MSBuildThisFileDirectory)Issue1747.xaml.cs">
      <DependentUpon>Issue1747.xaml</DependentUpon>
    </Compile>
    <Compile Include="$(MSBuildThisFileDirectory)Issue1755.cs" />
    <Compile Include="$(MSBuildThisFileDirectory)Issue1758.cs" />
    <Compile Include="$(MSBuildThisFileDirectory)Issue1763.cs" />
    <Compile Include="$(MSBuildThisFileDirectory)Issue1766.xaml.cs">
      <DependentUpon>Issue1766.xaml</DependentUpon>
    </Compile>
    <Compile Include="$(MSBuildThisFileDirectory)Issue1769.cs" />
    <Compile Include="$(MSBuildThisFileDirectory)Issue1777.cs" />
    <Compile Include="$(MSBuildThisFileDirectory)Issue181.cs" />
    <Compile Include="$(MSBuildThisFileDirectory)Issue1851.cs" />
    <Compile Include="$(MSBuildThisFileDirectory)Issue1875.cs" />
    <Compile Include="$(MSBuildThisFileDirectory)Issue1888.cs" />
    <Compile Include="$(MSBuildThisFileDirectory)Issue1891.cs" />
    <Compile Include="$(MSBuildThisFileDirectory)Issue1895.cs" />
    <Compile Include="$(MSBuildThisFileDirectory)Issue1905.cs" />
    <Compile Include="$(MSBuildThisFileDirectory)Issue1914.cs" />
    <Compile Include="$(MSBuildThisFileDirectory)Issue194.cs" />
    <Compile Include="$(MSBuildThisFileDirectory)Issue198.cs" />
    <Compile Include="$(MSBuildThisFileDirectory)Issue206.cs" />
    <Compile Include="$(MSBuildThisFileDirectory)Issue214.cs" />
    <Compile Include="$(MSBuildThisFileDirectory)Issue2143.cs" />
    <Compile Include="$(MSBuildThisFileDirectory)Issue2222.cs" />
    <Compile Include="$(MSBuildThisFileDirectory)Issue22246_BZ.cs" />
    <Compile Include="$(MSBuildThisFileDirectory)Issue2241.cs" />
    <Compile Include="$(MSBuildThisFileDirectory)Issue2248.cs" />
    <Compile Include="$(MSBuildThisFileDirectory)Issue2259.cs" />
    <Compile Include="$(MSBuildThisFileDirectory)Issue2266.cs" />
    <Compile Include="$(MSBuildThisFileDirectory)Issue2270.cs" />
    <Compile Include="$(MSBuildThisFileDirectory)Issue2272.cs" />
    <Compile Include="$(MSBuildThisFileDirectory)Issue2282.xaml.cs">
      <DependentUpon>Issue2282.xaml</DependentUpon>
    </Compile>
    <Compile Include="$(MSBuildThisFileDirectory)Issue2288.xaml.cs">
      <DependentUpon>Issue2288.xaml</DependentUpon>
    </Compile>
    <Compile Include="$(MSBuildThisFileDirectory)Issue2289.xaml.cs">
      <DependentUpon>Issue2289.xaml</DependentUpon>
    </Compile>
    <Compile Include="$(MSBuildThisFileDirectory)Issue229.cs" />
    <Compile Include="$(MSBuildThisFileDirectory)Issue2291.cs" />
    <Compile Include="$(MSBuildThisFileDirectory)Issue2292.cs" />
    <Compile Include="$(MSBuildThisFileDirectory)Issue2294.cs" />
    <Compile Include="$(MSBuildThisFileDirectory)Issue2333.cs" />
    <Compile Include="$(MSBuildThisFileDirectory)Issue2339.cs" />
    <Compile Include="$(MSBuildThisFileDirectory)Issue2354.cs" />
    <Compile Include="$(MSBuildThisFileDirectory)Issue2357.xaml.cs">
      <DependentUpon>Issue2357.xaml</DependentUpon>
    </Compile>
    <Compile Include="$(MSBuildThisFileDirectory)Issue2411.cs" />
    <Compile Include="$(MSBuildThisFileDirectory)Issue2414.cs" />
    <Compile Include="$(MSBuildThisFileDirectory)Issue2470.xaml.cs">
      <DependentUpon>Issue2470.xaml</DependentUpon>
    </Compile>
    <Compile Include="$(MSBuildThisFileDirectory)Issue2563.cs" />
    <Compile Include="$(MSBuildThisFileDirectory)Issue2594.cs" />
    <Compile Include="$(MSBuildThisFileDirectory)Issue2597.cs" />
    <Compile Include="$(MSBuildThisFileDirectory)Issue260.cs" />
    <Compile Include="$(MSBuildThisFileDirectory)Issue2615.cs" />
    <Compile Include="$(MSBuildThisFileDirectory)Issue2628.cs" />
    <Compile Include="$(MSBuildThisFileDirectory)Issue2634.cs" />
    <Compile Include="$(MSBuildThisFileDirectory)Issue264.cs" />
    <Compile Include="$(MSBuildThisFileDirectory)Issue2659.xaml.cs">
      <DependentUpon>Issue2659.xaml</DependentUpon>
    </Compile>
    <Compile Include="$(MSBuildThisFileDirectory)Issue2783.cs" />
    <Compile Include="$(MSBuildThisFileDirectory)Issue2794.cs" />
    <Compile Include="$(MSBuildThisFileDirectory)Issue2809.cs" />
    <Compile Include="$(MSBuildThisFileDirectory)Issue2923.cs" />
    <Compile Include="$(MSBuildThisFileDirectory)Issue342.cs" />
    <Compile Include="$(MSBuildThisFileDirectory)Issue416.cs" />
    <Compile Include="$(MSBuildThisFileDirectory)Issue417.cs" />
    <Compile Include="$(MSBuildThisFileDirectory)Issue488.cs" />
    <Compile Include="$(MSBuildThisFileDirectory)Issue530.cs" />
    <Compile Include="$(MSBuildThisFileDirectory)Issue764.cs" />
    <Compile Include="$(MSBuildThisFileDirectory)Issue773.cs" />
    <Compile Include="$(MSBuildThisFileDirectory)Issue774.cs" />
    <Compile Include="$(MSBuildThisFileDirectory)Issue852.cs" />
    <Compile Include="$(MSBuildThisFileDirectory)Issue886.cs" />
    <Compile Include="$(MSBuildThisFileDirectory)Issue892.cs" />
    <Compile Include="$(MSBuildThisFileDirectory)Issue889.cs" />
    <Compile Include="$(MSBuildThisFileDirectory)Issue935.cs" />
    <Compile Include="$(MSBuildThisFileDirectory)Issue968.cs" />
    <Compile Include="$(MSBuildThisFileDirectory)Issue973.cs" />
    <Compile Include="$(MSBuildThisFileDirectory)Issue465.cs" />
    <Compile Include="$(MSBuildThisFileDirectory)ListViewViewCellBinding.cs" />
    <Compile Include="$(MSBuildThisFileDirectory)ModelContentPage.cs" />
    <Compile Include="$(MSBuildThisFileDirectory)NavigationStackTests.cs" />
    <Compile Include="$(MSBuildThisFileDirectory)NavPage.cs" />
    <Compile Include="$(MSBuildThisFileDirectory)ScrollViewOutOfBounds.cs" />
    <Compile Include="$(MSBuildThisFileDirectory)StackLayoutIssue.cs" />
    <Compile Include="$(MSBuildThisFileDirectory)SwipeBackNavCrash.cs" />
    <Compile Include="$(MSBuildThisFileDirectory)TabbedPageTests.cs" />
    <Compile Include="$(MSBuildThisFileDirectory)TabbedPageWithList.cs" />
    <Compile Include="$(MSBuildThisFileDirectory)TestPages\TestPages.cs" />
    <Compile Include="$(MSBuildThisFileDirectory)Issue2965.cs" />
    <Compile Include="$(MSBuildThisFileDirectory)Issue2775.cs" />
    <Compile Include="$(MSBuildThisFileDirectory)Issue2987.cs" />
    <Compile Include="$(MSBuildThisFileDirectory)Issue2976.cs" />
    <Compile Include="$(MSBuildThisFileDirectory)Issue2951.xaml.cs">
      <DependentUpon>Issue2951.xaml</DependentUpon>
    </Compile>
    <Compile Include="$(MSBuildThisFileDirectory)Issue2961.cs" />
    <Compile Include="$(MSBuildThisFileDirectory)Issue2948.cs" />
    <Compile Include="$(MSBuildThisFileDirectory)Issue2883.cs" />
    <Compile Include="$(MSBuildThisFileDirectory)Issue2953.cs" />
    <Compile Include="$(MSBuildThisFileDirectory)Issue2777.xaml.cs">
      <DependentUpon>Issue2777.xaml</DependentUpon>
    </Compile>
    <Compile Include="$(MSBuildThisFileDirectory)Issue2954.cs" />
    <Compile Include="$(MSBuildThisFileDirectory)Issue3086.xaml.cs">
      <DependentUpon>Issue3086.xaml</DependentUpon>
    </Compile>
    <Compile Include="$(MSBuildThisFileDirectory)Bugzilla27779.cs" />
    <Compile Include="$(MSBuildThisFileDirectory)Bugzilla27698.cs" />
    <Compile Include="$(MSBuildThisFileDirectory)Bugzilla29247.cs" />
    <Compile Include="$(MSBuildThisFileDirectory)Bugzilla27318.xaml.cs">
      <DependentUpon>Bugzilla27318.xaml</DependentUpon>
    </Compile>
    <Compile Include="$(MSBuildThisFileDirectory)Bugzilla29453.cs" />
    <Compile Include="$(MSBuildThisFileDirectory)Bugzilla28001.cs" />
    <Compile Include="$(MSBuildThisFileDirectory)Bugzilla28575.cs" />
    <Compile Include="$(MSBuildThisFileDirectory)Bugzilla30935.cs" />
    <Compile Include="$(MSBuildThisFileDirectory)Bugzilla26032.xaml.cs">
      <DependentUpon>Bugzilla26032.xaml</DependentUpon>
    </Compile>
    <Compile Include="$(MSBuildThisFileDirectory)Bugzilla30835.cs" />
    <Compile Include="$(MSBuildThisFileDirectory)Bugzilla27085.cs" />
    <Compile Include="$(MSBuildThisFileDirectory)Bugzilla31395.cs" />
    <Compile Include="$(MSBuildThisFileDirectory)Bugzilla30651.cs" />
    <Compile Include="$(MSBuildThisFileDirectory)Bugzilla26171.cs" />
    <Compile Include="$(MSBuildThisFileDirectory)Bugzilla31602.cs" />
    <Compile Include="$(MSBuildThisFileDirectory)Bugzilla30353.cs" />
    <Compile Include="$(MSBuildThisFileDirectory)Bugzilla28240.cs" />
    <Compile Include="$(MSBuildThisFileDirectory)Bugzilla30324.cs" />
    <Compile Include="$(MSBuildThisFileDirectory)Bugzilla31255.cs" />
    <Compile Include="$(MSBuildThisFileDirectory)Bugzilla28498.cs" />
    <Compile Include="$(MSBuildThisFileDirectory)Bugzilla32148.cs" />
    <Compile Include="$(MSBuildThisFileDirectory)Bugzilla31967.xaml.cs">
      <DependentUpon>Bugzilla31967.xaml</DependentUpon>
    </Compile>
    <Compile Include="$(MSBuildThisFileDirectory)Issue3276.cs" />
    <Compile Include="$(MSBuildThisFileDirectory)Bugzilla26993.cs" />
    <Compile Include="$(MSBuildThisFileDirectory)Issue3292.cs" />
    <Compile Include="$(MSBuildThisFileDirectory)Bugzilla32230.cs" />
    <Compile Include="$(MSBuildThisFileDirectory)Bugzilla32898.cs" />
    <Compile Include="$(MSBuildThisFileDirectory)Bugzilla31330.cs" />
    <Compile Include="$(MSBuildThisFileDirectory)Bugzilla31114.cs" />
    <Compile Include="$(MSBuildThisFileDirectory)Issue3319.xaml.cs">
      <DependentUpon>Issue3319.xaml</DependentUpon>
    </Compile>
    <Compile Include="$(MSBuildThisFileDirectory)Bugzilla32691.cs" />
    <Compile Include="$(MSBuildThisFileDirectory)Bugzilla32487.cs" />
    <Compile Include="$(MSBuildThisFileDirectory)Bugzilla34061.cs" />
    <Compile Include="$(MSBuildThisFileDirectory)Bugzilla34632.cs" />
    <Compile Include="$(MSBuildThisFileDirectory)Bugzilla32902.cs" />
    <Compile Include="$(MSBuildThisFileDirectory)Bugzilla32801.cs" />
    <Compile Include="$(MSBuildThisFileDirectory)Bugzilla32447.xaml.cs">
      <DependentUpon>Bugzilla32447.xaml</DependentUpon>
    </Compile>
    <Compile Include="$(MSBuildThisFileDirectory)Bugzilla29257.cs" />
    <Compile Include="$(MSBuildThisFileDirectory)Bugzilla32040.cs" />
    <Compile Include="$(MSBuildThisFileDirectory)Bugzilla33450.cs" />
    <Compile Include="$(MSBuildThisFileDirectory)Bugzilla34720.cs" />
    <Compile Include="$(MSBuildThisFileDirectory)Bugzilla35733.cs" />
    <Compile Include="$(MSBuildThisFileDirectory)Bugzilla36009.cs" />
    <Compile Include="$(MSBuildThisFileDirectory)Bugzilla34912.cs" />
    <Compile Include="$(MSBuildThisFileDirectory)Bugzilla32615.cs" />
    <Compile Include="$(MSBuildThisFileDirectory)Bugzilla27350.cs" />
    <Compile Include="$(MSBuildThisFileDirectory)Bugzilla28709.cs" />
    <Compile Include="$(MSBuildThisFileDirectory)Bugzilla33578.cs" />
    <Compile Include="$(MSBuildThisFileDirectory)Bugzilla39378.xaml.cs">
      <DependentUpon>Bugzilla39378.xaml</DependentUpon>
    </Compile>
    <Compile Include="$(MSBuildThisFileDirectory)Bugzilla39963.cs" />
    <Compile Include="$(MSBuildThisFileDirectory)Bugzilla39987.cs" />
    <Compile Include="$(MSBuildThisFileDirectory)Bugzilla40704.cs" />
    <Compile Include="$(MSBuildThisFileDirectory)Bugzilla41038.cs" />
    <Compile Include="$(MSBuildThisFileDirectory)Bugzilla38284.cs" />
    <Compile Include="$(MSBuildThisFileDirectory)Bugzilla39486.cs" />
    <Compile Include="$(MSBuildThisFileDirectory)Issue6323.cs" />
    <Compile Include="$(MSBuildThisFileDirectory)Issue55555.cs" />
    <Compile Include="$(MSBuildThisFileDirectory)Bugzilla41029.cs" />
    <Compile Include="$(MSBuildThisFileDirectory)Bugzilla39908.cs" />
    <Compile Include="$(MSBuildThisFileDirectory)Bugzilla39489.cs" />
    <Compile Include="$(MSBuildThisFileDirectory)Bugzilla36802.cs" />
    <Compile Include="$(MSBuildThisFileDirectory)Bugzilla35736.cs" />
    <Compile Include="$(MSBuildThisFileDirectory)Bugzilla48158.cs" />
    <Compile Include="$(MSBuildThisFileDirectory)Bugzilla45926.cs" />
    <Compile Include="$(MSBuildThisFileDirectory)Bugzilla45284.xaml.cs">
      <DependentUpon>Bugzilla45284.xaml</DependentUpon>
    </Compile>
    <Compile Include="$(MSBuildThisFileDirectory)Bugzilla54977.xaml.cs">
      <DependentUpon>Bugzilla54977.xaml</DependentUpon>
    </Compile>
    <Compile Include="$(MSBuildThisFileDirectory)Bugzilla49069.cs" />
    <Compile Include="$(MSBuildThisFileDirectory)Bugzilla42956.cs" />
    <Compile Include="$(MSBuildThisFileDirectory)Bugzilla38731.cs" />
    <Compile Include="$(MSBuildThisFileDirectory)Bugzilla56710.cs" />
    <Compile Include="$(MSBuildThisFileDirectory)Bugzilla52700.cs" />
    <Compile Include="$(MSBuildThisFileDirectory)Bugzilla39407.cs" />
    <Compile Include="$(MSBuildThisFileDirectory)ButtonFastRendererTest.cs" />
    <Compile Include="$(MSBuildThisFileDirectory)DesktopSupportTestPage.cs" />
    <Compile Include="$(MSBuildThisFileDirectory)Bugzilla58779.cs" />
    <Compile Include="$(MSBuildThisFileDirectory)Bugzilla51825.cs" />
    <Compile Include="$(MSBuildThisFileDirectory)Bugzilla31688.cs" />
    <Compile Include="$(MSBuildThisFileDirectory)Bugzilla40092.cs" />
    <Compile Include="$(MSBuildThisFileDirectory)Issue1426.cs" />
    <Compile Include="$(MSBuildThisFileDirectory)Issue1733.cs" />
    <Compile Include="$(MSBuildThisFileDirectory)Issue1898.cs" />
    <Compile Include="$(MSBuildThisFileDirectory)Issue1583_1.cs" />
    <Compile Include="$(MSBuildThisFileDirectory)Issue1323.cs" />
    <Compile Include="$(MSBuildThisFileDirectory)Issue2399.cs" />
    <Compile Include="$(MSBuildThisFileDirectory)Issue1729.cs" />
    <Compile Include="$(MSBuildThisFileDirectory)Issue2728.cs" />
    <Compile Include="$(MSBuildThisFileDirectory)Issue1667.cs" />
    <Compile Include="$(MSBuildThisFileDirectory)Issue3012.cs" />
    <Compile Include="$(MSBuildThisFileDirectory)Issue3872.cs" />
    <Compile Include="$(MSBuildThisFileDirectory)GitHub1650.cs" />
    <Compile Include="$(MSBuildThisFileDirectory)GitHub3216.cs" />
    <Compile Include="$(MSBuildThisFileDirectory)GitHub1776.cs" />
    <Compile Include="$(MSBuildThisFileDirectory)Issue3408.cs" />
    <Compile Include="$(MSBuildThisFileDirectory)Issue3413.cs" />
    <Compile Include="$(MSBuildThisFileDirectory)Issue3525.cs" />
    <Compile Include="$(MSBuildThisFileDirectory)Issue3275.cs" />
    <Compile Include="$(MSBuildThisFileDirectory)Issue3884.cs" />
    <Compile Include="$(MSBuildThisFileDirectory)Issue2818.cs" />
    <Compile Include="$(MSBuildThisFileDirectory)Issue2831.cs" />
    <Compile Include="$(MSBuildThisFileDirectory)Issue4040.xaml.cs">
      <DependentUpon>Issue4040.xaml</DependentUpon>
    </Compile>
    <Compile Include="$(MSBuildThisFileDirectory)Issue4097.cs" />
    <Compile Include="$(MSBuildThisFileDirectory)Issue1480.cs" />
    <Compile Include="$(MSBuildThisFileDirectory)Issue2223.cs" />
    <Compile Include="$(MSBuildThisFileDirectory)Issue4001.cs" />
    <Compile Include="$(MSBuildThisFileDirectory)Issue4303.cs" />
    <Compile Include="$(MSBuildThisFileDirectory)Controls\GridExtension.cs" />
    <Compile Include="$(MSBuildThisFileDirectory)Controls\ViewModelBase.cs" />
    <Compile Include="$(MSBuildThisFileDirectory)Controls\DisposedSharedPages.cs" />
    <Compile Include="$(MSBuildThisFileDirectory)Controls\PerformanceProvider.cs" />
    <Compile Include="$(MSBuildThisFileDirectory)Controls\GenericValueConverter.cs" />
    <Compile Include="$(MSBuildThisFileDirectory)Controls\ContactsPage.cs" />
    <Compile Include="$(MSBuildThisFileDirectory)Controls\FailImageSource.cs" />
    <Compile Include="$(MSBuildThisFileDirectory)Controls\ICacheService.cs" />
    <Compile Include="$(MSBuildThisFileDirectory)Issue1386.cs" />
    <Compile Include="$(MSBuildThisFileDirectory)Issue3622.cs" />
    <Compile Include="$(MSBuildThisFileDirectory)Issue4138.cs" />
    <Compile Include="$(MSBuildThisFileDirectory)Issue4314.cs" />
    <Compile Include="$(MSBuildThisFileDirectory)Issue3318.cs" />
    <Compile Include="$(MSBuildThisFileDirectory)Issue4493.cs" />
    <Compile Include="$(MSBuildThisFileDirectory)Issue5172.cs" />
    <Compile Include="$(MSBuildThisFileDirectory)Issue5204.cs" />
    <Compile Include="$(MSBuildThisFileDirectory)Issue2204.cs" />
    <Compile Include="$(MSBuildThisFileDirectory)Issue4356.cs">
      <DependentUpon>Issue4356.xaml</DependentUpon>
    </Compile>
    <Compile Include="$(MSBuildThisFileDirectory)Issue5951.cs" />
    <Compile Include="$(MSBuildThisFileDirectory)Github6021.cs" />
    <Compile Include="$(MSBuildThisFileDirectory)Issue5132.cs" />
    <Compile Include="$(MSBuildThisFileDirectory)Issue5888.cs" />
    <Compile Include="$(MSBuildThisFileDirectory)Issue6334.cs" />
    <Compile Include="$(MSBuildThisFileDirectory)Issue5728.cs" />
    <Compile Include="$(MSBuildThisFileDirectory)Issue6368.cs" />
    <Compile Include="$(MSBuildThisFileDirectory)Issue6077.cs" />
    <Compile Include="$(MSBuildThisFileDirectory)Issue3548.cs" />
    <Compile Include="$(MSBuildThisFileDirectory)Issue6472.cs" />
    <Compile Include="$(MSBuildThisFileDirectory)Issue6614.cs" />
    <Compile Include="$(MSBuildThisFileDirectory)Issue5239.cs" />
    <Compile Include="$(MSBuildThisFileDirectory)Issue6738.cs" />
    <Compile Include="$(MSBuildThisFileDirectory)GitHub6926.cs" />
    <Compile Include="$(MSBuildThisFileDirectory)Issue5503.cs" />
    <Compile Include="$(MSBuildThisFileDirectory)LabelTextType.cs" />
    <Compile Include="$(MSBuildThisFileDirectory)ShellTitleView.cs" />
    <Compile Include="$(MSBuildThisFileDirectory)Issue7053.cs" />
    <Compile Include="$(MSBuildThisFileDirectory)Issue6894.cs" />
    <Compile Include="$(MSBuildThisFileDirectory)Issue6929.cs" />
    <Compile Include="$(MSBuildThisFileDirectory)Controls\ApiLabel.cs" />
<<<<<<< HEAD
    <Compile Include="$(MSBuildThisFileDirectory)Issue7525.xaml.cs" />
=======
    <Compile Include="$(MSBuildThisFileDirectory)Issue7582.cs" />
>>>>>>> 463d188f
  </ItemGroup>
  <ItemGroup>
    <EmbeddedResource Include="$(MSBuildThisFileDirectory)Bugzilla22229.xaml">
      <Generator>MSBuild:UpdateDesignTimeXaml</Generator>
    </EmbeddedResource>
    <EmbeddedResource Include="$(MSBuildThisFileDirectory)Issue1497.xaml">
      <Generator>MSBuild:UpdateDesignTimeXaml</Generator>
    </EmbeddedResource>
    <EmbeddedResource Include="$(MSBuildThisFileDirectory)Issue1545.xaml">
      <Generator>MSBuild:UpdateDesignTimeXaml</Generator>
    </EmbeddedResource>
    <EmbeddedResource Include="$(MSBuildThisFileDirectory)Issue1554.xaml">
      <Generator>MSBuild:UpdateDesignTimeXaml</Generator>
    </EmbeddedResource>
    <EmbeddedResource Include="$(MSBuildThisFileDirectory)Issue1568.xaml">
      <Generator>MSBuild:UpdateDesignTimeXaml</Generator>
    </EmbeddedResource>
    <EmbeddedResource Include="$(MSBuildThisFileDirectory)Issue1641.xaml">
      <Generator>MSBuild:UpdateDesignTimeXaml</Generator>
    </EmbeddedResource>
    <EmbeddedResource Include="$(MSBuildThisFileDirectory)Issue1653.xaml">
      <Generator>MSBuild:UpdateDesignTimeXaml</Generator>
    </EmbeddedResource>
    <EmbeddedResource Include="$(MSBuildThisFileDirectory)Issue1653v2.xaml">
      <Generator>MSBuild:UpdateDesignTimeXaml</Generator>
    </EmbeddedResource>
    <EmbeddedResource Include="$(MSBuildThisFileDirectory)Issue1712.xaml">
      <Generator>MSBuild:UpdateDesignTimeXaml</Generator>
    </EmbeddedResource>
    <EmbeddedResource Include="$(MSBuildThisFileDirectory)Issue1741.xaml">
      <Generator>MSBuild:UpdateDesignTimeXaml</Generator>
    </EmbeddedResource>
    <EmbeddedResource Include="$(MSBuildThisFileDirectory)Issue1747.xaml">
      <Generator>MSBuild:UpdateDesignTimeXaml</Generator>
    </EmbeddedResource>
    <EmbeddedResource Include="$(MSBuildThisFileDirectory)Issue1766.xaml">
      <Generator>MSBuild:UpdateDesignTimeXaml</Generator>
    </EmbeddedResource>
    <EmbeddedResource Include="$(MSBuildThisFileDirectory)Issue2282.xaml">
      <Generator>MSBuild:UpdateDesignTimeXaml</Generator>
    </EmbeddedResource>
    <EmbeddedResource Include="$(MSBuildThisFileDirectory)Issue2288.xaml">
      <Generator>MSBuild:UpdateDesignTimeXaml</Generator>
    </EmbeddedResource>
    <EmbeddedResource Include="$(MSBuildThisFileDirectory)Issue2289.xaml">
      <Generator>MSBuild:UpdateDesignTimeXaml</Generator>
    </EmbeddedResource>
    <EmbeddedResource Include="$(MSBuildThisFileDirectory)Issue2357.xaml">
      <Generator>MSBuild:UpdateDesignTimeXaml</Generator>
    </EmbeddedResource>
    <EmbeddedResource Include="$(MSBuildThisFileDirectory)Issue2470.xaml">
      <Generator>MSBuild:UpdateDesignTimeXaml</Generator>
    </EmbeddedResource>
    <EmbeddedResource Include="$(MSBuildThisFileDirectory)Issue6282.xaml">
      <Generator>MSBuild:UpdateDesignTimeXaml</Generator>
    </EmbeddedResource>
    <EmbeddedResource Include="$(MSBuildThisFileDirectory)Issue2659.xaml">
      <Generator>MSBuild:UpdateDesignTimeXaml</Generator>
    </EmbeddedResource>
    <EmbeddedResource Include="$(MSBuildThisFileDirectory)Issue2951.xaml">
      <Generator>MSBuild:UpdateDesignTimeXaml</Generator>
    </EmbeddedResource>
    <EmbeddedResource Include="$(MSBuildThisFileDirectory)Issue2777.xaml">
      <Generator>MSBuild:UpdateDesignTimeXaml</Generator>
    </EmbeddedResource>
    <EmbeddedResource Include="$(MSBuildThisFileDirectory)Issue3086.xaml">
      <Generator>MSBuild:UpdateDesignTimeXaml</Generator>
    </EmbeddedResource>
    <EmbeddedResource Include="$(MSBuildThisFileDirectory)Bugzilla27318.xaml">
      <Generator>MSBuild:UpdateDesignTimeXaml</Generator>
    </EmbeddedResource>
    <EmbeddedResource Include="$(MSBuildThisFileDirectory)Bugzilla29107.xaml">
      <Generator>MSBuild:UpdateDesignTimeXaml</Generator>
    </EmbeddedResource>
    <EmbeddedResource Include="$(MSBuildThisFileDirectory)Bugzilla26032.xaml">
      <Generator>MSBuild:UpdateDesignTimeXaml</Generator>
    </EmbeddedResource>
    <EmbeddedResource Include="$(MSBuildThisFileDirectory)Bugzilla31967.xaml">
      <Generator>MSBuild:UpdateDesignTimeXaml</Generator>
    </EmbeddedResource>
    <EmbeddedResource Include="$(MSBuildThisFileDirectory)Issue3319.xaml">
      <Generator>MSBuild:UpdateDesignTimeXaml</Generator>
    </EmbeddedResource>
    <EmbeddedResource Include="$(MSBuildThisFileDirectory)Bugzilla32447.xaml">
      <Generator>MSBuild:UpdateDesignTimeXaml</Generator>
    </EmbeddedResource>
    <EmbeddedResource Include="$(MSBuildThisFileDirectory)Bugzilla38827.xaml">
      <SubType>Designer</SubType>
      <Generator>MSBuild:UpdateDesignTimeXaml</Generator>
    </EmbeddedResource>
    <EmbeddedResource Include="$(MSBuildThisFileDirectory)Bugzilla32842.xaml">
      <SubType>Designer</SubType>
      <Generator>MSBuild:UpdateDesignTimeXaml</Generator>
    </EmbeddedResource>
    <EmbeddedResource Include="$(MSBuildThisFileDirectory)Bugzilla39463.xaml">
      <SubType>Designer</SubType>
      <Generator>MSBuild:UpdateDesignTimeXaml</Generator>
    </EmbeddedResource>
    <EmbeddedResource Include="$(MSBuildThisFileDirectory)Bugzilla38416.xaml">
      <SubType>Designer</SubType>
      <Generator>MSBuild:UpdateDesignTimeXaml</Generator>
    </EmbeddedResource>
    <EmbeddedResource Include="$(MSBuildThisFileDirectory)Bugzilla39483.xaml">
      <SubType>Designer</SubType>
      <Generator>MSBuild:UpdateDesignTimeXaml</Generator>
    </EmbeddedResource>
    <EmbeddedResource Include="$(MSBuildThisFileDirectory)Bugzilla39378.xaml">
      <Generator>MSBuild:UpdateDesignTimeXaml</Generator>
    </EmbeddedResource>
    <EmbeddedResource Include="$(MSBuildThisFileDirectory)Bugzilla45284.xaml">
      <Generator>MSBuild:UpdateDesignTimeXaml</Generator>
    </EmbeddedResource>
    <EmbeddedResource Include="$(MSBuildThisFileDirectory)Bugzilla54977.xaml">
      <Generator>MSBuild:UpdateDesignTimeXaml</Generator>
    </EmbeddedResource>
    <EmbeddedResource Include="$(MSBuildThisFileDirectory)Issue4040.xaml">
      <Generator>MSBuild:UpdateDesignTimeXaml</Generator>
    </EmbeddedResource>
    <EmbeddedResource Include="$(MSBuildThisFileDirectory)VisualControlsPage.xaml">
      <SubType>Designer</SubType>
      <Generator>MSBuild:UpdateDesignTimeXaml</Generator>
    </EmbeddedResource>
    <EmbeddedResource Include="$(MSBuildThisFileDirectory)Issue4356.xaml">
      <Generator>MSBuild:UpdateDesignTimeXaml</Generator>
    </EmbeddedResource>
    <EmbeddedResource Include="$(MSBuildThisFileDirectory)Issue7525.xaml">
      <Generator>UpdateDesignTimeXaml</Generator>
    </EmbeddedResource>
  </ItemGroup>
  <ItemGroup>
    <EmbeddedResource Include="$(MSBuildThisFileDirectory)Bugzilla27417Xaml.xaml">
      <SubType>Designer</SubType>
      <Generator>MSBuild:UpdateDesignTimeXaml</Generator>
    </EmbeddedResource>
  </ItemGroup>
  <ItemGroup>
    <EmbeddedResource Include="$(MSBuildThisFileDirectory)Bugzilla23942.xaml">
      <SubType>Designer</SubType>
      <Generator>MSBuild:UpdateDesignTimeXaml</Generator>
    </EmbeddedResource>
  </ItemGroup>
  <ItemGroup>
    <EmbeddedResource Include="$(MSBuildThisFileDirectory)Bugzilla39636.xaml">
      <SubType>Designer</SubType>
      <Generator>MSBuild:UpdateDesignTimeXaml</Generator>
    </EmbeddedResource>
  </ItemGroup>
  <ItemGroup>
    <EmbeddedResource Include="$(MSBuildThisFileDirectory)PlatformSpecifics_iOSTranslucentNavBarX.xaml">
      <SubType>Designer</SubType>
      <Generator>MSBuild:UpdateDesignTimeXaml</Generator>
    </EmbeddedResource>
  </ItemGroup>
  <ItemGroup>
    <EmbeddedResource Include="$(MSBuildThisFileDirectory)Bugzilla42069_Page.xaml">
      <SubType>Designer</SubType>
      <Generator>MSBuild:UpdateDesignTimeXaml</Generator>
    </EmbeddedResource>
  </ItemGroup>
  <ItemGroup>
    <EmbeddedResource Include="$(MSBuildThisFileDirectory)Bugzilla51642.xaml">
      <SubType>Designer</SubType>
      <Generator>MSBuild:UpdateDesignTimeXaml</Generator>
    </EmbeddedResource>
  </ItemGroup>
  <ItemGroup>
    <EmbeddedResource Include="$(MSBuildThisFileDirectory)Bugzilla45722Xaml0.xaml">
      <SubType>Designer</SubType>
      <Generator>MSBuild:UpdateDesignTimeXaml</Generator>
    </EmbeddedResource>
  </ItemGroup>
  <ItemGroup>
    <EmbeddedResource Include="$(MSBuildThisFileDirectory)GitHub1331.xaml">
      <SubType>Designer</SubType>
      <Generator>MSBuild:UpdateDesignTimeXaml</Generator>
    </EmbeddedResource>
  </ItemGroup>
  <ItemGroup>
    <EmbeddedResource Include="$(MSBuildThisFileDirectory)Bugzilla60045.xaml">
      <SubType>Designer</SubType>
      <Generator>MSBuild:UpdateDesignTimeXaml</Generator>
    </EmbeddedResource>
  </ItemGroup>
  <ItemGroup>
    <EmbeddedResource Include="$(MSBuildThisFileDirectory)Issue2625.xaml">
      <SubType>Designer</SubType>
      <Generator>MSBuild:UpdateDesignTimeXaml</Generator>
    </EmbeddedResource>
  </ItemGroup>
  <ItemGroup>
    <Folder Include="$(MSBuildThisFileDirectory)Controls\" />
    <EmbeddedResource Include="$(MSBuildThisFileDirectory)Issue2858.xaml">
      <SubType>Designer</SubType>
      <Generator>MSBuild:UpdateDesignTimeXaml</Generator>
    </EmbeddedResource>
  </ItemGroup>
  <ItemGroup>
    <EmbeddedResource Include="$(MSBuildThisFileDirectory)Issue1588.xaml">
      <SubType>Designer</SubType>
      <Generator>MSBuild:UpdateDesignTimeXaml</Generator>
    </EmbeddedResource>
  </ItemGroup>
  <ItemGroup>
    <EmbeddedResource Include="$(MSBuildThisFileDirectory)Bugzilla60787.xaml">
      <SubType>Designer</SubType>
      <Generator>MSBuild:UpdateDesignTimeXaml</Generator>
    </EmbeddedResource>
  </ItemGroup>
  <ItemGroup>
    <EmbeddedResource Include="$(MSBuildThisFileDirectory)Issue3979.xaml">
      <SubType>Designer</SubType>
      <Generator>MSBuild:UpdateDesignTimeXaml</Generator>
    </EmbeddedResource>
  </ItemGroup>
  <ItemGroup>
    <EmbeddedResource Include="$(MSBuildThisFileDirectory)Issue4194.xaml">
      <SubType>Designer</SubType>
      <Generator>MSBuild:UpdateDesignTimeXaml</Generator>
    </EmbeddedResource>
  </ItemGroup>
  <ItemGroup>
    <EmbeddedResource Include="$(MSBuildThisFileDirectory)Issue4360.xaml">
      <SubType>Designer</SubType>
      <Generator>MSBuild:UpdateDesignTimeXaml</Generator>
    </EmbeddedResource>
  </ItemGroup>
  <ItemGroup>
    <EmbeddedResource Include="$(MSBuildThisFileDirectory)Issue5057.xaml">
      <SubType>Designer</SubType>
      <Generator>MSBuild:UpdateDesignTimeXaml</Generator>
    </EmbeddedResource>
  </ItemGroup>
  <ItemGroup>
    <EmbeddedResource Include="$(MSBuildThisFileDirectory)Issue5003.xaml">
      <SubType>Designer</SubType>
      <Generator>MSBuild:UpdateDesignTimeXaml</Generator>
    </EmbeddedResource>
  </ItemGroup>
  <ItemGroup>
    <EmbeddedResource Include="$(MSBuildThisFileDirectory)CollectionViewBindingErrors.xaml">
      <SubType>Designer</SubType>
      <Generator>MSBuild:UpdateDesignTimeXaml</Generator>
    </EmbeddedResource>
  </ItemGroup>
  <ItemGroup>
    <EmbeddedResource Include="$(MSBuildThisFileDirectory)Issue4684.xaml">
      <SubType>Designer</SubType>
      <Generator>MSBuild:UpdateDesignTimeXaml</Generator>
    </EmbeddedResource>
  </ItemGroup>
  <ItemGroup>
    <EmbeddedResource Include="$(MSBuildThisFileDirectory)_TemplateMarkup.xaml">
      <SubType>Designer</SubType>
      <Generator>MSBuild:UpdateDesignTimeXaml</Generator>
    </EmbeddedResource>
    <EmbeddedResource Include="$(MSBuildThisFileDirectory)Issue5801.xaml">
      <SubType>Designer</SubType>
      <Generator>MSBuild:UpdateDesignTimeXaml</Generator>
    </EmbeddedResource>
    <EmbeddedResource Include="$(MSBuildThisFileDirectory)A11yTabIndex.xaml">
      <SubType>Designer</SubType>
      <Generator>MSBuild:UpdateDesignTimeXaml</Generator>
    </EmbeddedResource>
  </ItemGroup>
  <ItemGroup>
    <EmbeddedResource Include="$(MSBuildThisFileDirectory)Issue4915.xaml">
      <SubType>Designer</SubType>
      <Generator>MSBuild:UpdateDesignTimeXaml</Generator>
    </EmbeddedResource>
  </ItemGroup>
  <ItemGroup>
    <EmbeddedResource Include="$(MSBuildThisFileDirectory)Issue5949_1.xaml">
      <SubType>Designer</SubType>
      <Generator>MSBuild:UpdateDesignTimeXaml</Generator>
    </EmbeddedResource>
  </ItemGroup>
  <ItemGroup>
    <EmbeddedResource Include="$(MSBuildThisFileDirectory)Issue5949_2.xaml">
      <SubType>Designer</SubType>
      <Generator>MSBuild:UpdateDesignTimeXaml</Generator>
    </EmbeddedResource>
  </ItemGroup>
  <ItemGroup>
    <EmbeddedResource Include="$(MSBuildThisFileDirectory)Issue4992.xaml">
      <SubType>Designer</SubType>
      <Generator>MSBuild:UpdateDesignTimeXaml</Generator>
    </EmbeddedResource>
  </ItemGroup>
  <ItemGroup>
    <EmbeddedResource Include="$(MSBuildThisFileDirectory)Issue6130.xaml">
      <SubType>Designer</SubType>
      <Generator>MSBuild:UpdateDesignTimeXaml</Generator>
    </EmbeddedResource>
  </ItemGroup>
  <ItemGroup>
    <EmbeddedResource Include="$(MSBuildThisFileDirectory)Github3847.xaml">
      <SubType>Designer</SubType>
      <Generator>MSBuild:UpdateDesignTimeXaml</Generator>
    </EmbeddedResource>
  </ItemGroup>
  <ItemGroup>
    <Compile Update="$(MSBuildThisFileDirectory)Issue6130.xaml.cs">
      <DependentUpon>Issue6130.xaml</DependentUpon>
    </Compile>
    <Compile Update="$(MSBuildThisFileDirectory)Issue6644.xaml.cs">
      <DependentUpon>Issue6644.xaml</DependentUpon>
    </Compile>
    <Compile Update="$(MSBuildThisFileDirectory)Issue6254.xaml.cs">
      <DependentUpon>Issue6254.xaml</DependentUpon>
    </Compile>
    <Compile Update="$(MSBuildThisFileDirectory)Issue7357.xaml.cs">
      <DependentUpon>Issue7357.xaml</DependentUpon>
    </Compile>
    <Compile Update="C:\Users\hartez\Documents\Xamarin\Xamarin.Forms\Xamarin.Forms.Controls.Issues\Xamarin.Forms.Controls.Issues.Shared\Issue7519Xaml.xaml.cs">
      <DependentUpon>Issue7519Xaml.xaml</DependentUpon>
    </Compile>
  </ItemGroup>
  <ItemGroup>
    <EmbeddedResource Include="$(MSBuildThisFileDirectory)Issue1455.xaml">
      <SubType>Designer</SubType>
      <Generator>MSBuild:UpdateDesignTimeXaml</Generator>
    </EmbeddedResource>
    <EmbeddedResource Include="$(MSBuildThisFileDirectory)Issue5268.xaml">
      <SubType>Designer</SubType>
      <Generator>MSBuild:UpdateDesignTimeXaml</Generator>
    </EmbeddedResource>
  </ItemGroup>
  <ItemGroup>
    <EmbeddedResource Include="$(MSBuildThisFileDirectory)Issue5046.xaml">
      <SubType>Designer</SubType>
      <Generator>MSBuild:UpdateDesignTimeXaml</Generator>
    </EmbeddedResource>
  </ItemGroup>
  <ItemGroup>
    <EmbeddedResource Include="$(MSBuildThisFileDirectory)Issue6644.xaml">
    </EmbeddedResource>
    <EmbeddedResource Include="$(MSBuildThisFileDirectory)Github5623.xaml">
      <SubType>Designer</SubType>
      <Generator>MSBuild:UpdateDesignTimeXaml</Generator>
    </EmbeddedResource>
  </ItemGroup>
  <ItemGroup>
    <EmbeddedResource Include="$(MSBuildThisFileDirectory)Issue7357.xaml">
      <SubType>Designer</SubType>
      <Generator>MSBuild:UpdateDesignTimeXaml</Generator>
    </EmbeddedResource>
  </ItemGroup>
  <ItemGroup>
    <EmbeddedResource Include="$(MSBuildThisFileDirectory)Issue7519Xaml.xaml">
      <SubType>Designer</SubType>
      <Generator>MSBuild:UpdateDesignTimeXaml</Generator>
    </EmbeddedResource>
  </ItemGroup>
</Project><|MERGE_RESOLUTION|>--- conflicted
+++ resolved
@@ -1055,11 +1055,8 @@
     <Compile Include="$(MSBuildThisFileDirectory)Issue6894.cs" />
     <Compile Include="$(MSBuildThisFileDirectory)Issue6929.cs" />
     <Compile Include="$(MSBuildThisFileDirectory)Controls\ApiLabel.cs" />
-<<<<<<< HEAD
     <Compile Include="$(MSBuildThisFileDirectory)Issue7525.xaml.cs" />
-=======
     <Compile Include="$(MSBuildThisFileDirectory)Issue7582.cs" />
->>>>>>> 463d188f
   </ItemGroup>
   <ItemGroup>
     <EmbeddedResource Include="$(MSBuildThisFileDirectory)Bugzilla22229.xaml">
