--- conflicted
+++ resolved
@@ -1413,10 +1413,7 @@
       <DependentUpon>Issue9555.xaml</DependentUpon>
     </Compile>
     <Compile Include="$(MSBuildThisFileDirectory)Issue11031.cs" />
-<<<<<<< HEAD
     <Compile Include="$(MSBuildThisFileDirectory)Issue10940.cs" />
-=======
->>>>>>> 1c5aec68
   </ItemGroup>
   <ItemGroup>
     <EmbeddedResource Include="$(MSBuildThisFileDirectory)Bugzilla22229.xaml">
