--- conflicted
+++ resolved
@@ -52,11 +52,8 @@
       <DependentUpon>Issue7048.xaml</DependentUpon>
       <SubType>Code</SubType>
     </Compile>
-<<<<<<< HEAD
     <Compile Include="$(MSBuildThisFileDirectory)Issue7181.cs" />
 	  <Compile Include="$(MSBuildThisFileDirectory)Issue5367.cs" />
-=======
->>>>>>> 25051464
     <Compile Include="$(MSBuildThisFileDirectory)Issue6878.cs" />
     <Compile Include="$(MSBuildThisFileDirectory)Issue7253.cs" />
     <Compile Include="$(MSBuildThisFileDirectory)Issue7581.cs" />
