--- conflicted
+++ resolved
@@ -23,20 +23,18 @@
     <Compile Include="$(MSBuildThisFileDirectory)Issue6476.cs" />
     <Compile Include="$(MSBuildThisFileDirectory)Issue7825.cs" />
     <Compile Include="$(MSBuildThisFileDirectory)Issue5354.xaml.cs">
-      <SubType>Code</SubType>
-<<<<<<< HEAD
+      <DependentUpon>Issue5354.xaml</DependentUpon>
+      <SubType>Code</SubType>
     </Compile>
     <Compile Include="$(MSBuildThisFileDirectory)Issue5868.cs" />
     <Compile Include="$(MSBuildThisFileDirectory)Issue6963.cs" />
-=======
-    </Compile> 
-    <Compile Include="$(MSBuildThisFileDirectory)Issue5868.cs" /> 
-    <Compile Include="$(MSBuildThisFileDirectory)Issue6963.cs" /> 
+    </Compile>
+    <Compile Include="$(MSBuildThisFileDirectory)Issue5868.cs" />
+    <Compile Include="$(MSBuildThisFileDirectory)Issue6963.cs" />
     <Compile Include="$(MSBuildThisFileDirectory)Issue7048.xaml.cs">
       <DependentUpon>Issue7048.xaml</DependentUpon>
       <SubType>Code</SubType>
     </Compile>
->>>>>>> 42472357
     <Compile Include="$(MSBuildThisFileDirectory)Issue7253.cs" />
     <Compile Include="$(MSBuildThisFileDirectory)Issue7581.cs" />
     <Compile Include="$(MSBuildThisFileDirectory)Issue7621.xaml.cs">
