--- conflicted
+++ resolved
@@ -1173,11 +1173,8 @@
     <Compile Include="$(MSBuildThisFileDirectory)Issue8417.xaml.cs" />
     <Compile Include="$(MSBuildThisFileDirectory)Issue8647.cs" />
     <Compile Include="$(MSBuildThisFileDirectory)Issue7510.cs" />
-<<<<<<< HEAD
     <Compile Include="$(MSBuildThisFileDirectory)Issue8638.xaml.cs" />
-=======
     <Compile Include="$(MSBuildThisFileDirectory)Issue8672.cs" />
->>>>>>> 40f20232
   </ItemGroup>
   <ItemGroup>
     <EmbeddedResource Include="$(MSBuildThisFileDirectory)Bugzilla22229.xaml">
