--- conflicted
+++ resolved
@@ -18,12 +18,8 @@
       <SubType>Code</SubType>
     </Compile>
     <Compile Include="$(MSBuildThisFileDirectory)Github3856.cs" />
-<<<<<<< HEAD
     <Compile Include="$(MSBuildThisFileDirectory)Issue1937.cs" />
-=======
-    <Compile Include="$(MSBuildThisFileDirectory)Issue3788.cs" />
     <Compile Include="$(MSBuildThisFileDirectory)Issue3809.cs" />
->>>>>>> 31b8ad19
     <Compile Include="$(MSBuildThisFileDirectory)Issue2894.cs" />
     <Compile Include="$(MSBuildThisFileDirectory)Issue3306.cs" />
     <Compile Include="$(MSBuildThisFileDirectory)Issue3308.cs" />
