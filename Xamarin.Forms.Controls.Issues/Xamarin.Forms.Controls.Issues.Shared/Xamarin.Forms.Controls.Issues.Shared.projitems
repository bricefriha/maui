--- conflicted
+++ resolved
@@ -100,11 +100,8 @@
     <Compile Include="$(MSBuildThisFileDirectory)Issue7803.xaml.cs">
       <DependentUpon>Issue7803.xaml</DependentUpon>
     </Compile>
-<<<<<<< HEAD
     <Compile Include="$(MSBuildThisFileDirectory)Issue8222.cs" />
-=======
     <Compile Include="$(MSBuildThisFileDirectory)Issue8167.cs" />
->>>>>>> 221963cf
     <Compile Include="$(MSBuildThisFileDirectory)RefreshViewTests.cs" />
     <Compile Include="$(MSBuildThisFileDirectory)Issue7338.cs" />
     <Compile Include="$(MSBuildThisFileDirectory)ScrollToGroup.cs" />
@@ -1141,10 +1138,7 @@
     <Compile Include="$(MSBuildThisFileDirectory)Issue7283.cs" />
     <Compile Include="$(MSBuildThisFileDirectory)Issue5395.cs" />
     <Compile Include="$(MSBuildThisFileDirectory)Issue6663.cs" />
-<<<<<<< HEAD
     <Compile Include="$(MSBuildThisFileDirectory)Issue8004.cs" />
-=======
->>>>>>> 221963cf
     <Compile Include="$(MSBuildThisFileDirectory)Issue7886.xaml.cs">
       <DependentUpon>Issue7886.xaml</DependentUpon>
     </Compile>
