--- conflicted
+++ resolved
@@ -12,11 +12,8 @@
     <Compile Include="$(MSBuildThisFileDirectory)Helpers\GarbageCollectionHelper.cs" />
     <Compile Include="$(MSBuildThisFileDirectory)Issue5555.cs" />
     <Compile Include="$(MSBuildThisFileDirectory)Bugzilla59172.cs" />
-<<<<<<< HEAD
     <Compile Include="$(MSBuildThisFileDirectory)FlagTestHelpers.cs" />
-=======
     <Compile Include="$(MSBuildThisFileDirectory)Issue5766.cs" />
->>>>>>> 548f3691
     <Compile Include="$(MSBuildThisFileDirectory)Issue4684.xaml.cs" />
     <Compile Include="$(MSBuildThisFileDirectory)Issue4992.xaml.cs">
       <DependentUpon>Issue4992.xaml</DependentUpon>
@@ -471,18 +468,17 @@
     </Compile>
     <Compile Include="$(MSBuildThisFileDirectory)Issue5695.cs" />
     <Compile Include="$(MSBuildThisFileDirectory)Issue5535.cs" />
-<<<<<<< HEAD
     <Compile Include="$(MSBuildThisFileDirectory)Issue5949.cs" />
     <Compile Include="$(MSBuildThisFileDirectory)Issue5949_1.xaml.cs">
       <DependentUpon>Issue5949_1.xaml</DependentUpon>
       <SubType>Code</SubType>
     </Compile>
     <Compile Include="$(MSBuildThisFileDirectory)Issue5949_2.xaml.cs">
-      <DependentUpon>Issue5949_2.xaml</DependentUpon>
-=======
+      <DependentUpon>Issue5949_2.xaml</DependentUpon>      
+      <SubType>Code</SubType>
+    </Compile>
     <Compile Include="$(MSBuildThisFileDirectory)Issue5793.cs" />
     <Compile Include="$(MSBuildThisFileDirectory)Issue6130.xaml.cs">
->>>>>>> 548f3691
       <SubType>Code</SubType>
     </Compile>
     <Compile Include="$(MSBuildThisFileDirectory)LegacyComponents\NonAppCompatSwitch.cs" />
