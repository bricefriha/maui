<?xml version="1.0" encoding="utf-8"?>
<Project xmlns="http://schemas.microsoft.com/developer/msbuild/2003">
  <PropertyGroup>
    <MSBuildAllProjects>$(MSBuildAllProjects);$(MSBuildThisFileFullPath)</MSBuildAllProjects>
    <HasSharedItems>true</HasSharedItems>
    <SharedGUID>0f0db9cc-ea65-429c-9363-38624bf8f49c</SharedGUID>
  </PropertyGroup>
  <PropertyGroup Label="Configuration">
    <Import_RootNamespace>Xamarin.Forms.Controls.Issues</Import_RootNamespace>
  </PropertyGroup>
  <ItemGroup>
    <Compile Include="$(MSBuildThisFileDirectory)CollectionViewGroupTypeIssue.cs" />
<<<<<<< HEAD
    <Compile Include="$(MSBuildThisFileDirectory)Issue4720.cs" />
    <Compile Include="$(MSBuildThisFileDirectory)Issue10897.xaml.cs">
      <DependentUpon>Issue10897.xaml</DependentUpon>
    </Compile>
    <Compile Include="$(MSBuildThisFileDirectory)Issue12193.cs" />
    <Compile Include="$(MSBuildThisFileDirectory)Issue12320.cs" />
=======
    <Compile Include="$(MSBuildThisFileDirectory)Issue11853.xaml.cs">
      <DependentUpon>Issue11853.xaml</DependentUpon>
      <SubType>Code</SubType>
    </Compile>
>>>>>>> 626f756a
    <Compile Include="$(MSBuildThisFileDirectory)Issue12153.cs" />
    <Compile Include="$(MSBuildThisFileDirectory)Issue10324.cs" />
    <Compile Include="$(MSBuildThisFileDirectory)Github9536.xaml.cs">
      <DependentUpon>Github9536.xaml</DependentUpon>
      <SubType>Code</SubType>
    </Compile>
    <Compile Include="$(MSBuildThisFileDirectory)Issue10482.xaml.cs">
      <DependentUpon>Issue10482.xaml</DependentUpon>
      <SubType>Code</SubType>
    </Compile>
    <Compile Include="$(MSBuildThisFileDirectory)Issue10110.cs" />
    <Compile Include="$(MSBuildThisFileDirectory)Issue10672.xaml.cs">
      <DependentUpon>Issue10672.xaml</DependentUpon>
      <SubType>Code</SubType>
    </Compile>
    <Compile Include="$(MSBuildThisFileDirectory)Issue11962.cs" />
    <Compile Include="$(MSBuildThisFileDirectory)Issue10744.cs" />
    <Compile Include="$(MSBuildThisFileDirectory)Issue11090.cs" />
    <Compile Include="$(MSBuildThisFileDirectory)Issue10909.cs" />
    <Compile Include="$(MSBuildThisFileDirectory)Issue11931.xaml.cs">
      <DependentUpon>Issue11931.xaml</DependentUpon>
    </Compile>
    <Compile Include="$(MSBuildThisFileDirectory)Issue11709.xaml.cs">
      <DependentUpon>Issue11709.xaml</DependentUpon>
    </Compile>
    <Compile Include="$(MSBuildThisFileDirectory)Issue11794.xaml.cs">
      <DependentUpon>Issue11794.xaml</DependentUpon>
    </Compile>
    <Compile Include="$(MSBuildThisFileDirectory)Issue11769.cs" />
    <Compile Include="$(MSBuildThisFileDirectory)Issue12079.cs" />
    <Compile Include="$(MSBuildThisFileDirectory)Issue12060.cs" />
    <Compile Include="$(MSBuildThisFileDirectory)Issue12344.xaml.cs">
      <DependentUpon>Issue12344.xaml</DependentUpon>
    </Compile>
    <Compile Include="$(MSBuildThisFileDirectory)Issue12246.cs" />
    <Compile Include="$(MSBuildThisFileDirectory)Issue12652.cs" />
    <Compile Include="$(MSBuildThisFileDirectory)Issue12714.cs" />
    <Compile Include="$(MSBuildThisFileDirectory)Issue2447.xaml.cs">
      <DependentUpon>Issue2447.xaml</DependentUpon>
    </Compile>
    <Compile Include="$(MSBuildThisFileDirectory)Issue2448.xaml.cs">
      <DependentUpon>Issue2448.xaml</DependentUpon>
    </Compile>
    <Compile Include="$(MSBuildThisFileDirectory)Issue8613.cs" />
    <Compile Include="$(MSBuildThisFileDirectory)Issue8814.cs" />
    <Compile Include="$(MSBuildThisFileDirectory)Issue9137.cs" />
    <Compile Include="$(MSBuildThisFileDirectory)Issue8691.cs" />
    <Compile Include="$(MSBuildThisFileDirectory)Issue7606.cs" />
    <Compile Include="$(MSBuildThisFileDirectory)Issue11137.cs" />
    <Compile Include="$(MSBuildThisFileDirectory)Issue11106.cs" />
    <Compile Include="$(MSBuildThisFileDirectory)Issue11251.cs" />
    <Compile Include="$(MSBuildThisFileDirectory)Issue11523.cs" />
    <Compile Include="$(MSBuildThisFileDirectory)Issue11259.cs" />
    <Compile Include="$(MSBuildThisFileDirectory)Issue11311.cs" />
    <Compile Include="$(MSBuildThisFileDirectory)Issue8291.cs" />
    <Compile Include="$(MSBuildThisFileDirectory)Issue2674.cs" />
    <Compile Include="$(MSBuildThisFileDirectory)Issue6484.cs" />
    <Compile Include="$(MSBuildThisFileDirectory)Issue6187.cs" />
    <Compile Include="$(MSBuildThisFileDirectory)Issue3228.xaml.cs">
      <DependentUpon>Issue3228.xaml</DependentUpon>
      <SubType>Code</SubType>
    </Compile>
    <Compile Include="$(MSBuildThisFileDirectory)Issue3262.cs" />
    <Compile Include="$(MSBuildThisFileDirectory)Issue8308.xaml.cs">
      <DependentUpon>Issue8308.xaml</DependentUpon>
    </Compile>
    <Compile Include="$(MSBuildThisFileDirectory)Issue6184.xaml.cs">
      <DependentUpon>Issue6184.xaml</DependentUpon>
      <SubType>Code</SubType>
    </Compile>
    <Compile Include="$(MSBuildThisFileDirectory)Issue8715.xaml.cs">
      <DependentUpon>Issue8715.xaml</DependentUpon>
      <SubType>Code</SubType>
    </Compile>
    <Compile Include="$(MSBuildThisFileDirectory)Issue8766.cs" />
    <Compile Include="$(MSBuildThisFileDirectory)Issue8797.cs" />
    <Compile Include="$(MSBuildThisFileDirectory)Issue8801.cs" />
    <Compile Include="$(MSBuildThisFileDirectory)Issue9279.xaml.cs">
      <DependentUpon>Issue9279.xaml</DependentUpon>
    </Compile>
    <Compile Include="$(MSBuildThisFileDirectory)Issue8870.cs" />
    <Compile Include="$(MSBuildThisFileDirectory)Issue9428.cs" />
    <Compile Include="$(MSBuildThisFileDirectory)Issue9419.cs" />
    <Compile Include="$(MSBuildThisFileDirectory)Issue8262.cs" />
    <Compile Include="$(MSBuildThisFileDirectory)Issue8787.cs" />
    <Compile Include="$(MSBuildThisFileDirectory)Issue8899.cs" />
    <Compile Include="$(MSBuildThisFileDirectory)Issue8551.cs" />
    <Compile Include="$(MSBuildThisFileDirectory)Issue8836.cs" />
    <Compile Include="$(MSBuildThisFileDirectory)Issue8902.xaml.cs">
      <DependentUpon>Issue8902.xaml</DependentUpon>
      <SubType>Code</SubType>
    </Compile>
    <Compile Include="$(MSBuildThisFileDirectory)Issue9580.cs" />
    <Compile Include="$(MSBuildThisFileDirectory)Issue9631.cs" />
    <Compile Include="$(MSBuildThisFileDirectory)Issue9682.xaml.cs">
      <DependentUpon>Issue9682.xaml</DependentUpon>
      <SubType>Code</SubType>
    </Compile>
    <Compile Include="$(MSBuildThisFileDirectory)Issue9006.cs" />
    <Compile Include="$(MSBuildThisFileDirectory)Issue8207.xaml.cs">
      <DependentUpon>Issue8207.xaml</DependentUpon>
    </Compile>
    <Compile Include="$(MSBuildThisFileDirectory)Issue6362.cs" />
    <Compile Include="$(MSBuildThisFileDirectory)Issue6698.cs" />
    <Compile Include="$(MSBuildThisFileDirectory)Issue7393.cs" />
    <Compile Include="$(MSBuildThisFileDirectory)Issue7505.cs" />
    <Compile Include="$(MSBuildThisFileDirectory)Issue4459.xaml.cs">
      <DependentUpon>Issue4459.xaml</DependentUpon>
      <SubType>Code</SubType>
    </Compile>
    <Compile Include="$(MSBuildThisFileDirectory)CollectionViewItemsSourceTypes.cs" />
    <Compile Include="$(MSBuildThisFileDirectory)Issue1455.xaml.cs">
      <DependentUpon>Issue1455.xaml</DependentUpon>
      <SubType>Code</SubType>
    </Compile>
    <Compile Include="$(MSBuildThisFileDirectory)CollectionViewHeaderFooterString.cs" />
    <Compile Include="$(MSBuildThisFileDirectory)CollectionViewHeaderFooterTemplate.cs" />
    <Compile Include="$(MSBuildThisFileDirectory)CollectionViewHeaderFooterView.cs" />
    <Compile Include="$(MSBuildThisFileDirectory)CollectionViewItemsUpdatingScrollMode.cs" />
    <Compile Include="$(MSBuildThisFileDirectory)Issue4606.cs" />
    <Compile Include="$(MSBuildThisFileDirectory)Issue8161.cs" />
    <Compile Include="$(MSBuildThisFileDirectory)Issue8644.cs" />
    <Compile Include="$(MSBuildThisFileDirectory)Issue7534.cs" />
    <Compile Include="$(MSBuildThisFileDirectory)Issue8177.cs" />
    <Compile Include="$(MSBuildThisFileDirectory)Issue4744.xaml.cs">
      <DependentUpon>Issue4744.xaml</DependentUpon>
    </Compile>
    <Compile Include="$(MSBuildThisFileDirectory)Issue7773.cs" />
    <Compile Include="$(MSBuildThisFileDirectory)Issue8186.cs" />
    <Compile Include="$(MSBuildThisFileDirectory)Issue2172.xaml.cs">
      <DependentUpon>Issue2172.xaml</DependentUpon>
      <SubType>Code</SubType>
    </Compile>
    <Compile Include="$(MSBuildThisFileDirectory)Issue3475.cs" />
    <Compile Include="$(MSBuildThisFileDirectory)Issue5168.cs" />
    <Compile Include="$(MSBuildThisFileDirectory)Issue5749.xaml.cs">
      <SubType>Code</SubType>
    </Compile>
    <Compile Include="$(MSBuildThisFileDirectory)Issue6556.cs" />
    <Compile Include="$(MSBuildThisFileDirectory)Issue5830.cs" />
    <Compile Include="$(MSBuildThisFileDirectory)Issue6476.cs" />
    <Compile Include="$(MSBuildThisFileDirectory)Issue6693.xaml.cs">
      <DependentUpon>Issue6693.xaml</DependentUpon>
      <SubType>Code</SubType>
    </Compile>
    <Compile Include="$(MSBuildThisFileDirectory)Issue7396.cs" />
    <Compile Include="$(MSBuildThisFileDirectory)Issue6403.xaml.cs">
      <DependentUpon>Issue6403.xaml</DependentUpon>
      <SubType>Code</SubType>
    </Compile>
    <Compile Include="$(MSBuildThisFileDirectory)Issue7825.cs" />
    <Compile Include="$(MSBuildThisFileDirectory)Issue2271.cs" />
    <Compile Include="$(MSBuildThisFileDirectory)Issue5354.xaml.cs">
      <DependentUpon>Issue5354.xaml</DependentUpon>
      <SubType>Code</SubType>
    </Compile>
    <Compile Include="$(MSBuildThisFileDirectory)Issue5868.cs" />
    <Compile Include="$(MSBuildThisFileDirectory)Issue6963.cs" />
    <Compile Include="$(MSBuildThisFileDirectory)Issue7048.xaml.cs">
      <DependentUpon>Issue7048.xaml</DependentUpon>
      <SubType>Code</SubType>
    </Compile>
    <Compile Include="$(MSBuildThisFileDirectory)Issue5577.xaml.cs">
      <DependentUpon>Issue5577.xaml</DependentUpon>
      <SubType>Code</SubType>
    </Compile>
    <Compile Include="$(MSBuildThisFileDirectory)Issue6804.cs" />
    <Compile Include="$(MSBuildThisFileDirectory)Issue7181.cs" />
    <Compile Include="$(MSBuildThisFileDirectory)Issue5367.cs" />
    <Compile Include="$(MSBuildThisFileDirectory)Issue6878.cs" />
    <Compile Include="$(MSBuildThisFileDirectory)Issue7253.cs" />
    <Compile Include="$(MSBuildThisFileDirectory)Issue7581.cs" />
    <Compile Include="$(MSBuildThisFileDirectory)Issue7361.cs" />
    <Compile Include="$(MSBuildThisFileDirectory)Issue7621.xaml.cs">
      <SubType>Code</SubType>
    </Compile>
    <Compile Include="$(MSBuildThisFileDirectory)Issue6889.cs" />
    <Compile Include="$(MSBuildThisFileDirectory)Issue6945.cs" />
    <Compile Include="$(MSBuildThisFileDirectory)Issue7313.cs" />
    <Compile Include="$(MSBuildThisFileDirectory)Issue5500.cs" />
    <Compile Include="$(MSBuildThisFileDirectory)Issue8148.cs" />
    <Compile Include="$(MSBuildThisFileDirectory)Issue8008.cs" />
    <Compile Include="$(MSBuildThisFileDirectory)Issue6640.cs" />
    <Compile Include="$(MSBuildThisFileDirectory)Issue7890.cs" />
    <Compile Include="$(MSBuildThisFileDirectory)Issue7556.cs" />
    <Compile Include="$(MSBuildThisFileDirectory)Issue5108.xaml.cs">
      <SubType>Code</SubType>
    </Compile>
    <Compile Include="$(MSBuildThisFileDirectory)Issue7329.cs" />
    <Compile Include="$(MSBuildThisFileDirectory)Issue7290.cs" />
    <Compile Include="$(MSBuildThisFileDirectory)Issue7240.cs" />
    <Compile Include="$(MSBuildThisFileDirectory)Issue5046.xaml.cs">
      <DependentUpon>Issue5046.xaml</DependentUpon>
      <SubType>Code</SubType>
    </Compile>
    <Compile Include="$(MSBuildThisFileDirectory)Issue6609.cs" />
    <Compile Include="$(MSBuildThisFileDirectory)Issue6802.cs" />
    <Compile Include="$(MSBuildThisFileDirectory)Issue6644.xaml.cs">
      <SubType>Code</SubType>
    </Compile>
    <Compile Include="$(MSBuildThisFileDirectory)Issue7049.cs" />
    <Compile Include="$(MSBuildThisFileDirectory)Issue7061.cs" />
    <Compile Include="$(MSBuildThisFileDirectory)Issue7385.cs" />
    <Compile Include="$(MSBuildThisFileDirectory)Issue7111.cs" />
    <Compile Include="$(MSBuildThisFileDirectory)Issue7357.xaml.cs">
      <SubType>Code</SubType>
    </Compile>
    <Compile Include="$(MSBuildThisFileDirectory)Issue7512.xaml.cs">
      <SubType>Code</SubType>
    </Compile>
    <Compile Include="$(MSBuildThisFileDirectory)Issue7519.cs" />
    <Compile Include="$(MSBuildThisFileDirectory)Issue7519Xaml.xaml.cs">
      <SubType>Code</SubType>
    </Compile>
    <Compile Include="$(MSBuildThisFileDirectory)Issue7700.cs" />
    <Compile Include="$(MSBuildThisFileDirectory)Issue7758.xaml.cs">
      <SubType>Code</SubType>
    </Compile>
    <Compile Include="$(MSBuildThisFileDirectory)Issue7593.xaml.cs">
      <SubType>Code</SubType>
    </Compile>
    <Compile Include="$(MSBuildThisFileDirectory)Issue7992.cs" />
    <Compile Include="$(MSBuildThisFileDirectory)Issue7792.xaml.cs">
      <SubType>Code</SubType>
    </Compile>
    <Compile Include="$(MSBuildThisFileDirectory)Issue7789.xaml.cs">
      <SubType>Code</SubType>
    </Compile>
    <Compile Include="$(MSBuildThisFileDirectory)Issue7817.xaml.cs">
      <SubType>Code</SubType>
    </Compile>
    <Compile Include="$(MSBuildThisFileDirectory)Issue7823.cs" />
    <Compile Include="$(MSBuildThisFileDirectory)Issue7943.xaml.cs">
      <SubType>Code</SubType>
    </Compile>
    <Compile Include="$(MSBuildThisFileDirectory)Issue7993.xaml.cs">
      <SubType>Code</SubType>
    </Compile>
    <Compile Include="$(MSBuildThisFileDirectory)Issue7865.xaml.cs">
      <SubType>Code</SubType>
    </Compile>
    <Compile Include="$(MSBuildThisFileDirectory)Issue7803.xaml.cs">
      <DependentUpon>Issue7803.xaml</DependentUpon>
    </Compile>
    <Compile Include="$(MSBuildThisFileDirectory)Issue8087.cs" />
    <Compile Include="$(MSBuildThisFileDirectory)Issue8203.cs" />
    <Compile Include="$(MSBuildThisFileDirectory)Issue8222.cs" />
    <Compile Include="$(MSBuildThisFileDirectory)Issue8167.cs" />
    <Compile Include="$(MSBuildThisFileDirectory)Issue8503.cs" />
    <Compile Include="$(MSBuildThisFileDirectory)Issue8263.xaml.cs">
      <DependentUpon>Issue8263.xaml</DependentUpon>
      <SubType>Code</SubType>
    </Compile>
    <Compile Include="$(MSBuildThisFileDirectory)Issue8345.cs" />
    <Compile Include="$(MSBuildThisFileDirectory)Issue8366.cs" />
    <Compile Include="$(MSBuildThisFileDirectory)Issue8526.cs" />
    <Compile Include="$(MSBuildThisFileDirectory)Issue8529.cs" />
    <Compile Include="$(MSBuildThisFileDirectory)Issue8529_1.xaml.cs">
      <DependentUpon>Issue8529_1.xaml</DependentUpon>
      <SubType>Code</SubType>
    </Compile>
    <Compile Include="$(MSBuildThisFileDirectory)Issue8508.xaml.cs">
      <SubType>Code</SubType>
    </Compile>
    <Compile Include="$(MSBuildThisFileDirectory)Issue7963.cs" />
    <Compile Include="$(MSBuildThisFileDirectory)Issue8741.cs" />
    <Compile Include="$(MSBuildThisFileDirectory)Issue8743.cs" />
    <Compile Include="$(MSBuildThisFileDirectory)Issue9092.cs" />
    <Compile Include="$(MSBuildThisFileDirectory)Issue9087.cs" />
    <Compile Include="$(MSBuildThisFileDirectory)Issue9196.xaml.cs">
      <DependentUpon>Issue9196.xaml</DependentUpon>
      <SubType>Code</SubType>
    </Compile>
    <Compile Include="$(MSBuildThisFileDirectory)Issue9355.cs" />
    <Compile Include="$(MSBuildThisFileDirectory)Issue8784.cs" />
    <Compile Include="$(MSBuildThisFileDirectory)Issue9360.cs" />
    <Compile Include="$(MSBuildThisFileDirectory)Issue9440.cs" />
    <Compile Include="$(MSBuildThisFileDirectory)Issue7242.xaml.cs">
      <DependentUpon>Issue7242.xaml</DependentUpon>
      <SubType>Code</SubType>
    </Compile>
    <Compile Include="$(MSBuildThisFileDirectory)Issue9783.xaml.cs">
      <DependentUpon>Issue9783.xaml</DependentUpon>
      <SubType>Code</SubType>
    </Compile>
    <Compile Include="$(MSBuildThisFileDirectory)Issue9686.cs" />
    <Compile Include="$(MSBuildThisFileDirectory)Issue9694.cs" />
    <Compile Include="$(MSBuildThisFileDirectory)Issue9771.xaml.cs">
      <SubType>Code</SubType>
      <DependentUpon>Issue9771.xaml</DependentUpon>
    </Compile>
    <Compile Include="$(MSBuildThisFileDirectory)Issue9833.cs" />
    <Compile Include="$(MSBuildThisFileDirectory)Issue9929.cs" />
    <Compile Include="$(MSBuildThisFileDirectory)Issue9088.cs" />
    <Compile Include="$(MSBuildThisFileDirectory)NavPageOverrideUWP.cs" />
    <Compile Include="$(MSBuildThisFileDirectory)RefreshViewTests.cs" />
    <Compile Include="$(MSBuildThisFileDirectory)Issue7338.cs" />
    <Compile Include="$(MSBuildThisFileDirectory)ScrollToGroup.cs" />
    <Compile Include="$(MSBuildThisFileDirectory)NestedCollectionViews.cs" />
    <Compile Include="$(MSBuildThisFileDirectory)Issue7339.cs" />
    <Compile Include="$(MSBuildThisFileDirectory)ShellFlyoutSizing.cs" />
    <Compile Include="$(MSBuildThisFileDirectory)ShellAppearanceChange.cs" />
    <Compile Include="$(MSBuildThisFileDirectory)Issue10234.cs" />
    <Compile Include="$(MSBuildThisFileDirectory)ShellModal.cs" />
    <Compile Include="$(MSBuildThisFileDirectory)FlyoutBehaviorShell.cs" />
    <Compile Include="$(MSBuildThisFileDirectory)Issue7128.cs" />
    <Compile Include="$(MSBuildThisFileDirectory)ShellItemIsVisible.cs" />
    <Compile Include="$(MSBuildThisFileDirectory)ShellGestures.cs" />
    <Compile Include="$(MSBuildThisFileDirectory)ShellBackButtonBehavior.cs" />
    <Compile Include="$(MSBuildThisFileDirectory)Issue7102.cs" />
    <Compile Include="$(MSBuildThisFileDirectory)ShellInsets.cs" />
    <Compile Include="$(MSBuildThisFileDirectory)CollectionViewGrouping.cs" />
    <Compile Include="$(MSBuildThisFileDirectory)Issue5412.cs" />
    <Compile Include="$(MSBuildThisFileDirectory)Helpers\GarbageCollectionHelper.cs" />
    <Compile Include="$(MSBuildThisFileDirectory)Issue4879.cs" />
    <Compile Include="$(MSBuildThisFileDirectory)Issue5518.cs" />
    <Compile Include="$(MSBuildThisFileDirectory)Issue5555.cs" />
    <Compile Include="$(MSBuildThisFileDirectory)Issue6458.cs" />
    <Compile Include="$(MSBuildThisFileDirectory)Issue6258.cs" />
    <Compile Include="$(MSBuildThisFileDirectory)Issue3150.cs" />
    <Compile Include="$(MSBuildThisFileDirectory)Issue6262.cs" />
    <Compile Include="$(MSBuildThisFileDirectory)Github5623.xaml.cs">
      <DependentUpon>Github5623.xaml</DependentUpon>
      <SubType>Code</SubType>
    </Compile>
    <Compile Include="$(MSBuildThisFileDirectory)Bugzilla59172.cs" />
    <Compile Include="$(MSBuildThisFileDirectory)FlagTestHelpers.cs" />
    <Compile Include="$(MSBuildThisFileDirectory)Issue5886.cs" />
    <Compile Include="$(MSBuildThisFileDirectory)Issue6260.cs" />
    <Compile Include="$(MSBuildThisFileDirectory)Issue5766.cs" />
    <Compile Include="$(MSBuildThisFileDirectory)CollectionViewBoundMultiSelection.cs" />
    <Compile Include="$(MSBuildThisFileDirectory)CollectionViewBoundSingleSelection.cs" />
    <Compile Include="$(MSBuildThisFileDirectory)Issue5765.cs" />
    <Compile Include="$(MSBuildThisFileDirectory)Issue4684.xaml.cs">
      <DependentUpon>Issue4684.xaml</DependentUpon>
    </Compile>
    <Compile Include="$(MSBuildThisFileDirectory)Issue4992.xaml.cs">
      <DependentUpon>Issue4992.xaml</DependentUpon>
      <SubType>Code</SubType>
    </Compile>
    <Compile Include="$(MSBuildThisFileDirectory)Issue4915.xaml.cs">
      <SubType>Code</SubType>
    </Compile>
    <Compile Include="$(MSBuildThisFileDirectory)Issue5131.cs" />
    <Compile Include="$(MSBuildThisFileDirectory)Issue5376.cs" />
    <Compile Include="$(MSBuildThisFileDirectory)Bugzilla60787.xaml.cs">
      <DependentUpon>Bugzilla60787.xaml</DependentUpon>
      <SubType>Code</SubType>
    </Compile>
    <Compile Include="$(MSBuildThisFileDirectory)Issue4919.cs" />
    <Compile Include="$(MSBuildThisFileDirectory)Issue4756.cs" />
    <Compile Include="$(MSBuildThisFileDirectory)Issue5461.cs" />
    <Compile Include="$(MSBuildThisFileDirectory)CollectionViewBindingErrors.xaml.cs">
      <DependentUpon>CollectionViewBindingErrors.xaml</DependentUpon>
      <SubType>Code</SubType>
    </Compile>
    <Compile Include="$(MSBuildThisFileDirectory)Github3847.xaml.cs">
      <DependentUpon>Github3847.xaml</DependentUpon>
      <SubType>Code</SubType>
    </Compile>
    <Compile Include="$(MSBuildThisFileDirectory)Issue2102.cs" />
    <Compile Include="$(MSBuildThisFileDirectory)Issue1588.xaml.cs">
      <DependentUpon>Issue1588.xaml</DependentUpon>
      <SubType>Code</SubType>
    </Compile>
    <Compile Include="$(MSBuildThisFileDirectory)Issue4961.cs" />
    <Compile Include="$(MSBuildThisFileDirectory)Issue4629.cs" />
    <Compile Include="$(MSBuildThisFileDirectory)Issue4384.cs" />
    <Compile Include="$(MSBuildThisFileDirectory)Issue4782.cs" />
    <Compile Include="$(MSBuildThisFileDirectory)Issue4484.cs" />
    <Compile Include="$(MSBuildThisFileDirectory)Issue3509.cs" />
    <Compile Include="$(MSBuildThisFileDirectory)Issue4597.cs" />
    <Compile Include="$(MSBuildThisFileDirectory)A11yTabIndex.xaml.cs">
      <DependentUpon>A11yTabIndex.xaml</DependentUpon>
      <SubType>Code</SubType>
    </Compile>
    <Compile Include="$(MSBuildThisFileDirectory)Github3856.cs" />
    <Compile Include="$(MSBuildThisFileDirectory)Issue1937.cs" />
    <Compile Include="$(MSBuildThisFileDirectory)Issue3555.cs" />
    <Compile Include="$(MSBuildThisFileDirectory)Issue3843.cs" />
    <Compile Include="$(MSBuildThisFileDirectory)Issue4053.cs" />
    <Compile Include="$(MSBuildThisFileDirectory)Issue3809.cs" />
    <Compile Include="$(MSBuildThisFileDirectory)Issue2894.cs" />
    <Compile Include="$(MSBuildThisFileDirectory)Issue3306.cs" />
    <Compile Include="$(MSBuildThisFileDirectory)Issue3454.cs" />
    <Compile Include="$(MSBuildThisFileDirectory)Issue3308.cs" />
    <Compile Include="$(MSBuildThisFileDirectory)Issue3788.cs" />
    <Compile Include="$(MSBuildThisFileDirectory)Issue1724.cs" />
    <Compile Include="$(MSBuildThisFileDirectory)Issue3524.cs" />
    <Compile Include="$(MSBuildThisFileDirectory)Issue1678.cs" />
    <Compile Include="$(MSBuildThisFileDirectory)Issue7701.cs" />
    <Compile Include="$(MSBuildThisFileDirectory)Issue2004.cs" />
    <Compile Include="$(MSBuildThisFileDirectory)Issue3333.cs" />
    <Compile Include="$(MSBuildThisFileDirectory)Issue2338.cs" />
    <Compile Include="$(MSBuildThisFileDirectory)Bugzilla60045.xaml.cs">
      <DependentUpon>Bugzilla60045.xaml</DependentUpon>
    </Compile>
    <Compile Include="$(MSBuildThisFileDirectory)Issue6282.xaml.cs">
      <DependentUpon>Issue6282.xaml</DependentUpon>
      <SubType>Code</SubType>
    </Compile>
    <Compile Include="$(MSBuildThisFileDirectory)AddingMultipleItemsListView.cs" />
    <Compile Include="$(MSBuildThisFileDirectory)AndroidStatusBarColor.cs" />
    <Compile Include="$(MSBuildThisFileDirectory)AppBarIconColors.cs" />
    <Compile Include="$(MSBuildThisFileDirectory)Bugzilla21368.cs" />
    <Compile Include="$(MSBuildThisFileDirectory)Bugzilla21501.cs" />
    <Compile Include="$(MSBuildThisFileDirectory)Bugzilla21780.cs" />
    <Compile Include="$(MSBuildThisFileDirectory)Bugzilla22229.xaml.cs">
      <DependentUpon>Bugzilla22229.xaml</DependentUpon>
    </Compile>
    <Compile Include="$(MSBuildThisFileDirectory)Bugzilla22401.cs" />
    <Compile Include="$(MSBuildThisFileDirectory)Bugzilla23942.xaml.cs">
      <DependentUpon>Bugzilla23942.xaml</DependentUpon>
    </Compile>
    <Compile Include="$(MSBuildThisFileDirectory)Bugzilla24769.cs" />
    <Compile Include="$(MSBuildThisFileDirectory)Bugzilla25234.cs" />
    <Compile Include="$(MSBuildThisFileDirectory)Bugzilla25662.cs" />
    <Compile Include="$(MSBuildThisFileDirectory)Bugzilla25943.cs" />
    <Compile Include="$(MSBuildThisFileDirectory)Bugzilla26501.cs" />
    <Compile Include="$(MSBuildThisFileDirectory)Bugzilla26868.cs" />
    <Compile Include="$(MSBuildThisFileDirectory)Bugzilla27378.cs" />
    <Compile Include="$(MSBuildThisFileDirectory)Bugzilla27417.cs" />
    <Compile Include="$(MSBuildThisFileDirectory)Bugzilla27417Xaml.xaml.cs">
      <DependentUpon>Bugzilla27417Xaml.xaml</DependentUpon>
      <SubType>Code</SubType>
    </Compile>
    <Compile Include="$(MSBuildThisFileDirectory)Bugzilla27581.cs" />
    <Compile Include="$(MSBuildThisFileDirectory)Bugzilla28570.cs" />
    <Compile Include="$(MSBuildThisFileDirectory)Bugzilla28796.cs" />
    <Compile Include="$(MSBuildThisFileDirectory)Bugzilla28939.cs" />
    <Compile Include="$(MSBuildThisFileDirectory)Bugzilla28953.cs" />
    <Compile Include="$(MSBuildThisFileDirectory)Bugzilla29107.xaml.cs">
      <DependentUpon>Bugzilla29107.xaml</DependentUpon>
    </Compile>
    <Compile Include="$(MSBuildThisFileDirectory)Bugzilla29110.cs" />
    <Compile Include="$(MSBuildThisFileDirectory)Bugzilla29158.cs" />
    <Compile Include="$(MSBuildThisFileDirectory)Bugzilla29363.cs" />
    <Compile Include="$(MSBuildThisFileDirectory)Bugzilla29229.cs" />
    <Compile Include="$(MSBuildThisFileDirectory)Bugzilla30166.cs" />
    <Compile Include="$(MSBuildThisFileDirectory)Bugzilla31141.cs" />
    <Compile Include="$(MSBuildThisFileDirectory)Bugzilla31145.cs" />
    <Compile Include="$(MSBuildThisFileDirectory)Bugzilla31333.cs" />
    <Compile Include="$(MSBuildThisFileDirectory)Bugzilla31366.cs" />
    <Compile Include="$(MSBuildThisFileDirectory)Issue4653.cs" />
    <Compile Include="$(MSBuildThisFileDirectory)Bugzilla31964.cs" />
    <Compile Include="$(MSBuildThisFileDirectory)Bugzilla32033.cs" />
    <Compile Include="$(MSBuildThisFileDirectory)Bugzilla32034.cs" />
    <Compile Include="$(MSBuildThisFileDirectory)Bugzilla32206.cs" />
    <Compile Include="$(MSBuildThisFileDirectory)Bugzilla32776.cs" />
    <Compile Include="$(MSBuildThisFileDirectory)Bugzilla32842.xaml.cs">
      <DependentUpon>Bugzilla32842.xaml</DependentUpon>
      <SubType>Code</SubType>
    </Compile>
    <Compile Include="$(MSBuildThisFileDirectory)Bugzilla32847.cs" />
    <Compile Include="$(MSBuildThisFileDirectory)Bugzilla32865.cs" />
    <Compile Include="$(MSBuildThisFileDirectory)Bugzilla32956.cs" />
    <Compile Include="$(MSBuildThisFileDirectory)Bugzilla33248.cs" />
    <Compile Include="$(MSBuildThisFileDirectory)Bugzilla33268.cs" />
    <Compile Include="$(MSBuildThisFileDirectory)Bugzilla33612.cs" />
    <Compile Include="$(MSBuildThisFileDirectory)Bugzilla33714.cs" />
    <Compile Include="$(MSBuildThisFileDirectory)Bugzilla33890.cs" />
    <Compile Include="$(MSBuildThisFileDirectory)Bugzilla34072.cs" />
    <Compile Include="$(MSBuildThisFileDirectory)Bugzilla34007.cs" />
    <Compile Include="$(MSBuildThisFileDirectory)Bugzilla35078.cs" />
    <Compile Include="$(MSBuildThisFileDirectory)Bugzilla35127.cs" />
    <Compile Include="$(MSBuildThisFileDirectory)Bugzilla35132.cs" />
    <Compile Include="$(MSBuildThisFileDirectory)Bugzilla35157.cs" />
    <Compile Include="$(MSBuildThisFileDirectory)Bugzilla35294.cs" />
    <Compile Include="$(MSBuildThisFileDirectory)Bugzilla35472.cs" />
    <Compile Include="$(MSBuildThisFileDirectory)Bugzilla35477.cs" />
    <Compile Include="$(MSBuildThisFileDirectory)Bugzilla35490.cs" />
    <Compile Include="$(MSBuildThisFileDirectory)Bugzilla36014.cs" />
    <Compile Include="$(MSBuildThisFileDirectory)Bugzilla36649.cs" />
    <Compile Include="$(MSBuildThisFileDirectory)Bugzilla36559.cs" />
    <Compile Include="$(MSBuildThisFileDirectory)Bugzilla36171.cs" />
    <Compile Include="$(MSBuildThisFileDirectory)Bugzilla36780.cs" />
    <Compile Include="$(MSBuildThisFileDirectory)Bugzilla36651.cs" />
    <Compile Include="$(MSBuildThisFileDirectory)Bugzilla36703.cs" />
    <Compile Include="$(MSBuildThisFileDirectory)Bugzilla36846.cs" />
    <Compile Include="$(MSBuildThisFileDirectory)Bugzilla36955.cs" />
    <Compile Include="$(MSBuildThisFileDirectory)Bugzilla37285.cs" />
    <Compile Include="$(MSBuildThisFileDirectory)Bugzilla37462.cs" />
    <Compile Include="$(MSBuildThisFileDirectory)Bugzilla37841.cs" />
    <Compile Include="$(MSBuildThisFileDirectory)Bugzilla37863.cs" />
    <Compile Include="$(MSBuildThisFileDirectory)Bugzilla37601.cs" />
    <Compile Include="$(MSBuildThisFileDirectory)Bugzilla38105.cs" />
    <Compile Include="$(MSBuildThisFileDirectory)Issue3652.cs" />
    <Compile Include="$(MSBuildThisFileDirectory)Issue4891.cs" />
    <Compile Include="$(MSBuildThisFileDirectory)Bugzilla38723.cs" />
    <Compile Include="$(MSBuildThisFileDirectory)Bugzilla38770.cs" />
    <Compile Include="$(MSBuildThisFileDirectory)Bugzilla38827.xaml.cs">
      <DependentUpon>Bugzilla38827.xaml</DependentUpon>
      <SubType>Code</SubType>
    </Compile>
    <Compile Include="$(MSBuildThisFileDirectory)Bugzilla38989.cs" />
    <Compile Include="$(MSBuildThisFileDirectory)Bugzilla39395.cs" />
    <Compile Include="$(MSBuildThisFileDirectory)Bugzilla39461.cs" />
    <Compile Include="$(MSBuildThisFileDirectory)Bugzilla39483.xaml.cs">
      <DependentUpon>Bugzilla39483.xaml</DependentUpon>
      <SubType>Code</SubType>
    </Compile>
    <Compile Include="$(MSBuildThisFileDirectory)Bugzilla39530.cs" />
    <Compile Include="$(MSBuildThisFileDirectory)Bugzilla39624.cs" />
    <Compile Include="$(MSBuildThisFileDirectory)Bugzilla39463.xaml.cs">
      <DependentUpon>Bugzilla39463.xaml</DependentUpon>
      <SubType>Code</SubType>
    </Compile>
    <Compile Include="$(MSBuildThisFileDirectory)Bugzilla39636.xaml.cs">
      <DependentUpon>Bugzilla39636.xaml</DependentUpon>
      <SubType>Code</SubType>
    </Compile>
    <Compile Include="$(MSBuildThisFileDirectory)Bugzilla39702.cs" />
    <Compile Include="$(MSBuildThisFileDirectory)Bugzilla40005.cs" />
    <Compile Include="$(MSBuildThisFileDirectory)Bugzilla40073.cs" />
    <Compile Include="$(MSBuildThisFileDirectory)Bugzilla40139.cs" />
    <Compile Include="$(MSBuildThisFileDirectory)Bugzilla40173.cs" />
    <Compile Include="$(MSBuildThisFileDirectory)Bugzilla39821.cs" />
    <Compile Include="$(MSBuildThisFileDirectory)Bugzilla40185.cs" />
    <Compile Include="$(MSBuildThisFileDirectory)Bugzilla40251.cs" />
    <Compile Include="$(MSBuildThisFileDirectory)Bugzilla40333.cs" />
    <Compile Include="$(MSBuildThisFileDirectory)Bugzilla31806.cs" />
    <Compile Include="$(MSBuildThisFileDirectory)Bugzilla40408.cs" />
    <Compile Include="$(MSBuildThisFileDirectory)Bugzilla40858.cs" />
    <Compile Include="$(MSBuildThisFileDirectory)Bugzilla40824.cs" />
    <Compile Include="$(MSBuildThisFileDirectory)Bugzilla40911.cs" />
    <Compile Include="$(MSBuildThisFileDirectory)Bugzilla40955.cs" />
    <Compile Include="$(MSBuildThisFileDirectory)Bugzilla41054.cs" />
    <Compile Include="$(MSBuildThisFileDirectory)Bugzilla41078.cs" />
    <Compile Include="$(MSBuildThisFileDirectory)Bugzilla40998.cs" />
    <Compile Include="$(MSBuildThisFileDirectory)Bugzilla41205.cs" />
    <Compile Include="$(MSBuildThisFileDirectory)Bugzilla41415.cs" />
    <Compile Include="$(MSBuildThisFileDirectory)Bugzilla41418.cs" />
    <Compile Include="$(MSBuildThisFileDirectory)Bugzilla41424.cs" />
    <Compile Include="$(MSBuildThisFileDirectory)Bugzilla41778.cs" />
    <Compile Include="$(MSBuildThisFileDirectory)Bugzilla41600.cs" />
    <Compile Include="$(MSBuildThisFileDirectory)Bugzilla41619.cs" />
    <Compile Include="$(MSBuildThisFileDirectory)Bugzilla42000.cs" />
    <Compile Include="$(MSBuildThisFileDirectory)Bugzilla42069.cs" />
    <Compile Include="$(MSBuildThisFileDirectory)Bugzilla42069_Page.xaml.cs">
      <DependentUpon>Bugzilla42069_Page.xaml</DependentUpon>
      <SubType>Code</SubType>
    </Compile>
    <Compile Include="$(MSBuildThisFileDirectory)Bugzilla42074.cs" />
    <Compile Include="$(MSBuildThisFileDirectory)Bugzilla42075.cs" />
    <Compile Include="$(MSBuildThisFileDirectory)Bugzilla42329.cs" />
    <Compile Include="$(MSBuildThisFileDirectory)Bugzilla42364.cs" />
    <Compile Include="$(MSBuildThisFileDirectory)Bugzilla42519.cs" />
    <Compile Include="$(MSBuildThisFileDirectory)Bugzilla32871.cs" />
    <Compile Include="$(MSBuildThisFileDirectory)Bugzilla43313.cs" />
    <Compile Include="$(MSBuildThisFileDirectory)Bugzilla43469.cs" />
    <Compile Include="$(MSBuildThisFileDirectory)Bugzilla43516.cs" />
    <Compile Include="$(MSBuildThisFileDirectory)Bugzilla43519.cs" />
    <Compile Include="$(MSBuildThisFileDirectory)Bugzilla43527.cs" />
    <Compile Include="$(MSBuildThisFileDirectory)Bugzilla44047.cs" />
    <Compile Include="$(MSBuildThisFileDirectory)Bugzilla43941.cs" />
    <Compile Include="$(MSBuildThisFileDirectory)Bugzilla43663.cs" />
    <Compile Include="$(MSBuildThisFileDirectory)Bugzilla43867.cs" />
    <Compile Include="$(MSBuildThisFileDirectory)Bugzilla43735.cs" />
    <Compile Include="$(MSBuildThisFileDirectory)Bugzilla43783.cs" />
    <Compile Include="$(MSBuildThisFileDirectory)Bugzilla44096.cs" />
    <Compile Include="$(MSBuildThisFileDirectory)Bugzilla44176.cs" />
    <Compile Include="$(MSBuildThisFileDirectory)Bugzilla44453.cs" />
    <Compile Include="$(MSBuildThisFileDirectory)Bugzilla45215.cs" />
    <Compile Include="$(MSBuildThisFileDirectory)Bugzilla44500.cs" />
    <Compile Include="$(MSBuildThisFileDirectory)Bugzilla45722.cs" />
    <Compile Include="$(MSBuildThisFileDirectory)Bugzilla45722Xaml0.xaml.cs">
      <DependentUpon>Bugzilla45722Xaml0.xaml</DependentUpon>
      <SubType>Code</SubType>
    </Compile>
    <Compile Include="$(MSBuildThisFileDirectory)Bugzilla46363.cs" />
    <Compile Include="$(MSBuildThisFileDirectory)Bugzilla46363_2.cs" />
    <Compile Include="$(MSBuildThisFileDirectory)Bugzilla47548.cs" />
    <Compile Include="$(MSBuildThisFileDirectory)Bugzilla50787.cs" />
    <Compile Include="$(MSBuildThisFileDirectory)Bugzilla52299.cs" />
    <Compile Include="$(MSBuildThisFileDirectory)Bugzilla52419.cs" />
    <Compile Include="$(MSBuildThisFileDirectory)Bugzilla49304.cs" />
    <Compile Include="$(MSBuildThisFileDirectory)Bugzilla53834.cs" />
    <Compile Include="$(MSBuildThisFileDirectory)Bugzilla51536.cs" />
    <Compile Include="$(MSBuildThisFileDirectory)Bugzilla44940.cs" />
    <Compile Include="$(MSBuildThisFileDirectory)Bugzilla44944.cs" />
    <Compile Include="$(MSBuildThisFileDirectory)Bugzilla44166.cs" />
    <Compile Include="$(MSBuildThisFileDirectory)Bugzilla44461.cs" />
    <Compile Include="$(MSBuildThisFileDirectory)Bugzilla44584.cs" />
    <Compile Include="$(MSBuildThisFileDirectory)Bugzilla42832.cs" />
    <Compile Include="$(MSBuildThisFileDirectory)Bugzilla44044.cs" />
    <Compile Include="$(MSBuildThisFileDirectory)Bugzilla44338.cs" />
    <Compile Include="$(MSBuildThisFileDirectory)Bugzilla44980.cs" />
    <Compile Include="$(MSBuildThisFileDirectory)Bugzilla45067.cs" />
    <Compile Include="$(MSBuildThisFileDirectory)Bugzilla45723.cs" />
    <Compile Include="$(MSBuildThisFileDirectory)Bugzilla45027.cs" />
    <Compile Include="$(MSBuildThisFileDirectory)Bugzilla45330.cs" />
    <Compile Include="$(MSBuildThisFileDirectory)Bugzilla44955.cs" />
    <Compile Include="$(MSBuildThisFileDirectory)Bugzilla45277.cs" />
    <Compile Include="$(MSBuildThisFileDirectory)Bugzilla45743.cs" />
    <Compile Include="$(MSBuildThisFileDirectory)Bugzilla46458.cs" />
    <Compile Include="$(MSBuildThisFileDirectory)Bugzilla46494.cs" />
    <Compile Include="$(MSBuildThisFileDirectory)Bugzilla44476.cs" />
    <Compile Include="$(MSBuildThisFileDirectory)Bugzilla46630.cs" />
    <Compile Include="$(MSBuildThisFileDirectory)Bugzilla47923.cs" />
    <Compile Include="$(MSBuildThisFileDirectory)Bugzilla48236.cs" />
    <Compile Include="$(MSBuildThisFileDirectory)Bugzilla47971.cs" />
    <Compile Include="$(MSBuildThisFileDirectory)Bugzilla52318.cs" />
    <Compile Include="$(MSBuildThisFileDirectory)Bugzilla37290.cs" />
    <Compile Include="$(MSBuildThisFileDirectory)Bugzilla51553.cs" />
    <Compile Include="$(MSBuildThisFileDirectory)Bugzilla51802.cs" />
    <Compile Include="$(MSBuildThisFileDirectory)Bugzilla51236.cs" />
    <Compile Include="$(MSBuildThisFileDirectory)Bugzilla51238.cs" />
    <Compile Include="$(MSBuildThisFileDirectory)Bugzilla51642.xaml.cs">
      <DependentUpon>Bugzilla51642.xaml</DependentUpon>
      <SubType>Code</SubType>
    </Compile>
    <Compile Include="$(MSBuildThisFileDirectory)Bugzilla53445.cs" />
    <Compile Include="$(MSBuildThisFileDirectory)Bugzilla55714.cs" />
    <Compile Include="$(MSBuildThisFileDirectory)Bugzilla54649.cs" />
    <Compile Include="$(MSBuildThisFileDirectory)Bugzilla56609.cs" />
    <Compile Include="$(MSBuildThisFileDirectory)Bugzilla55674.cs" />
    <Compile Include="$(MSBuildThisFileDirectory)Bugzilla55912.cs" />
    <Compile Include="$(MSBuildThisFileDirectory)Bugzilla57317.cs" />
    <Compile Include="$(MSBuildThisFileDirectory)Bugzilla57114.cs" />
    <Compile Include="$(MSBuildThisFileDirectory)Bugzilla57515.cs" />
    <Compile Include="$(MSBuildThisFileDirectory)Bugzilla57674.cs" />
    <Compile Include="$(MSBuildThisFileDirectory)Bugzilla57758.cs" />
    <Compile Include="$(MSBuildThisFileDirectory)Bugzilla57910.cs" />
    <Compile Include="$(MSBuildThisFileDirectory)Bugzilla58406.cs" />
    <Compile Include="$(MSBuildThisFileDirectory)Bugzilla58833.cs" />
    <Compile Include="$(MSBuildThisFileDirectory)Bugzilla51427.cs" />
    <Compile Include="$(MSBuildThisFileDirectory)Bugzilla59248.cs" />
    <Compile Include="$(MSBuildThisFileDirectory)Bugzilla59457.cs" />
    <Compile Include="$(MSBuildThisFileDirectory)Bugzilla59580.cs" />
    <Compile Include="$(MSBuildThisFileDirectory)Issue1469.cs" />
    <Compile Include="$(MSBuildThisFileDirectory)Effects\AttachedStateEffect.cs" />
    <Compile Include="$(MSBuildThisFileDirectory)Effects\AttachedStateEffectLabel.cs" />
    <Compile Include="$(MSBuildThisFileDirectory)Effects\AttachedStateEffectList.cs" />
    <Compile Include="$(MSBuildThisFileDirectory)GitHub1648.cs" />
    <Compile Include="$(MSBuildThisFileDirectory)GitHub1702.cs" />
    <Compile Include="$(MSBuildThisFileDirectory)GitHub2642.cs" />
    <Compile Include="$(MSBuildThisFileDirectory)GitHub1700.cs" />
    <Compile Include="$(MSBuildThisFileDirectory)GitHub2598.cs" />
    <Compile Include="$(MSBuildThisFileDirectory)Issue1483.cs" />
    <Compile Include="$(MSBuildThisFileDirectory)Issue1556.cs" />
    <Compile Include="$(MSBuildThisFileDirectory)Issue1799.cs" />
    <Compile Include="$(MSBuildThisFileDirectory)Issue1931.cs" />
    <Compile Include="$(MSBuildThisFileDirectory)Issue1399.cs" />
    <Compile Include="$(MSBuildThisFileDirectory)Issue2187.cs" />
    <Compile Include="$(MSBuildThisFileDirectory)Issue3001.cs" />
    <Compile Include="$(MSBuildThisFileDirectory)Issue3271.cs" />
    <Compile Include="$(MSBuildThisFileDirectory)Issue3390.cs" />
    <Compile Include="$(MSBuildThisFileDirectory)Issue3000.cs" />
    <Compile Include="$(MSBuildThisFileDirectory)Issue3273.cs" />
    <Compile Include="$(MSBuildThisFileDirectory)Issue3053.cs" />
    <Compile Include="$(MSBuildThisFileDirectory)Issue2617.cs" />
    <Compile Include="$(MSBuildThisFileDirectory)Issue3139.cs" />
    <Compile Include="$(MSBuildThisFileDirectory)Issue3087.cs" />
    <Compile Include="$(MSBuildThisFileDirectory)Issue1760_1.cs" />
    <Compile Include="$(MSBuildThisFileDirectory)Issue1332.cs" />
    <Compile Include="$(MSBuildThisFileDirectory)Issue5184.cs" />
    <Compile Include="$(MSBuildThisFileDirectory)Issue3089.cs" />
    <Compile Include="$(MSBuildThisFileDirectory)Issue1342.cs" />
    <Compile Include="$(MSBuildThisFileDirectory)Issue2482.cs" />
    <Compile Include="$(MSBuildThisFileDirectory)Issue2680ScrollView.cs" />
    <Compile Include="$(MSBuildThisFileDirectory)Issue2767.cs" />
    <Compile Include="$(MSBuildThisFileDirectory)Issue2499.cs" />
    <Compile Include="$(MSBuildThisFileDirectory)GitHub1878.cs" />
    <Compile Include="$(MSBuildThisFileDirectory)Helpers\ISampleNativeControl.cs" />
    <Compile Include="$(MSBuildThisFileDirectory)Helpers\UITestHelper.cs" />
    <Compile Include="$(MSBuildThisFileDirectory)Helpers\ViewHelper.cs" />
    <Compile Include="$(MSBuildThisFileDirectory)Issue1544.cs" />
    <Compile Include="$(MSBuildThisFileDirectory)Issue1677.cs" />
    <Compile Include="$(MSBuildThisFileDirectory)Issue1704.cs" />
    <Compile Include="$(MSBuildThisFileDirectory)Issue1801.cs" />
    <Compile Include="$(MSBuildThisFileDirectory)Issue1734.cs" />
    <Compile Include="$(MSBuildThisFileDirectory)Issue1683.cs" />
    <Compile Include="$(MSBuildThisFileDirectory)Issue1705_2.cs" />
    <Compile Include="$(MSBuildThisFileDirectory)Issue1396.cs" />
    <Compile Include="$(MSBuildThisFileDirectory)Issue1415.cs" />
    <Compile Include="$(MSBuildThisFileDirectory)Issue2829.cs" />
    <Compile Include="$(MSBuildThisFileDirectory)Issue2653.cs" />
    <Compile Include="$(MSBuildThisFileDirectory)Issue1942.cs" />
    <Compile Include="$(MSBuildThisFileDirectory)Issue2763.cs" />
    <Compile Include="$(MSBuildThisFileDirectory)Issue2247.cs" />
    <Compile Include="$(MSBuildThisFileDirectory)GroupListViewHeaderIndexOutOfRange.cs" />
    <Compile Include="$(MSBuildThisFileDirectory)Issue1760.cs" />
    <Compile Include="$(MSBuildThisFileDirectory)Issue1975.cs" />
    <Compile Include="$(MSBuildThisFileDirectory)Issue1601.cs" />
    <Compile Include="$(MSBuildThisFileDirectory)Issue1717.cs" />
    <Compile Include="$(MSBuildThisFileDirectory)Bugzilla60001.cs" />
    <Compile Include="$(MSBuildThisFileDirectory)Issue1355.cs" />
    <Compile Include="$(MSBuildThisFileDirectory)Bugzilla60056.cs" />
    <Compile Include="$(MSBuildThisFileDirectory)Bugzilla60122.cs" />
    <Compile Include="$(MSBuildThisFileDirectory)Bugzilla59863_0.cs" />
    <Compile Include="$(MSBuildThisFileDirectory)Bugzilla59863_1.cs" />
    <Compile Include="$(MSBuildThisFileDirectory)Bugzilla59863_2.cs" />
    <Compile Include="$(MSBuildThisFileDirectory)Bugzilla60563.cs" />
    <Compile Include="$(MSBuildThisFileDirectory)Bugzilla60774.cs" />
    <Compile Include="$(MSBuildThisFileDirectory)Bugzilla60774_1.cs" />
    <Compile Include="$(MSBuildThisFileDirectory)Bugzilla60774_2.cs" />
    <Compile Include="$(MSBuildThisFileDirectory)ButtonBackgroundColorTest.cs" />
    <Compile Include="$(MSBuildThisFileDirectory)CarouselAsync.cs" />
    <Compile Include="$(MSBuildThisFileDirectory)Bugzilla34561.cs" />
    <Compile Include="$(MSBuildThisFileDirectory)Bugzilla34727.cs" />
    <Compile Include="$(MSBuildThisFileDirectory)ComplexListView.cs" />
    <Compile Include="$(MSBuildThisFileDirectory)CustomImageRendererErrorHandling.cs" />
    <Compile Include="$(MSBuildThisFileDirectory)DefaultColorToggleTest.cs" />
    <Compile Include="$(MSBuildThisFileDirectory)Bugzilla38416.xaml.cs">
      <DependentUpon>Bugzilla38416.xaml</DependentUpon>
    </Compile>
    <Compile Include="$(MSBuildThisFileDirectory)Effects.cs" />
    <Compile Include="$(MSBuildThisFileDirectory)GestureBubblingTests.cs" />
    <Compile Include="$(MSBuildThisFileDirectory)Github1461.cs" />
    <Compile Include="$(MSBuildThisFileDirectory)CascadeInputTransparent.cs" />
    <Compile Include="$(MSBuildThisFileDirectory)GitHub1331.xaml.cs">
      <DependentUpon>GitHub1331.xaml</DependentUpon>
    </Compile>
    <Compile Include="$(MSBuildThisFileDirectory)Issue1691_2.cs" />
    <Compile Include="$(MSBuildThisFileDirectory)Github1625.cs" />
    <Compile Include="$(MSBuildThisFileDirectory)InputTransparentTests.cs" />
    <Compile Include="$(MSBuildThisFileDirectory)Issue1614.cs" />
    <Compile Include="$(MSBuildThisFileDirectory)IsInvokeRequiredRaceCondition.cs" />
    <Compile Include="$(MSBuildThisFileDirectory)IsPasswordToggleTest.cs" />
    <Compile Include="$(MSBuildThisFileDirectory)Issue1023.cs" />
    <Compile Include="$(MSBuildThisFileDirectory)Issue1024.cs" />
    <Compile Include="$(MSBuildThisFileDirectory)Issue1025.cs" />
    <Compile Include="$(MSBuildThisFileDirectory)Issue1026.cs" />
    <Compile Include="$(MSBuildThisFileDirectory)Issue1347.cs" />
    <Compile Include="$(MSBuildThisFileDirectory)Issue1356.cs" />
    <Compile Include="$(MSBuildThisFileDirectory)Issue1439.cs" />
    <Compile Include="$(MSBuildThisFileDirectory)Issue1660.cs" />
    <Compile Include="$(MSBuildThisFileDirectory)Issue1691.cs" />
    <Compile Include="$(MSBuildThisFileDirectory)Issue1665.cs" />
    <Compile Include="$(MSBuildThisFileDirectory)Issue1707.cs" />
    <Compile Include="$(MSBuildThisFileDirectory)Issue1864.cs" />
    <Compile Include="$(MSBuildThisFileDirectory)Issue2104.cs" />
    <Compile Include="$(MSBuildThisFileDirectory)Issue1908.cs" />
    <Compile Include="$(MSBuildThisFileDirectory)Issue1672.cs" />
    <Compile Include="$(MSBuildThisFileDirectory)Issue2394.cs" />
    <Compile Include="$(MSBuildThisFileDirectory)Issue2595.cs" />
    <Compile Include="$(MSBuildThisFileDirectory)Issue2625.xaml.cs">
      <DependentUpon>Issue2625.xaml</DependentUpon>
      <SubType>Code</SubType>
    </Compile>
    <Compile Include="$(MSBuildThisFileDirectory)Issue2681.cs" />
    <Compile Include="$(MSBuildThisFileDirectory)Issue2858.xaml.cs">
      <DependentUpon>Issue2858.xaml</DependentUpon>
      <SubType>Code</SubType>
    </Compile>
    <Compile Include="$(MSBuildThisFileDirectory)Issue2929.cs" />
    <Compile Include="$(MSBuildThisFileDirectory)Issue2983.cs" />
    <Compile Include="$(MSBuildThisFileDirectory)Issue2963.cs" />
    <Compile Include="$(MSBuildThisFileDirectory)Issue2981.cs" />
    <Compile Include="$(MSBuildThisFileDirectory)Issue2964.cs" />
    <Compile Include="$(MSBuildThisFileDirectory)Bugzilla29017.cs" />
    <Compile Include="$(MSBuildThisFileDirectory)Issue2927.cs" />
    <Compile Include="$(MSBuildThisFileDirectory)IsShowingUserIssue.cs" />
    <Compile Include="$(MSBuildThisFileDirectory)Bugzilla25979.cs" />
    <Compile Include="$(MSBuildThisFileDirectory)Bugzilla30317.cs" />
    <Compile Include="$(MSBuildThisFileDirectory)Bugzilla29128.cs" />
    <Compile Include="$(MSBuildThisFileDirectory)Bugzilla31029.cs" />
    <Compile Include="$(MSBuildThisFileDirectory)Bugzilla24574.cs" />
    <Compile Include="$(MSBuildThisFileDirectory)Bugzilla26233.cs" />
    <Compile Include="$(MSBuildThisFileDirectory)Bugzilla27642.cs" />
    <Compile Include="$(MSBuildThisFileDirectory)Bugzilla36393.cs" />
    <Compile Include="$(MSBuildThisFileDirectory)Bugzilla33870.cs" />
    <Compile Include="$(MSBuildThisFileDirectory)Bugzilla32462.cs" />
    <Compile Include="$(MSBuildThisFileDirectory)Bugzilla36681.cs" />
    <Compile Include="$(MSBuildThisFileDirectory)Bugzilla36479.cs" />
    <Compile Include="$(MSBuildThisFileDirectory)Issue3008.cs" />
    <Compile Include="$(MSBuildThisFileDirectory)Issue3019.cs" />
    <Compile Include="$(MSBuildThisFileDirectory)Issue2993.cs" />
    <Compile Include="$(MSBuildThisFileDirectory)Issue3507.cs" />
    <Compile Include="$(MSBuildThisFileDirectory)Issue3367.cs" />
    <Compile Include="$(MSBuildThisFileDirectory)Issue3398.cs" />
    <Compile Include="$(MSBuildThisFileDirectory)Issue3558.cs" />
    <Compile Include="$(MSBuildThisFileDirectory)Issue3541.cs" />
    <Compile Include="$(MSBuildThisFileDirectory)Issue3840.cs" />
    <Compile Include="$(MSBuildThisFileDirectory)Issue4561.cs" />
    <Compile Include="$(MSBuildThisFileDirectory)Issue3913.cs" />
    <Compile Include="$(MSBuildThisFileDirectory)Issue3979.xaml.cs">
      <DependentUpon>Issue3979.xaml</DependentUpon>
      <SubType>Code</SubType>
    </Compile>
    <Compile Include="$(MSBuildThisFileDirectory)Issue7167.xaml.cs">
      <DependentUpon>Issue7167.xaml</DependentUpon>
      <SubType>Code</SubType>
    </Compile>
    <Compile Include="$(MSBuildThisFileDirectory)Issue4194.xaml.cs">
      <DependentUpon>Issue4194.xaml</DependentUpon>
      <SubType>Code</SubType>
    </Compile>
    <Compile Include="$(MSBuildThisFileDirectory)Issue4136.cs" />
    <Compile Include="$(MSBuildThisFileDirectory)Issue4262.cs" />
    <Compile Include="$(MSBuildThisFileDirectory)Issue4360.xaml.cs">
      <DependentUpon>Issue4360.xaml</DependentUpon>
      <SubType>Code</SubType>
    </Compile>
    <Compile Include="$(MSBuildThisFileDirectory)Issue4600.cs" />
    <Compile Include="$(MSBuildThisFileDirectory)Issue4973.cs" />
    <Compile Include="$(MSBuildThisFileDirectory)Issue5252.cs" />
    <Compile Include="$(MSBuildThisFileDirectory)Issue5057.xaml.cs">
      <DependentUpon>Issue5057.xaml</DependentUpon>
      <SubType>Code</SubType>
    </Compile>
    <Compile Include="$(MSBuildThisFileDirectory)Issue5003.xaml.cs">
      <DependentUpon>Issue5003.xaml</DependentUpon>
      <SubType>Code</SubType>
    </Compile>
    <Compile Include="$(MSBuildThisFileDirectory)Issue5801.xaml.cs">
      <DependentUpon>Issue5801.xaml</DependentUpon>
      <SubType>Code</SubType>
    </Compile>
    <Compile Include="$(MSBuildThisFileDirectory)Issue5695.cs" />
    <Compile Include="$(MSBuildThisFileDirectory)Issue5535.cs" />
    <Compile Include="$(MSBuildThisFileDirectory)Issue5949.cs" />
    <Compile Include="$(MSBuildThisFileDirectory)Issue5949_1.xaml.cs">
      <DependentUpon>Issue5949_1.xaml</DependentUpon>
      <SubType>Code</SubType>
    </Compile>
    <Compile Include="$(MSBuildThisFileDirectory)Issue5949_2.xaml.cs">
      <DependentUpon>Issue5949_2.xaml</DependentUpon>
      <SubType>Code</SubType>
    </Compile>
    <Compile Include="$(MSBuildThisFileDirectory)Issue5793.cs" />
    <Compile Include="$(MSBuildThisFileDirectory)Issue6957.cs" />
    <Compile Include="$(MSBuildThisFileDirectory)Issue6130.xaml.cs">
      <SubType>Code</SubType>
    </Compile>
    <Compile Include="$(MSBuildThisFileDirectory)Issue5268.xaml.cs">
      <DependentUpon>Issue5268.xaml</DependentUpon>
      <SubType>Code</SubType>
    </Compile>
    <Compile Include="$(MSBuildThisFileDirectory)Issue6713.cs" />
    <Compile Include="$(MSBuildThisFileDirectory)Issue6705.cs" />
    <Compile Include="$(MSBuildThisFileDirectory)LegacyComponents\NonAppCompatSwitch.cs" />
    <Compile Include="$(MSBuildThisFileDirectory)MapsModalCrash.cs" />
    <Compile Include="$(MSBuildThisFileDirectory)ModalActivityIndicatorTest.cs" />
    <Compile Include="$(MSBuildThisFileDirectory)Bugzilla37625.cs" />
    <Compile Include="$(MSBuildThisFileDirectory)Bugzilla38658.cs" />
    <Compile Include="$(MSBuildThisFileDirectory)DataTemplateGridImageTest.cs" />
    <Compile Include="$(MSBuildThisFileDirectory)Bugzilla39331.cs" />
    <Compile Include="$(MSBuildThisFileDirectory)Bugzilla36788.cs" />
    <Compile Include="$(MSBuildThisFileDirectory)Bugzilla38978.cs" />
    <Compile Include="$(MSBuildThisFileDirectory)Bugzilla38112.cs" />
    <Compile Include="$(MSBuildThisFileDirectory)Bugzilla39668.cs" />
    <Compile Include="$(MSBuildThisFileDirectory)Bugzilla21177.cs" />
    <Compile Include="$(MSBuildThisFileDirectory)Bugzilla39829.cs" />
    <Compile Include="$(MSBuildThisFileDirectory)Bugzilla39458.cs" />
    <Compile Include="$(MSBuildThisFileDirectory)Bugzilla39853.cs" />
    <Compile Include="$(MSBuildThisFileDirectory)MultipleClipToBounds.cs" />
    <Compile Include="$(MSBuildThisFileDirectory)Issue6994.cs" />
    <Compile Include="$(MSBuildThisFileDirectory)Issue7371.cs" />
    <Compile Include="$(MSBuildThisFileDirectory)Issue6698View2.xaml.cs">
      <DependentUpon>Issue6698View2.xaml</DependentUpon>
      <SubType>Code</SubType>
    </Compile>
    <Compile Include="$(MSBuildThisFileDirectory)ShellStoreTests.cs" />
    <Compile Include="$(MSBuildThisFileDirectory)ViewModel.cs" />
    <Compile Include="$(MSBuildThisFileDirectory)Issue8145.cs" />
    <Compile Include="$(MSBuildThisFileDirectory)Issue10222.cs" />
    <Compile Include="$(MSBuildThisFileDirectory)Issue4714.cs" />
    <Compile Include="$(MSBuildThisFileDirectory)Issue9827.xaml.cs">
      <SubType>Code</SubType>
      <DependentUpon>Issue9827.xaml</DependentUpon>
    </Compile>
    <Compile Include="$(MSBuildThisFileDirectory)Issue10699.cs" />
    <Compile Include="$(MSBuildThisFileDirectory)Issue11185.cs" />
    <Compile Include="$(MSBuildThisFileDirectory)Issue10307.cs" />
    <Compile Include="$(MSBuildThisFileDirectory)_TemplateMarkup.xaml.cs">
      <DependentUpon>_TemplateMarkup.xaml</DependentUpon>
      <SubType>Code</SubType>
    </Compile>
    <Compile Include="$(MSBuildThisFileDirectory)PerformanceGallery\PerformanceDataManager.cs" />
    <Compile Include="$(MSBuildThisFileDirectory)PerformanceGallery\PerformanceGallery.cs" />
    <Compile Include="$(MSBuildThisFileDirectory)PerformanceGallery\PerformanceScenario.cs" />
    <Compile Include="$(MSBuildThisFileDirectory)PerformanceGallery\PerformanceTracker.cs" />
    <Compile Include="$(MSBuildThisFileDirectory)PerformanceGallery\PerformanceTrackerTemplate.cs" />
    <Compile Include="$(MSBuildThisFileDirectory)PerformanceGallery\PerformanceTrackerWatcher.cs" />
    <Compile Include="$(MSBuildThisFileDirectory)PerformanceGallery\PerformanceViewModel.cs" />
    <Compile Include="$(MSBuildThisFileDirectory)PerformanceGallery\Scenarios\SearchBarScenarios.cs" />
    <Compile Include="$(MSBuildThisFileDirectory)PerformanceGallery\Scenarios\SliderScenarios.cs" />
    <Compile Include="$(MSBuildThisFileDirectory)PerformanceGallery\Scenarios\StepperScenarios.cs" />
    <Compile Include="$(MSBuildThisFileDirectory)PerformanceGallery\Scenarios\TableViewScenarios.cs" />
    <Compile Include="$(MSBuildThisFileDirectory)PerformanceGallery\Scenarios\TimePickerScenarios.cs" />
    <Compile Include="$(MSBuildThisFileDirectory)PerformanceGallery\Scenarios\WebViewScenarios.cs" />
    <Compile Include="$(MSBuildThisFileDirectory)PerformanceGallery\Scenarios\ProgressBarScenarios.cs" />
    <Compile Include="$(MSBuildThisFileDirectory)PerformanceGallery\Scenarios\PickerScenarios.cs" />
    <Compile Include="$(MSBuildThisFileDirectory)PerformanceGallery\Scenarios\MapScenarios.cs" />
    <Compile Include="$(MSBuildThisFileDirectory)PerformanceGallery\Scenarios\EntryScenarios.cs" />
    <Compile Include="$(MSBuildThisFileDirectory)PerformanceGallery\Scenarios\EditorScenarios.cs" />
    <Compile Include="$(MSBuildThisFileDirectory)PerformanceGallery\Scenarios\ActivityIndicatorScenarios.cs" />
    <Compile Include="$(MSBuildThisFileDirectory)PerformanceGallery\Scenarios\LabelScenarios.cs" />
    <Compile Include="$(MSBuildThisFileDirectory)PerformanceGallery\Scenarios\BoxViewScenarios.cs" />
    <Compile Include="$(MSBuildThisFileDirectory)PerformanceGallery\Scenarios\SwitchScenarios.cs" />
    <Compile Include="$(MSBuildThisFileDirectory)PerformanceGallery\Scenarios\DatePickerScenarios.cs" />
    <Compile Include="$(MSBuildThisFileDirectory)PerformanceGallery\Scenarios\ButtonScenarios.cs" />
    <Compile Include="$(MSBuildThisFileDirectory)PerformanceGallery\Scenarios\ImageScenarios.cs" />
    <Compile Include="$(MSBuildThisFileDirectory)PerformanceGallery\Scenarios\ListViewScenarios.cs" />
    <Compile Include="$(MSBuildThisFileDirectory)Bugzilla53179_2.cs" />
    <Compile Include="$(MSBuildThisFileDirectory)ScrollViewIsEnabled.cs" />
    <Compile Include="$(MSBuildThisFileDirectory)PlatformSpecifics_iOSTranslucentNavBarX.xaml.cs">
      <DependentUpon>PlatformSpecifics_iOSTranslucentNavBarX.xaml</DependentUpon>
      <SubType>Code</SubType>
    </Compile>
    <Compile Include="$(MSBuildThisFileDirectory)Bugzilla53179_1.cs" />
    <Compile Include="$(MSBuildThisFileDirectory)RestartAppTest.cs" />
    <Compile Include="$(MSBuildThisFileDirectory)BottomTabbedPageTests.cs" />
    <Compile Include="$(MSBuildThisFileDirectory)TestPages\QuickCollectNavigationPage.cs" />
    <Compile Include="$(MSBuildThisFileDirectory)TestPages\ScreenshotConditionalApp.cs" />
    <Compile Include="$(MSBuildThisFileDirectory)Bugzilla41842.cs" />
    <Compile Include="$(MSBuildThisFileDirectory)Bugzilla42277.cs" />
    <Compile Include="$(MSBuildThisFileDirectory)Bugzilla51173.cs" />
    <Compile Include="$(MSBuildThisFileDirectory)Bugzilla33561.cs" />
    <Compile Include="$(MSBuildThisFileDirectory)Bugzilla43214.cs" />
    <Compile Include="$(MSBuildThisFileDirectory)Bugzilla42602.cs" />
    <Compile Include="$(MSBuildThisFileDirectory)Bugzilla43161.cs" />
    <Compile Include="$(MSBuildThisFileDirectory)Bugzilla39768.cs" />
    <Compile Include="$(MSBuildThisFileDirectory)Bugzilla41271.cs" />
    <Compile Include="$(MSBuildThisFileDirectory)Bugzilla40722.cs" />
    <Compile Include="$(MSBuildThisFileDirectory)Bugzilla41153.cs" />
    <Compile Include="$(MSBuildThisFileDirectory)Bugzilla44129.cs" />
    <Compile Include="$(MSBuildThisFileDirectory)Bugzilla44525.cs" />
    <Compile Include="$(MSBuildThisFileDirectory)Bugzilla28650.cs" />
    <Compile Include="$(MSBuildThisFileDirectory)Bugzilla37431.cs" />
    <Compile Include="$(MSBuildThisFileDirectory)Bugzilla44777.cs" />
    <Compile Include="$(MSBuildThisFileDirectory)Bugzilla42599.cs" />
    <Compile Include="$(MSBuildThisFileDirectory)Bugzilla51503.cs" />
    <Compile Include="$(MSBuildThisFileDirectory)Bugzilla51505.cs" />
    <Compile Include="$(MSBuildThisFileDirectory)Bugzilla52533.cs" />
    <Compile Include="$(MSBuildThisFileDirectory)Bugzilla53362.cs" />
    <Compile Include="$(MSBuildThisFileDirectory)Bugzilla45874.cs" />
    <Compile Include="$(MSBuildThisFileDirectory)TransparentOverlayTests.cs" />
    <Compile Include="$(MSBuildThisFileDirectory)Unreported1.cs" />
    <Compile Include="$(MSBuildThisFileDirectory)Bugzilla53909.cs" />
    <Compile Include="$(MSBuildThisFileDirectory)ListViewNRE.cs" />
    <Compile Include="$(MSBuildThisFileDirectory)Bugzilla55745.cs" />
    <Compile Include="$(MSBuildThisFileDirectory)AndroidHelpText.cs" />
    <Compile Include="$(MSBuildThisFileDirectory)Bugzilla32830.cs" />
    <Compile Include="$(MSBuildThisFileDirectory)Bugzilla55365.cs" />
    <Compile Include="$(MSBuildThisFileDirectory)Bugzilla39802.cs" />
    <Compile Include="$(MSBuildThisFileDirectory)Bugzilla53179.cs" />
    <Compile Include="$(MSBuildThisFileDirectory)Bugzilla54036.cs" />
    <Compile Include="$(MSBuildThisFileDirectory)Bugzilla56896.cs" />
    <Compile Include="$(MSBuildThisFileDirectory)Bugzilla40161.cs" />
    <Compile Include="$(MSBuildThisFileDirectory)Bugzilla44886.cs" />
    <Compile Include="$(MSBuildThisFileDirectory)Bugzilla57749.cs" />
    <Compile Include="$(MSBuildThisFileDirectory)Bugzilla45125.cs" />
    <Compile Include="$(MSBuildThisFileDirectory)ScrollViewObjectDisposed.cs" />
    <Compile Include="$(MSBuildThisFileDirectory)Bugzilla58645.cs" />
    <Compile Include="$(MSBuildThisFileDirectory)Bugzilla27731.cs" />
    <Compile Include="$(MSBuildThisFileDirectory)Bugzilla59097.cs" />
    <Compile Include="$(MSBuildThisFileDirectory)Bugzilla58875.cs" />
    <Compile Include="$(MSBuildThisFileDirectory)Bugzilla45702.cs" />
    <Compile Include="$(MSBuildThisFileDirectory)Bugzilla59718.cs" />
    <Compile Include="$(MSBuildThisFileDirectory)Bugzilla59896.cs" />
    <Compile Include="$(MSBuildThisFileDirectory)Bugzilla56771.cs" />
    <Compile Include="$(MSBuildThisFileDirectory)Bugzilla60382.cs" />
    <Compile Include="$(MSBuildThisFileDirectory)Bugzilla60524.cs" />
    <Compile Include="$(MSBuildThisFileDirectory)Bugzilla59925.cs" />
    <Compile Include="$(MSBuildThisFileDirectory)Bugzilla60691.cs" />
    <Compile Include="$(MSBuildThisFileDirectory)Issue1326.cs" />
    <Compile Include="$(MSBuildThisFileDirectory)Issue1436.cs" />
    <Compile Include="$(MSBuildThisFileDirectory)GitHub1567.cs" />
    <Compile Include="$(MSBuildThisFileDirectory)Issue1909.cs" />
    <Compile Include="$(MSBuildThisFileDirectory)Bugzilla60699.cs" />
    <Compile Include="$(MSBuildThisFileDirectory)Issue2035.cs" />
    <Compile Include="$(MSBuildThisFileDirectory)Issue2299.cs" />
    <Compile Include="$(MSBuildThisFileDirectory)Issue1900.cs" />
    <Compile Include="$(MSBuildThisFileDirectory)Issue6417.cs" />
    <Compile Include="$(MSBuildThisFileDirectory)Issue2837.cs" />
    <Compile Include="$(MSBuildThisFileDirectory)Issue2740.cs" />
    <Compile Include="$(MSBuildThisFileDirectory)Issue1939.cs" />
    <Compile Include="$(MSBuildThisFileDirectory)Issue3385.cs" />
    <Compile Include="$(MSBuildThisFileDirectory)Issue3343.cs" />
    <Compile Include="$(MSBuildThisFileDirectory)Issue2842.cs" />
    <Compile Include="$(MSBuildThisFileDirectory)Issue1666.cs" />
    <Compile Include="$(MSBuildThisFileDirectory)Issue2838.cs" />
    <Compile Include="$(MSBuildThisFileDirectory)Issue3342.cs" />
    <Compile Include="$(MSBuildThisFileDirectory)Issue3415.cs" />
    <Compile Include="$(MSBuildThisFileDirectory)Issue3049.cs" />
    <Compile Include="$(MSBuildThisFileDirectory)Issue5030.cs" />
    <Compile Include="$(MSBuildThisFileDirectory)ViewClipBoundsShouldUpdate.cs" />
    <Compile Include="$(MSBuildThisFileDirectory)Issue3988.cs" />
    <Compile Include="$(MSBuildThisFileDirectory)Issue2580.cs" />
    <Compile Include="$(MSBuildThisFileDirectory)Issue4026.cs" />
    <Compile Include="$(MSBuildThisFileDirectory)Issue4748.cs" />
    <Compile Include="$(MSBuildThisFileDirectory)VisualControlsPage.xaml.cs">
      <SubType>Code</SubType>
      <DependentUpon>VisualControlsPage.xaml</DependentUpon>
    </Compile>
    <Compile Include="$(MSBuildThisFileDirectory)Issue5470.cs" />
    <Compile Include="$(MSBuildThisFileDirectory)Issue5724.cs" />
    <Compile Include="$(MSBuildThisFileDirectory)Issue6132.cs" />
    <Compile Include="$(MSBuildThisFileDirectory)Issue2577.cs" />
    <Compile Include="$(MSBuildThisFileDirectory)Issue6286.cs" />
    <Compile Include="$(MSBuildThisFileDirectory)_Template.cs" />
    <Compile Include="$(MSBuildThisFileDirectory)Bugzilla56298.cs" />
    <Compile Include="$(MSBuildThisFileDirectory)Bugzilla42620.cs" />
    <Compile Include="$(MSBuildThisFileDirectory)Issue1028.cs" />
    <Compile Include="$(MSBuildThisFileDirectory)Issue1075.cs" />
    <Compile Include="$(MSBuildThisFileDirectory)Issue1097.cs" />
    <Compile Include="$(MSBuildThisFileDirectory)Issue1146.cs" />
    <Compile Include="$(MSBuildThisFileDirectory)Issue1219.cs" />
    <Compile Include="$(MSBuildThisFileDirectory)Issue1228.cs" />
    <Compile Include="$(MSBuildThisFileDirectory)Issue1236.cs" />
    <Compile Include="$(MSBuildThisFileDirectory)Issue1259.cs" />
    <Compile Include="$(MSBuildThisFileDirectory)Issue1267.cs" />
    <Compile Include="$(MSBuildThisFileDirectory)Issue4187.cs" />
    <Compile Include="$(MSBuildThisFileDirectory)Issue1305.cs" />
    <Compile Include="$(MSBuildThisFileDirectory)Issue1329.cs" />
    <Compile Include="$(MSBuildThisFileDirectory)Issue1384.cs" />
    <Compile Include="$(MSBuildThisFileDirectory)Issue1400.cs" />
    <Compile Include="$(MSBuildThisFileDirectory)Issue1414.cs" />
    <Compile Include="$(MSBuildThisFileDirectory)Issue1461.cs" />
    <Compile Include="$(MSBuildThisFileDirectory)Issue1497.xaml.cs">
      <DependentUpon>Issue1497.xaml</DependentUpon>
    </Compile>
    <Compile Include="$(MSBuildThisFileDirectory)Issue1538.cs" />
    <Compile Include="$(MSBuildThisFileDirectory)Issue1545.xaml.cs">
      <DependentUpon>Issue1545.xaml</DependentUpon>
    </Compile>
    <Compile Include="$(MSBuildThisFileDirectory)Issue1546.cs" />
    <Compile Include="$(MSBuildThisFileDirectory)Issue1554.xaml.cs">
      <DependentUpon>Issue1554.xaml</DependentUpon>
    </Compile>
    <Compile Include="$(MSBuildThisFileDirectory)Issue1557.cs" />
    <Compile Include="$(MSBuildThisFileDirectory)Issue1566.cs" />
    <Compile Include="$(MSBuildThisFileDirectory)Issue1567.cs" />
    <Compile Include="$(MSBuildThisFileDirectory)Issue1568.xaml.cs">
      <DependentUpon>Issue1568.xaml</DependentUpon>
    </Compile>
    <Compile Include="$(MSBuildThisFileDirectory)Issue1583.cs" />
    <Compile Include="$(MSBuildThisFileDirectory)Issue1590.cs" />
    <Compile Include="$(MSBuildThisFileDirectory)Issue1593.cs" />
    <Compile Include="$(MSBuildThisFileDirectory)Issue1598.cs" />
    <Compile Include="$(MSBuildThisFileDirectory)Issue1613.cs" />
    <Compile Include="$(MSBuildThisFileDirectory)Issue1618.cs" />
    <Compile Include="$(MSBuildThisFileDirectory)Issue1641.xaml.cs">
      <DependentUpon>Issue1641.xaml</DependentUpon>
    </Compile>
    <Compile Include="$(MSBuildThisFileDirectory)Issue1644.cs" />
    <Compile Include="$(MSBuildThisFileDirectory)Issue1653.xaml.cs">
      <DependentUpon>Issue1653.xaml</DependentUpon>
    </Compile>
    <Compile Include="$(MSBuildThisFileDirectory)Issue1653v2.xaml.cs">
      <DependentUpon>Issue1653v2.xaml</DependentUpon>
    </Compile>
    <Compile Include="$(MSBuildThisFileDirectory)Issue1664.cs" />
    <Compile Include="$(MSBuildThisFileDirectory)Issue1680.cs" />
    <Compile Include="$(MSBuildThisFileDirectory)Issue3624.cs" />
    <Compile Include="$(MSBuildThisFileDirectory)Issue1682.cs" />
    <Compile Include="$(MSBuildThisFileDirectory)Issue1685.cs" />
    <Compile Include="$(MSBuildThisFileDirectory)Issue1698.cs" />
    <Compile Include="$(MSBuildThisFileDirectory)Issue1700.cs" />
    <Compile Include="$(MSBuildThisFileDirectory)Issue1703.cs" />
    <Compile Include="$(MSBuildThisFileDirectory)Issue1705.cs" />
    <Compile Include="$(MSBuildThisFileDirectory)Issue1712.xaml.cs">
      <DependentUpon>Issue1712.xaml</DependentUpon>
    </Compile>
    <Compile Include="$(MSBuildThisFileDirectory)Issue1722.cs" />
    <Compile Include="$(MSBuildThisFileDirectory)Issue1723.cs" />
    <Compile Include="$(MSBuildThisFileDirectory)Issue1741.xaml.cs">
      <DependentUpon>Issue1741.xaml</DependentUpon>
    </Compile>
    <Compile Include="$(MSBuildThisFileDirectory)Issue1742.cs" />
    <Compile Include="$(MSBuildThisFileDirectory)Issue1747.xaml.cs">
      <DependentUpon>Issue1747.xaml</DependentUpon>
    </Compile>
    <Compile Include="$(MSBuildThisFileDirectory)Issue1755.cs" />
    <Compile Include="$(MSBuildThisFileDirectory)Issue1758.cs" />
    <Compile Include="$(MSBuildThisFileDirectory)Issue1763.cs" />
    <Compile Include="$(MSBuildThisFileDirectory)Issue1766.xaml.cs">
      <DependentUpon>Issue1766.xaml</DependentUpon>
    </Compile>
    <Compile Include="$(MSBuildThisFileDirectory)Issue1769.cs" />
    <Compile Include="$(MSBuildThisFileDirectory)Issue1777.cs" />
    <Compile Include="$(MSBuildThisFileDirectory)Issue181.cs" />
    <Compile Include="$(MSBuildThisFileDirectory)Issue1851.cs" />
    <Compile Include="$(MSBuildThisFileDirectory)Issue1875.cs" />
    <Compile Include="$(MSBuildThisFileDirectory)Issue1888.cs" />
    <Compile Include="$(MSBuildThisFileDirectory)Issue1891.cs" />
    <Compile Include="$(MSBuildThisFileDirectory)Issue1895.cs" />
    <Compile Include="$(MSBuildThisFileDirectory)Issue1905.cs" />
    <Compile Include="$(MSBuildThisFileDirectory)Issue1914.cs" />
    <Compile Include="$(MSBuildThisFileDirectory)Issue194.cs" />
    <Compile Include="$(MSBuildThisFileDirectory)Issue198.cs" />
    <Compile Include="$(MSBuildThisFileDirectory)Issue206.cs" />
    <Compile Include="$(MSBuildThisFileDirectory)Issue214.cs" />
    <Compile Include="$(MSBuildThisFileDirectory)Issue2143.cs" />
    <Compile Include="$(MSBuildThisFileDirectory)Issue2222.cs" />
    <Compile Include="$(MSBuildThisFileDirectory)Issue22246_BZ.cs" />
    <Compile Include="$(MSBuildThisFileDirectory)Issue2241.cs" />
    <Compile Include="$(MSBuildThisFileDirectory)Issue2248.cs" />
    <Compile Include="$(MSBuildThisFileDirectory)Issue2259.cs" />
    <Compile Include="$(MSBuildThisFileDirectory)Issue2266.cs" />
    <Compile Include="$(MSBuildThisFileDirectory)Issue2270.cs" />
    <Compile Include="$(MSBuildThisFileDirectory)Issue2272.cs" />
    <Compile Include="$(MSBuildThisFileDirectory)Issue2282.xaml.cs">
      <DependentUpon>Issue2282.xaml</DependentUpon>
    </Compile>
    <Compile Include="$(MSBuildThisFileDirectory)Issue2288.xaml.cs">
      <DependentUpon>Issue2288.xaml</DependentUpon>
    </Compile>
    <Compile Include="$(MSBuildThisFileDirectory)Issue2289.xaml.cs">
      <DependentUpon>Issue2289.xaml</DependentUpon>
    </Compile>
    <Compile Include="$(MSBuildThisFileDirectory)Issue229.cs" />
    <Compile Include="$(MSBuildThisFileDirectory)Issue2291.cs" />
    <Compile Include="$(MSBuildThisFileDirectory)Issue2292.cs" />
    <Compile Include="$(MSBuildThisFileDirectory)Issue2294.cs" />
    <Compile Include="$(MSBuildThisFileDirectory)Issue2333.cs" />
    <Compile Include="$(MSBuildThisFileDirectory)Issue2339.cs" />
    <Compile Include="$(MSBuildThisFileDirectory)Issue2354.cs" />
    <Compile Include="$(MSBuildThisFileDirectory)Issue2357.xaml.cs">
      <DependentUpon>Issue2357.xaml</DependentUpon>
    </Compile>
    <Compile Include="$(MSBuildThisFileDirectory)Issue2411.cs" />
    <Compile Include="$(MSBuildThisFileDirectory)Issue2414.cs" />
    <Compile Include="$(MSBuildThisFileDirectory)Issue2470.xaml.cs">
      <DependentUpon>Issue2470.xaml</DependentUpon>
    </Compile>
    <Compile Include="$(MSBuildThisFileDirectory)Issue2563.cs" />
    <Compile Include="$(MSBuildThisFileDirectory)Issue2594.cs" />
    <Compile Include="$(MSBuildThisFileDirectory)Issue2597.cs" />
    <Compile Include="$(MSBuildThisFileDirectory)Issue260.cs" />
    <Compile Include="$(MSBuildThisFileDirectory)Issue2615.cs" />
    <Compile Include="$(MSBuildThisFileDirectory)Issue2628.cs" />
    <Compile Include="$(MSBuildThisFileDirectory)Issue2634.cs" />
    <Compile Include="$(MSBuildThisFileDirectory)Issue264.cs" />
    <Compile Include="$(MSBuildThisFileDirectory)Issue2659.xaml.cs">
      <DependentUpon>Issue2659.xaml</DependentUpon>
    </Compile>
    <Compile Include="$(MSBuildThisFileDirectory)Issue2783.cs" />
    <Compile Include="$(MSBuildThisFileDirectory)Issue2794.cs" />
    <Compile Include="$(MSBuildThisFileDirectory)Issue2809.cs" />
    <Compile Include="$(MSBuildThisFileDirectory)Issue2923.cs" />
    <Compile Include="$(MSBuildThisFileDirectory)Issue342.cs" />
    <Compile Include="$(MSBuildThisFileDirectory)Issue416.cs" />
    <Compile Include="$(MSBuildThisFileDirectory)Issue417.cs" />
    <Compile Include="$(MSBuildThisFileDirectory)Issue488.cs" />
    <Compile Include="$(MSBuildThisFileDirectory)Issue530.cs" />
    <Compile Include="$(MSBuildThisFileDirectory)Issue764.cs" />
    <Compile Include="$(MSBuildThisFileDirectory)Issue773.cs" />
    <Compile Include="$(MSBuildThisFileDirectory)Issue774.cs" />
    <Compile Include="$(MSBuildThisFileDirectory)Issue852.cs" />
    <Compile Include="$(MSBuildThisFileDirectory)Issue886.cs" />
    <Compile Include="$(MSBuildThisFileDirectory)Issue892.cs" />
    <Compile Include="$(MSBuildThisFileDirectory)Issue889.cs" />
    <Compile Include="$(MSBuildThisFileDirectory)Issue935.cs" />
    <Compile Include="$(MSBuildThisFileDirectory)Issue968.cs" />
    <Compile Include="$(MSBuildThisFileDirectory)Issue973.cs" />
    <Compile Include="$(MSBuildThisFileDirectory)Issue465.cs" />
    <Compile Include="$(MSBuildThisFileDirectory)ListViewViewCellBinding.cs" />
    <Compile Include="$(MSBuildThisFileDirectory)ModelContentPage.cs" />
    <Compile Include="$(MSBuildThisFileDirectory)NavigationStackTests.cs" />
    <Compile Include="$(MSBuildThisFileDirectory)NavPage.cs" />
    <Compile Include="$(MSBuildThisFileDirectory)ScrollViewOutOfBounds.cs" />
    <Compile Include="$(MSBuildThisFileDirectory)StackLayoutIssue.cs" />
    <Compile Include="$(MSBuildThisFileDirectory)SwipeBackNavCrash.cs" />
    <Compile Include="$(MSBuildThisFileDirectory)TabbedPageTests.cs" />
    <Compile Include="$(MSBuildThisFileDirectory)TabbedPageWithList.cs" />
    <Compile Include="$(MSBuildThisFileDirectory)TestPages\TestPages.cs" />
    <Compile Include="$(MSBuildThisFileDirectory)Issue2965.cs" />
    <Compile Include="$(MSBuildThisFileDirectory)Issue2775.cs" />
    <Compile Include="$(MSBuildThisFileDirectory)Issue2987.cs" />
    <Compile Include="$(MSBuildThisFileDirectory)Issue2976.cs" />
    <Compile Include="$(MSBuildThisFileDirectory)Issue2951.xaml.cs">
      <DependentUpon>Issue2951.xaml</DependentUpon>
    </Compile>
    <Compile Include="$(MSBuildThisFileDirectory)Issue2961.cs" />
    <Compile Include="$(MSBuildThisFileDirectory)Issue2948.cs" />
    <Compile Include="$(MSBuildThisFileDirectory)Issue2883.cs" />
    <Compile Include="$(MSBuildThisFileDirectory)Issue2953.cs" />
    <Compile Include="$(MSBuildThisFileDirectory)Issue2777.xaml.cs">
      <DependentUpon>Issue2777.xaml</DependentUpon>
    </Compile>
    <Compile Include="$(MSBuildThisFileDirectory)Issue2954.cs" />
    <Compile Include="$(MSBuildThisFileDirectory)Issue3086.xaml.cs">
      <DependentUpon>Issue3086.xaml</DependentUpon>
    </Compile>
    <Compile Include="$(MSBuildThisFileDirectory)Bugzilla27779.cs" />
    <Compile Include="$(MSBuildThisFileDirectory)Bugzilla27698.cs" />
    <Compile Include="$(MSBuildThisFileDirectory)Bugzilla29247.cs" />
    <Compile Include="$(MSBuildThisFileDirectory)Bugzilla27318.xaml.cs">
      <DependentUpon>Bugzilla27318.xaml</DependentUpon>
    </Compile>
    <Compile Include="$(MSBuildThisFileDirectory)Bugzilla29453.cs" />
    <Compile Include="$(MSBuildThisFileDirectory)Bugzilla28001.cs" />
    <Compile Include="$(MSBuildThisFileDirectory)Bugzilla30935.cs" />
    <Compile Include="$(MSBuildThisFileDirectory)Bugzilla26032.xaml.cs">
      <DependentUpon>Bugzilla26032.xaml</DependentUpon>
    </Compile>
    <Compile Include="$(MSBuildThisFileDirectory)Bugzilla30835.cs" />
    <Compile Include="$(MSBuildThisFileDirectory)Bugzilla27085.cs" />
    <Compile Include="$(MSBuildThisFileDirectory)Bugzilla31395.cs" />
    <Compile Include="$(MSBuildThisFileDirectory)Bugzilla30651.cs" />
    <Compile Include="$(MSBuildThisFileDirectory)Bugzilla26171.cs" />
    <Compile Include="$(MSBuildThisFileDirectory)Bugzilla31602.cs" />
    <Compile Include="$(MSBuildThisFileDirectory)Bugzilla30353.cs" />
    <Compile Include="$(MSBuildThisFileDirectory)Bugzilla28240.cs" />
    <Compile Include="$(MSBuildThisFileDirectory)Bugzilla30324.cs" />
    <Compile Include="$(MSBuildThisFileDirectory)Bugzilla31255.cs" />
    <Compile Include="$(MSBuildThisFileDirectory)Bugzilla28498.cs" />
    <Compile Include="$(MSBuildThisFileDirectory)Bugzilla32148.cs" />
    <Compile Include="$(MSBuildThisFileDirectory)Bugzilla31967.xaml.cs">
      <DependentUpon>Bugzilla31967.xaml</DependentUpon>
    </Compile>
    <Compile Include="$(MSBuildThisFileDirectory)Issue3276.cs" />
    <Compile Include="$(MSBuildThisFileDirectory)Bugzilla26993.cs" />
    <Compile Include="$(MSBuildThisFileDirectory)Issue3292.cs" />
    <Compile Include="$(MSBuildThisFileDirectory)Bugzilla32898.cs" />
    <Compile Include="$(MSBuildThisFileDirectory)Bugzilla31330.cs" />
    <Compile Include="$(MSBuildThisFileDirectory)Bugzilla31114.cs" />
    <Compile Include="$(MSBuildThisFileDirectory)Issue3319.xaml.cs">
      <DependentUpon>Issue3319.xaml</DependentUpon>
    </Compile>
    <Compile Include="$(MSBuildThisFileDirectory)Bugzilla32691.cs" />
    <Compile Include="$(MSBuildThisFileDirectory)Bugzilla32487.cs" />
    <Compile Include="$(MSBuildThisFileDirectory)Bugzilla34061.cs" />
    <Compile Include="$(MSBuildThisFileDirectory)Bugzilla34632.cs" />
    <Compile Include="$(MSBuildThisFileDirectory)Bugzilla32902.cs" />
    <Compile Include="$(MSBuildThisFileDirectory)Bugzilla32801.cs" />
    <Compile Include="$(MSBuildThisFileDirectory)Bugzilla32447.xaml.cs">
      <DependentUpon>Bugzilla32447.xaml</DependentUpon>
    </Compile>
    <Compile Include="$(MSBuildThisFileDirectory)Bugzilla29257.cs" />
    <Compile Include="$(MSBuildThisFileDirectory)Bugzilla32040.cs" />
    <Compile Include="$(MSBuildThisFileDirectory)Bugzilla33450.cs" />
    <Compile Include="$(MSBuildThisFileDirectory)Bugzilla34720.cs" />
    <Compile Include="$(MSBuildThisFileDirectory)Bugzilla35733.cs" />
    <Compile Include="$(MSBuildThisFileDirectory)Bugzilla36009.cs" />
    <Compile Include="$(MSBuildThisFileDirectory)Bugzilla34912.cs" />
    <Compile Include="$(MSBuildThisFileDirectory)Bugzilla32615.cs" />
    <Compile Include="$(MSBuildThisFileDirectory)Bugzilla27350.cs" />
    <Compile Include="$(MSBuildThisFileDirectory)Bugzilla28709.cs" />
    <Compile Include="$(MSBuildThisFileDirectory)Bugzilla33578.cs" />
    <Compile Include="$(MSBuildThisFileDirectory)Bugzilla39378.xaml.cs">
      <DependentUpon>Bugzilla39378.xaml</DependentUpon>
    </Compile>
    <Compile Include="$(MSBuildThisFileDirectory)Bugzilla39963.cs" />
    <Compile Include="$(MSBuildThisFileDirectory)Bugzilla39987.cs" />
    <Compile Include="$(MSBuildThisFileDirectory)Bugzilla40704.cs" />
    <Compile Include="$(MSBuildThisFileDirectory)Bugzilla41038.cs" />
    <Compile Include="$(MSBuildThisFileDirectory)Bugzilla38284.cs" />
    <Compile Include="$(MSBuildThisFileDirectory)Bugzilla39486.cs" />
    <Compile Include="$(MSBuildThisFileDirectory)Issue6323.cs" />
    <Compile Include="$(MSBuildThisFileDirectory)Issue55555.cs" />
    <Compile Include="$(MSBuildThisFileDirectory)Bugzilla41029.cs" />
    <Compile Include="$(MSBuildThisFileDirectory)Bugzilla39908.cs" />
    <Compile Include="$(MSBuildThisFileDirectory)Bugzilla39489.cs" />
    <Compile Include="$(MSBuildThisFileDirectory)Bugzilla36802.cs" />
    <Compile Include="$(MSBuildThisFileDirectory)Bugzilla35736.cs" />
    <Compile Include="$(MSBuildThisFileDirectory)Bugzilla48158.cs" />
    <Compile Include="$(MSBuildThisFileDirectory)Bugzilla45926.cs" />
    <Compile Include="$(MSBuildThisFileDirectory)Bugzilla45284.xaml.cs">
      <DependentUpon>Bugzilla45284.xaml</DependentUpon>
    </Compile>
    <Compile Include="$(MSBuildThisFileDirectory)Bugzilla54977.xaml.cs">
      <DependentUpon>Bugzilla54977.xaml</DependentUpon>
    </Compile>
    <Compile Include="$(MSBuildThisFileDirectory)Bugzilla49069.cs" />
    <Compile Include="$(MSBuildThisFileDirectory)Bugzilla42956.cs" />
    <Compile Include="$(MSBuildThisFileDirectory)Bugzilla38731.cs" />
    <Compile Include="$(MSBuildThisFileDirectory)Bugzilla56710.cs" />
    <Compile Include="$(MSBuildThisFileDirectory)Bugzilla52700.cs" />
    <Compile Include="$(MSBuildThisFileDirectory)Bugzilla39407.cs" />
    <Compile Include="$(MSBuildThisFileDirectory)ButtonFastRendererTest.cs" />
    <Compile Include="$(MSBuildThisFileDirectory)DesktopSupportTestPage.cs" />
    <Compile Include="$(MSBuildThisFileDirectory)Bugzilla58779.cs" />
    <Compile Include="$(MSBuildThisFileDirectory)Bugzilla51825.cs" />
    <Compile Include="$(MSBuildThisFileDirectory)Bugzilla31688.cs" />
    <Compile Include="$(MSBuildThisFileDirectory)Bugzilla40092.cs" />
    <Compile Include="$(MSBuildThisFileDirectory)Issue1426.cs" />
    <Compile Include="$(MSBuildThisFileDirectory)Issue1733.cs" />
    <Compile Include="$(MSBuildThisFileDirectory)Issue1898.cs" />
    <Compile Include="$(MSBuildThisFileDirectory)Issue1583_1.cs" />
    <Compile Include="$(MSBuildThisFileDirectory)Issue1323.cs" />
    <Compile Include="$(MSBuildThisFileDirectory)Issue2399.cs" />
    <Compile Include="$(MSBuildThisFileDirectory)Issue1729.cs" />
    <Compile Include="$(MSBuildThisFileDirectory)Issue2728.cs" />
    <Compile Include="$(MSBuildThisFileDirectory)Issue1667.cs" />
    <Compile Include="$(MSBuildThisFileDirectory)Issue3012.cs" />
    <Compile Include="$(MSBuildThisFileDirectory)Issue3872.cs" />
    <Compile Include="$(MSBuildThisFileDirectory)GitHub1650.cs" />
    <Compile Include="$(MSBuildThisFileDirectory)GitHub3216.cs" />
    <Compile Include="$(MSBuildThisFileDirectory)GitHub1776.cs" />
    <Compile Include="$(MSBuildThisFileDirectory)Issue3408.cs" />
    <Compile Include="$(MSBuildThisFileDirectory)Issue3413.cs" />
    <Compile Include="$(MSBuildThisFileDirectory)Issue3667.cs" />
    <Compile Include="$(MSBuildThisFileDirectory)Issue3525.cs" />
    <Compile Include="$(MSBuildThisFileDirectory)Issue3275.cs" />
    <Compile Include="$(MSBuildThisFileDirectory)Issue3884.cs" />
    <Compile Include="$(MSBuildThisFileDirectory)Issue2818.cs" />
    <Compile Include="$(MSBuildThisFileDirectory)Issue2831.cs" />
    <Compile Include="$(MSBuildThisFileDirectory)Issue4040.xaml.cs">
      <DependentUpon>Issue4040.xaml</DependentUpon>
    </Compile>
    <Compile Include="$(MSBuildThisFileDirectory)Issue4097.cs" />
    <Compile Include="$(MSBuildThisFileDirectory)Issue1480.cs" />
    <Compile Include="$(MSBuildThisFileDirectory)Issue2223.cs" />
    <Compile Include="$(MSBuildThisFileDirectory)Issue4001.cs" />
    <Compile Include="$(MSBuildThisFileDirectory)Issue4303.cs" />
    <Compile Include="$(MSBuildThisFileDirectory)Controls\GridExtension.cs" />
    <Compile Include="$(MSBuildThisFileDirectory)Controls\ViewModelBase.cs" />
    <Compile Include="$(MSBuildThisFileDirectory)Controls\DisposedSharedPages.cs" />
    <Compile Include="$(MSBuildThisFileDirectory)Controls\PerformanceProvider.cs" />
    <Compile Include="$(MSBuildThisFileDirectory)Controls\GenericValueConverter.cs" />
    <Compile Include="$(MSBuildThisFileDirectory)Controls\ContactsPage.cs" />
    <Compile Include="$(MSBuildThisFileDirectory)Controls\FailImageSource.cs" />
    <Compile Include="$(MSBuildThisFileDirectory)Controls\ICacheService.cs" />
    <Compile Include="$(MSBuildThisFileDirectory)Issue1386.cs" />
    <Compile Include="$(MSBuildThisFileDirectory)Issue3622.cs" />
    <Compile Include="$(MSBuildThisFileDirectory)Issue4138.cs" />
    <Compile Include="$(MSBuildThisFileDirectory)Issue4314.cs" />
    <Compile Include="$(MSBuildThisFileDirectory)Issue3318.cs" />
    <Compile Include="$(MSBuildThisFileDirectory)Issue4493.cs" />
    <Compile Include="$(MSBuildThisFileDirectory)Issue5172.cs" />
    <Compile Include="$(MSBuildThisFileDirectory)Issue5204.cs" />
    <Compile Include="$(MSBuildThisFileDirectory)Issue2204.cs" />
    <Compile Include="$(MSBuildThisFileDirectory)Issue4356.cs">
      <DependentUpon>Issue4356.xaml</DependentUpon>
    </Compile>
    <Compile Include="$(MSBuildThisFileDirectory)Issue4854.cs" />
    <Compile Include="$(MSBuildThisFileDirectory)Issue5951.cs" />
    <Compile Include="$(MSBuildThisFileDirectory)Github6021.cs" />
    <Compile Include="$(MSBuildThisFileDirectory)Issue5132.cs" />
    <Compile Include="$(MSBuildThisFileDirectory)Issue5888.cs" />
    <Compile Include="$(MSBuildThisFileDirectory)Issue6334.cs" />
    <Compile Include="$(MSBuildThisFileDirectory)Issue5728.cs" />
    <Compile Include="$(MSBuildThisFileDirectory)Issue6368.cs" />
    <Compile Include="$(MSBuildThisFileDirectory)Issue6077.cs" />
    <Compile Include="$(MSBuildThisFileDirectory)Issue3548.cs" />
    <Compile Include="$(MSBuildThisFileDirectory)Issue6472.cs" />
    <Compile Include="$(MSBuildThisFileDirectory)Issue6614.cs" />
    <Compile Include="$(MSBuildThisFileDirectory)Issue5239.cs" />
    <Compile Include="$(MSBuildThisFileDirectory)Issue6738.cs" />
    <Compile Include="$(MSBuildThisFileDirectory)GitHub6926.cs" />
    <Compile Include="$(MSBuildThisFileDirectory)Issue5503.cs" />
    <Compile Include="$(MSBuildThisFileDirectory)Issue5831.cs" />
    <Compile Include="$(MSBuildThisFileDirectory)LabelTextType.cs" />
    <Compile Include="$(MSBuildThisFileDirectory)ShellTitleView.cs" />
    <Compile Include="$(MSBuildThisFileDirectory)Issue5159.cs" />
    <Compile Include="$(MSBuildThisFileDirectory)Issue7311.cs" />
    <Compile Include="$(MSBuildThisFileDirectory)Issue7053.cs" />
    <Compile Include="$(MSBuildThisFileDirectory)Issue6894.cs" />
    <Compile Include="$(MSBuildThisFileDirectory)Issue6929.cs" />
    <Compile Include="$(MSBuildThisFileDirectory)Issue3798.xaml.cs">
      <DependentUpon>Issue3798.xaml</DependentUpon>
      <SubType>Code</SubType>
    </Compile>
    <Compile Include="$(MSBuildThisFileDirectory)Controls\ApiLabel.cs" />
    <Compile Include="$(MSBuildThisFileDirectory)Github6384.cs" />
    <Compile Include="$(MSBuildThisFileDirectory)Issue7035.xaml.cs">
      <DependentUpon>Issue7035.xaml</DependentUpon>
      <SubType>Code</SubType>
    </Compile>
    <Compile Include="$(MSBuildThisFileDirectory)Issue7525.xaml.cs">
      <DependentUpon>Issue7525.xaml</DependentUpon>
    </Compile>
    <Compile Include="$(MSBuildThisFileDirectory)Issue7395.cs" />
    <Compile Include="$(MSBuildThisFileDirectory)Issue7582.cs" />
    <Compile Include="$(MSBuildThisFileDirectory)Issue7563.cs" />
    <Compile Include="$(MSBuildThisFileDirectory)Issue7742.cs" />
    <Compile Include="$(MSBuildThisFileDirectory)Issue7678.cs" />
    <Compile Include="$(MSBuildThisFileDirectory)Issue6491.cs" />
    <Compile Include="$(MSBuildThisFileDirectory)Issue6127.cs" />
    <Compile Include="$(MSBuildThisFileDirectory)Issue7283.cs" />
    <Compile Include="$(MSBuildThisFileDirectory)Issue1658.cs" />
    <Compile Include="$(MSBuildThisFileDirectory)Issue5395.cs" />
    <Compile Include="$(MSBuildThisFileDirectory)Issue7878.cs" />
    <Compile Include="$(MSBuildThisFileDirectory)Issue6663.cs" />
    <Compile Include="$(MSBuildThisFileDirectory)Issue8004.cs" />
    <Compile Include="$(MSBuildThisFileDirectory)Issue7886.xaml.cs">
      <DependentUpon>Issue7886.xaml</DependentUpon>
    </Compile>
    <Compile Include="$(MSBuildThisFileDirectory)Issue7898.cs" />
    <Compile Include="$(MSBuildThisFileDirectory)Issue8198.cs" />
    <Compile Include="$(MSBuildThisFileDirectory)Issue7249.cs" />
    <Compile Include="$(MSBuildThisFileDirectory)Issue8200.cs" />
    <Compile Include="$(MSBuildThisFileDirectory)Issue6932.xaml.cs">
      <SubType>Code</SubType>
      <DependentUpon>Issue6932.xaml</DependentUpon>
    </Compile>
    <Compile Include="$(MSBuildThisFileDirectory)Issue6932_emptyviewtemplate.xaml.cs">
      <SubType>Code</SubType>
      <DependentUpon>Issue6932_emptyviewtemplate.xaml</DependentUpon>
    </Compile>
    <Compile Include="$(MSBuildThisFileDirectory)Issue6932_emptyviewstring.xaml.cs">
      <SubType>Code</SubType>
      <DependentUpon>Issue6932_emptyviewstring.xaml</DependentUpon>
    </Compile>
    <Compile Include="$(MSBuildThisFileDirectory)Issue8417.xaml.cs">
      <DependentUpon>Issue8417.xaml</DependentUpon>
    </Compile>
    <Compile Include="$(MSBuildThisFileDirectory)Issue8647.cs" />
    <Compile Include="$(MSBuildThisFileDirectory)Issue7510.cs" />
    <Compile Include="$(MSBuildThisFileDirectory)Issue8557.xaml.cs">
      <DependentUpon>Issue8557.xaml</DependentUpon>
    </Compile>
    <Compile Include="$(MSBuildThisFileDirectory)Issue8753.cs" />
    <Compile Include="$(MSBuildThisFileDirectory)Issue8693.cs" />
    <Compile Include="$(MSBuildThisFileDirectory)Issue7813.xaml.cs">
      <DependentUpon>Issue7813.xaml</DependentUpon>
    </Compile>
    <Compile Include="$(MSBuildThisFileDirectory)Issue8638.xaml.cs">
      <DependentUpon>Issue8638.xaml</DependentUpon>
    </Compile>
    <Compile Include="$(MSBuildThisFileDirectory)Issue8294.cs" />
    <Compile Include="$(MSBuildThisFileDirectory)Issue8392.cs" />
    <Compile Include="$(MSBuildThisFileDirectory)Issue8672.cs" />
    <Compile Include="$(MSBuildThisFileDirectory)Issue8779.xaml.cs">
      <DependentUpon>Issue8779.xaml</DependentUpon>
    </Compile>
    <Compile Include="$(MSBuildThisFileDirectory)Issue8806.cs" />
    <Compile Include="$(MSBuildThisFileDirectory)Issue8781.xaml.cs">
      <DependentUpon>Issue8781.xaml</DependentUpon>
    </Compile>
    <Compile Include="$(MSBuildThisFileDirectory)Issue8782.xaml.cs">
      <DependentUpon>Issue8782.xaml</DependentUpon>
    </Compile>
    <Compile Include="$(MSBuildThisFileDirectory)Issue8821.cs" />
    <Compile Include="$(MSBuildThisFileDirectory)Issue8326.xaml.cs">
      <DependentUpon>Issue8326.xaml</DependentUpon>
    </Compile>
    <Compile Include="$(MSBuildThisFileDirectory)Issue8449.xaml.cs">
      <DependentUpon>Issue8449.xaml</DependentUpon>
    </Compile>
    <Compile Include="$(MSBuildThisFileDirectory)Issue7875.cs" />
    <Compile Include="$(MSBuildThisFileDirectory)Issue8973.cs" />
    <Compile Include="$(MSBuildThisFileDirectory)Issue7924.xaml.cs">
      <DependentUpon>Issue7924.xaml</DependentUpon>
    </Compile>
    <Compile Include="$(MSBuildThisFileDirectory)Issue8461.cs" />
    <Compile Include="$(MSBuildThisFileDirectory)Issue8777.cs" />
    <Compile Include="$(MSBuildThisFileDirectory)Issue9143.cs" />
    <Compile Include="$(MSBuildThisFileDirectory)Issue9588.xaml.cs">
      <DependentUpon>Issue9588.xaml</DependentUpon>
    </Compile>
    <Compile Include="$(MSBuildThisFileDirectory)Issue9329.cs" />
    <Compile Include="$(MSBuildThisFileDirectory)Issue9734.xaml.cs">
      <DependentUpon>Issue9734.xaml</DependentUpon>
    </Compile>
    <Compile Include="$(MSBuildThisFileDirectory)Issue8767.xaml.cs">
      <DependentUpon>Issue8767.xaml</DependentUpon>
    </Compile>
    <Compile Include="$(MSBuildThisFileDirectory)Issue8778.xaml.cs">
      <DependentUpon>Issue8778.xaml</DependentUpon>
    </Compile>
    <Compile Include="$(MSBuildThisFileDirectory)Issue9646.xaml.cs">
      <DependentUpon>Issue9646.xaml</DependentUpon>
    </Compile>
    <Compile Include="$(MSBuildThisFileDirectory)Issue9735.xaml.cs">
      <DependentUpon>Issue9735.xaml</DependentUpon>
    </Compile>
    <Compile Include="$(MSBuildThisFileDirectory)Issue9305.xaml.cs">
      <DependentUpon>Issue9305.xaml</DependentUpon>
    </Compile>
    <Compile Include="$(MSBuildThisFileDirectory)Issue9767.cs" />
    <Compile Include="$(MSBuildThisFileDirectory)Issue7856.cs" />
    <Compile Include="$(MSBuildThisFileDirectory)Issue7856_1.xaml.cs">
      <DependentUpon>Issue7856_1.xaml</DependentUpon>
    </Compile>
    <Compile Include="$(MSBuildThisFileDirectory)Issue9054.cs" />
    <Compile Include="$(MSBuildThisFileDirectory)Issue9326.xaml.cs">
      <DependentUpon>Issue9326.xaml</DependentUpon>
    </Compile>
    <Compile Include="$(MSBuildThisFileDirectory)Issue8689.xaml.cs">
      <DependentUpon>Issue9279.xaml</DependentUpon>
    </Compile>
    <Compile Include="$(MSBuildThisFileDirectory)Issue9306.cs" />
    <Compile Include="$(MSBuildThisFileDirectory)Issue9417.xaml.cs">
      <DependentUpon>Issue9417.xaml</DependentUpon>
    </Compile>
    <Compile Include="$(MSBuildThisFileDirectory)Issue8272.cs" />
    <Compile Include="$(MSBuildThisFileDirectory)Issue8964.cs" />
    <Compile Include="$(MSBuildThisFileDirectory)Issue9951.cs" />
    <Compile Include="$(MSBuildThisFileDirectory)Issue9962.cs" />
    <Compile Include="$(MSBuildThisFileDirectory)Controls\INativeColorService.cs" />
    <Compile Include="$(MSBuildThisFileDirectory)Issue10337.cs" />
    <Compile Include="$(MSBuildThisFileDirectory)Issue9794.cs" />
    <Compile Include="$(MSBuildThisFileDirectory)Issue10134.cs" />
    <Compile Include="$(MSBuildThisFileDirectory)Issue10300.cs" />
    <Compile Include="$(MSBuildThisFileDirectory)Issue10438.cs" />
    <Compile Include="$(MSBuildThisFileDirectory)Issue10530.cs" />
    <Compile Include="$(MSBuildThisFileDirectory)Issue7780.cs" />
    <Compile Include="$(MSBuildThisFileDirectory)Issue8958.xaml.cs">
      <DependentUpon>Issue8958.xaml</DependentUpon>
    </Compile>
    <Compile Include="$(MSBuildThisFileDirectory)Issue10679.xaml.cs">
      <DependentUpon>Issue10679.xaml</DependentUpon>
    </Compile>
    <Compile Include="$(MSBuildThisFileDirectory)Issue10735.xaml.cs">
      <DependentUpon>Issue10735.xaml</DependentUpon>
    </Compile>
    <Compile Include="$(MSBuildThisFileDirectory)Issue10497.cs" />
    <Compile Include="$(MSBuildThisFileDirectory)Issue10477.xaml.cs">
      <DependentUpon>Issue10477.xaml</DependentUpon>
    </Compile>
    <Compile Include="$(MSBuildThisFileDirectory)Issue10875.xaml.cs">
      <DependentUpon>Issue10875.xaml</DependentUpon>
    </Compile>
    <Compile Include="$(MSBuildThisFileDirectory)Issue10708.cs" />
    <Compile Include="$(MSBuildThisFileDirectory)Issue9711.xaml.cs">
      <DependentUpon>Issue9711.xaml</DependentUpon>
      <SubType>Code</SubType>
    </Compile>
    <Compile Include="$(MSBuildThisFileDirectory)Issue10166.xaml.cs">
      <DependentUpon>Issue10166.xaml</DependentUpon>
      <SubType>Code</SubType>
    </Compile>
    <Compile Include="$(MSBuildThisFileDirectory)Issue10422.xaml.cs">
      <DependentUpon>Issue10422.xaml</DependentUpon>
    </Compile>
    <Compile Include="$(MSBuildThisFileDirectory)Issue9990.xaml.cs">
      <DependentUpon>Issue9990.xaml</DependentUpon>
    </Compile>
    <Compile Include="$(MSBuildThisFileDirectory)Issue9774.xaml.cs">
      <DependentUpon>Issue9774.xaml</DependentUpon>
      <SubType>Code</SubType>
    </Compile>
    <Compile Include="$(MSBuildThisFileDirectory)Issue10024.xaml.cs">
      <DependentUpon>Issue10024.xaml</DependentUpon>
      <SubType>Code</SubType>
    </Compile>
    <Compile Include="$(MSBuildThisFileDirectory)Issue10348.xaml.cs">
      <DependentUpon>Issue10348.xaml</DependentUpon>
    </Compile>
    <Compile Include="$(MSBuildThisFileDirectory)Issue10333.xaml.cs">
      <DependentUpon>Issue10333.xaml</DependentUpon>
    </Compile>
    <Compile Include="$(MSBuildThisFileDirectory)Issue9555.xaml.cs">
      <DependentUpon>Issue9555.xaml</DependentUpon>
    </Compile>
    <Compile Include="$(MSBuildThisFileDirectory)Issue11031.cs" />
    <Compile Include="$(MSBuildThisFileDirectory)Issue11018.cs" />
    <Compile Include="$(MSBuildThisFileDirectory)Issue10940.cs" />
    <Compile Include="$(MSBuildThisFileDirectory)Issue11033.cs" />
    <Compile Include="$(MSBuildThisFileDirectory)Issue10865.xaml.cs" />
    <Compile Include="$(MSBuildThisFileDirectory)Issue11190.xaml.cs">
      <DependentUpon>Issue11190.xaml</DependentUpon>
    </Compile>
    <Compile Include="$(MSBuildThisFileDirectory)Issue11050.xaml.cs">
      <DependentUpon>Issue11050.xaml</DependentUpon>
    </Compile>
    <Compile Include="$(MSBuildThisFileDirectory)Issue9456.cs" />
    <Compile Include="$(MSBuildThisFileDirectory)Issue10908.xaml.cs">
      <DependentUpon>Issue10908.xaml</DependentUpon>
    </Compile>
    <Compile Include="$(MSBuildThisFileDirectory)Issue11132.cs" />
    <Compile Include="$(MSBuildThisFileDirectory)Issue11113.xaml.cs">
      <DependentUpon>Issue11113.xaml</DependentUpon>
    </Compile>
    <Compile Include="$(MSBuildThisFileDirectory)Issue10182.cs" />
    <Compile Include="$(MSBuildThisFileDirectory)Issue11107.cs" />
    <Compile Include="$(MSBuildThisFileDirectory)Issue11286.cs" />
    <Compile Include="$(MSBuildThisFileDirectory)RectTest.xaml.cs">
      <DependentUpon>RectTest.xaml</DependentUpon>
    </Compile>
    <Compile Include="$(MSBuildThisFileDirectory)Issue11224.xaml.cs">
      <DependentUpon>Issue11224.xaml</DependentUpon>
    </Compile>
    <Compile Include="$(MSBuildThisFileDirectory)Issue11262.xaml.cs">
      <DependentUpon>Issue11262.xaml</DependentUpon>
    </Compile>
    <Compile Include="$(MSBuildThisFileDirectory)Issue11120.xaml.cs">
      <DependentUpon>Issue11120.xaml</DependentUpon>
    </Compile>
    <Compile Include="$(MSBuildThisFileDirectory)Issue11291.cs" />
    <Compile Include="$(MSBuildThisFileDirectory)Issue11244.cs" />
    <Compile Include="$(MSBuildThisFileDirectory)Issue11272.cs" />
    <Compile Include="$(MSBuildThisFileDirectory)Issue11333.xaml.cs">
      <DependentUpon>Issue11333.xaml</DependentUpon>
    </Compile>
    <Compile Include="$(MSBuildThisFileDirectory)Issue11314.cs" />
    <Compile Include="$(MSBuildThisFileDirectory)Issue11413.xaml.cs">
      <DependentUpon>Issue11413.xaml</DependentUpon>
    </Compile>
    <Compile Include="$(MSBuildThisFileDirectory)Issue11563.cs" />
    <Compile Include="$(MSBuildThisFileDirectory)Issue11547.xaml.cs">
      <DependentUpon>Issue11547.xaml</DependentUpon>
    </Compile>
    <Compile Include="$(MSBuildThisFileDirectory)Issue9451.cs" />
    <Compile Include="$(MSBuildThisFileDirectory)Issue11374.xaml.cs">
      <DependentUpon>Issue11374.xaml</DependentUpon>
    </Compile>
    <Compile Include="$(MSBuildThisFileDirectory)Issue11430.cs" />
    <Compile Include="$(MSBuildThisFileDirectory)Issue11247.cs" />
    <Compile Include="$(MSBuildThisFileDirectory)Issue10608.cs" />
    <Compile Include="$(MSBuildThisFileDirectory)Issue8967.xaml.cs">
      <DependentUpon>Issue8967.xaml</DependentUpon>
      <SubType>Code</SubType>
    </Compile>
    <Compile Include="$(MSBuildThisFileDirectory)DateTimePickerLocalizationTests.cs" />
    <Compile Include="$(MSBuildThisFileDirectory)Issue11800.cs" />
    <Compile Include="$(MSBuildThisFileDirectory)Issue11572.xaml.cs" />
    <Compile Include="$(MSBuildThisFileDirectory)Issue11571.xaml.cs" />
    <Compile Include="$(MSBuildThisFileDirectory)Issue11715.xaml.cs" />
    <Compile Include="$(MSBuildThisFileDirectory)Issue11875.xaml.cs">
      <DependentUpon>Issue11875.xaml</DependentUpon>
    </Compile>
    <Compile Include="$(MSBuildThisFileDirectory)Issue11737.xaml.cs">
      <DependentUpon>Issue11737.xaml</DependentUpon>
    </Compile>
    <Compile Include="$(MSBuildThisFileDirectory)Issue11764.xaml.cs">
      <DependentUpon>Issue11764.xaml</DependentUpon>
    </Compile>
    <Compile Include="$(MSBuildThisFileDirectory)Issue11573.xaml.cs">
      <DependentUpon>Issue11573.xaml</DependentUpon>
    </Compile>
    <Compile Include="$(MSBuildThisFileDirectory)Issue11858.cs" />
    <Compile Include="$(MSBuildThisFileDirectory)Issue9210.cs" />
    <Compile Include="$(MSBuildThisFileDirectory)Issue11865.cs" />
    <Compile Include="$(MSBuildThisFileDirectory)Issue11653.xaml.cs">
      <DependentUpon>Issue11653.xaml</DependentUpon>
    </Compile>
    <Compile Include="$(MSBuildThisFileDirectory)Issue11869.cs" />
    <Compile Include="$(MSBuildThisFileDirectory)Issue11723.cs" />
    <Compile Include="$(MSBuildThisFileDirectory)Issue11155.cs" />
    <Compile Include="$(MSBuildThisFileDirectory)Issue11643.xaml.cs" />
    <Compile Include="$(MSBuildThisFileDirectory)HeaderFooterShellFlyout.cs" />
    <Compile Include="$(MSBuildThisFileDirectory)Issue12134.cs" />
    <Compile Include="$(MSBuildThisFileDirectory)Issue11963.cs" />
    <Compile Include="$(MSBuildThisFileDirectory)Issue12126.cs" />
    <Compile Include="$(MSBuildThisFileDirectory)Issue11831.xaml.cs" />
    <Compile Include="$(MSBuildThisFileDirectory)Issue11938.xaml.cs">
      <DependentUpon>Issue11938.xaml</DependentUpon>
    </Compile>
	<Compile Include="$(MSBuildThisFileDirectory)Issue10623.cs" />
    <Compile Include="$(MSBuildThisFileDirectory)Issue11496.xaml.cs">
      <DependentUpon>Issue11496.xaml</DependentUpon>
    </Compile>
    <Compile Include="$(MSBuildThisFileDirectory)Issue11209.xaml.cs">
      <DependentUpon>Issue11209.xaml</DependentUpon>
    </Compile>
    <Compile Include="$(MSBuildThisFileDirectory)Issue10454.cs" />
    <Compile Include="$(MSBuildThisFileDirectory)Issue11081.xaml.cs">
      <DependentUpon>Issue11081.xaml</DependentUpon>
    </Compile>
    <Compile Include="$(MSBuildThisFileDirectory)Issue12372.cs" />
    <Compile Include="$(MSBuildThisFileDirectory)Issue12374.xaml.cs" />
    <Compile Include="$(MSBuildThisFileDirectory)Issue12222.cs" />
    <Compile Include="$(MSBuildThisFileDirectory)Issue12582.xaml.cs" />
    <Compile Include="$(MSBuildThisFileDirectory)Issue12750.xaml.cs" />
    <Compile Include="$(MSBuildThisFileDirectory)Issue12541.xaml.cs" />
    <Compile Include="$(MSBuildThisFileDirectory)Issue12574.cs" />
    <Compile Include="$(MSBuildThisFileDirectory)Issue12777.cs" />
    <Compile Include="$(MSBuildThisFileDirectory)Issue11911.xaml.cs" />
    <Compile Include="$(MSBuildThisFileDirectory)Issue11691.xaml.cs" />
    <Compile Include="$(MSBuildThisFileDirectory)Issue12912.xaml.cs" />
    <Compile Include="$(MSBuildThisFileDirectory)Issue12910.xaml.cs" />
    <Compile Include="$(MSBuildThisFileDirectory)Issue8988.cs" />
    <Compile Include="$(MSBuildThisFileDirectory)Issue12084.xaml.cs" />
    <Compile Include="$(MSBuildThisFileDirectory)Issue12512.cs" />
    <Compile Include="$(MSBuildThisFileDirectory)Issue12685.cs" />
    <Compile Include="$(MSBuildThisFileDirectory)Issue12642.cs" />
    <Compile Include="$(MSBuildThisFileDirectory)Issue10578.xaml.cs" />
    <Compile Include="$(MSBuildThisFileDirectory)Issue8833.xaml.cs" />
    <Compile Include="$(MSBuildThisFileDirectory)Issue10086.xaml.cs" />
    <Compile Include="$(MSBuildThisFileDirectory)Issue13136.xaml.cs" />
  </ItemGroup>
  <ItemGroup>
    <EmbeddedResource Include="$(MSBuildThisFileDirectory)Bugzilla22229.xaml">
      <Generator>MSBuild:UpdateDesignTimeXaml</Generator>
    </EmbeddedResource>
    <EmbeddedResource Include="$(MSBuildThisFileDirectory)Issue10672.xaml">
      <Generator>MSBuild:UpdateDesignTimeXaml</Generator>
    </EmbeddedResource>
    <EmbeddedResource Include="$(MSBuildThisFileDirectory)Issue11931.xaml">
      <Generator>MSBuild:UpdateDesignTimeXaml</Generator>
    </EmbeddedResource>
    <EmbeddedResource Include="$(MSBuildThisFileDirectory)Issue1497.xaml">
      <Generator>MSBuild:UpdateDesignTimeXaml</Generator>
    </EmbeddedResource>
    <EmbeddedResource Include="$(MSBuildThisFileDirectory)Issue1545.xaml">
      <Generator>MSBuild:UpdateDesignTimeXaml</Generator>
    </EmbeddedResource>
    <EmbeddedResource Include="$(MSBuildThisFileDirectory)Issue1554.xaml">
      <Generator>MSBuild:UpdateDesignTimeXaml</Generator>
    </EmbeddedResource>
    <EmbeddedResource Include="$(MSBuildThisFileDirectory)Issue1568.xaml">
      <Generator>MSBuild:UpdateDesignTimeXaml</Generator>
    </EmbeddedResource>
    <EmbeddedResource Include="$(MSBuildThisFileDirectory)Issue1641.xaml">
      <Generator>MSBuild:UpdateDesignTimeXaml</Generator>
    </EmbeddedResource>
    <EmbeddedResource Include="$(MSBuildThisFileDirectory)Issue1653.xaml">
      <Generator>MSBuild:UpdateDesignTimeXaml</Generator>
    </EmbeddedResource>
    <EmbeddedResource Include="$(MSBuildThisFileDirectory)Issue1653v2.xaml">
      <Generator>MSBuild:UpdateDesignTimeXaml</Generator>
    </EmbeddedResource>
    <EmbeddedResource Include="$(MSBuildThisFileDirectory)Issue1712.xaml">
      <Generator>MSBuild:UpdateDesignTimeXaml</Generator>
    </EmbeddedResource>
    <EmbeddedResource Include="$(MSBuildThisFileDirectory)Issue1741.xaml">
      <Generator>MSBuild:UpdateDesignTimeXaml</Generator>
    </EmbeddedResource>
    <EmbeddedResource Include="$(MSBuildThisFileDirectory)Issue1747.xaml">
      <Generator>MSBuild:UpdateDesignTimeXaml</Generator>
    </EmbeddedResource>
    <EmbeddedResource Include="$(MSBuildThisFileDirectory)Issue1766.xaml">
      <Generator>MSBuild:UpdateDesignTimeXaml</Generator>
    </EmbeddedResource>
    <EmbeddedResource Include="$(MSBuildThisFileDirectory)Issue2282.xaml">
      <Generator>MSBuild:UpdateDesignTimeXaml</Generator>
    </EmbeddedResource>
    <EmbeddedResource Include="$(MSBuildThisFileDirectory)Issue2288.xaml">
      <Generator>MSBuild:UpdateDesignTimeXaml</Generator>
    </EmbeddedResource>
    <EmbeddedResource Include="$(MSBuildThisFileDirectory)Issue2289.xaml">
      <Generator>MSBuild:UpdateDesignTimeXaml</Generator>
    </EmbeddedResource>
    <EmbeddedResource Include="$(MSBuildThisFileDirectory)Issue2357.xaml">
      <Generator>MSBuild:UpdateDesignTimeXaml</Generator>
    </EmbeddedResource>
    <EmbeddedResource Include="$(MSBuildThisFileDirectory)Issue2470.xaml">
      <Generator>MSBuild:UpdateDesignTimeXaml</Generator>
    </EmbeddedResource>
    <EmbeddedResource Include="$(MSBuildThisFileDirectory)Issue8207.xaml">
      <SubType>Designer</SubType>
      <Generator>MSBuild:UpdateDesignTimeXaml</Generator>
    </EmbeddedResource>
    <EmbeddedResource Include="$(MSBuildThisFileDirectory)Issue6282.xaml">
      <Generator>MSBuild:UpdateDesignTimeXaml</Generator>
    </EmbeddedResource>
    <EmbeddedResource Include="$(MSBuildThisFileDirectory)Issue2659.xaml">
      <Generator>MSBuild:UpdateDesignTimeXaml</Generator>
    </EmbeddedResource>
    <EmbeddedResource Include="$(MSBuildThisFileDirectory)Issue2951.xaml">
      <Generator>MSBuild:UpdateDesignTimeXaml</Generator>
    </EmbeddedResource>
    <EmbeddedResource Include="$(MSBuildThisFileDirectory)Issue2777.xaml">
      <Generator>MSBuild:UpdateDesignTimeXaml</Generator>
    </EmbeddedResource>
    <EmbeddedResource Include="$(MSBuildThisFileDirectory)Issue3086.xaml">
      <Generator>MSBuild:UpdateDesignTimeXaml</Generator>
    </EmbeddedResource>
    <EmbeddedResource Include="$(MSBuildThisFileDirectory)Bugzilla27318.xaml">
      <Generator>MSBuild:UpdateDesignTimeXaml</Generator>
    </EmbeddedResource>
    <EmbeddedResource Include="$(MSBuildThisFileDirectory)Bugzilla29107.xaml">
      <Generator>MSBuild:UpdateDesignTimeXaml</Generator>
    </EmbeddedResource>
    <EmbeddedResource Include="$(MSBuildThisFileDirectory)Bugzilla26032.xaml">
      <Generator>MSBuild:UpdateDesignTimeXaml</Generator>
    </EmbeddedResource>
    <EmbeddedResource Include="$(MSBuildThisFileDirectory)Bugzilla31967.xaml">
      <Generator>MSBuild:UpdateDesignTimeXaml</Generator>
    </EmbeddedResource>
    <EmbeddedResource Include="$(MSBuildThisFileDirectory)Issue3319.xaml">
      <Generator>MSBuild:UpdateDesignTimeXaml</Generator>
    </EmbeddedResource>
    <EmbeddedResource Include="$(MSBuildThisFileDirectory)Bugzilla32447.xaml">
      <Generator>MSBuild:UpdateDesignTimeXaml</Generator>
    </EmbeddedResource>
    <EmbeddedResource Include="$(MSBuildThisFileDirectory)Bugzilla38827.xaml">
      <SubType>Designer</SubType>
      <Generator>MSBuild:UpdateDesignTimeXaml</Generator>
    </EmbeddedResource>
    <EmbeddedResource Include="$(MSBuildThisFileDirectory)Bugzilla32842.xaml">
      <SubType>Designer</SubType>
      <Generator>MSBuild:UpdateDesignTimeXaml</Generator>
    </EmbeddedResource>
    <EmbeddedResource Include="$(MSBuildThisFileDirectory)Bugzilla39463.xaml">
      <SubType>Designer</SubType>
      <Generator>MSBuild:UpdateDesignTimeXaml</Generator>
    </EmbeddedResource>
    <EmbeddedResource Include="$(MSBuildThisFileDirectory)Bugzilla38416.xaml">
      <SubType>Designer</SubType>
      <Generator>MSBuild:UpdateDesignTimeXaml</Generator>
    </EmbeddedResource>
    <EmbeddedResource Include="$(MSBuildThisFileDirectory)Bugzilla39483.xaml">
      <SubType>Designer</SubType>
      <Generator>MSBuild:UpdateDesignTimeXaml</Generator>
    </EmbeddedResource>
    <EmbeddedResource Include="$(MSBuildThisFileDirectory)Bugzilla39378.xaml">
      <Generator>MSBuild:UpdateDesignTimeXaml</Generator>
    </EmbeddedResource>
    <EmbeddedResource Include="$(MSBuildThisFileDirectory)Bugzilla45284.xaml">
      <Generator>MSBuild:UpdateDesignTimeXaml</Generator>
    </EmbeddedResource>
    <EmbeddedResource Include="$(MSBuildThisFileDirectory)Bugzilla54977.xaml">
      <Generator>MSBuild:UpdateDesignTimeXaml</Generator>
    </EmbeddedResource>
    <EmbeddedResource Include="$(MSBuildThisFileDirectory)Issue4040.xaml">
      <Generator>MSBuild:UpdateDesignTimeXaml</Generator>
    </EmbeddedResource>
    <EmbeddedResource Include="$(MSBuildThisFileDirectory)Issue8787.xaml" />
    <EmbeddedResource Include="$(MSBuildThisFileDirectory)Issue9771.xaml">
      <SubType>Designer</SubType>
      <Generator>MSBuild:UpdateDesignTimeXaml</Generator>
    </EmbeddedResource>
    <EmbeddedResource Include="$(MSBuildThisFileDirectory)VisualControlsPage.xaml">
      <SubType>Designer</SubType>
      <Generator>MSBuild:UpdateDesignTimeXaml</Generator>
    </EmbeddedResource>
    <EmbeddedResource Include="$(MSBuildThisFileDirectory)Issue4356.xaml">
      <Generator>MSBuild:UpdateDesignTimeXaml</Generator>
    </EmbeddedResource>
    <EmbeddedResource Include="$(MSBuildThisFileDirectory)Issue7035.xaml">
      <SubType>Designer</SubType>
      <Generator>MSBuild:UpdateDesignTimeXaml</Generator>
    </EmbeddedResource>
    <EmbeddedResource Include="$(MSBuildThisFileDirectory)Issue7525.xaml">
      <Generator>UpdateDesignTimeXaml</Generator>
    </EmbeddedResource>
    <EmbeddedResource Include="$(MSBuildThisFileDirectory)Issue7886.xaml">
      <Generator>MSBuild:UpdateDesignTimeXaml</Generator>
    </EmbeddedResource>
    <EmbeddedResource Include="$(MSBuildThisFileDirectory)Issue6932.xaml" />
    <EmbeddedResource Include="$(MSBuildThisFileDirectory)Issue6932_emptyviewtemplate.xaml" />
    <EmbeddedResource Include="$(MSBuildThisFileDirectory)Issue6932_emptyviewstring.xaml" />
    <EmbeddedResource Include="$(MSBuildThisFileDirectory)Issue8417.xaml" />
    <EmbeddedResource Include="$(MSBuildThisFileDirectory)Issue8557.xaml" />
    <EmbeddedResource Include="$(MSBuildThisFileDirectory)Issue7813.xaml" />
    <EmbeddedResource Include="$(MSBuildThisFileDirectory)Issue8638.xaml" />
    <EmbeddedResource Include="$(MSBuildThisFileDirectory)Issue8779.xaml" />
    <EmbeddedResource Include="$(MSBuildThisFileDirectory)Issue8781.xaml" />
    <EmbeddedResource Include="$(MSBuildThisFileDirectory)Issue8782.xaml" />
    <EmbeddedResource Include="$(MSBuildThisFileDirectory)Issue8326.xaml" />
    <EmbeddedResource Include="$(MSBuildThisFileDirectory)Issue8449.xaml" />
    <EmbeddedResource Include="$(MSBuildThisFileDirectory)Issue7924.xaml" />
    <EmbeddedResource Include="$(MSBuildThisFileDirectory)Issue7856_1.xaml">
      <SubType>Designer</SubType>
      <Generator>MSBuild:UpdateDesignTimeXaml</Generator>
    </EmbeddedResource>
    <EmbeddedResource Include="$(MSBuildThisFileDirectory)Issue9734.xaml">
      <Generator>MSBuild:UpdateDesignTimeXaml</Generator>
    </EmbeddedResource>
    <EmbeddedResource Include="$(MSBuildThisFileDirectory)Issue8767.xaml">
      <Generator>MSBuild:UpdateDesignTimeXaml</Generator>
    </EmbeddedResource>
    <EmbeddedResource Include="$(MSBuildThisFileDirectory)Issue8778.xaml">
      <Generator>MSBuild:UpdateDesignTimeXaml</Generator>
    </EmbeddedResource>
    <EmbeddedResource Include="$(MSBuildThisFileDirectory)Issue9646.xaml">
      <Generator>MSBuild:UpdateDesignTimeXaml</Generator>
    </EmbeddedResource>
    <EmbeddedResource Include="$(MSBuildThisFileDirectory)Issue9735.xaml">
      <SubType>Designer</SubType>
      <Generator>MSBuild:UpdateDesignTimeXaml</Generator>
    </EmbeddedResource>
    <EmbeddedResource Include="$(MSBuildThisFileDirectory)Issue9305.xaml">
      <SubType>Designer</SubType>
      <Generator>MSBuild:UpdateDesignTimeXaml</Generator>
    </EmbeddedResource>
    <EmbeddedResource Include="$(MSBuildThisFileDirectory)Issue9588.xaml">
      <Generator>MSBuild:UpdateDesignTimeXaml</Generator>
    </EmbeddedResource>
    <EmbeddedResource Include="$(MSBuildThisFileDirectory)Issue9326.xaml">
      <Generator>MSBuild:UpdateDesignTimeXaml</Generator>
    </EmbeddedResource>
    <EmbeddedResource Include="$(MSBuildThisFileDirectory)Issue8689.xaml">
      <Generator>MSBuild:UpdateDesignTimeXaml</Generator>
    </EmbeddedResource>
    <EmbeddedResource Include="$(MSBuildThisFileDirectory)Issue9417.xaml">
      <Generator>MSBuild:UpdateDesignTimeXaml</Generator>
    </EmbeddedResource>
    <EmbeddedResource Include="$(MSBuildThisFileDirectory)Issue8958.xaml">
      <Generator>MSBuild:UpdateDesignTimeXaml</Generator>
    </EmbeddedResource>
    <EmbeddedResource Include="$(MSBuildThisFileDirectory)Issue10679.xaml">
      <SubType>Designer</SubType>
      <Generator>MSBuild:UpdateDesignTimeXaml</Generator>
    </EmbeddedResource>
    <EmbeddedResource Include="$(MSBuildThisFileDirectory)Issue10735.xaml">
      <Generator>MSBuild:UpdateDesignTimeXaml</Generator>
    </EmbeddedResource>
    <EmbeddedResource Include="$(MSBuildThisFileDirectory)Issue10477.xaml">
      <SubType>Designer</SubType>
      <Generator>MSBuild:UpdateDesignTimeXaml</Generator>
    </EmbeddedResource>
    <EmbeddedResource Include="$(MSBuildThisFileDirectory)Issue10875.xaml">
      <SubType>Designer</SubType>
      <Generator>MSBuild:UpdateDesignTimeXaml</Generator>
    </EmbeddedResource>
    <EmbeddedResource Include="$(MSBuildThisFileDirectory)Issue9827.xaml">
      <SubType>Designer</SubType>
      <Generator>MSBuild:UpdateDesignTimeXaml</Generator>
    </EmbeddedResource>
    <EmbeddedResource Include="$(MSBuildThisFileDirectory)Issue9711.xaml" />
    <EmbeddedResource Include="$(MSBuildThisFileDirectory)Issue10166.xaml">
      <SubType>Designer</SubType>
      <Generator>MSBuild:UpdateDesignTimeXaml</Generator>
    </EmbeddedResource>
    <EmbeddedResource Include="$(MSBuildThisFileDirectory)Issue10422.xaml">
      <Generator>MSBuild:UpdateDesignTimeXaml</Generator>
    </EmbeddedResource>
    <EmbeddedResource Include="$(MSBuildThisFileDirectory)Issue9990.xaml">
      <Generator>MSBuild:UpdateDesignTimeXaml</Generator>
    </EmbeddedResource>
    <EmbeddedResource Include="$(MSBuildThisFileDirectory)Issue9774.xaml">
      <SubType>Designer</SubType>
      <Generator>MSBuild:UpdateDesignTimeXaml</Generator>
    </EmbeddedResource>
    <EmbeddedResource Include="$(MSBuildThisFileDirectory)Issue10024.xaml">
      <SubType>Designer</SubType>
      <Generator>MSBuild:UpdateDesignTimeXaml</Generator>
    </EmbeddedResource>
    <EmbeddedResource Include="$(MSBuildThisFileDirectory)Issue10348.xaml">
      <Generator>MSBuild:UpdateDesignTimeXaml</Generator>
    </EmbeddedResource>
    <EmbeddedResource Include="$(MSBuildThisFileDirectory)Issue10333.xaml">
      <Generator>MSBuild:UpdateDesignTimeXaml</Generator>
    </EmbeddedResource>
    <EmbeddedResource Include="$(MSBuildThisFileDirectory)Issue9555.xaml">
      <Generator>MSBuild:UpdateDesignTimeXaml</Generator>
    </EmbeddedResource>
    <EmbeddedResource Include="$(MSBuildThisFileDirectory)Issue10865.xaml">
      <Generator>MSBuild:UpdateDesignTimeXaml</Generator>
    </EmbeddedResource>
    <EmbeddedResource Include="$(MSBuildThisFileDirectory)Issue11190.xaml">
      <Generator>MSBuild:UpdateDesignTimeXaml</Generator>
    </EmbeddedResource>
    <EmbeddedResource Include="$(MSBuildThisFileDirectory)RectTest.xaml">
      <Generator>MSBuild:UpdateDesignTimeXaml</Generator>
    </EmbeddedResource>
    <EmbeddedResource Include="$(MSBuildThisFileDirectory)Issue11050.xaml">
      <Generator>MSBuild:UpdateDesignTimeXaml</Generator>
    </EmbeddedResource>
    <EmbeddedResource Include="$(MSBuildThisFileDirectory)Issue10908.xaml">
      <Generator>MSBuild:UpdateDesignTimeXaml</Generator>
    </EmbeddedResource>
    <EmbeddedResource Include="$(MSBuildThisFileDirectory)Issue11113.xaml">
      <Generator>MSBuild:UpdateDesignTimeXaml</Generator>
    </EmbeddedResource>
    <EmbeddedResource Include="$(MSBuildThisFileDirectory)Issue11120.xaml">
      <Generator>MSBuild:UpdateDesignTimeXaml</Generator>
    </EmbeddedResource>
    <EmbeddedResource Include="$(MSBuildThisFileDirectory)Issue11333.xaml">
      <Generator>MSBuild:UpdateDesignTimeXaml</Generator>
    </EmbeddedResource>
    <EmbeddedResource Include="$(MSBuildThisFileDirectory)Issue11413.xaml">
      <Generator>MSBuild:UpdateDesignTimeXaml</Generator>
    </EmbeddedResource>
    <EmbeddedResource Include="$(MSBuildThisFileDirectory)Issue11224.xaml">
      <Generator>MSBuild:UpdateDesignTimeXaml</Generator>
    </EmbeddedResource>
    <EmbeddedResource Include="$(MSBuildThisFileDirectory)Issue11374.xaml">
      <Generator>MSBuild:UpdateDesignTimeXaml</Generator>
    </EmbeddedResource>
    <EmbeddedResource Include="$(MSBuildThisFileDirectory)Issue11262.xaml">
      <Generator>MSBuild:UpdateDesignTimeXaml</Generator>
    </EmbeddedResource>
    <EmbeddedResource Include="$(MSBuildThisFileDirectory)Issue11547.xaml">
      <Generator>MSBuild:UpdateDesignTimeXaml</Generator>
    </EmbeddedResource>
    <EmbeddedResource Include="$(MSBuildThisFileDirectory)Issue8967.xaml">
      <Generator>MSBuild:UpdateDesignTimeXaml</Generator>
    </EmbeddedResource>
    <EmbeddedResource Include="$(MSBuildThisFileDirectory)Issue11572.xaml">
      <Generator>MSBuild:UpdateDesignTimeXaml</Generator>
    </EmbeddedResource>
    <EmbeddedResource Include="$(MSBuildThisFileDirectory)Issue11571.xaml">
      <Generator>MSBuild:UpdateDesignTimeXaml</Generator>
    </EmbeddedResource>
    <EmbeddedResource Include="$(MSBuildThisFileDirectory)Issue11715.xaml">
      <Generator>MSBuild:UpdateDesignTimeXaml</Generator>
    </EmbeddedResource>
    <EmbeddedResource Include="$(MSBuildThisFileDirectory)Issue11875.xaml">
      <Generator>MSBuild:UpdateDesignTimeXaml</Generator>
    </EmbeddedResource>
    <EmbeddedResource Include="$(MSBuildThisFileDirectory)Issue11653.xaml">
      <Generator>MSBuild:UpdateDesignTimeXaml</Generator>
    </EmbeddedResource>
    <EmbeddedResource Include="$(MSBuildThisFileDirectory)Issue11737.xaml">
      <Generator>MSBuild:UpdateDesignTimeXaml</Generator>
    </EmbeddedResource>
    <EmbeddedResource Include="$(MSBuildThisFileDirectory)Issue11764.xaml">
      <Generator>MSBuild:UpdateDesignTimeXaml</Generator>
    </EmbeddedResource>
    <EmbeddedResource Include="$(MSBuildThisFileDirectory)Issue11573.xaml">
      <Generator>MSBuild:UpdateDesignTimeXaml</Generator>
    </EmbeddedResource>
    <EmbeddedResource Include="$(MSBuildThisFileDirectory)Issue11496.xaml">
      <Generator>MSBuild:UpdateDesignTimeXaml</Generator>
    </EmbeddedResource>
    <EmbeddedResource Include="$(MSBuildThisFileDirectory)Issue11643.xaml">
      <Generator>MSBuild:UpdateDesignTimeXaml</Generator>
    </EmbeddedResource>
    <EmbeddedResource Include="$(MSBuildThisFileDirectory)Issue11938.xaml">
      <Generator>MSBuild:UpdateDesignTimeXaml</Generator>
    </EmbeddedResource>
    <EmbeddedResource Include="$(MSBuildThisFileDirectory)Issue11209.xaml">
      <Generator>MSBuild:UpdateDesignTimeXaml</Generator>
    </EmbeddedResource>
    <EmbeddedResource Include="$(MSBuildThisFileDirectory)Issue11831.xaml">
      <Generator>MSBuild:UpdateDesignTimeXaml</Generator>
    </EmbeddedResource>
    <EmbeddedResource Include="$(MSBuildThisFileDirectory)Issue11081.xaml">
      <Generator>MSBuild:UpdateDesignTimeXaml</Generator>
    </EmbeddedResource>
    <EmbeddedResource Include="$(MSBuildThisFileDirectory)Issue12582.xaml">
      <Generator>MSBuild:UpdateDesignTimeXaml</Generator>
    </EmbeddedResource>
    <EmbeddedResource Include="$(MSBuildThisFileDirectory)Issue12750.xaml">
      <Generator>MSBuild:UpdateDesignTimeXaml</Generator>
    </EmbeddedResource>
    <EmbeddedResource Include="$(MSBuildThisFileDirectory)Issue12541.xaml">
      <Generator>MSBuild:UpdateDesignTimeXaml</Generator>
    </EmbeddedResource>
    <EmbeddedResource Include="$(MSBuildThisFileDirectory)Issue12374.xaml">
      <Generator>MSBuild:UpdateDesignTimeXaml</Generator>
    </EmbeddedResource>
    <EmbeddedResource Include="$(MSBuildThisFileDirectory)Issue11911.xaml">
      <Generator>MSBuild:UpdateDesignTimeXaml</Generator>
    </EmbeddedResource>
    <EmbeddedResource Include="$(MSBuildThisFileDirectory)Issue11691.xaml">
      <Generator>MSBuild:UpdateDesignTimeXaml</Generator>
    </EmbeddedResource>
    <EmbeddedResource Include="$(MSBuildThisFileDirectory)Issue12912.xaml">
      <Generator>MSBuild:UpdateDesignTimeXaml</Generator>
    </EmbeddedResource>
    <EmbeddedResource Include="$(MSBuildThisFileDirectory)Issue12910.xaml">
      <Generator>MSBuild:UpdateDesignTimeXaml</Generator>
    </EmbeddedResource>
    <EmbeddedResource Include="$(MSBuildThisFileDirectory)Issue12084.xaml">
      <Generator>MSBuild:UpdateDesignTimeXaml</Generator>
    </EmbeddedResource>
    <EmbeddedResource Include="$(MSBuildThisFileDirectory)Issue10578.xaml">
      <Generator>MSBuild:UpdateDesignTimeXaml</Generator>
    </EmbeddedResource>
    <EmbeddedResource Include="$(MSBuildThisFileDirectory)Issue10086.xaml">
      <Generator>MSBuild:UpdateDesignTimeXaml</Generator>
    </EmbeddedResource>
    <EmbeddedResource Include="$(MSBuildThisFileDirectory)Issue8833.xaml">
      <Generator>MSBuild:UpdateDesignTimeXaml</Generator>
    </EmbeddedResource>
    <EmbeddedResource Include="$(MSBuildThisFileDirectory)Issue13136.xaml">
      <Generator>MSBuild:UpdateDesignTimeXaml</Generator>
    </EmbeddedResource>
  </ItemGroup>
  <ItemGroup>
    <EmbeddedResource Include="$(MSBuildThisFileDirectory)Bugzilla27417Xaml.xaml">
      <SubType>Designer</SubType>
      <Generator>MSBuild:UpdateDesignTimeXaml</Generator>
    </EmbeddedResource>
  </ItemGroup>
  <ItemGroup>
    <EmbeddedResource Include="$(MSBuildThisFileDirectory)Bugzilla23942.xaml">
      <SubType>Designer</SubType>
      <Generator>MSBuild:UpdateDesignTimeXaml</Generator>
    </EmbeddedResource>
  </ItemGroup>
  <ItemGroup>
    <EmbeddedResource Include="$(MSBuildThisFileDirectory)Bugzilla39636.xaml">
      <SubType>Designer</SubType>
      <Generator>MSBuild:UpdateDesignTimeXaml</Generator>
    </EmbeddedResource>
  </ItemGroup>
  <ItemGroup>
    <EmbeddedResource Include="$(MSBuildThisFileDirectory)PlatformSpecifics_iOSTranslucentNavBarX.xaml">
      <SubType>Designer</SubType>
      <Generator>MSBuild:UpdateDesignTimeXaml</Generator>
    </EmbeddedResource>
  </ItemGroup>
  <ItemGroup>
    <EmbeddedResource Include="$(MSBuildThisFileDirectory)Bugzilla42069_Page.xaml">
      <SubType>Designer</SubType>
      <Generator>MSBuild:UpdateDesignTimeXaml</Generator>
    </EmbeddedResource>
  </ItemGroup>
  <ItemGroup>
    <EmbeddedResource Include="$(MSBuildThisFileDirectory)Bugzilla51642.xaml">
      <SubType>Designer</SubType>
      <Generator>MSBuild:UpdateDesignTimeXaml</Generator>
    </EmbeddedResource>
  </ItemGroup>
  <ItemGroup>
    <EmbeddedResource Include="$(MSBuildThisFileDirectory)Bugzilla45722Xaml0.xaml">
      <SubType>Designer</SubType>
      <Generator>MSBuild:UpdateDesignTimeXaml</Generator>
    </EmbeddedResource>
  </ItemGroup>
  <ItemGroup>
    <EmbeddedResource Include="$(MSBuildThisFileDirectory)GitHub1331.xaml">
      <SubType>Designer</SubType>
      <Generator>MSBuild:UpdateDesignTimeXaml</Generator>
    </EmbeddedResource>
  </ItemGroup>
  <ItemGroup>
    <EmbeddedResource Include="$(MSBuildThisFileDirectory)Bugzilla60045.xaml">
      <SubType>Designer</SubType>
      <Generator>MSBuild:UpdateDesignTimeXaml</Generator>
    </EmbeddedResource>
  </ItemGroup>
  <ItemGroup>
    <EmbeddedResource Include="$(MSBuildThisFileDirectory)Issue2625.xaml">
      <SubType>Designer</SubType>
      <Generator>MSBuild:UpdateDesignTimeXaml</Generator>
    </EmbeddedResource>
  </ItemGroup>
  <ItemGroup>
    <Folder Include="$(MSBuildThisFileDirectory)Controls\" />
    <EmbeddedResource Include="$(MSBuildThisFileDirectory)Issue2858.xaml">
      <SubType>Designer</SubType>
      <Generator>MSBuild:UpdateDesignTimeXaml</Generator>
    </EmbeddedResource>
  </ItemGroup>
  <ItemGroup>
    <EmbeddedResource Include="$(MSBuildThisFileDirectory)Issue1588.xaml">
      <SubType>Designer</SubType>
      <Generator>MSBuild:UpdateDesignTimeXaml</Generator>
    </EmbeddedResource>
  </ItemGroup>
  <ItemGroup>
    <EmbeddedResource Include="$(MSBuildThisFileDirectory)Bugzilla60787.xaml">
      <SubType>Designer</SubType>
      <Generator>MSBuild:UpdateDesignTimeXaml</Generator>
    </EmbeddedResource>
  </ItemGroup>
  <ItemGroup>
    <EmbeddedResource Include="$(MSBuildThisFileDirectory)Issue3979.xaml">
      <SubType>Designer</SubType>
      <Generator>MSBuild:UpdateDesignTimeXaml</Generator>
    </EmbeddedResource>
  </ItemGroup>
  <ItemGroup>
    <EmbeddedResource Include="$(MSBuildThisFileDirectory)Issue7167.xaml">
      <SubType>Designer</SubType>
      <Generator>MSBuild:UpdateDesignTimeXaml</Generator>
    </EmbeddedResource>
  </ItemGroup>
  <ItemGroup>
    <EmbeddedResource Include="$(MSBuildThisFileDirectory)Issue4194.xaml">
      <SubType>Designer</SubType>
      <Generator>MSBuild:UpdateDesignTimeXaml</Generator>
    </EmbeddedResource>
  </ItemGroup>
  <ItemGroup>
    <EmbeddedResource Include="$(MSBuildThisFileDirectory)Issue4360.xaml">
      <SubType>Designer</SubType>
      <Generator>MSBuild:UpdateDesignTimeXaml</Generator>
    </EmbeddedResource>
  </ItemGroup>
  <ItemGroup>
    <EmbeddedResource Include="$(MSBuildThisFileDirectory)Issue5057.xaml">
      <SubType>Designer</SubType>
      <Generator>MSBuild:UpdateDesignTimeXaml</Generator>
    </EmbeddedResource>
  </ItemGroup>
  <ItemGroup>
    <EmbeddedResource Include="$(MSBuildThisFileDirectory)Issue5003.xaml">
      <SubType>Designer</SubType>
      <Generator>MSBuild:UpdateDesignTimeXaml</Generator>
    </EmbeddedResource>
  </ItemGroup>
  <ItemGroup>
    <EmbeddedResource Include="$(MSBuildThisFileDirectory)CollectionViewBindingErrors.xaml">
      <SubType>Designer</SubType>
      <Generator>MSBuild:UpdateDesignTimeXaml</Generator>
    </EmbeddedResource>
  </ItemGroup>
  <ItemGroup>
    <EmbeddedResource Include="$(MSBuildThisFileDirectory)Github3847.xaml">
      <SubType>Designer</SubType>
      <Generator>MSBuild:UpdateDesignTimeXaml</Generator>
    </EmbeddedResource>
  </ItemGroup>
  <ItemGroup>
    <EmbeddedResource Include="$(MSBuildThisFileDirectory)Issue4684.xaml">
      <SubType>Designer</SubType>
      <Generator>MSBuild:UpdateDesignTimeXaml</Generator>
    </EmbeddedResource>
  </ItemGroup>
  <ItemGroup>
    <EmbeddedResource Include="$(MSBuildThisFileDirectory)_TemplateMarkup.xaml">
      <SubType>Designer</SubType>
      <Generator>MSBuild:UpdateDesignTimeXaml</Generator>
    </EmbeddedResource>
    <EmbeddedResource Include="$(MSBuildThisFileDirectory)Issue5801.xaml">
      <SubType>Designer</SubType>
      <Generator>MSBuild:UpdateDesignTimeXaml</Generator>
    </EmbeddedResource>
    <EmbeddedResource Include="$(MSBuildThisFileDirectory)A11yTabIndex.xaml">
      <SubType>Designer</SubType>
      <Generator>MSBuild:UpdateDesignTimeXaml</Generator>
    </EmbeddedResource>
  </ItemGroup>
  <ItemGroup>
    <EmbeddedResource Include="$(MSBuildThisFileDirectory)Issue4915.xaml">
      <SubType>Designer</SubType>
      <Generator>MSBuild:UpdateDesignTimeXaml</Generator>
    </EmbeddedResource>
  </ItemGroup>
  <ItemGroup>
    <EmbeddedResource Include="$(MSBuildThisFileDirectory)Issue5949_1.xaml">
      <SubType>Designer</SubType>
      <Generator>MSBuild:UpdateDesignTimeXaml</Generator>
    </EmbeddedResource>
  </ItemGroup>
  <ItemGroup>
    <EmbeddedResource Include="$(MSBuildThisFileDirectory)Issue5949_2.xaml">
      <SubType>Designer</SubType>
      <Generator>MSBuild:UpdateDesignTimeXaml</Generator>
    </EmbeddedResource>
  </ItemGroup>
  <ItemGroup>
    <EmbeddedResource Include="$(MSBuildThisFileDirectory)Issue4992.xaml">
      <SubType>Designer</SubType>
      <Generator>MSBuild:UpdateDesignTimeXaml</Generator>
    </EmbeddedResource>
  </ItemGroup>
  <ItemGroup>
    <EmbeddedResource Include="$(MSBuildThisFileDirectory)Issue6130.xaml">
      <SubType>Designer</SubType>
      <Generator>MSBuild:UpdateDesignTimeXaml</Generator>
    </EmbeddedResource>
  </ItemGroup>
  <ItemGroup>
    <Compile Update="$(MSBuildThisFileDirectory)Issue6130.xaml.cs">
      <DependentUpon>Issue6130.xaml</DependentUpon>
    </Compile>
    <Compile Update="$(MSBuildThisFileDirectory)Issue6644.xaml.cs">
      <DependentUpon>Issue6644.xaml</DependentUpon>
    </Compile>
    <Compile Update="$(MSBuildThisFileDirectory)Issue6254.xaml.cs">
      <DependentUpon>Issue6254.xaml</DependentUpon>
    </Compile>
    <Compile Update="$(MSBuildThisFileDirectory)Issue5749.xaml.cs">
      <DependentUpon>Issue5749.xaml</DependentUpon>
    </Compile>
    <Compile Update="$(MSBuildThisFileDirectory)Issue5108.xaml.cs">
      <DependentUpon>Issue5108.xaml</DependentUpon>
    </Compile>
    <Compile Update="$(MSBuildThisFileDirectory)Issue7357.xaml.cs">
      <DependentUpon>Issue7357.xaml</DependentUpon>
    </Compile>
    <Compile Update="$(MSBuildThisFileDirectory)Issue7792.xaml.cs">
      <DependentUpon>Issue7792.xaml</DependentUpon>
    </Compile>
    <Compile Update="$(MSBuildThisFileDirectory)Issue7789.xaml.cs">
      <DependentUpon>Issue7789.xaml</DependentUpon>
    </Compile>
    <Compile Update="$(MSBuildThisFileDirectory)Issue7519Xaml.xaml.cs">
      <DependentUpon>Issue7519Xaml.xaml</DependentUpon>
    </Compile>
    <Compile Update="$(MSBuildThisFileDirectory)Issue7817.xaml.cs">
      <DependentUpon>Issue7817.xaml</DependentUpon>
    </Compile>
    <Compile Update="$(MSBuildThisFileDirectory)Issue7519Xaml.xaml.cs">
      <DependentUpon>Issue7519Xaml.xaml</DependentUpon>
    </Compile>
    <Compile Update="$(MSBuildThisFileDirectory)Issue5354.xaml.cs">
      <DependentUpon>Issue5354.xaml</DependentUpon>
    </Compile>
    <Compile Update="$(MSBuildThisFileDirectory)Issue7621.xaml.cs">
      <DependentUpon>Issue7621.xaml</DependentUpon>
    </Compile>
    <Compile Update="$(MSBuildThisFileDirectory)Issue7512.xaml.cs">
      <DependentUpon>Issue7512.xaml</DependentUpon>
    </Compile>
    <Compile Update="$(MSBuildThisFileDirectory)Issue7593.xaml.cs">
      <DependentUpon>Issue7593.xaml</DependentUpon>
    </Compile>
    <Compile Update="$(MSBuildThisFileDirectory)Issue7758.xaml.cs">
      <DependentUpon>Issue7758.xaml</DependentUpon>
    </Compile>
    <Compile Update="$(MSBuildThisFileDirectory)Issue7943.xaml.cs">
      <DependentUpon>Issue7943.xaml</DependentUpon>
    </Compile>
    <Compile Update="$(MSBuildThisFileDirectory)Issue7993.xaml.cs">
      <DependentUpon>Issue7993.xaml</DependentUpon>
    </Compile>
    <Compile Update="$(MSBuildThisFileDirectory)Issue7865.xaml.cs">
      <DependentUpon>Issue7865.xaml</DependentUpon>
    </Compile>
    <Compile Update="$(MSBuildThisFileDirectory)Issue8263.xaml.cs">
      <DependentUpon>Issue8263.xaml</DependentUpon>
    </Compile>
    <Compile Update="$(MSBuildThisFileDirectory)Issue8508.xaml.cs">
      <DependentUpon>Issue8508.xaml</DependentUpon>
    </Compile>
  </ItemGroup>
  <ItemGroup>
    <EmbeddedResource Include="$(MSBuildThisFileDirectory)Issue1455.xaml">
      <SubType>Designer</SubType>
      <Generator>MSBuild:UpdateDesignTimeXaml</Generator>
    </EmbeddedResource>
    <EmbeddedResource Include="$(MSBuildThisFileDirectory)Issue5268.xaml">
      <SubType>Designer</SubType>
      <Generator>MSBuild:UpdateDesignTimeXaml</Generator>
    </EmbeddedResource>
  </ItemGroup>
  <ItemGroup>
    <EmbeddedResource Include="$(MSBuildThisFileDirectory)Issue5046.xaml">
      <SubType>Designer</SubType>
      <Generator>MSBuild:UpdateDesignTimeXaml</Generator>
    </EmbeddedResource>
  </ItemGroup>
  <ItemGroup>
    <EmbeddedResource Include="$(MSBuildThisFileDirectory)Issue6644.xaml">
    </EmbeddedResource>
    <EmbeddedResource Include="$(MSBuildThisFileDirectory)Github5623.xaml">
      <SubType>Designer</SubType>
      <Generator>MSBuild:UpdateDesignTimeXaml</Generator>
    </EmbeddedResource>
    <EmbeddedResource Include="$(MSBuildThisFileDirectory)Issue3798.xaml">
      <SubType>Designer</SubType>
      <Generator>MSBuild:UpdateDesignTimeXaml</Generator>
    </EmbeddedResource>
  </ItemGroup>
  <ItemGroup>
    <EmbeddedResource Include="$(MSBuildThisFileDirectory)Issue5749.xaml">
      <SubType>Designer</SubType>
      <Generator>MSBuild:UpdateDesignTimeXaml</Generator>
    </EmbeddedResource>
  </ItemGroup>
  <ItemGroup>
    <EmbeddedResource Include="$(MSBuildThisFileDirectory)Issue5108.xaml">
      <SubType>Designer</SubType>
      <Generator>MSBuild:UpdateDesignTimeXaml</Generator>
    </EmbeddedResource>
  </ItemGroup>
  <ItemGroup>
    <EmbeddedResource Include="$(MSBuildThisFileDirectory)Issue7357.xaml">
      <SubType>Designer</SubType>
      <Generator>MSBuild:UpdateDesignTimeXaml</Generator>
    </EmbeddedResource>
  </ItemGroup>
  <ItemGroup>
    <EmbeddedResource Include="$(MSBuildThisFileDirectory)Issue7519Xaml.xaml">
      <SubType>Designer</SubType>
      <Generator>MSBuild:UpdateDesignTimeXaml</Generator>
    </EmbeddedResource>
  </ItemGroup>
  <ItemGroup>
    <EmbeddedResource Include="$(MSBuildThisFileDirectory)Issue7621.xaml">
      <SubType>Designer</SubType>
      <Generator>MSBuild:UpdateDesignTimeXaml</Generator>
    </EmbeddedResource>
  </ItemGroup>
  <ItemGroup>
    <EmbeddedResource Include="$(MSBuildThisFileDirectory)Issue7512.xaml">
      <SubType>Designer</SubType>
      <Generator>MSBuild:UpdateDesignTimeXaml</Generator>
    </EmbeddedResource>
  </ItemGroup>
  <ItemGroup>
    <EmbeddedResource Include="$(MSBuildThisFileDirectory)Issue5354.xaml">
      <SubType>Designer</SubType>
      <Generator>MSBuild:UpdateDesignTimeXaml</Generator>
    </EmbeddedResource>
  </ItemGroup>
  <ItemGroup>
    <EmbeddedResource Include="$(MSBuildThisFileDirectory)Issue4459.xaml">
      <SubType>Designer</SubType>
      <Generator>MSBuild:UpdateDesignTimeXaml</Generator>
    </EmbeddedResource>
  </ItemGroup>
  <ItemGroup>
    <EmbeddedResource Include="$(MSBuildThisFileDirectory)Issue7593.xaml">
      <SubType>Designer</SubType>
      <Generator>MSBuild:UpdateDesignTimeXaml</Generator>
    </EmbeddedResource>
    <EmbeddedResource Include="$(MSBuildThisFileDirectory)Issue7789.xaml">
      <SubType>Designer</SubType>
      <Generator>MSBuild:UpdateDesignTimeXaml</Generator>
    </EmbeddedResource>
  </ItemGroup>
  <ItemGroup>
    <EmbeddedResource Include="$(MSBuildThisFileDirectory)Issue7865.xaml">
      <SubType>Designer</SubType>
      <Generator>MSBuild:UpdateDesignTimeXaml</Generator>
    </EmbeddedResource>
  </ItemGroup>
  <ItemGroup>
    <EmbeddedResource Include="$(MSBuildThisFileDirectory)Issue7792.xaml">
      <SubType>Designer</SubType>
      <Generator>MSBuild:UpdateDesignTimeXaml</Generator>
    </EmbeddedResource>
    <EmbeddedResource Include="$(MSBuildThisFileDirectory)Issue7758.xaml">
      <SubType>Designer</SubType>
      <Generator>MSBuild:UpdateDesignTimeXaml</Generator>
    </EmbeddedResource>
  </ItemGroup>
  <ItemGroup>
    <EmbeddedResource Include="$(MSBuildThisFileDirectory)Issue7817.xaml">
      <SubType>Designer</SubType>
      <Generator>MSBuild:UpdateDesignTimeXaml</Generator>
    </EmbeddedResource>
    <EmbeddedResource Include="$(MSBuildThisFileDirectory)Issue7943.xaml">
      <SubType>Designer</SubType>
      <Generator>MSBuild:UpdateDesignTimeXaml</Generator>
    </EmbeddedResource>
  </ItemGroup>
  <ItemGroup>
    <EmbeddedResource Include="$(MSBuildThisFileDirectory)Issue7993.xaml">
      <SubType>Designer</SubType>
      <Generator>MSBuild:UpdateDesignTimeXaml</Generator>
    </EmbeddedResource>
  </ItemGroup>
  <ItemGroup>
    <EmbeddedResource Include="$(MSBuildThisFileDirectory)Issue7803.xaml">
      <SubType>Designer</SubType>
      <Generator>MSBuild:UpdateDesignTimeXaml</Generator>
    </EmbeddedResource>
  </ItemGroup>
  <ItemGroup>
    <EmbeddedResource Include="$(MSBuildThisFileDirectory)Issue5577.xaml">
      <SubType>Designer</SubType>
      <Generator>MSBuild:UpdateDesignTimeXaml</Generator>
    </EmbeddedResource>
  </ItemGroup>
  <ItemGroup>
    <EmbeddedResource Include="$(MSBuildThisFileDirectory)Issue8263.xaml">
      <Generator>MSBuild:UpdateDesignTimeXaml</Generator>
    </EmbeddedResource>
  </ItemGroup>
  <ItemGroup>
    <EmbeddedResource Include="$(MSBuildThisFileDirectory)Issue7048.xaml">
      <SubType>Designer</SubType>
      <Generator>MSBuild:UpdateDesignTimeXaml</Generator>
    </EmbeddedResource>
  </ItemGroup>
  <ItemGroup>
    <EmbeddedResource Include="$(MSBuildThisFileDirectory)Issue8529_1.xaml">
      <Generator>MSBuild:UpdateDesignTimeXaml</Generator>
    </EmbeddedResource>
  </ItemGroup>
  <ItemGroup>
    <EmbeddedResource Include="$(MSBuildThisFileDirectory)Issue6693.xaml">
      <SubType>Designer</SubType>
      <Generator>MSBuild:UpdateDesignTimeXaml</Generator>
    </EmbeddedResource>
  </ItemGroup>
  <ItemGroup>
    <EmbeddedResource Include="$(MSBuildThisFileDirectory)Issue8508.xaml">
      <SubType>Designer</SubType>
      <Generator>MSBuild:UpdateDesignTimeXaml</Generator>
    </EmbeddedResource>
  </ItemGroup>
  <ItemGroup>
    <EmbeddedResource Include="$(MSBuildThisFileDirectory)Issue4744.xaml">
      <SubType>Designer</SubType>
      <Generator>MSBuild:UpdateDesignTimeXaml</Generator>
    </EmbeddedResource>
  </ItemGroup>
  <ItemGroup>
    <EmbeddedResource Include="$(MSBuildThisFileDirectory)Issue3228.xaml">
      <SubType>Designer</SubType>
      <Generator>MSBuild:UpdateDesignTimeXaml</Generator>
    </EmbeddedResource>
  </ItemGroup>
  <ItemGroup>
    <EmbeddedResource Include="$(MSBuildThisFileDirectory)Issue2172.xaml">
      <SubType>Designer</SubType>
      <Generator>MSBuild:UpdateDesignTimeXaml</Generator>
    </EmbeddedResource>
    <EmbeddedResource Include="$(MSBuildThisFileDirectory)Issue8902.xaml">
      <SubType>Designer</SubType>
      <Generator>MSBuild:UpdateDesignTimeXaml</Generator>
    </EmbeddedResource>
    <EmbeddedResource Include="$(MSBuildThisFileDirectory)Issue9682.xaml">
      <SubType>Designer</SubType>
      <Generator>MSBuild:UpdateDesignTimeXaml</Generator>
    </EmbeddedResource>
  </ItemGroup>
  <ItemGroup>
    <EmbeddedResource Include="$(MSBuildThisFileDirectory)Issue6403.xaml">
      <SubType>Designer</SubType>
      <Generator>MSBuild:UpdateDesignTimeXaml</Generator>
    </EmbeddedResource>
    <EmbeddedResource Include="$(MSBuildThisFileDirectory)Issue9196.xaml">
      <SubType>Designer</SubType>
      <Generator>MSBuild:UpdateDesignTimeXaml</Generator>
    </EmbeddedResource>
  </ItemGroup>
  <ItemGroup>
    <EmbeddedResource Include="$(MSBuildThisFileDirectory)Issue6184.xaml">
      <SubType>Designer</SubType>
      <Generator>MSBuild:UpdateDesignTimeXaml</Generator>
    </EmbeddedResource>
  </ItemGroup>
  <ItemGroup>
    <EmbeddedResource Include="$(MSBuildThisFileDirectory)Issue8715.xaml">
      <SubType>Designer</SubType>
      <Generator>MSBuild:UpdateDesignTimeXaml</Generator>
    </EmbeddedResource>
    <EmbeddedResource Include="$(MSBuildThisFileDirectory)Issue9783.xaml">
      <SubType>Designer</SubType>
      <Generator>MSBuild:UpdateDesignTimeXaml</Generator>
    </EmbeddedResource>
  </ItemGroup>
  <ItemGroup>
    <EmbeddedResource Include="$(MSBuildThisFileDirectory)Issue8308.xaml">
      <SubType>Designer</SubType>
      <Generator>MSBuild:UpdateDesignTimeXaml</Generator>
    </EmbeddedResource>
    <EmbeddedResource Include="$(MSBuildThisFileDirectory)Issue6698View2.xaml">
      <SubType>Designer</SubType>
      <Generator>MSBuild:UpdateDesignTimeXaml</Generator>
    </EmbeddedResource>
  </ItemGroup>
  <ItemGroup>
    <EmbeddedResource Include="$(MSBuildThisFileDirectory)Issue7242.xaml">
      <SubType>Designer</SubType>
      <Generator>MSBuild:UpdateDesignTimeXaml</Generator>
    </EmbeddedResource>
  </ItemGroup>
  <ItemGroup>
    <EmbeddedResource Include="$(MSBuildThisFileDirectory)Github9536.xaml">
      <SubType>Designer</SubType>
      <Generator>MSBuild:UpdateDesignTimeXaml</Generator>
    </EmbeddedResource>
    <EmbeddedResource Include="$(MSBuildThisFileDirectory)Issue10482.xaml">
      <SubType>Designer</SubType>
      <Generator>MSBuild:UpdateDesignTimeXaml</Generator>
    </EmbeddedResource>
    <EmbeddedResource Include="$(MSBuildThisFileDirectory)Issue9279.xaml">
      <SubType>Designer</SubType>
      <Generator>MSBuild:UpdateDesignTimeXaml</Generator>
    </EmbeddedResource>
  </ItemGroup>
  <ItemGroup>
    <EmbeddedResource Include="$(MSBuildThisFileDirectory)Issue11259.xaml">
      <SubType>Designer</SubType>
      <Generator>MSBuild:UpdateDesignTimeXaml</Generator>
    </EmbeddedResource>
  </ItemGroup>
  <ItemGroup>
    <EmbeddedResource Include="$(MSBuildThisFileDirectory)Issue11709.xaml">
      <SubType>Designer</SubType>
      <Generator>MSBuild:UpdateDesignTimeXaml</Generator>
    </EmbeddedResource>
    <EmbeddedResource Include="$(MSBuildThisFileDirectory)Issue11794.xaml">
      <SubType>Designer</SubType>
      <Generator>MSBuild:UpdateDesignTimeXaml</Generator>
    </EmbeddedResource>
  </ItemGroup>
  <ItemGroup>
    <EmbeddedResource Include="$(MSBuildThisFileDirectory)Issue10897.xaml">
      <SubType>Designer</SubType>
      <Generator>MSBuild:UpdateDesignTimeXaml</Generator>
    </EmbeddedResource>
    <EmbeddedResource Include="$(MSBuildThisFileDirectory)Issue12344.xaml">
      <SubType>Designer</SubType>
      <Generator>MSBuild:UpdateDesignTimeXaml</Generator>
    </EmbeddedResource>
  </ItemGroup>
  <ItemGroup>
<<<<<<< HEAD
    <EmbeddedResource Include="$(MSBuildThisFileDirectory)Issue2447.xaml">
      <SubType>Designer</SubType>
      <Generator>MSBuild:UpdateDesignTimeXaml</Generator>
    </EmbeddedResource>
    <EmbeddedResource Include="$(MSBuildThisFileDirectory)Issue2448.xaml">
=======
    <EmbeddedResource Include="$(MSBuildThisFileDirectory)Issue11853.xaml">
>>>>>>> 626f756a
      <SubType>Designer</SubType>
      <Generator>MSBuild:UpdateDesignTimeXaml</Generator>
    </EmbeddedResource>
  </ItemGroup>
</Project><|MERGE_RESOLUTION|>--- conflicted
+++ resolved
@@ -10,19 +10,16 @@
   </PropertyGroup>
   <ItemGroup>
     <Compile Include="$(MSBuildThisFileDirectory)CollectionViewGroupTypeIssue.cs" />
-<<<<<<< HEAD
     <Compile Include="$(MSBuildThisFileDirectory)Issue4720.cs" />
     <Compile Include="$(MSBuildThisFileDirectory)Issue10897.xaml.cs">
       <DependentUpon>Issue10897.xaml</DependentUpon>
     </Compile>
     <Compile Include="$(MSBuildThisFileDirectory)Issue12193.cs" />
     <Compile Include="$(MSBuildThisFileDirectory)Issue12320.cs" />
-=======
     <Compile Include="$(MSBuildThisFileDirectory)Issue11853.xaml.cs">
       <DependentUpon>Issue11853.xaml</DependentUpon>
       <SubType>Code</SubType>
     </Compile>
->>>>>>> 626f756a
     <Compile Include="$(MSBuildThisFileDirectory)Issue12153.cs" />
     <Compile Include="$(MSBuildThisFileDirectory)Issue10324.cs" />
     <Compile Include="$(MSBuildThisFileDirectory)Github9536.xaml.cs">
@@ -2561,15 +2558,15 @@
     </EmbeddedResource>
   </ItemGroup>
   <ItemGroup>
-<<<<<<< HEAD
     <EmbeddedResource Include="$(MSBuildThisFileDirectory)Issue2447.xaml">
       <SubType>Designer</SubType>
       <Generator>MSBuild:UpdateDesignTimeXaml</Generator>
     </EmbeddedResource>
     <EmbeddedResource Include="$(MSBuildThisFileDirectory)Issue2448.xaml">
-=======
+      <SubType>Designer</SubType>
+      <Generator>MSBuild:UpdateDesignTimeXaml</Generator>
+    </EmbeddedResource>
     <EmbeddedResource Include="$(MSBuildThisFileDirectory)Issue11853.xaml">
->>>>>>> 626f756a
       <SubType>Designer</SubType>
       <Generator>MSBuild:UpdateDesignTimeXaml</Generator>
     </EmbeddedResource>
