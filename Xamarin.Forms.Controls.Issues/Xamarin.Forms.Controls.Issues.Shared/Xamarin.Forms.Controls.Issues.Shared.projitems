--- conflicted
+++ resolved
@@ -975,12 +975,9 @@
     <Compile Include="$(MSBuildThisFileDirectory)Issue5888.cs" />
     <Compile Include="$(MSBuildThisFileDirectory)Issue6334.cs" />
     <Compile Include="$(MSBuildThisFileDirectory)Issue6368.cs" />
-<<<<<<< HEAD
     <Compile Include="$(MSBuildThisFileDirectory)Issue6077.cs" />
     <Compile Include="$(MSBuildThisFileDirectory)Issue3548.cs" />
-=======
     <Compile Include="$(MSBuildThisFileDirectory)Issue6614.cs" />
->>>>>>> 40961c12
   </ItemGroup>
   <ItemGroup>
     <EmbeddedResource Include="$(MSBuildThisFileDirectory)Bugzilla22229.xaml">
