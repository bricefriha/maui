<?xml version="1.0" encoding="utf-8"?>
<Project xmlns="http://schemas.microsoft.com/developer/msbuild/2003">
  <PropertyGroup>
    <MSBuildAllProjects>$(MSBuildAllProjects);$(MSBuildThisFileFullPath)</MSBuildAllProjects>
    <HasSharedItems>true</HasSharedItems>
    <SharedGUID>0f0db9cc-ea65-429c-9363-38624bf8f49c</SharedGUID>
  </PropertyGroup>
  <PropertyGroup Label="Configuration">
    <Import_RootNamespace>Xamarin.Forms.Controls.Issues</Import_RootNamespace>
  </PropertyGroup>
  <ItemGroup>    
    <Compile Include="$(MSBuildThisFileDirectory)Issue3524.cs" />
    <Compile Include="$(MSBuildThisFileDirectory)Issue2004.cs" />
    <Compile Include="$(MSBuildThisFileDirectory)Issue3333.cs" />
    <Compile Include="$(MSBuildThisFileDirectory)Issue2338.cs" />
    <Compile Include="$(MSBuildThisFileDirectory)Bugzilla60045.xaml.cs">
      <DependentUpon>Bugzilla60045.xaml</DependentUpon>
    </Compile>
    <Compile Include="$(MSBuildThisFileDirectory)AddingMultipleItemsListView.cs" />
    <Compile Include="$(MSBuildThisFileDirectory)AndroidStatusBarColor.cs" />
    <Compile Include="$(MSBuildThisFileDirectory)AppBarIconColors.cs" />
    <Compile Include="$(MSBuildThisFileDirectory)Bugzilla21368.cs" />
    <Compile Include="$(MSBuildThisFileDirectory)Bugzilla21501.cs" />
    <Compile Include="$(MSBuildThisFileDirectory)Bugzilla21780.cs" />
    <Compile Include="$(MSBuildThisFileDirectory)Bugzilla22229.xaml.cs">
      <DependentUpon>Bugzilla22229.xaml</DependentUpon>
    </Compile>
    <Compile Include="$(MSBuildThisFileDirectory)Bugzilla22401.cs" />
    <Compile Include="$(MSBuildThisFileDirectory)Bugzilla23942.xaml.cs">
      <DependentUpon>Bugzilla23942.xaml</DependentUpon>
    </Compile>
    <Compile Include="$(MSBuildThisFileDirectory)Bugzilla24769.cs" />
    <Compile Include="$(MSBuildThisFileDirectory)Bugzilla25234.cs" />
    <Compile Include="$(MSBuildThisFileDirectory)Bugzilla25662.cs" />
    <Compile Include="$(MSBuildThisFileDirectory)Bugzilla25943.cs" />
    <Compile Include="$(MSBuildThisFileDirectory)Bugzilla26501.cs" />
    <Compile Include="$(MSBuildThisFileDirectory)Bugzilla26868.cs" />
    <Compile Include="$(MSBuildThisFileDirectory)Bugzilla27378.cs" />
    <Compile Include="$(MSBuildThisFileDirectory)Bugzilla27417.cs" />
    <Compile Include="$(MSBuildThisFileDirectory)Bugzilla27417Xaml.xaml.cs">
      <DependentUpon>Bugzilla27417Xaml.xaml</DependentUpon>
      <SubType>Code</SubType>
    </Compile>
    <Compile Include="$(MSBuildThisFileDirectory)Bugzilla27581.cs" />
    <Compile Include="$(MSBuildThisFileDirectory)Bugzilla28570.cs" />
    <Compile Include="$(MSBuildThisFileDirectory)Bugzilla28796.cs" />
    <Compile Include="$(MSBuildThisFileDirectory)Bugzilla28939.cs" />
    <Compile Include="$(MSBuildThisFileDirectory)Bugzilla28953.cs" />
    <Compile Include="$(MSBuildThisFileDirectory)Bugzilla29107.xaml.cs">
      <DependentUpon>Bugzilla29107.xaml</DependentUpon>
    </Compile>
    <Compile Include="$(MSBuildThisFileDirectory)Bugzilla29110.cs" />
    <Compile Include="$(MSBuildThisFileDirectory)Bugzilla29158.cs" />
    <Compile Include="$(MSBuildThisFileDirectory)Bugzilla29363.cs" />
    <Compile Include="$(MSBuildThisFileDirectory)Bugzilla29229.cs" />
    <Compile Include="$(MSBuildThisFileDirectory)Bugzilla30166.cs" />
    <Compile Include="$(MSBuildThisFileDirectory)Bugzilla31141.cs" />
    <Compile Include="$(MSBuildThisFileDirectory)Bugzilla31145.cs" />
    <Compile Include="$(MSBuildThisFileDirectory)Bugzilla31333.cs" />
    <Compile Include="$(MSBuildThisFileDirectory)Bugzilla31366.cs" />
    <Compile Include="$(MSBuildThisFileDirectory)Bugzilla31964.cs" />
    <Compile Include="$(MSBuildThisFileDirectory)Bugzilla32033.cs" />
    <Compile Include="$(MSBuildThisFileDirectory)Bugzilla32034.cs" />
    <Compile Include="$(MSBuildThisFileDirectory)Bugzilla32206.cs" />
    <Compile Include="$(MSBuildThisFileDirectory)Bugzilla32776.cs" />
    <Compile Include="$(MSBuildThisFileDirectory)Bugzilla32842.xaml.cs">
      <DependentUpon>Bugzilla32842.xaml</DependentUpon>
      <SubType>Code</SubType>
    </Compile>
    <Compile Include="$(MSBuildThisFileDirectory)Bugzilla32847.cs" />
    <Compile Include="$(MSBuildThisFileDirectory)Bugzilla32865.cs" />
    <Compile Include="$(MSBuildThisFileDirectory)Bugzilla32956.cs" />
    <Compile Include="$(MSBuildThisFileDirectory)Bugzilla33248.cs" />
    <Compile Include="$(MSBuildThisFileDirectory)Bugzilla33268.cs" />
    <Compile Include="$(MSBuildThisFileDirectory)Bugzilla33612.cs" />
    <Compile Include="$(MSBuildThisFileDirectory)Bugzilla33714.cs" />
    <Compile Include="$(MSBuildThisFileDirectory)Bugzilla33890.cs" />
    <Compile Include="$(MSBuildThisFileDirectory)Bugzilla34072.cs" />
    <Compile Include="$(MSBuildThisFileDirectory)Bugzilla34007.cs" />
    <Compile Include="$(MSBuildThisFileDirectory)Bugzilla35078.cs" />
    <Compile Include="$(MSBuildThisFileDirectory)Bugzilla35127.cs" />
    <Compile Include="$(MSBuildThisFileDirectory)Bugzilla35132.cs" />
    <Compile Include="$(MSBuildThisFileDirectory)Bugzilla35157.cs" />
    <Compile Include="$(MSBuildThisFileDirectory)Bugzilla35294.cs" />
    <Compile Include="$(MSBuildThisFileDirectory)Bugzilla35472.cs" />
    <Compile Include="$(MSBuildThisFileDirectory)Bugzilla35477.cs" />
    <Compile Include="$(MSBuildThisFileDirectory)Bugzilla35490.cs" />
    <Compile Include="$(MSBuildThisFileDirectory)Bugzilla35738.cs" />
    <Compile Include="$(MSBuildThisFileDirectory)Bugzilla36014.cs" />
    <Compile Include="$(MSBuildThisFileDirectory)Bugzilla36649.cs" />
    <Compile Include="$(MSBuildThisFileDirectory)Bugzilla36559.cs" />
    <Compile Include="$(MSBuildThisFileDirectory)Bugzilla36171.cs" />
    <Compile Include="$(MSBuildThisFileDirectory)Bugzilla36780.cs" />
    <Compile Include="$(MSBuildThisFileDirectory)Bugzilla36651.cs" />
    <Compile Include="$(MSBuildThisFileDirectory)Bugzilla36703.cs" />
    <Compile Include="$(MSBuildThisFileDirectory)Bugzilla36846.cs" />
    <Compile Include="$(MSBuildThisFileDirectory)Bugzilla36955.cs" />
    <Compile Include="$(MSBuildThisFileDirectory)Bugzilla37285.cs" />
    <Compile Include="$(MSBuildThisFileDirectory)Bugzilla37462.cs" />
    <Compile Include="$(MSBuildThisFileDirectory)Bugzilla37841.cs" />
    <Compile Include="$(MSBuildThisFileDirectory)Bugzilla37863.cs" />
    <Compile Include="$(MSBuildThisFileDirectory)Bugzilla37601.cs" />
    <Compile Include="$(MSBuildThisFileDirectory)Bugzilla38105.cs" />
    <Compile Include="$(MSBuildThisFileDirectory)Bugzilla38723.cs" />
    <Compile Include="$(MSBuildThisFileDirectory)Bugzilla38770.cs" />
    <Compile Include="$(MSBuildThisFileDirectory)Bugzilla38827.xaml.cs">
      <DependentUpon>Bugzilla38827.xaml</DependentUpon>
      <SubType>Code</SubType>
    </Compile>
    <Compile Include="$(MSBuildThisFileDirectory)Bugzilla38989.cs" />
    <Compile Include="$(MSBuildThisFileDirectory)Bugzilla39395.cs" />
    <Compile Include="$(MSBuildThisFileDirectory)Bugzilla39461.cs" />
    <Compile Include="$(MSBuildThisFileDirectory)Bugzilla39483.xaml.cs">
      <DependentUpon>Bugzilla39483.xaml</DependentUpon>
      <SubType>Code</SubType>
    </Compile>
    <Compile Include="$(MSBuildThisFileDirectory)Bugzilla39530.cs" />
    <Compile Include="$(MSBuildThisFileDirectory)Bugzilla39624.cs" />
    <Compile Include="$(MSBuildThisFileDirectory)Bugzilla39463.xaml.cs">
      <DependentUpon>Bugzilla39463.xaml</DependentUpon>
      <SubType>Code</SubType>
    </Compile>
    <Compile Include="$(MSBuildThisFileDirectory)Bugzilla39636.xaml.cs">
      <DependentUpon>Bugzilla39636.xaml</DependentUpon>
      <SubType>Code</SubType>
    </Compile>
    <Compile Include="$(MSBuildThisFileDirectory)Bugzilla39702.cs" />
    <Compile Include="$(MSBuildThisFileDirectory)Bugzilla40005.cs" />
    <Compile Include="$(MSBuildThisFileDirectory)Bugzilla40073.cs" />
    <Compile Include="$(MSBuildThisFileDirectory)Bugzilla40139.cs" />
    <Compile Include="$(MSBuildThisFileDirectory)Bugzilla40173.cs" />
    <Compile Include="$(MSBuildThisFileDirectory)Bugzilla39821.cs" />
    <Compile Include="$(MSBuildThisFileDirectory)Bugzilla40185.cs" />
    <Compile Include="$(MSBuildThisFileDirectory)Bugzilla40251.cs" />
    <Compile Include="$(MSBuildThisFileDirectory)Bugzilla40333.cs" />
    <Compile Include="$(MSBuildThisFileDirectory)Bugzilla31806.cs" />
    <Compile Include="$(MSBuildThisFileDirectory)Bugzilla40408.cs" />
    <Compile Include="$(MSBuildThisFileDirectory)Bugzilla40858.cs" />
    <Compile Include="$(MSBuildThisFileDirectory)Bugzilla40824.cs" />
    <Compile Include="$(MSBuildThisFileDirectory)Bugzilla40911.cs" />
    <Compile Include="$(MSBuildThisFileDirectory)Bugzilla40955.cs" />
    <Compile Include="$(MSBuildThisFileDirectory)Bugzilla41054.cs" />
    <Compile Include="$(MSBuildThisFileDirectory)Bugzilla41078.cs" />
    <Compile Include="$(MSBuildThisFileDirectory)Bugzilla40998.cs" />
    <Compile Include="$(MSBuildThisFileDirectory)Bugzilla41205.cs" />
    <Compile Include="$(MSBuildThisFileDirectory)Bugzilla41415.cs" />
    <Compile Include="$(MSBuildThisFileDirectory)Bugzilla41418.cs" />
    <Compile Include="$(MSBuildThisFileDirectory)Bugzilla41424.cs" />
    <Compile Include="$(MSBuildThisFileDirectory)Bugzilla41778.cs" />
    <Compile Include="$(MSBuildThisFileDirectory)Bugzilla41600.cs" />
    <Compile Include="$(MSBuildThisFileDirectory)Bugzilla41619.cs" />
    <Compile Include="$(MSBuildThisFileDirectory)Bugzilla42000.cs" />
    <Compile Include="$(MSBuildThisFileDirectory)Bugzilla42069.cs" />
    <Compile Include="$(MSBuildThisFileDirectory)Bugzilla42069_Page.xaml.cs">
      <DependentUpon>Bugzilla42069_Page.xaml</DependentUpon>
      <SubType>Code</SubType>
    </Compile>
    <Compile Include="$(MSBuildThisFileDirectory)Bugzilla42074.cs" />
    <Compile Include="$(MSBuildThisFileDirectory)Bugzilla42075.cs" />
    <Compile Include="$(MSBuildThisFileDirectory)Bugzilla42329.cs" />
    <Compile Include="$(MSBuildThisFileDirectory)Bugzilla42364.cs" />
    <Compile Include="$(MSBuildThisFileDirectory)Bugzilla42519.cs" />
    <Compile Include="$(MSBuildThisFileDirectory)Bugzilla32871.cs" />
    <Compile Include="$(MSBuildThisFileDirectory)Bugzilla43313.cs" />
    <Compile Include="$(MSBuildThisFileDirectory)Bugzilla43469.cs" />
    <Compile Include="$(MSBuildThisFileDirectory)Bugzilla43516.cs" />
    <Compile Include="$(MSBuildThisFileDirectory)Bugzilla43519.cs" />
    <Compile Include="$(MSBuildThisFileDirectory)Bugzilla43527.cs" />
    <Compile Include="$(MSBuildThisFileDirectory)Bugzilla44047.cs" />
    <Compile Include="$(MSBuildThisFileDirectory)Bugzilla43941.cs" />
    <Compile Include="$(MSBuildThisFileDirectory)Bugzilla43663.cs" />
    <Compile Include="$(MSBuildThisFileDirectory)Bugzilla43867.cs" />
    <Compile Include="$(MSBuildThisFileDirectory)Bugzilla43735.cs" />
    <Compile Include="$(MSBuildThisFileDirectory)Bugzilla43783.cs" />
    <Compile Include="$(MSBuildThisFileDirectory)Bugzilla44096.cs" />
    <Compile Include="$(MSBuildThisFileDirectory)Bugzilla44176.cs" />
    <Compile Include="$(MSBuildThisFileDirectory)Bugzilla44453.cs" />
    <Compile Include="$(MSBuildThisFileDirectory)Bugzilla45215.cs" />
    <Compile Include="$(MSBuildThisFileDirectory)Bugzilla44500.cs" />
    <Compile Include="$(MSBuildThisFileDirectory)Bugzilla45722.cs" />
    <Compile Include="$(MSBuildThisFileDirectory)Bugzilla45722Xaml0.xaml.cs">
      <DependentUpon>Bugzilla45722Xaml0.xaml</DependentUpon>
      <SubType>Code</SubType>
    </Compile>
    <Compile Include="$(MSBuildThisFileDirectory)Bugzilla46363.cs" />
    <Compile Include="$(MSBuildThisFileDirectory)Bugzilla46363_2.cs" />
    <Compile Include="$(MSBuildThisFileDirectory)Bugzilla47548.cs" />
    <Compile Include="$(MSBuildThisFileDirectory)Bugzilla50787.cs" />
    <Compile Include="$(MSBuildThisFileDirectory)Bugzilla52299.cs" />
    <Compile Include="$(MSBuildThisFileDirectory)Bugzilla52419.cs" />
    <Compile Include="$(MSBuildThisFileDirectory)Bugzilla49304.cs" />
    <Compile Include="$(MSBuildThisFileDirectory)Bugzilla53834.cs" />
    <Compile Include="$(MSBuildThisFileDirectory)Bugzilla51536.cs" />
    <Compile Include="$(MSBuildThisFileDirectory)Bugzilla44940.cs" />
    <Compile Include="$(MSBuildThisFileDirectory)Bugzilla44944.cs" />
    <Compile Include="$(MSBuildThisFileDirectory)Bugzilla44166.cs" />
    <Compile Include="$(MSBuildThisFileDirectory)Bugzilla44461.cs" />
    <Compile Include="$(MSBuildThisFileDirectory)Bugzilla44584.cs" />
    <Compile Include="$(MSBuildThisFileDirectory)Bugzilla42832.cs" />
    <Compile Include="$(MSBuildThisFileDirectory)Bugzilla44044.cs" />
    <Compile Include="$(MSBuildThisFileDirectory)Bugzilla44338.cs" />
    <Compile Include="$(MSBuildThisFileDirectory)Bugzilla44980.cs" />
    <Compile Include="$(MSBuildThisFileDirectory)Bugzilla45067.cs" />
    <Compile Include="$(MSBuildThisFileDirectory)Bugzilla45027.cs" />
    <Compile Include="$(MSBuildThisFileDirectory)Bugzilla45330.cs" />
    <Compile Include="$(MSBuildThisFileDirectory)Bugzilla44955.cs" />
    <Compile Include="$(MSBuildThisFileDirectory)Bugzilla45277.cs" />
    <Compile Include="$(MSBuildThisFileDirectory)Bugzilla45743.cs" />
    <Compile Include="$(MSBuildThisFileDirectory)Bugzilla46458.cs" />
    <Compile Include="$(MSBuildThisFileDirectory)Bugzilla46494.cs" />
    <Compile Include="$(MSBuildThisFileDirectory)Bugzilla44476.cs" />
    <Compile Include="$(MSBuildThisFileDirectory)Bugzilla46630.cs" />
    <Compile Include="$(MSBuildThisFileDirectory)Bugzilla47923.cs" />
    <Compile Include="$(MSBuildThisFileDirectory)Bugzilla48236.cs" />
    <Compile Include="$(MSBuildThisFileDirectory)Bugzilla47971.cs" />
    <Compile Include="$(MSBuildThisFileDirectory)Bugzilla52318.cs" />
    <Compile Include="$(MSBuildThisFileDirectory)Bugzilla37290.cs" />
    <Compile Include="$(MSBuildThisFileDirectory)Bugzilla51553.cs" />
    <Compile Include="$(MSBuildThisFileDirectory)Bugzilla51802.cs" />
    <Compile Include="$(MSBuildThisFileDirectory)Bugzilla51236.cs" />
    <Compile Include="$(MSBuildThisFileDirectory)Bugzilla51238.cs" />
    <Compile Include="$(MSBuildThisFileDirectory)Bugzilla51642.xaml.cs">
      <DependentUpon>Bugzilla51642.xaml</DependentUpon>
      <SubType>Code</SubType>
    </Compile>
    <Compile Include="$(MSBuildThisFileDirectory)Bugzilla53445.cs" />
    <Compile Include="$(MSBuildThisFileDirectory)Bugzilla55714.cs" />
    <Compile Include="$(MSBuildThisFileDirectory)Bugzilla54649.cs" />
    <Compile Include="$(MSBuildThisFileDirectory)Bugzilla56609.cs" />
    <Compile Include="$(MSBuildThisFileDirectory)Bugzilla55674.cs" />
    <Compile Include="$(MSBuildThisFileDirectory)Bugzilla55912.cs" />
    <Compile Include="$(MSBuildThisFileDirectory)Bugzilla57317.cs" />
    <Compile Include="$(MSBuildThisFileDirectory)Bugzilla57114.cs" />
    <Compile Include="$(MSBuildThisFileDirectory)Bugzilla57515.cs" />
    <Compile Include="$(MSBuildThisFileDirectory)Bugzilla57674.cs" />
    <Compile Include="$(MSBuildThisFileDirectory)Bugzilla57758.cs" />
    <Compile Include="$(MSBuildThisFileDirectory)Bugzilla57910.cs" />
    <Compile Include="$(MSBuildThisFileDirectory)Bugzilla58406.cs" />
    <Compile Include="$(MSBuildThisFileDirectory)Bugzilla58833.cs" />
    <Compile Include="$(MSBuildThisFileDirectory)Bugzilla51427.cs" />
    <Compile Include="$(MSBuildThisFileDirectory)Bugzilla59248.cs" />
    <Compile Include="$(MSBuildThisFileDirectory)Bugzilla59457.cs" />
    <Compile Include="$(MSBuildThisFileDirectory)Bugzilla59580.cs" />
    <Compile Include="$(MSBuildThisFileDirectory)Issue1469.cs" />
    <Compile Include="$(MSBuildThisFileDirectory)Effects\AttachedStateEffect.cs" />
    <Compile Include="$(MSBuildThisFileDirectory)Effects\AttachedStateEffectLabel.cs" />
    <Compile Include="$(MSBuildThisFileDirectory)Effects\AttachedStateEffectList.cs" />
    <Compile Include="$(MSBuildThisFileDirectory)GitHub1648.cs" />
    <Compile Include="$(MSBuildThisFileDirectory)GitHub1702.cs" />
    <Compile Include="$(MSBuildThisFileDirectory)GitHub2598.cs" />
    <Compile Include="$(MSBuildThisFileDirectory)Issue1483.cs" />
    <Compile Include="$(MSBuildThisFileDirectory)Issue1556.cs" />
    <Compile Include="$(MSBuildThisFileDirectory)Issue1799.cs" />
    <Compile Include="$(MSBuildThisFileDirectory)Issue1931.cs" />
    <Compile Include="$(MSBuildThisFileDirectory)Issue2187.cs" />
    <Compile Include="$(MSBuildThisFileDirectory)Issue3001.cs" />
    <Compile Include="$(MSBuildThisFileDirectory)Issue3271.cs" />
    <Compile Include="$(MSBuildThisFileDirectory)Issue3390.cs" />
    <Compile Include="$(MSBuildThisFileDirectory)Issue3000.cs" />
    <Compile Include="$(MSBuildThisFileDirectory)Issue3053.cs" />
    <Compile Include="$(MSBuildThisFileDirectory)Issue2617.cs" />
    <Compile Include="$(MSBuildThisFileDirectory)Issue3087.cs" />
    <Compile Include="$(MSBuildThisFileDirectory)Issue3089.cs" />
    <Compile Include="$(MSBuildThisFileDirectory)Issue1342.cs" />
    <Compile Include="$(MSBuildThisFileDirectory)Issue2482.cs" />
    <Compile Include="$(MSBuildThisFileDirectory)Issue2767.cs" />
    <Compile Include="$(MSBuildThisFileDirectory)Issue2499.cs" />
    <Compile Include="$(MSBuildThisFileDirectory)GitHub1878.cs" />
    <Compile Include="$(MSBuildThisFileDirectory)Helpers\ISampleNativeControl.cs" />
    <Compile Include="$(MSBuildThisFileDirectory)Helpers\UITestHelper.cs" />
    <Compile Include="$(MSBuildThisFileDirectory)Helpers\ViewHelper.cs" />
    <Compile Include="$(MSBuildThisFileDirectory)Issue1677.cs" />
    <Compile Include="$(MSBuildThisFileDirectory)Issue1801.cs" />
    <Compile Include="$(MSBuildThisFileDirectory)Issue1734.cs" />
    <Compile Include="$(MSBuildThisFileDirectory)Issue1683.cs" />
    <Compile Include="$(MSBuildThisFileDirectory)Issue1705_2.cs" />
    <Compile Include="$(MSBuildThisFileDirectory)Issue1396.cs" />
    <Compile Include="$(MSBuildThisFileDirectory)Issue1415.cs" />
    <Compile Include="$(MSBuildThisFileDirectory)Issue2829.cs" />
    <Compile Include="$(MSBuildThisFileDirectory)Issue2653.cs" />
    <Compile Include="$(MSBuildThisFileDirectory)Issue1942.cs" />
    <Compile Include="$(MSBuildThisFileDirectory)Issue2763.cs" />
    <Compile Include="$(MSBuildThisFileDirectory)Issue2247.cs" />
    <Compile Include="$(MSBuildThisFileDirectory)GroupListViewHeaderIndexOutOfRange.cs" />
    <Compile Include="$(MSBuildThisFileDirectory)Issue1760.cs" />
    <Compile Include="$(MSBuildThisFileDirectory)Issue1975.cs" />
    <Compile Include="$(MSBuildThisFileDirectory)Issue1601.cs" />
    <Compile Include="$(MSBuildThisFileDirectory)Issue1717.cs" />
    <Compile Include="$(MSBuildThisFileDirectory)Bugzilla60001.cs" />
    <Compile Include="$(MSBuildThisFileDirectory)Issue1355.cs" />
    <Compile Include="$(MSBuildThisFileDirectory)Bugzilla60056.cs" />
    <Compile Include="$(MSBuildThisFileDirectory)Bugzilla60122.cs" />
    <Compile Include="$(MSBuildThisFileDirectory)Bugzilla59863_0.cs" />
    <Compile Include="$(MSBuildThisFileDirectory)Bugzilla59863_1.cs" />
    <Compile Include="$(MSBuildThisFileDirectory)Bugzilla59863_2.cs" />
    <Compile Include="$(MSBuildThisFileDirectory)Bugzilla60563.cs" />
    <Compile Include="$(MSBuildThisFileDirectory)Bugzilla60774.cs" />
    <Compile Include="$(MSBuildThisFileDirectory)Bugzilla60774_1.cs" />
    <Compile Include="$(MSBuildThisFileDirectory)Bugzilla60774_2.cs" />
    <Compile Include="$(MSBuildThisFileDirectory)ButtonBackgroundColorTest.cs" />
    <Compile Include="$(MSBuildThisFileDirectory)CarouselAsync.cs" />
    <Compile Include="$(MSBuildThisFileDirectory)Bugzilla34561.cs" />
    <Compile Include="$(MSBuildThisFileDirectory)Bugzilla34727.cs" />
    <Compile Include="$(MSBuildThisFileDirectory)ComplexListView.cs" />
    <Compile Include="$(MSBuildThisFileDirectory)CustomImageRendererErrorHandling.cs" />
    <Compile Include="$(MSBuildThisFileDirectory)DefaultColorToggleTest.cs" />
    <Compile Include="$(MSBuildThisFileDirectory)Bugzilla38416.xaml.cs">
      <DependentUpon>Bugzilla38416.xaml</DependentUpon>
    </Compile>
    <Compile Include="$(MSBuildThisFileDirectory)Effects.cs" />
    <Compile Include="$(MSBuildThisFileDirectory)FailImageSource.cs" />
    <Compile Include="$(MSBuildThisFileDirectory)GestureBubblingTests.cs" />
    <Compile Include="$(MSBuildThisFileDirectory)Github1461.cs" />
    <Compile Include="$(MSBuildThisFileDirectory)CascadeInputTransparent.cs" />
    <Compile Include="$(MSBuildThisFileDirectory)GitHub1331.xaml.cs">
      <DependentUpon>GitHub1331.xaml</DependentUpon>
    </Compile>
    <Compile Include="$(MSBuildThisFileDirectory)Issue1691_2.cs" />
    <Compile Include="$(MSBuildThisFileDirectory)Github1625.cs" />
    <Compile Include="$(MSBuildThisFileDirectory)InputTransparentTests.cs" />
    <Compile Include="$(MSBuildThisFileDirectory)Issue1614.cs" />
    <Compile Include="$(MSBuildThisFileDirectory)IsInvokeRequiredRaceCondition.cs" />
    <Compile Include="$(MSBuildThisFileDirectory)IsPasswordToggleTest.cs" />
    <Compile Include="$(MSBuildThisFileDirectory)Issue1023.cs" />
    <Compile Include="$(MSBuildThisFileDirectory)Issue1024.cs" />
    <Compile Include="$(MSBuildThisFileDirectory)Issue1025.cs" />
    <Compile Include="$(MSBuildThisFileDirectory)Issue1026.cs" />
    <Compile Include="$(MSBuildThisFileDirectory)Issue1347.cs" />
    <Compile Include="$(MSBuildThisFileDirectory)Issue1356.cs" />
    <Compile Include="$(MSBuildThisFileDirectory)Issue1439.cs" />
    <Compile Include="$(MSBuildThisFileDirectory)Issue1660.cs" />
    <Compile Include="$(MSBuildThisFileDirectory)Issue1691.cs" />
    <Compile Include="$(MSBuildThisFileDirectory)Issue1665.cs" />
    <Compile Include="$(MSBuildThisFileDirectory)Issue1707.cs" />
    <Compile Include="$(MSBuildThisFileDirectory)Issue1864.cs" />
    <Compile Include="$(MSBuildThisFileDirectory)Issue2104.cs" />
    <Compile Include="$(MSBuildThisFileDirectory)Issue1908.cs" />
    <Compile Include="$(MSBuildThisFileDirectory)Issue1672.cs" />
    <Compile Include="$(MSBuildThisFileDirectory)Issue2394.cs" />
    <Compile Include="$(MSBuildThisFileDirectory)Issue2595.cs" />
    <Compile Include="$(MSBuildThisFileDirectory)Issue2625.xaml.cs">
      <DependentUpon>Issue2625.xaml</DependentUpon>
      <SubType>Code</SubType>
    </Compile>
    <Compile Include="$(MSBuildThisFileDirectory)Issue2681.cs" />
    <Compile Include="$(MSBuildThisFileDirectory)Issue2858.xaml.cs">
      <DependentUpon>Issue2858.xaml</DependentUpon>
      <SubType>Code</SubType>
    </Compile>
    <Compile Include="$(MSBuildThisFileDirectory)Issue2929.cs" />
    <Compile Include="$(MSBuildThisFileDirectory)Issue2983.cs" />
    <Compile Include="$(MSBuildThisFileDirectory)Issue2963.cs" />
    <Compile Include="$(MSBuildThisFileDirectory)Issue2981.cs" />
    <Compile Include="$(MSBuildThisFileDirectory)Issue2964.cs" />
    <Compile Include="$(MSBuildThisFileDirectory)Bugzilla29017.cs" />
    <Compile Include="$(MSBuildThisFileDirectory)Issue2927.cs" />
    <Compile Include="$(MSBuildThisFileDirectory)IsShowingUserIssue.cs" />
    <Compile Include="$(MSBuildThisFileDirectory)Bugzilla25979.cs" />
    <Compile Include="$(MSBuildThisFileDirectory)Bugzilla30317.cs" />
    <Compile Include="$(MSBuildThisFileDirectory)Bugzilla29128.cs" />
    <Compile Include="$(MSBuildThisFileDirectory)Bugzilla31029.cs" />
    <Compile Include="$(MSBuildThisFileDirectory)Bugzilla24574.cs" />
    <Compile Include="$(MSBuildThisFileDirectory)Bugzilla26233.cs" />
    <Compile Include="$(MSBuildThisFileDirectory)Bugzilla27642.cs" />
    <Compile Include="$(MSBuildThisFileDirectory)Bugzilla36393.cs" />
    <Compile Include="$(MSBuildThisFileDirectory)Bugzilla33870.cs" />
    <Compile Include="$(MSBuildThisFileDirectory)Bugzilla32462.cs" />
    <Compile Include="$(MSBuildThisFileDirectory)Bugzilla36681.cs" />
    <Compile Include="$(MSBuildThisFileDirectory)Bugzilla36479.cs" />
    <Compile Include="$(MSBuildThisFileDirectory)Issue3008.cs" />
    <Compile Include="$(MSBuildThisFileDirectory)Issue3019.cs" />
    <Compile Include="$(MSBuildThisFileDirectory)Issue2993.cs" />
    <Compile Include="$(MSBuildThisFileDirectory)Issue3507.cs" />
    <Compile Include="$(MSBuildThisFileDirectory)Issue3367.cs" />
    <Compile Include="$(MSBuildThisFileDirectory)LegacyComponents\NonAppCompatSwitch.cs" />
    <Compile Include="$(MSBuildThisFileDirectory)MapsModalCrash.cs" />
    <Compile Include="$(MSBuildThisFileDirectory)ModalActivityIndicatorTest.cs" />
    <Compile Include="$(MSBuildThisFileDirectory)Bugzilla37625.cs" />
    <Compile Include="$(MSBuildThisFileDirectory)Bugzilla38658.cs" />
    <Compile Include="$(MSBuildThisFileDirectory)DataTemplateGridImageTest.cs" />
    <Compile Include="$(MSBuildThisFileDirectory)Bugzilla39331.cs" />
    <Compile Include="$(MSBuildThisFileDirectory)Bugzilla36788.cs" />
    <Compile Include="$(MSBuildThisFileDirectory)Bugzilla38978.cs" />
    <Compile Include="$(MSBuildThisFileDirectory)Bugzilla38112.cs" />
    <Compile Include="$(MSBuildThisFileDirectory)Bugzilla39668.cs" />
    <Compile Include="$(MSBuildThisFileDirectory)Bugzilla21177.cs" />
    <Compile Include="$(MSBuildThisFileDirectory)Bugzilla39829.cs" />
    <Compile Include="$(MSBuildThisFileDirectory)Bugzilla39458.cs" />
    <Compile Include="$(MSBuildThisFileDirectory)Bugzilla39853.cs" />
    <Compile Include="$(MSBuildThisFileDirectory)PerformanceGallery\PerformanceDataManager.cs" />
    <Compile Include="$(MSBuildThisFileDirectory)PerformanceGallery\PerformanceGallery.cs" />
    <Compile Include="$(MSBuildThisFileDirectory)PerformanceGallery\PerformanceScenario.cs" />
    <Compile Include="$(MSBuildThisFileDirectory)PerformanceGallery\PerformanceTracker.cs" />
    <Compile Include="$(MSBuildThisFileDirectory)PerformanceGallery\PerformanceTrackerTemplate.cs" />
    <Compile Include="$(MSBuildThisFileDirectory)PerformanceGallery\PerformanceTrackerWatcher.cs" />
    <Compile Include="$(MSBuildThisFileDirectory)PerformanceGallery\PerformanceViewModel.cs" />
    <Compile Include="$(MSBuildThisFileDirectory)PerformanceGallery\Scenarios\SearchBarScenarios.cs" />
    <Compile Include="$(MSBuildThisFileDirectory)PerformanceGallery\Scenarios\SliderScenarios.cs" />
    <Compile Include="$(MSBuildThisFileDirectory)PerformanceGallery\Scenarios\StepperScenarios.cs" />
    <Compile Include="$(MSBuildThisFileDirectory)PerformanceGallery\Scenarios\TableViewScenarios.cs" />
    <Compile Include="$(MSBuildThisFileDirectory)PerformanceGallery\Scenarios\TimePickerScenarios.cs" />
    <Compile Include="$(MSBuildThisFileDirectory)PerformanceGallery\Scenarios\WebViewScenarios.cs" />
    <Compile Include="$(MSBuildThisFileDirectory)PerformanceGallery\Scenarios\ProgressBarScenarios.cs" />
    <Compile Include="$(MSBuildThisFileDirectory)PerformanceGallery\Scenarios\PickerScenarios.cs" />
    <Compile Include="$(MSBuildThisFileDirectory)PerformanceGallery\Scenarios\MapScenarios.cs" />
    <Compile Include="$(MSBuildThisFileDirectory)PerformanceGallery\Scenarios\EntryScenarios.cs" />
    <Compile Include="$(MSBuildThisFileDirectory)PerformanceGallery\Scenarios\EditorScenarios.cs" />
    <Compile Include="$(MSBuildThisFileDirectory)PerformanceGallery\Scenarios\ActivityIndicatorScenarios.cs" />
    <Compile Include="$(MSBuildThisFileDirectory)PerformanceGallery\Scenarios\LabelScenarios.cs" />
    <Compile Include="$(MSBuildThisFileDirectory)PerformanceGallery\Scenarios\BoxViewScenarios.cs" />
    <Compile Include="$(MSBuildThisFileDirectory)PerformanceGallery\Scenarios\SwitchScenarios.cs" />
    <Compile Include="$(MSBuildThisFileDirectory)PerformanceGallery\Scenarios\DatePickerScenarios.cs" />
    <Compile Include="$(MSBuildThisFileDirectory)PerformanceGallery\Scenarios\ButtonScenarios.cs" />
    <Compile Include="$(MSBuildThisFileDirectory)PerformanceGallery\Scenarios\ImageScenarios.cs" />
    <Compile Include="$(MSBuildThisFileDirectory)PerformanceGallery\Scenarios\ListViewScenarios.cs" />
    <Compile Include="$(MSBuildThisFileDirectory)PerformanceProvider.cs" />
    <Compile Include="$(MSBuildThisFileDirectory)Bugzilla53179_2.cs" />
    <Compile Include="$(MSBuildThisFileDirectory)ScrollViewIsEnabled.cs" />
    <Compile Include="$(MSBuildThisFileDirectory)PlatformSpecifics_iOSTranslucentNavBarX.xaml.cs">
      <DependentUpon>PlatformSpecifics_iOSTranslucentNavBarX.xaml</DependentUpon>
      <SubType>Code</SubType>
    </Compile>
    <Compile Include="$(MSBuildThisFileDirectory)Bugzilla53179_1.cs" />
    <Compile Include="$(MSBuildThisFileDirectory)RestartAppTest.cs" />
    <Compile Include="$(MSBuildThisFileDirectory)BottomTabbedPageTests.cs" />
    <Compile Include="$(MSBuildThisFileDirectory)TestPages\QuickCollectNavigationPage.cs" />
    <Compile Include="$(MSBuildThisFileDirectory)TestPages\ScreenshotConditionalApp.cs" />
    <Compile Include="$(MSBuildThisFileDirectory)Bugzilla41842.cs" />
    <Compile Include="$(MSBuildThisFileDirectory)Bugzilla42277.cs" />
    <Compile Include="$(MSBuildThisFileDirectory)Bugzilla51173.cs" />
    <Compile Include="$(MSBuildThisFileDirectory)Bugzilla33561.cs" />
    <Compile Include="$(MSBuildThisFileDirectory)Bugzilla43214.cs" />
    <Compile Include="$(MSBuildThisFileDirectory)Bugzilla42602.cs" />
    <Compile Include="$(MSBuildThisFileDirectory)Bugzilla43161.cs" />
    <Compile Include="$(MSBuildThisFileDirectory)Bugzilla39768.cs" />
    <Compile Include="$(MSBuildThisFileDirectory)Bugzilla41271.cs" />
    <Compile Include="$(MSBuildThisFileDirectory)Bugzilla40722.cs" />
    <Compile Include="$(MSBuildThisFileDirectory)Bugzilla41153.cs" />
    <Compile Include="$(MSBuildThisFileDirectory)Bugzilla44129.cs" />
    <Compile Include="$(MSBuildThisFileDirectory)Bugzilla44525.cs" />
    <Compile Include="$(MSBuildThisFileDirectory)Bugzilla28650.cs" />
    <Compile Include="$(MSBuildThisFileDirectory)Bugzilla37431.cs" />
    <Compile Include="$(MSBuildThisFileDirectory)Bugzilla44777.cs" />
    <Compile Include="$(MSBuildThisFileDirectory)Bugzilla42599.cs" />
    <Compile Include="$(MSBuildThisFileDirectory)Bugzilla51503.cs" />
    <Compile Include="$(MSBuildThisFileDirectory)Bugzilla51505.cs" />
    <Compile Include="$(MSBuildThisFileDirectory)Bugzilla52533.cs" />
    <Compile Include="$(MSBuildThisFileDirectory)Bugzilla53362.cs" />
    <Compile Include="$(MSBuildThisFileDirectory)Bugzilla45874.cs" />
    <Compile Include="$(MSBuildThisFileDirectory)TransparentOverlayTests.cs" />
    <Compile Include="$(MSBuildThisFileDirectory)Unreported1.cs" />
    <Compile Include="$(MSBuildThisFileDirectory)Bugzilla53909.cs" />
    <Compile Include="$(MSBuildThisFileDirectory)ListViewNRE.cs" />
    <Compile Include="$(MSBuildThisFileDirectory)Bugzilla55745.cs" />
    <Compile Include="$(MSBuildThisFileDirectory)AndroidHelpText.cs" />
    <Compile Include="$(MSBuildThisFileDirectory)Bugzilla32830.cs" />
    <Compile Include="$(MSBuildThisFileDirectory)Bugzilla55365.cs" />
    <Compile Include="$(MSBuildThisFileDirectory)Bugzilla39802.cs" />
    <Compile Include="$(MSBuildThisFileDirectory)Bugzilla53179.cs" />
    <Compile Include="$(MSBuildThisFileDirectory)Bugzilla54036.cs" />
    <Compile Include="$(MSBuildThisFileDirectory)Bugzilla56896.cs" />
    <Compile Include="$(MSBuildThisFileDirectory)Bugzilla40161.cs" />
    <Compile Include="$(MSBuildThisFileDirectory)Bugzilla44886.cs" />
    <Compile Include="$(MSBuildThisFileDirectory)Bugzila57749.cs" />
    <Compile Include="$(MSBuildThisFileDirectory)Bugzilla45125.cs" />
    <Compile Include="$(MSBuildThisFileDirectory)ScrollViewObjectDisposed.cs" />
    <Compile Include="$(MSBuildThisFileDirectory)Bugzilla58645.cs" />
    <Compile Include="$(MSBuildThisFileDirectory)Bugzilla27731.cs" />
    <Compile Include="$(MSBuildThisFileDirectory)Bugzilla59097.cs" />
    <Compile Include="$(MSBuildThisFileDirectory)Bugzilla58875.cs" />
    <Compile Include="$(MSBuildThisFileDirectory)Bugzilla45702.cs" />
    <Compile Include="$(MSBuildThisFileDirectory)Bugzilla59718.cs" />
    <Compile Include="$(MSBuildThisFileDirectory)Bugzilla59896.cs" />
    <Compile Include="$(MSBuildThisFileDirectory)Bugzilla56771.cs" />
    <Compile Include="$(MSBuildThisFileDirectory)Bugzilla60382.cs" />
    <Compile Include="$(MSBuildThisFileDirectory)Bugzilla60524.cs" />
    <Compile Include="$(MSBuildThisFileDirectory)Bugzilla59925.cs" />
    <Compile Include="$(MSBuildThisFileDirectory)Bugzilla60691.cs" />
    <Compile Include="$(MSBuildThisFileDirectory)Issue1326.cs" />
    <Compile Include="$(MSBuildThisFileDirectory)Issue1436.cs" />
    <Compile Include="$(MSBuildThisFileDirectory)GitHub1567.cs" />
    <Compile Include="$(MSBuildThisFileDirectory)Issue1909.cs" />
    <Compile Include="$(MSBuildThisFileDirectory)Bugzilla60699.cs" />
    <Compile Include="$(MSBuildThisFileDirectory)Issue2035.cs" />
    <Compile Include="$(MSBuildThisFileDirectory)Issue2299.cs" />
    <Compile Include="$(MSBuildThisFileDirectory)Issue1900.cs" />
    <Compile Include="$(MSBuildThisFileDirectory)Issue2837.cs" />
    <Compile Include="$(MSBuildThisFileDirectory)Issue2740.cs" />
    <Compile Include="$(MSBuildThisFileDirectory)Issue1939.cs" />
    <Compile Include="$(MSBuildThisFileDirectory)Issue2842.cs" />
    <Compile Include="$(MSBuildThisFileDirectory)Issue1666.cs" />
    <Compile Include="$(MSBuildThisFileDirectory)Issue2838.cs" />
    <Compile Include="$(MSBuildThisFileDirectory)Issue3342.cs" />
    <Compile Include="$(MSBuildThisFileDirectory)Issue3415.cs" />
    <Compile Include="$(MSBuildThisFileDirectory)Issue3049.cs" />
    <Compile Include="$(MSBuildThisFileDirectory)_Template.cs" />
    <Compile Include="$(MSBuildThisFileDirectory)Bugzilla56298.cs" />
    <Compile Include="$(MSBuildThisFileDirectory)Bugzilla42620.cs" />
    <Compile Include="$(MSBuildThisFileDirectory)Issue1028.cs" />
    <Compile Include="$(MSBuildThisFileDirectory)Issue1075.cs" />
    <Compile Include="$(MSBuildThisFileDirectory)Issue1097.cs" />
    <Compile Include="$(MSBuildThisFileDirectory)Issue1146.cs" />
    <Compile Include="$(MSBuildThisFileDirectory)Issue1219.cs" />
    <Compile Include="$(MSBuildThisFileDirectory)Issue1228.cs" />
    <Compile Include="$(MSBuildThisFileDirectory)Issue1236.cs" />
    <Compile Include="$(MSBuildThisFileDirectory)Issue1259.cs" />
    <Compile Include="$(MSBuildThisFileDirectory)Issue1267.cs" />
    <Compile Include="$(MSBuildThisFileDirectory)Issue1305.cs" />
    <Compile Include="$(MSBuildThisFileDirectory)Issue1329.cs" />
    <Compile Include="$(MSBuildThisFileDirectory)Issue1384.cs" />
    <Compile Include="$(MSBuildThisFileDirectory)Issue1400.cs" />
    <Compile Include="$(MSBuildThisFileDirectory)Issue1414.cs" />
    <Compile Include="$(MSBuildThisFileDirectory)Issue1461.cs" />
    <Compile Include="$(MSBuildThisFileDirectory)Issue1497.xaml.cs">
      <DependentUpon>Issue1497.xaml</DependentUpon>
    </Compile>
    <Compile Include="$(MSBuildThisFileDirectory)Issue1538.cs" />
    <Compile Include="$(MSBuildThisFileDirectory)Issue1545.xaml.cs">
      <DependentUpon>Issue1545.xaml</DependentUpon>
    </Compile>
    <Compile Include="$(MSBuildThisFileDirectory)Issue1546.cs" />
    <Compile Include="$(MSBuildThisFileDirectory)Issue1554.xaml.cs">
      <DependentUpon>Issue1554.xaml</DependentUpon>
    </Compile>
    <Compile Include="$(MSBuildThisFileDirectory)Issue1557.cs" />
    <Compile Include="$(MSBuildThisFileDirectory)Issue1566.cs" />
    <Compile Include="$(MSBuildThisFileDirectory)Issue1567.cs" />
    <Compile Include="$(MSBuildThisFileDirectory)Issue1568.xaml.cs">
      <DependentUpon>Issue1568.xaml</DependentUpon>
    </Compile>
    <Compile Include="$(MSBuildThisFileDirectory)Issue1583.cs" />
    <Compile Include="$(MSBuildThisFileDirectory)Issue1590.cs" />
    <Compile Include="$(MSBuildThisFileDirectory)Issue1593.cs" />
    <Compile Include="$(MSBuildThisFileDirectory)Issue1598.cs" />
    <Compile Include="$(MSBuildThisFileDirectory)Issue1613.cs" />
    <Compile Include="$(MSBuildThisFileDirectory)Issue1618.cs" />
    <Compile Include="$(MSBuildThisFileDirectory)Issue1641.xaml.cs">
      <DependentUpon>Issue1641.xaml</DependentUpon>
    </Compile>
    <Compile Include="$(MSBuildThisFileDirectory)Issue1644.cs" />
    <Compile Include="$(MSBuildThisFileDirectory)Issue1653.xaml.cs">
      <DependentUpon>Issue1653.xaml</DependentUpon>
    </Compile>
    <Compile Include="$(MSBuildThisFileDirectory)Issue1653v2.xaml.cs">
      <DependentUpon>Issue1653v2.xaml</DependentUpon>
    </Compile>
    <Compile Include="$(MSBuildThisFileDirectory)Issue1664.cs" />
    <Compile Include="$(MSBuildThisFileDirectory)Issue1680.cs" />
    <Compile Include="$(MSBuildThisFileDirectory)Issue1682.cs" />
    <Compile Include="$(MSBuildThisFileDirectory)Issue1685.cs" />
    <Compile Include="$(MSBuildThisFileDirectory)Issue1698.cs" />
    <Compile Include="$(MSBuildThisFileDirectory)Issue1700.cs" />
    <Compile Include="$(MSBuildThisFileDirectory)Issue1703.cs" />
    <Compile Include="$(MSBuildThisFileDirectory)Issue1705.cs" />
    <Compile Include="$(MSBuildThisFileDirectory)Issue1712.xaml.cs">
      <DependentUpon>Issue1712.xaml</DependentUpon>
    </Compile>
    <Compile Include="$(MSBuildThisFileDirectory)Issue1722.cs" />
    <Compile Include="$(MSBuildThisFileDirectory)Issue1723.cs" />
    <Compile Include="$(MSBuildThisFileDirectory)Issue1741.xaml.cs">
      <DependentUpon>Issue1741.xaml</DependentUpon>
    </Compile>
    <Compile Include="$(MSBuildThisFileDirectory)Issue1742.cs" />
    <Compile Include="$(MSBuildThisFileDirectory)Issue1747.xaml.cs">
      <DependentUpon>Issue1747.xaml</DependentUpon>
    </Compile>
    <Compile Include="$(MSBuildThisFileDirectory)Issue1755.cs" />
    <Compile Include="$(MSBuildThisFileDirectory)Issue1758.cs" />
    <Compile Include="$(MSBuildThisFileDirectory)Issue1763.cs" />
    <Compile Include="$(MSBuildThisFileDirectory)Issue1766.xaml.cs">
      <DependentUpon>Issue1766.xaml</DependentUpon>
    </Compile>
    <Compile Include="$(MSBuildThisFileDirectory)Issue1769.cs" />
    <Compile Include="$(MSBuildThisFileDirectory)Issue1777.cs" />
    <Compile Include="$(MSBuildThisFileDirectory)Issue181.cs" />
    <Compile Include="$(MSBuildThisFileDirectory)Issue1851.cs" />
    <Compile Include="$(MSBuildThisFileDirectory)Issue1875.cs" />
    <Compile Include="$(MSBuildThisFileDirectory)Issue1888.cs" />
    <Compile Include="$(MSBuildThisFileDirectory)Issue1891.cs" />
    <Compile Include="$(MSBuildThisFileDirectory)Issue1895.cs" />
    <Compile Include="$(MSBuildThisFileDirectory)Issue1905.cs" />
    <Compile Include="$(MSBuildThisFileDirectory)Issue1914.cs" />
    <Compile Include="$(MSBuildThisFileDirectory)Issue194.cs" />
    <Compile Include="$(MSBuildThisFileDirectory)Issue198.cs" />
    <Compile Include="$(MSBuildThisFileDirectory)Issue206.cs" />
    <Compile Include="$(MSBuildThisFileDirectory)Issue214.cs" />
    <Compile Include="$(MSBuildThisFileDirectory)Issue2143.cs" />
    <Compile Include="$(MSBuildThisFileDirectory)Issue2222.cs" />
    <Compile Include="$(MSBuildThisFileDirectory)Issue22246_BZ.cs" />
    <Compile Include="$(MSBuildThisFileDirectory)Issue2241.cs" />
    <Compile Include="$(MSBuildThisFileDirectory)Issue2248.cs" />
    <Compile Include="$(MSBuildThisFileDirectory)Issue2259.cs" />
    <Compile Include="$(MSBuildThisFileDirectory)Issue2266.cs" />
    <Compile Include="$(MSBuildThisFileDirectory)Issue2270.cs" />
    <Compile Include="$(MSBuildThisFileDirectory)Issue2272.cs" />
    <Compile Include="$(MSBuildThisFileDirectory)Issue2282.xaml.cs">
      <DependentUpon>Issue2282.xaml</DependentUpon>
    </Compile>
    <Compile Include="$(MSBuildThisFileDirectory)Issue2288.xaml.cs">
      <DependentUpon>Issue2288.xaml</DependentUpon>
    </Compile>
    <Compile Include="$(MSBuildThisFileDirectory)Issue2289.xaml.cs">
      <DependentUpon>Issue2289.xaml</DependentUpon>
    </Compile>
    <Compile Include="$(MSBuildThisFileDirectory)Issue229.cs" />
    <Compile Include="$(MSBuildThisFileDirectory)Issue2291.cs" />
    <Compile Include="$(MSBuildThisFileDirectory)Issue2292.cs" />
    <Compile Include="$(MSBuildThisFileDirectory)Issue2294.cs" />
    <Compile Include="$(MSBuildThisFileDirectory)Issue2333.cs" />
    <Compile Include="$(MSBuildThisFileDirectory)Issue2339.cs" />
    <Compile Include="$(MSBuildThisFileDirectory)Issue2354.cs" />
    <Compile Include="$(MSBuildThisFileDirectory)Issue2357.xaml.cs">
      <DependentUpon>Issue2357.xaml</DependentUpon>
    </Compile>
    <Compile Include="$(MSBuildThisFileDirectory)Issue2411.cs" />
    <Compile Include="$(MSBuildThisFileDirectory)Issue2414.cs" />
    <Compile Include="$(MSBuildThisFileDirectory)Issue2470.xaml.cs">
      <DependentUpon>Issue2470.xaml</DependentUpon>
    </Compile>
    <Compile Include="$(MSBuildThisFileDirectory)Issue2563.cs" />
    <Compile Include="$(MSBuildThisFileDirectory)Issue2594.cs" />
    <Compile Include="$(MSBuildThisFileDirectory)Issue2597.cs" />
    <Compile Include="$(MSBuildThisFileDirectory)Issue260.cs" />
    <Compile Include="$(MSBuildThisFileDirectory)Issue2615.cs" />
    <Compile Include="$(MSBuildThisFileDirectory)Issue2628.cs" />
    <Compile Include="$(MSBuildThisFileDirectory)Issue2634.cs" />
    <Compile Include="$(MSBuildThisFileDirectory)Issue264.cs" />
    <Compile Include="$(MSBuildThisFileDirectory)Issue2659.xaml.cs">
      <DependentUpon>Issue2659.xaml</DependentUpon>
    </Compile>
    <Compile Include="$(MSBuildThisFileDirectory)Issue2783.cs" />
    <Compile Include="$(MSBuildThisFileDirectory)Issue2794.cs" />
    <Compile Include="$(MSBuildThisFileDirectory)Issue2809.cs" />
    <Compile Include="$(MSBuildThisFileDirectory)Issue2923.cs" />
    <Compile Include="$(MSBuildThisFileDirectory)Issue342.cs" />
    <Compile Include="$(MSBuildThisFileDirectory)Issue416.cs" />
    <Compile Include="$(MSBuildThisFileDirectory)Issue417.cs" />
    <Compile Include="$(MSBuildThisFileDirectory)Issue488.cs" />
    <Compile Include="$(MSBuildThisFileDirectory)Issue530.cs" />
    <Compile Include="$(MSBuildThisFileDirectory)Issue764.cs" />
    <Compile Include="$(MSBuildThisFileDirectory)Issue773.cs" />
    <Compile Include="$(MSBuildThisFileDirectory)Issue774.cs" />
    <Compile Include="$(MSBuildThisFileDirectory)Issue852.cs" />
    <Compile Include="$(MSBuildThisFileDirectory)Issue886.cs" />
    <Compile Include="$(MSBuildThisFileDirectory)Issue892.cs" />
    <Compile Include="$(MSBuildThisFileDirectory)Issue889.cs" />
    <Compile Include="$(MSBuildThisFileDirectory)Issue935.cs" />
    <Compile Include="$(MSBuildThisFileDirectory)Issue968.cs" />
    <Compile Include="$(MSBuildThisFileDirectory)Issue973.cs" />
    <Compile Include="$(MSBuildThisFileDirectory)Issue465.cs" />
    <Compile Include="$(MSBuildThisFileDirectory)ListViewViewCellBinding.cs" />
    <Compile Include="$(MSBuildThisFileDirectory)ModelContentPage.cs" />
    <Compile Include="$(MSBuildThisFileDirectory)NavigationStackTests.cs" />
    <Compile Include="$(MSBuildThisFileDirectory)NavPage.cs" />
    <Compile Include="$(MSBuildThisFileDirectory)ScrollViewOutOfBounds.cs" />
    <Compile Include="$(MSBuildThisFileDirectory)StackLayoutIssue.cs" />
    <Compile Include="$(MSBuildThisFileDirectory)SwipeBackNavCrash.cs" />
    <Compile Include="$(MSBuildThisFileDirectory)TabbedPageTests.cs" />
    <Compile Include="$(MSBuildThisFileDirectory)TabbedPageWithList.cs" />
    <Compile Include="$(MSBuildThisFileDirectory)TestPages\TestPages.cs" />
    <Compile Include="$(MSBuildThisFileDirectory)Issue2965.cs" />
    <Compile Include="$(MSBuildThisFileDirectory)Issue2775.cs" />
    <Compile Include="$(MSBuildThisFileDirectory)Issue2987.cs" />
    <Compile Include="$(MSBuildThisFileDirectory)Issue2976.cs" />
    <Compile Include="$(MSBuildThisFileDirectory)Issue2951.xaml.cs">
      <DependentUpon>Issue2951.xaml</DependentUpon>
    </Compile>
    <Compile Include="$(MSBuildThisFileDirectory)Issue2961.cs" />
    <Compile Include="$(MSBuildThisFileDirectory)Issue2948.cs" />
    <Compile Include="$(MSBuildThisFileDirectory)Issue2883.cs" />
    <Compile Include="$(MSBuildThisFileDirectory)Issue2953.cs" />
    <Compile Include="$(MSBuildThisFileDirectory)Issue2777.xaml.cs">
      <DependentUpon>Issue2777.xaml</DependentUpon>
    </Compile>
    <Compile Include="$(MSBuildThisFileDirectory)Issue2954.cs" />
    <Compile Include="$(MSBuildThisFileDirectory)Issue3086.xaml.cs">
      <DependentUpon>Issue3086.xaml</DependentUpon>
    </Compile>
    <Compile Include="$(MSBuildThisFileDirectory)Bugzilla27779.cs" />
    <Compile Include="$(MSBuildThisFileDirectory)Bugzilla27698.cs" />
    <Compile Include="$(MSBuildThisFileDirectory)Bugzilla29247.cs" />
    <Compile Include="$(MSBuildThisFileDirectory)Bugzilla27318.xaml.cs">
      <DependentUpon>Bugzilla27318.xaml</DependentUpon>
    </Compile>
    <Compile Include="$(MSBuildThisFileDirectory)Bugzilla29453.cs" />
    <Compile Include="$(MSBuildThisFileDirectory)Bugzilla28001.cs" />
    <Compile Include="$(MSBuildThisFileDirectory)DisposedSharedPages.cs" />
    <Compile Include="$(MSBuildThisFileDirectory)Bugzilla28575.cs" />
    <Compile Include="$(MSBuildThisFileDirectory)Bugzilla30935.cs" />
    <Compile Include="$(MSBuildThisFileDirectory)Bugzilla26032.xaml.cs">
      <DependentUpon>Bugzilla26032.xaml</DependentUpon>
    </Compile>
    <Compile Include="$(MSBuildThisFileDirectory)Bugzilla30835.cs" />
    <Compile Include="$(MSBuildThisFileDirectory)Bugzilla27085.cs" />
    <Compile Include="$(MSBuildThisFileDirectory)Bugzilla31395.cs" />
    <Compile Include="$(MSBuildThisFileDirectory)Bugzilla30651.cs" />
    <Compile Include="$(MSBuildThisFileDirectory)Bugzilla26171.cs" />
    <Compile Include="$(MSBuildThisFileDirectory)Bugzilla31602.cs" />
    <Compile Include="$(MSBuildThisFileDirectory)Bugzilla30353.cs" />
    <Compile Include="$(MSBuildThisFileDirectory)Bugzilla28240.cs" />
    <Compile Include="$(MSBuildThisFileDirectory)Bugzilla30324.cs" />
    <Compile Include="$(MSBuildThisFileDirectory)Bugzilla31255.cs" />
    <Compile Include="$(MSBuildThisFileDirectory)Bugzilla28498.cs" />
    <Compile Include="$(MSBuildThisFileDirectory)Bugzilla32148.cs" />
    <Compile Include="$(MSBuildThisFileDirectory)Bugzilla31967.xaml.cs">
      <DependentUpon>Bugzilla31967.xaml</DependentUpon>
    </Compile>
    <Compile Include="$(MSBuildThisFileDirectory)Issue3276.cs" />
    <Compile Include="$(MSBuildThisFileDirectory)Bugzilla26993.cs" />
    <Compile Include="$(MSBuildThisFileDirectory)Issue3292.cs" />
    <Compile Include="$(MSBuildThisFileDirectory)Bugzilla32230.cs" />
    <Compile Include="$(MSBuildThisFileDirectory)Bugzilla32898.cs" />
    <Compile Include="$(MSBuildThisFileDirectory)Bugzilla31330.cs" />
    <Compile Include="$(MSBuildThisFileDirectory)Bugzilla31114.cs" />
    <Compile Include="$(MSBuildThisFileDirectory)Issue3319.xaml.cs">
      <DependentUpon>Issue3319.xaml</DependentUpon>
    </Compile>
    <Compile Include="$(MSBuildThisFileDirectory)Bugzilla32691.cs" />
    <Compile Include="$(MSBuildThisFileDirectory)Bugzilla32487.cs" />
    <Compile Include="$(MSBuildThisFileDirectory)Bugzilla34061.cs" />
    <Compile Include="$(MSBuildThisFileDirectory)Bugzilla34632.cs" />
    <Compile Include="$(MSBuildThisFileDirectory)Bugzilla32902.cs" />
    <Compile Include="$(MSBuildThisFileDirectory)Bugzilla32801.cs" />
    <Compile Include="$(MSBuildThisFileDirectory)Bugzilla32447.xaml.cs">
      <DependentUpon>Bugzilla32447.xaml</DependentUpon>
    </Compile>
    <Compile Include="$(MSBuildThisFileDirectory)Bugzilla29257.cs" />
    <Compile Include="$(MSBuildThisFileDirectory)Bugzilla32040.cs" />
    <Compile Include="$(MSBuildThisFileDirectory)Bugzilla33450.cs" />
    <Compile Include="$(MSBuildThisFileDirectory)Bugzilla34720.cs" />
    <Compile Include="$(MSBuildThisFileDirectory)Bugzilla35733.cs" />
    <Compile Include="$(MSBuildThisFileDirectory)Bugzilla36009.cs" />
    <Compile Include="$(MSBuildThisFileDirectory)Bugzilla34912.cs" />
    <Compile Include="$(MSBuildThisFileDirectory)Bugzilla32615.cs" />
    <Compile Include="$(MSBuildThisFileDirectory)Bugzilla27350.cs" />
    <Compile Include="$(MSBuildThisFileDirectory)Bugzilla28709.cs" />
    <Compile Include="$(MSBuildThisFileDirectory)Bugzilla33578.cs" />
    <Compile Include="$(MSBuildThisFileDirectory)Bugzilla39378.xaml.cs">
      <DependentUpon>Bugzilla39378.xaml</DependentUpon>
    </Compile>
    <Compile Include="$(MSBuildThisFileDirectory)Bugzilla39963.cs" />
    <Compile Include="$(MSBuildThisFileDirectory)Bugzilla39987.cs" />
    <Compile Include="$(MSBuildThisFileDirectory)Bugzilla40704.cs" />
    <Compile Include="$(MSBuildThisFileDirectory)Bugzilla41038.cs" />
    <Compile Include="$(MSBuildThisFileDirectory)Bugzilla38284.cs" />
    <Compile Include="$(MSBuildThisFileDirectory)Bugzilla39486.cs" />
    <Compile Include="$(MSBuildThisFileDirectory)Issue55555.cs" />
    <Compile Include="$(MSBuildThisFileDirectory)Bugzilla41029.cs" />
    <Compile Include="$(MSBuildThisFileDirectory)Bugzilla39908.cs" />
    <Compile Include="$(MSBuildThisFileDirectory)Bugzilla39489.cs" />
    <Compile Include="$(MSBuildThisFileDirectory)Bugzilla36802.cs" />
    <Compile Include="$(MSBuildThisFileDirectory)Bugzilla35736.cs" />
    <Compile Include="$(MSBuildThisFileDirectory)Bugzilla48158.cs" />
    <Compile Include="$(MSBuildThisFileDirectory)Bugzilla45926.cs" />
    <Compile Include="$(MSBuildThisFileDirectory)Bugzilla45284.xaml.cs">
      <DependentUpon>Bugzilla45284.xaml</DependentUpon>
    </Compile>
    <Compile Include="$(MSBuildThisFileDirectory)Bugzilla54977.xaml.cs">
      <DependentUpon>Bugzilla54977.xaml</DependentUpon>
    </Compile>
    <Compile Include="$(MSBuildThisFileDirectory)Bugzilla49069.cs" />
    <Compile Include="$(MSBuildThisFileDirectory)Bugzilla42956.cs" />
    <Compile Include="$(MSBuildThisFileDirectory)Bugzilla38731.cs" />
    <Compile Include="$(MSBuildThisFileDirectory)Bugzilla56710.cs" />
    <Compile Include="$(MSBuildThisFileDirectory)Bugzilla52700.cs" />
    <Compile Include="$(MSBuildThisFileDirectory)Bugzilla39407.cs" />
    <Compile Include="$(MSBuildThisFileDirectory)ButtonFastRendererTest.cs" />
    <Compile Include="$(MSBuildThisFileDirectory)DesktopSupportTestPage.cs" />
    <Compile Include="$(MSBuildThisFileDirectory)Bugzilla58779.cs" />
    <Compile Include="$(MSBuildThisFileDirectory)Bugzilla51825.cs" />
    <Compile Include="$(MSBuildThisFileDirectory)Bugzilla31688.cs" />
    <Compile Include="$(MSBuildThisFileDirectory)Bugzilla40092.cs" />
    <Compile Include="$(MSBuildThisFileDirectory)Issue1426.cs" />
    <Compile Include="$(MSBuildThisFileDirectory)Issue1733.cs" />
    <Compile Include="$(MSBuildThisFileDirectory)Issue1898.cs" />
    <Compile Include="$(MSBuildThisFileDirectory)Issue1583_1.cs" />
    <Compile Include="$(MSBuildThisFileDirectory)Issue1323.cs" />
    <Compile Include="$(MSBuildThisFileDirectory)Issue2399.cs" />
    <Compile Include="$(MSBuildThisFileDirectory)Issue1729.cs" />
    <Compile Include="$(MSBuildThisFileDirectory)Issue2728.cs" />
    <Compile Include="$(MSBuildThisFileDirectory)Issue1667.cs" />
    <Compile Include="$(MSBuildThisFileDirectory)Issue3012.cs" />
<<<<<<< HEAD
    <Compile Include="$(MSBuildThisFileDirectory)GitHub1650.cs" />
    <Compile Include="$(MSBuildThisFileDirectory)GitHub3216.cs" />
    <Compile Include="$(MSBuildThisFileDirectory)GitHub1776.cs" />
=======
    <Compile Include="$(MSBuildThisFileDirectory)Issue3525.cs" />
>>>>>>> 0a34ef1b
  </ItemGroup>
  <ItemGroup>
    <EmbeddedResource Include="$(MSBuildThisFileDirectory)Bugzilla22229.xaml">
      <Generator>MSBuild:UpdateDesignTimeXaml</Generator>
    </EmbeddedResource>
    <EmbeddedResource Include="$(MSBuildThisFileDirectory)Issue1497.xaml">
      <Generator>MSBuild:UpdateDesignTimeXaml</Generator>
    </EmbeddedResource>
    <EmbeddedResource Include="$(MSBuildThisFileDirectory)Issue1545.xaml">
      <Generator>MSBuild:UpdateDesignTimeXaml</Generator>
    </EmbeddedResource>
    <EmbeddedResource Include="$(MSBuildThisFileDirectory)Issue1554.xaml">
      <Generator>MSBuild:UpdateDesignTimeXaml</Generator>
    </EmbeddedResource>
    <EmbeddedResource Include="$(MSBuildThisFileDirectory)Issue1568.xaml">
      <Generator>MSBuild:UpdateDesignTimeXaml</Generator>
    </EmbeddedResource>
    <EmbeddedResource Include="$(MSBuildThisFileDirectory)Issue1641.xaml">
      <Generator>MSBuild:UpdateDesignTimeXaml</Generator>
    </EmbeddedResource>
    <EmbeddedResource Include="$(MSBuildThisFileDirectory)Issue1653.xaml">
      <Generator>MSBuild:UpdateDesignTimeXaml</Generator>
    </EmbeddedResource>
    <EmbeddedResource Include="$(MSBuildThisFileDirectory)Issue1653v2.xaml">
      <Generator>MSBuild:UpdateDesignTimeXaml</Generator>
    </EmbeddedResource>
    <EmbeddedResource Include="$(MSBuildThisFileDirectory)Issue1712.xaml">
      <Generator>MSBuild:UpdateDesignTimeXaml</Generator>
    </EmbeddedResource>
    <EmbeddedResource Include="$(MSBuildThisFileDirectory)Issue1741.xaml">
      <Generator>MSBuild:UpdateDesignTimeXaml</Generator>
    </EmbeddedResource>
    <EmbeddedResource Include="$(MSBuildThisFileDirectory)Issue1747.xaml">
      <Generator>MSBuild:UpdateDesignTimeXaml</Generator>
    </EmbeddedResource>
    <EmbeddedResource Include="$(MSBuildThisFileDirectory)Issue1766.xaml">
      <Generator>MSBuild:UpdateDesignTimeXaml</Generator>
    </EmbeddedResource>
    <EmbeddedResource Include="$(MSBuildThisFileDirectory)Issue2282.xaml">
      <Generator>MSBuild:UpdateDesignTimeXaml</Generator>
    </EmbeddedResource>
    <EmbeddedResource Include="$(MSBuildThisFileDirectory)Issue2288.xaml">
      <Generator>MSBuild:UpdateDesignTimeXaml</Generator>
    </EmbeddedResource>
    <EmbeddedResource Include="$(MSBuildThisFileDirectory)Issue2289.xaml">
      <Generator>MSBuild:UpdateDesignTimeXaml</Generator>
    </EmbeddedResource>
    <EmbeddedResource Include="$(MSBuildThisFileDirectory)Issue2357.xaml">
      <Generator>MSBuild:UpdateDesignTimeXaml</Generator>
    </EmbeddedResource>
    <EmbeddedResource Include="$(MSBuildThisFileDirectory)Issue2470.xaml">
      <Generator>MSBuild:UpdateDesignTimeXaml</Generator>
    </EmbeddedResource>
    <EmbeddedResource Include="$(MSBuildThisFileDirectory)Issue2659.xaml">
      <Generator>MSBuild:UpdateDesignTimeXaml</Generator>
    </EmbeddedResource>
    <EmbeddedResource Include="$(MSBuildThisFileDirectory)Issue2951.xaml">
      <Generator>MSBuild:UpdateDesignTimeXaml</Generator>
    </EmbeddedResource>
    <EmbeddedResource Include="$(MSBuildThisFileDirectory)Issue2777.xaml">
      <Generator>MSBuild:UpdateDesignTimeXaml</Generator>
    </EmbeddedResource>
    <EmbeddedResource Include="$(MSBuildThisFileDirectory)Issue3086.xaml">
      <Generator>MSBuild:UpdateDesignTimeXaml</Generator>
    </EmbeddedResource>
    <EmbeddedResource Include="$(MSBuildThisFileDirectory)Bugzilla27318.xaml">
      <Generator>MSBuild:UpdateDesignTimeXaml</Generator>
    </EmbeddedResource>
    <EmbeddedResource Include="$(MSBuildThisFileDirectory)Bugzilla29107.xaml">
      <Generator>MSBuild:UpdateDesignTimeXaml</Generator>
    </EmbeddedResource>
    <EmbeddedResource Include="$(MSBuildThisFileDirectory)Bugzilla26032.xaml">
      <Generator>MSBuild:UpdateDesignTimeXaml</Generator>
    </EmbeddedResource>
    <EmbeddedResource Include="$(MSBuildThisFileDirectory)Bugzilla31967.xaml">
      <Generator>MSBuild:UpdateDesignTimeXaml</Generator>
    </EmbeddedResource>
    <EmbeddedResource Include="$(MSBuildThisFileDirectory)Issue3319.xaml">
      <Generator>MSBuild:UpdateDesignTimeXaml</Generator>
    </EmbeddedResource>
    <EmbeddedResource Include="$(MSBuildThisFileDirectory)Bugzilla32447.xaml">
      <Generator>MSBuild:UpdateDesignTimeXaml</Generator>
    </EmbeddedResource>
    <EmbeddedResource Include="$(MSBuildThisFileDirectory)Bugzilla38827.xaml">
      <SubType>Designer</SubType>
      <Generator>MSBuild:UpdateDesignTimeXaml</Generator>
    </EmbeddedResource>
    <EmbeddedResource Include="$(MSBuildThisFileDirectory)Bugzilla32842.xaml">
      <SubType>Designer</SubType>
      <Generator>MSBuild:UpdateDesignTimeXaml</Generator>
    </EmbeddedResource>
    <EmbeddedResource Include="$(MSBuildThisFileDirectory)Bugzilla39463.xaml">
      <SubType>Designer</SubType>
      <Generator>MSBuild:UpdateDesignTimeXaml</Generator>
    </EmbeddedResource>
    <EmbeddedResource Include="$(MSBuildThisFileDirectory)Bugzilla38416.xaml">
      <SubType>Designer</SubType>
      <Generator>MSBuild:UpdateDesignTimeXaml</Generator>
    </EmbeddedResource>
    <EmbeddedResource Include="$(MSBuildThisFileDirectory)Bugzilla39483.xaml">
      <SubType>Designer</SubType>
      <Generator>MSBuild:UpdateDesignTimeXaml</Generator>
    </EmbeddedResource>
    <EmbeddedResource Include="$(MSBuildThisFileDirectory)Bugzilla39378.xaml">
      <Generator>MSBuild:UpdateDesignTimeXaml</Generator>
    </EmbeddedResource>
    <EmbeddedResource Include="$(MSBuildThisFileDirectory)Bugzilla45284.xaml">
      <Generator>MSBuild:UpdateDesignTimeXaml</Generator>
    </EmbeddedResource>
    <EmbeddedResource Include="$(MSBuildThisFileDirectory)Bugzilla54977.xaml">
      <Generator>MSBuild:UpdateDesignTimeXaml</Generator>
    </EmbeddedResource>
  </ItemGroup>
  <ItemGroup>
    <EmbeddedResource Include="$(MSBuildThisFileDirectory)Bugzilla27417Xaml.xaml">
      <SubType>Designer</SubType>
      <Generator>MSBuild:UpdateDesignTimeXaml</Generator>
    </EmbeddedResource>
  </ItemGroup>
  <ItemGroup>
    <EmbeddedResource Include="$(MSBuildThisFileDirectory)Bugzilla23942.xaml">
      <SubType>Designer</SubType>
      <Generator>MSBuild:UpdateDesignTimeXaml</Generator>
    </EmbeddedResource>
  </ItemGroup>
  <ItemGroup>
    <EmbeddedResource Include="$(MSBuildThisFileDirectory)Bugzilla39636.xaml">
      <SubType>Designer</SubType>
      <Generator>MSBuild:UpdateDesignTimeXaml</Generator>
    </EmbeddedResource>
  </ItemGroup>
  <ItemGroup>
    <EmbeddedResource Include="$(MSBuildThisFileDirectory)PlatformSpecifics_iOSTranslucentNavBarX.xaml">
      <SubType>Designer</SubType>
      <Generator>MSBuild:UpdateDesignTimeXaml</Generator>
    </EmbeddedResource>
  </ItemGroup>
  <ItemGroup>
    <EmbeddedResource Include="$(MSBuildThisFileDirectory)Bugzilla42069_Page.xaml">
      <SubType>Designer</SubType>
      <Generator>MSBuild:UpdateDesignTimeXaml</Generator>
    </EmbeddedResource>
  </ItemGroup>
  <ItemGroup>
    <EmbeddedResource Include="$(MSBuildThisFileDirectory)Bugzilla51642.xaml">
      <SubType>Designer</SubType>
      <Generator>MSBuild:UpdateDesignTimeXaml</Generator>
    </EmbeddedResource>
  </ItemGroup>
  <ItemGroup>
    <EmbeddedResource Include="$(MSBuildThisFileDirectory)Bugzilla45722Xaml0.xaml">
      <SubType>Designer</SubType>
      <Generator>MSBuild:UpdateDesignTimeXaml</Generator>
    </EmbeddedResource>
  </ItemGroup>
  <ItemGroup>
    <EmbeddedResource Include="$(MSBuildThisFileDirectory)GitHub1331.xaml">
      <SubType>Designer</SubType>
      <Generator>MSBuild:UpdateDesignTimeXaml</Generator>
    </EmbeddedResource>
  </ItemGroup>
  <ItemGroup>
    <EmbeddedResource Include="$(MSBuildThisFileDirectory)Bugzilla60045.xaml">
      <SubType>Designer</SubType>
      <Generator>MSBuild:UpdateDesignTimeXaml</Generator>
    </EmbeddedResource>
  </ItemGroup>
  <ItemGroup>
    <EmbeddedResource Include="$(MSBuildThisFileDirectory)Issue2625.xaml">
      <SubType>Designer</SubType>
      <Generator>MSBuild:UpdateDesignTimeXaml</Generator>
    </EmbeddedResource>
  </ItemGroup>
  <ItemGroup>
    <EmbeddedResource Include="$(MSBuildThisFileDirectory)Issue2858.xaml">
      <SubType>Designer</SubType>
      <Generator>MSBuild:UpdateDesignTimeXaml</Generator>
    </EmbeddedResource>
  </ItemGroup>
</Project><|MERGE_RESOLUTION|>--- conflicted
+++ resolved
@@ -8,7 +8,7 @@
   <PropertyGroup Label="Configuration">
     <Import_RootNamespace>Xamarin.Forms.Controls.Issues</Import_RootNamespace>
   </PropertyGroup>
-  <ItemGroup>    
+  <ItemGroup>
     <Compile Include="$(MSBuildThisFileDirectory)Issue3524.cs" />
     <Compile Include="$(MSBuildThisFileDirectory)Issue2004.cs" />
     <Compile Include="$(MSBuildThisFileDirectory)Issue3333.cs" />
@@ -780,13 +780,10 @@
     <Compile Include="$(MSBuildThisFileDirectory)Issue2728.cs" />
     <Compile Include="$(MSBuildThisFileDirectory)Issue1667.cs" />
     <Compile Include="$(MSBuildThisFileDirectory)Issue3012.cs" />
-<<<<<<< HEAD
     <Compile Include="$(MSBuildThisFileDirectory)GitHub1650.cs" />
     <Compile Include="$(MSBuildThisFileDirectory)GitHub3216.cs" />
     <Compile Include="$(MSBuildThisFileDirectory)GitHub1776.cs" />
-=======
     <Compile Include="$(MSBuildThisFileDirectory)Issue3525.cs" />
->>>>>>> 0a34ef1b
   </ItemGroup>
   <ItemGroup>
     <EmbeddedResource Include="$(MSBuildThisFileDirectory)Bugzilla22229.xaml">
