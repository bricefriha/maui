<?xml version="1.0" encoding="utf-8"?>
<Project xmlns="http://schemas.microsoft.com/developer/msbuild/2003">
  <PropertyGroup>
    <MSBuildAllProjects>$(MSBuildAllProjects);$(MSBuildThisFileFullPath)</MSBuildAllProjects>
    <HasSharedItems>true</HasSharedItems>
    <SharedGUID>0f0db9cc-ea65-429c-9363-38624bf8f49c</SharedGUID>
  </PropertyGroup>
  <PropertyGroup Label="Configuration">
    <Import_RootNamespace>Xamarin.Forms.Controls.Issues</Import_RootNamespace>
  </PropertyGroup>
  <ItemGroup>
    <Compile Include="$(MSBuildThisFileDirectory)CollectionViewGroupTypeIssue.cs" />
<<<<<<< HEAD
    <Compile Include="$(MSBuildThisFileDirectory)Issue3228.xaml.cs">
      <DependentUpon>Issue3228.xaml</DependentUpon>
      <SubType>Code</SubType>
    </Compile>
=======
    <Compile Include="$(MSBuildThisFileDirectory)Issue8801.cs" />
    <Compile Include="$(MSBuildThisFileDirectory)Issue9428.cs" />
>>>>>>> 59a8d4d7
    <Compile Include="$(MSBuildThisFileDirectory)Issue9419.cs" />
    <Compile Include="$(MSBuildThisFileDirectory)Issue8262.cs" />
    <Compile Include="$(MSBuildThisFileDirectory)Issue8899.cs" />
    <Compile Include="$(MSBuildThisFileDirectory)Issue8902.xaml.cs">
      <DependentUpon>Issue8902.xaml</DependentUpon>
      <SubType>Code</SubType>
    </Compile>
    <Compile Include="$(MSBuildThisFileDirectory)Issue9682.xaml.cs">
      <DependentUpon>Issue9682.xaml</DependentUpon>
      <SubType>Code</SubType>
    </Compile>
    <Compile Include="$(MSBuildThisFileDirectory)Issue9006.cs" />
    <Compile Include="$(MSBuildThisFileDirectory)Issue8207.xaml.cs" />
    <Compile Include="$(MSBuildThisFileDirectory)Issue6362.cs" />
    <Compile Include="$(MSBuildThisFileDirectory)Issue7393.cs" />
    <Compile Include="$(MSBuildThisFileDirectory)Issue7505.cs" />
    <Compile Include="$(MSBuildThisFileDirectory)CollectionViewItemsSourceTypes.cs" />
    <Compile Include="$(MSBuildThisFileDirectory)Issue1455.xaml.cs">
      <DependentUpon>Issue1455.xaml</DependentUpon>
      <SubType>Code</SubType>
    </Compile>
    <Compile Include="$(MSBuildThisFileDirectory)CollectionViewHeaderFooterString.cs" />
    <Compile Include="$(MSBuildThisFileDirectory)CollectionViewHeaderFooterTemplate.cs" />
    <Compile Include="$(MSBuildThisFileDirectory)CollectionViewHeaderFooterView.cs" />
    <Compile Include="$(MSBuildThisFileDirectory)CollectionViewItemsUpdatingScrollMode.cs" />
    <Compile Include="$(MSBuildThisFileDirectory)Issue4606.cs" />
    <Compile Include="$(MSBuildThisFileDirectory)Issue8161.cs" />
    <Compile Include="$(MSBuildThisFileDirectory)Issue8644.cs" />
    <Compile Include="$(MSBuildThisFileDirectory)Issue8177.cs" />
    <Compile Include="$(MSBuildThisFileDirectory)Issue4744.xaml.cs">
      <DependentUpon>Issue4744.xaml</DependentUpon>
    </Compile>
    <Compile Include="$(MSBuildThisFileDirectory)Issue7773.cs" />
    <Compile Include="$(MSBuildThisFileDirectory)Issue8186.cs" />
    <Compile Include="$(MSBuildThisFileDirectory)Issue2172.xaml.cs">
      <DependentUpon>Issue2172.xaml</DependentUpon>
      <SubType>Code</SubType>
    </Compile>
    <Compile Include="$(MSBuildThisFileDirectory)Issue3475.cs" />
    <Compile Include="$(MSBuildThisFileDirectory)Issue5168.cs" />
    <Compile Include="$(MSBuildThisFileDirectory)Issue5749.xaml.cs">
      <SubType>Code</SubType>
    </Compile>
    <Compile Include="$(MSBuildThisFileDirectory)Issue6556.cs" />
    <Compile Include="$(MSBuildThisFileDirectory)Issue5830.cs" />
    <Compile Include="$(MSBuildThisFileDirectory)Issue6476.cs" />
    <Compile Include="$(MSBuildThisFileDirectory)Issue6693.xaml.cs">
      <DependentUpon>Issue6693.xaml</DependentUpon>
      <SubType>Code</SubType>
    </Compile>
    <Compile Include="$(MSBuildThisFileDirectory)Issue7396.cs" />
    <Compile Include="$(MSBuildThisFileDirectory)Issue7825.cs" />
    <Compile Include="$(MSBuildThisFileDirectory)Issue2271.cs" />
    <Compile Include="$(MSBuildThisFileDirectory)Issue5354.xaml.cs">
      <DependentUpon>Issue5354.xaml</DependentUpon>
      <SubType>Code</SubType>
    </Compile>
    <Compile Include="$(MSBuildThisFileDirectory)Issue5868.cs" />
    <Compile Include="$(MSBuildThisFileDirectory)Issue6963.cs" />
    <Compile Include="$(MSBuildThisFileDirectory)Issue7048.xaml.cs">
      <DependentUpon>Issue7048.xaml</DependentUpon>
      <SubType>Code</SubType>
    </Compile>
    <Compile Include="$(MSBuildThisFileDirectory)Issue6804.cs" />
    <Compile Include="$(MSBuildThisFileDirectory)Issue7181.cs" />
    <Compile Include="$(MSBuildThisFileDirectory)Issue5367.cs" />
    <Compile Include="$(MSBuildThisFileDirectory)Issue6878.cs" />
    <Compile Include="$(MSBuildThisFileDirectory)Issue7253.cs" />
    <Compile Include="$(MSBuildThisFileDirectory)Issue7581.cs" />
    <Compile Include="$(MSBuildThisFileDirectory)Issue7361.cs" />
    <Compile Include="$(MSBuildThisFileDirectory)Issue7621.xaml.cs">
      <SubType>Code</SubType>
    </Compile>
    <Compile Include="$(MSBuildThisFileDirectory)Issue6889.cs" />
    <Compile Include="$(MSBuildThisFileDirectory)Issue6945.cs" />
    <Compile Include="$(MSBuildThisFileDirectory)Issue7313.cs" />
    <Compile Include="$(MSBuildThisFileDirectory)Issue5500.cs" />
    <Compile Include="$(MSBuildThisFileDirectory)Issue8148.cs" />
    <Compile Include="$(MSBuildThisFileDirectory)Issue8008.cs" />
    <Compile Include="$(MSBuildThisFileDirectory)Issue6640.cs" />
    <Compile Include="$(MSBuildThisFileDirectory)Issue7556.cs" />
    <Compile Include="$(MSBuildThisFileDirectory)Issue5108.xaml.cs">
      <SubType>Code</SubType>
    </Compile>
    <Compile Include="$(MSBuildThisFileDirectory)Issue7329.cs" />
    <Compile Include="$(MSBuildThisFileDirectory)Issue7290.cs" />
    <Compile Include="$(MSBuildThisFileDirectory)Issue7240.cs" />
    <Compile Include="$(MSBuildThisFileDirectory)Issue5046.xaml.cs">
      <DependentUpon>Issue5046.xaml</DependentUpon>
      <SubType>Code</SubType>
    </Compile>
    <Compile Include="$(MSBuildThisFileDirectory)Issue6609.cs" />
    <Compile Include="$(MSBuildThisFileDirectory)Issue6802.cs" />
    <Compile Include="$(MSBuildThisFileDirectory)Issue6644.xaml.cs">
      <SubType>Code</SubType>
    </Compile>
    <Compile Include="$(MSBuildThisFileDirectory)Issue7049.cs" />
    <Compile Include="$(MSBuildThisFileDirectory)Issue7061.cs" />
    <Compile Include="$(MSBuildThisFileDirectory)Issue7385.cs" />
    <Compile Include="$(MSBuildThisFileDirectory)Issue7111.cs" />
    <Compile Include="$(MSBuildThisFileDirectory)Issue7357.xaml.cs">
      <SubType>Code</SubType>
    </Compile>
    <Compile Include="$(MSBuildThisFileDirectory)Issue7512.xaml.cs">
      <SubType>Code</SubType>
    </Compile>
    <Compile Include="$(MSBuildThisFileDirectory)Issue7519.cs" />
    <Compile Include="$(MSBuildThisFileDirectory)Issue7519Xaml.xaml.cs">
      <SubType>Code</SubType>
    </Compile>
    <Compile Include="$(MSBuildThisFileDirectory)Issue7700.cs" />
    <Compile Include="$(MSBuildThisFileDirectory)Issue7758.xaml.cs">
      <SubType>Code</SubType>
    </Compile>
    <Compile Include="$(MSBuildThisFileDirectory)Issue7593.xaml.cs">
      <SubType>Code</SubType>
    </Compile>
    <Compile Include="$(MSBuildThisFileDirectory)Issue7992.cs" />
    <Compile Include="$(MSBuildThisFileDirectory)Issue7792.xaml.cs">
      <SubType>Code</SubType>
    </Compile>
    <Compile Include="$(MSBuildThisFileDirectory)Issue7789.xaml.cs">
      <SubType>Code</SubType>
    </Compile>
    <Compile Include="$(MSBuildThisFileDirectory)Issue7817.xaml.cs">
      <SubType>Code</SubType>
    </Compile>
    <Compile Include="$(MSBuildThisFileDirectory)Issue7823.cs" />
    <Compile Include="$(MSBuildThisFileDirectory)Issue7943.xaml.cs">
      <SubType>Code</SubType>
    </Compile>
    <Compile Include="$(MSBuildThisFileDirectory)Issue7993.xaml.cs">
      <SubType>Code</SubType>
    </Compile>
    <Compile Include="$(MSBuildThisFileDirectory)Issue7865.xaml.cs">
      <SubType>Code</SubType>
    </Compile>
    <Compile Include="$(MSBuildThisFileDirectory)Issue7803.xaml.cs">
      <DependentUpon>Issue7803.xaml</DependentUpon>
    </Compile>
    <Compile Include="$(MSBuildThisFileDirectory)Issue8087.cs" />
    <Compile Include="$(MSBuildThisFileDirectory)Issue8203.cs" />
    <Compile Include="$(MSBuildThisFileDirectory)Issue8222.cs" />
    <Compile Include="$(MSBuildThisFileDirectory)Issue8167.cs" />
    <Compile Include="$(MSBuildThisFileDirectory)Issue8345.cs" />
    <Compile Include="$(MSBuildThisFileDirectory)Issue8366.cs" />
    <Compile Include="$(MSBuildThisFileDirectory)Issue8269.cs" />
    <Compile Include="$(MSBuildThisFileDirectory)Issue8526.cs" />
    <Compile Include="$(MSBuildThisFileDirectory)Issue8529.cs" />
    <Compile Include="$(MSBuildThisFileDirectory)Issue8529_1.xaml.cs">
      <DependentUpon>Issue8529_1.xaml</DependentUpon>
      <SubType>Code</SubType>
    </Compile>
    <Compile Include="$(MSBuildThisFileDirectory)Issue8508.xaml.cs">
      <SubType>Code</SubType>
    </Compile>
    <Compile Include="$(MSBuildThisFileDirectory)Issue7963.cs" />
    <Compile Include="$(MSBuildThisFileDirectory)Issue8741.cs" />
    <Compile Include="$(MSBuildThisFileDirectory)Issue8743.cs" />
    <Compile Include="$(MSBuildThisFileDirectory)Issue9092.cs" />
    <Compile Include="$(MSBuildThisFileDirectory)Issue9087.cs" />
    <Compile Include="$(MSBuildThisFileDirectory)Issue9196.xaml.cs">
      <DependentUpon>Issue9196.xaml</DependentUpon>
      <SubType>Code</SubType>
    </Compile>
    <Compile Include="$(MSBuildThisFileDirectory)Issue9355.cs" />
    <Compile Include="$(MSBuildThisFileDirectory)Issue8784.cs" />
    <Compile Include="$(MSBuildThisFileDirectory)Issue9360.cs" />
    <Compile Include="$(MSBuildThisFileDirectory)Issue9694.cs" />
    <Compile Include="$(MSBuildThisFileDirectory)RefreshViewTests.cs" />
    <Compile Include="$(MSBuildThisFileDirectory)Issue7338.cs" />
    <Compile Include="$(MSBuildThisFileDirectory)ScrollToGroup.cs" />
    <Compile Include="$(MSBuildThisFileDirectory)NestedCollectionViews.cs" />
    <Compile Include="$(MSBuildThisFileDirectory)Issue7339.cs" />
    <Compile Include="$(MSBuildThisFileDirectory)ShellAppearanceChange.cs" />
    <Compile Include="$(MSBuildThisFileDirectory)ShellModal.cs" />
    <Compile Include="$(MSBuildThisFileDirectory)ShellFlyoutBehavior.cs" />
    <Compile Include="$(MSBuildThisFileDirectory)Issue7128.cs" />
    <Compile Include="$(MSBuildThisFileDirectory)ShellItemIsVisible.cs" />
    <Compile Include="$(MSBuildThisFileDirectory)ShellGestures.cs" />
    <Compile Include="$(MSBuildThisFileDirectory)ShellBackButtonBehavior.cs" />
    <Compile Include="$(MSBuildThisFileDirectory)Issue7102.cs" />
    <Compile Include="$(MSBuildThisFileDirectory)ShellInsets.cs" />
    <Compile Include="$(MSBuildThisFileDirectory)CollectionViewGrouping.cs" />
    <Compile Include="$(MSBuildThisFileDirectory)Issue5412.cs" />
    <Compile Include="$(MSBuildThisFileDirectory)Helpers\GarbageCollectionHelper.cs" />
    <Compile Include="$(MSBuildThisFileDirectory)Issue4879.cs" />
    <Compile Include="$(MSBuildThisFileDirectory)Issue5518.cs" />
    <Compile Include="$(MSBuildThisFileDirectory)Issue5555.cs" />
    <Compile Include="$(MSBuildThisFileDirectory)Issue6458.cs" />
    <Compile Include="$(MSBuildThisFileDirectory)Issue6258.cs" />
    <Compile Include="$(MSBuildThisFileDirectory)Issue3150.cs" />
    <Compile Include="$(MSBuildThisFileDirectory)Issue6262.cs" />
    <Compile Include="$(MSBuildThisFileDirectory)Github5623.xaml.cs">
      <DependentUpon>Github5623.xaml</DependentUpon>
      <SubType>Code</SubType>
    </Compile>
    <Compile Include="$(MSBuildThisFileDirectory)Issue8682.cs" />
    <Compile Include="$(MSBuildThisFileDirectory)Bugzilla59172.cs" />
    <Compile Include="$(MSBuildThisFileDirectory)FlagTestHelpers.cs" />
    <Compile Include="$(MSBuildThisFileDirectory)Issue5886.cs" />
    <Compile Include="$(MSBuildThisFileDirectory)Issue6260.cs" />
    <Compile Include="$(MSBuildThisFileDirectory)Issue5766.cs" />
    <Compile Include="$(MSBuildThisFileDirectory)CollectionViewBoundMultiSelection.cs" />
    <Compile Include="$(MSBuildThisFileDirectory)CollectionViewBoundSingleSelection.cs" />
    <Compile Include="$(MSBuildThisFileDirectory)Issue5765.cs" />
    <Compile Include="$(MSBuildThisFileDirectory)Issue4684.xaml.cs" />
    <Compile Include="$(MSBuildThisFileDirectory)Issue4992.xaml.cs">
      <DependentUpon>Issue4992.xaml</DependentUpon>
      <SubType>Code</SubType>
    </Compile>
    <Compile Include="$(MSBuildThisFileDirectory)Issue4915.xaml.cs">
      <SubType>Code</SubType>
    </Compile>
    <Compile Include="$(MSBuildThisFileDirectory)Issue5131.cs" />
    <Compile Include="$(MSBuildThisFileDirectory)Issue5376.cs" />
    <Compile Include="$(MSBuildThisFileDirectory)Bugzilla60787.xaml.cs">
      <DependentUpon>Bugzilla60787.xaml</DependentUpon>
      <SubType>Code</SubType>
    </Compile>
    <Compile Include="$(MSBuildThisFileDirectory)Issue4919.cs" />
    <Compile Include="$(MSBuildThisFileDirectory)Issue4756.cs" />
    <Compile Include="$(MSBuildThisFileDirectory)Issue5461.cs" />
    <Compile Include="$(MSBuildThisFileDirectory)CollectionViewBindingErrors.xaml.cs">
      <DependentUpon>CollectionViewBindingErrors.xaml</DependentUpon>
      <SubType>Code</SubType>
    </Compile>
    <Compile Include="$(MSBuildThisFileDirectory)Github3847.xaml.cs">
      <DependentUpon>Github3847.xaml</DependentUpon>
      <SubType>Code</SubType>
    </Compile>
    <Compile Include="$(MSBuildThisFileDirectory)Issue2102.cs" />
    <Compile Include="$(MSBuildThisFileDirectory)Issue1588.xaml.cs">
      <DependentUpon>Issue1588.xaml</DependentUpon>
      <SubType>Code</SubType>
    </Compile>
    <Compile Include="$(MSBuildThisFileDirectory)Issue4961.cs" />
    <Compile Include="$(MSBuildThisFileDirectory)Issue4629.cs" />
    <Compile Include="$(MSBuildThisFileDirectory)Issue4384.cs" />
    <Compile Include="$(MSBuildThisFileDirectory)Issue4782.cs" />
    <Compile Include="$(MSBuildThisFileDirectory)Issue4484.cs" />
    <Compile Include="$(MSBuildThisFileDirectory)Issue3509.cs" />
    <Compile Include="$(MSBuildThisFileDirectory)Issue4597.cs" />
    <Compile Include="$(MSBuildThisFileDirectory)A11yTabIndex.xaml.cs">
      <DependentUpon>A11yTabIndex.xaml</DependentUpon>
      <SubType>Code</SubType>
    </Compile>
    <Compile Include="$(MSBuildThisFileDirectory)Github3856.cs" />
    <Compile Include="$(MSBuildThisFileDirectory)Issue1937.cs" />
    <Compile Include="$(MSBuildThisFileDirectory)Issue3555.cs" />
    <Compile Include="$(MSBuildThisFileDirectory)Issue3843.cs" />
    <Compile Include="$(MSBuildThisFileDirectory)Issue4053.cs" />
    <Compile Include="$(MSBuildThisFileDirectory)Issue3809.cs" />
    <Compile Include="$(MSBuildThisFileDirectory)Issue2894.cs" />
    <Compile Include="$(MSBuildThisFileDirectory)Issue3306.cs" />
    <Compile Include="$(MSBuildThisFileDirectory)Issue3454.cs" />
    <Compile Include="$(MSBuildThisFileDirectory)Issue3308.cs" />
    <Compile Include="$(MSBuildThisFileDirectory)Issue3788.cs" />
    <Compile Include="$(MSBuildThisFileDirectory)Issue1724.cs" />
    <Compile Include="$(MSBuildThisFileDirectory)Issue3524.cs" />
    <Compile Include="$(MSBuildThisFileDirectory)Issue1678.cs" />
    <Compile Include="$(MSBuildThisFileDirectory)Issue7701.cs" />
    <Compile Include="$(MSBuildThisFileDirectory)Issue2004.cs" />
    <Compile Include="$(MSBuildThisFileDirectory)Issue3333.cs" />
    <Compile Include="$(MSBuildThisFileDirectory)Issue2338.cs" />
    <Compile Include="$(MSBuildThisFileDirectory)Bugzilla60045.xaml.cs">
      <DependentUpon>Bugzilla60045.xaml</DependentUpon>
    </Compile>
    <Compile Include="$(MSBuildThisFileDirectory)Issue6282.xaml.cs">
      <DependentUpon>Issue6282.xaml</DependentUpon>
      <SubType>Code</SubType>
    </Compile>
    <Compile Include="$(MSBuildThisFileDirectory)AddingMultipleItemsListView.cs" />
    <Compile Include="$(MSBuildThisFileDirectory)AndroidStatusBarColor.cs" />
    <Compile Include="$(MSBuildThisFileDirectory)AppBarIconColors.cs" />
    <Compile Include="$(MSBuildThisFileDirectory)Bugzilla21368.cs" />
    <Compile Include="$(MSBuildThisFileDirectory)Bugzilla21501.cs" />
    <Compile Include="$(MSBuildThisFileDirectory)Bugzilla21780.cs" />
    <Compile Include="$(MSBuildThisFileDirectory)Bugzilla22229.xaml.cs">
      <DependentUpon>Bugzilla22229.xaml</DependentUpon>
    </Compile>
    <Compile Include="$(MSBuildThisFileDirectory)Bugzilla22401.cs" />
    <Compile Include="$(MSBuildThisFileDirectory)Bugzilla23942.xaml.cs">
      <DependentUpon>Bugzilla23942.xaml</DependentUpon>
    </Compile>
    <Compile Include="$(MSBuildThisFileDirectory)Bugzilla24769.cs" />
    <Compile Include="$(MSBuildThisFileDirectory)Bugzilla25234.cs" />
    <Compile Include="$(MSBuildThisFileDirectory)Bugzilla25662.cs" />
    <Compile Include="$(MSBuildThisFileDirectory)Bugzilla25943.cs" />
    <Compile Include="$(MSBuildThisFileDirectory)Bugzilla26501.cs" />
    <Compile Include="$(MSBuildThisFileDirectory)Bugzilla26868.cs" />
    <Compile Include="$(MSBuildThisFileDirectory)Bugzilla27378.cs" />
    <Compile Include="$(MSBuildThisFileDirectory)Bugzilla27417.cs" />
    <Compile Include="$(MSBuildThisFileDirectory)Bugzilla27417Xaml.xaml.cs">
      <DependentUpon>Bugzilla27417Xaml.xaml</DependentUpon>
      <SubType>Code</SubType>
    </Compile>
    <Compile Include="$(MSBuildThisFileDirectory)Bugzilla27581.cs" />
    <Compile Include="$(MSBuildThisFileDirectory)Bugzilla28570.cs" />
    <Compile Include="$(MSBuildThisFileDirectory)Bugzilla28796.cs" />
    <Compile Include="$(MSBuildThisFileDirectory)Bugzilla28939.cs" />
    <Compile Include="$(MSBuildThisFileDirectory)Bugzilla28953.cs" />
    <Compile Include="$(MSBuildThisFileDirectory)Bugzilla29107.xaml.cs">
      <DependentUpon>Bugzilla29107.xaml</DependentUpon>
    </Compile>
    <Compile Include="$(MSBuildThisFileDirectory)Bugzilla29110.cs" />
    <Compile Include="$(MSBuildThisFileDirectory)Bugzilla29158.cs" />
    <Compile Include="$(MSBuildThisFileDirectory)Bugzilla29363.cs" />
    <Compile Include="$(MSBuildThisFileDirectory)Bugzilla29229.cs" />
    <Compile Include="$(MSBuildThisFileDirectory)Bugzilla30166.cs" />
    <Compile Include="$(MSBuildThisFileDirectory)Bugzilla31141.cs" />
    <Compile Include="$(MSBuildThisFileDirectory)Bugzilla31145.cs" />
    <Compile Include="$(MSBuildThisFileDirectory)Bugzilla31333.cs" />
    <Compile Include="$(MSBuildThisFileDirectory)Bugzilla31366.cs" />
    <Compile Include="$(MSBuildThisFileDirectory)Issue4653.cs" />
    <Compile Include="$(MSBuildThisFileDirectory)Bugzilla31964.cs" />
    <Compile Include="$(MSBuildThisFileDirectory)Bugzilla32033.cs" />
    <Compile Include="$(MSBuildThisFileDirectory)Bugzilla32034.cs" />
    <Compile Include="$(MSBuildThisFileDirectory)Bugzilla32206.cs" />
    <Compile Include="$(MSBuildThisFileDirectory)Bugzilla32776.cs" />
    <Compile Include="$(MSBuildThisFileDirectory)Bugzilla32842.xaml.cs">
      <DependentUpon>Bugzilla32842.xaml</DependentUpon>
      <SubType>Code</SubType>
    </Compile>
    <Compile Include="$(MSBuildThisFileDirectory)Bugzilla32847.cs" />
    <Compile Include="$(MSBuildThisFileDirectory)Bugzilla32865.cs" />
    <Compile Include="$(MSBuildThisFileDirectory)Bugzilla32956.cs" />
    <Compile Include="$(MSBuildThisFileDirectory)Bugzilla33248.cs" />
    <Compile Include="$(MSBuildThisFileDirectory)Bugzilla33268.cs" />
    <Compile Include="$(MSBuildThisFileDirectory)Bugzilla33612.cs" />
    <Compile Include="$(MSBuildThisFileDirectory)Bugzilla33714.cs" />
    <Compile Include="$(MSBuildThisFileDirectory)Bugzilla33890.cs" />
    <Compile Include="$(MSBuildThisFileDirectory)Bugzilla34072.cs" />
    <Compile Include="$(MSBuildThisFileDirectory)Bugzilla34007.cs" />
    <Compile Include="$(MSBuildThisFileDirectory)Bugzilla35078.cs" />
    <Compile Include="$(MSBuildThisFileDirectory)Bugzilla35127.cs" />
    <Compile Include="$(MSBuildThisFileDirectory)Bugzilla35132.cs" />
    <Compile Include="$(MSBuildThisFileDirectory)Bugzilla35157.cs" />
    <Compile Include="$(MSBuildThisFileDirectory)Bugzilla35294.cs" />
    <Compile Include="$(MSBuildThisFileDirectory)Bugzilla35472.cs" />
    <Compile Include="$(MSBuildThisFileDirectory)Bugzilla35477.cs" />
    <Compile Include="$(MSBuildThisFileDirectory)Bugzilla35490.cs" />
    <Compile Include="$(MSBuildThisFileDirectory)Bugzilla35738.cs" />
    <Compile Include="$(MSBuildThisFileDirectory)Bugzilla36014.cs" />
    <Compile Include="$(MSBuildThisFileDirectory)Bugzilla36649.cs" />
    <Compile Include="$(MSBuildThisFileDirectory)Bugzilla36559.cs" />
    <Compile Include="$(MSBuildThisFileDirectory)Bugzilla36171.cs" />
    <Compile Include="$(MSBuildThisFileDirectory)Bugzilla36780.cs" />
    <Compile Include="$(MSBuildThisFileDirectory)Bugzilla36651.cs" />
    <Compile Include="$(MSBuildThisFileDirectory)Bugzilla36703.cs" />
    <Compile Include="$(MSBuildThisFileDirectory)Bugzilla36846.cs" />
    <Compile Include="$(MSBuildThisFileDirectory)Bugzilla36955.cs" />
    <Compile Include="$(MSBuildThisFileDirectory)Bugzilla37285.cs" />
    <Compile Include="$(MSBuildThisFileDirectory)Bugzilla37462.cs" />
    <Compile Include="$(MSBuildThisFileDirectory)Bugzilla37841.cs" />
    <Compile Include="$(MSBuildThisFileDirectory)Bugzilla37863.cs" />
    <Compile Include="$(MSBuildThisFileDirectory)Bugzilla37601.cs" />
    <Compile Include="$(MSBuildThisFileDirectory)Bugzilla38105.cs" />
    <Compile Include="$(MSBuildThisFileDirectory)Issue3652.cs" />
    <Compile Include="$(MSBuildThisFileDirectory)Issue4891.cs" />
    <Compile Include="$(MSBuildThisFileDirectory)Bugzilla38723.cs" />
    <Compile Include="$(MSBuildThisFileDirectory)Bugzilla38770.cs" />
    <Compile Include="$(MSBuildThisFileDirectory)Bugzilla38827.xaml.cs">
      <DependentUpon>Bugzilla38827.xaml</DependentUpon>
      <SubType>Code</SubType>
    </Compile>
    <Compile Include="$(MSBuildThisFileDirectory)Bugzilla38989.cs" />
    <Compile Include="$(MSBuildThisFileDirectory)Bugzilla39395.cs" />
    <Compile Include="$(MSBuildThisFileDirectory)Bugzilla39461.cs" />
    <Compile Include="$(MSBuildThisFileDirectory)Bugzilla39483.xaml.cs">
      <DependentUpon>Bugzilla39483.xaml</DependentUpon>
      <SubType>Code</SubType>
    </Compile>
    <Compile Include="$(MSBuildThisFileDirectory)Bugzilla39530.cs" />
    <Compile Include="$(MSBuildThisFileDirectory)Bugzilla39624.cs" />
    <Compile Include="$(MSBuildThisFileDirectory)Bugzilla39463.xaml.cs">
      <DependentUpon>Bugzilla39463.xaml</DependentUpon>
      <SubType>Code</SubType>
    </Compile>
    <Compile Include="$(MSBuildThisFileDirectory)Bugzilla39636.xaml.cs">
      <DependentUpon>Bugzilla39636.xaml</DependentUpon>
      <SubType>Code</SubType>
    </Compile>
    <Compile Include="$(MSBuildThisFileDirectory)Bugzilla39702.cs" />
    <Compile Include="$(MSBuildThisFileDirectory)Bugzilla40005.cs" />
    <Compile Include="$(MSBuildThisFileDirectory)Bugzilla40073.cs" />
    <Compile Include="$(MSBuildThisFileDirectory)Bugzilla40139.cs" />
    <Compile Include="$(MSBuildThisFileDirectory)Bugzilla40173.cs" />
    <Compile Include="$(MSBuildThisFileDirectory)Bugzilla39821.cs" />
    <Compile Include="$(MSBuildThisFileDirectory)Bugzilla40185.cs" />
    <Compile Include="$(MSBuildThisFileDirectory)Bugzilla40251.cs" />
    <Compile Include="$(MSBuildThisFileDirectory)Bugzilla40333.cs" />
    <Compile Include="$(MSBuildThisFileDirectory)Bugzilla31806.cs" />
    <Compile Include="$(MSBuildThisFileDirectory)Bugzilla40408.cs" />
    <Compile Include="$(MSBuildThisFileDirectory)Bugzilla40858.cs" />
    <Compile Include="$(MSBuildThisFileDirectory)Bugzilla40824.cs" />
    <Compile Include="$(MSBuildThisFileDirectory)Bugzilla40911.cs" />
    <Compile Include="$(MSBuildThisFileDirectory)Bugzilla40955.cs" />
    <Compile Include="$(MSBuildThisFileDirectory)Bugzilla41054.cs" />
    <Compile Include="$(MSBuildThisFileDirectory)Bugzilla41078.cs" />
    <Compile Include="$(MSBuildThisFileDirectory)Bugzilla40998.cs" />
    <Compile Include="$(MSBuildThisFileDirectory)Bugzilla41205.cs" />
    <Compile Include="$(MSBuildThisFileDirectory)Bugzilla41415.cs" />
    <Compile Include="$(MSBuildThisFileDirectory)Bugzilla41418.cs" />
    <Compile Include="$(MSBuildThisFileDirectory)Bugzilla41424.cs" />
    <Compile Include="$(MSBuildThisFileDirectory)Bugzilla41778.cs" />
    <Compile Include="$(MSBuildThisFileDirectory)Bugzilla41600.cs" />
    <Compile Include="$(MSBuildThisFileDirectory)Bugzilla41619.cs" />
    <Compile Include="$(MSBuildThisFileDirectory)Bugzilla42000.cs" />
    <Compile Include="$(MSBuildThisFileDirectory)Bugzilla42069.cs" />
    <Compile Include="$(MSBuildThisFileDirectory)Bugzilla42069_Page.xaml.cs">
      <DependentUpon>Bugzilla42069_Page.xaml</DependentUpon>
      <SubType>Code</SubType>
    </Compile>
    <Compile Include="$(MSBuildThisFileDirectory)Bugzilla42074.cs" />
    <Compile Include="$(MSBuildThisFileDirectory)Bugzilla42075.cs" />
    <Compile Include="$(MSBuildThisFileDirectory)Bugzilla42329.cs" />
    <Compile Include="$(MSBuildThisFileDirectory)Bugzilla42364.cs" />
    <Compile Include="$(MSBuildThisFileDirectory)Bugzilla42519.cs" />
    <Compile Include="$(MSBuildThisFileDirectory)Bugzilla32871.cs" />
    <Compile Include="$(MSBuildThisFileDirectory)Bugzilla43313.cs" />
    <Compile Include="$(MSBuildThisFileDirectory)Bugzilla43469.cs" />
    <Compile Include="$(MSBuildThisFileDirectory)Bugzilla43516.cs" />
    <Compile Include="$(MSBuildThisFileDirectory)Bugzilla43519.cs" />
    <Compile Include="$(MSBuildThisFileDirectory)Bugzilla43527.cs" />
    <Compile Include="$(MSBuildThisFileDirectory)Bugzilla44047.cs" />
    <Compile Include="$(MSBuildThisFileDirectory)Bugzilla43941.cs" />
    <Compile Include="$(MSBuildThisFileDirectory)Bugzilla43663.cs" />
    <Compile Include="$(MSBuildThisFileDirectory)Bugzilla43867.cs" />
    <Compile Include="$(MSBuildThisFileDirectory)Bugzilla43735.cs" />
    <Compile Include="$(MSBuildThisFileDirectory)Bugzilla43783.cs" />
    <Compile Include="$(MSBuildThisFileDirectory)Bugzilla44096.cs" />
    <Compile Include="$(MSBuildThisFileDirectory)Bugzilla44176.cs" />
    <Compile Include="$(MSBuildThisFileDirectory)Bugzilla44453.cs" />
    <Compile Include="$(MSBuildThisFileDirectory)Bugzilla45215.cs" />
    <Compile Include="$(MSBuildThisFileDirectory)Bugzilla44500.cs" />
    <Compile Include="$(MSBuildThisFileDirectory)Bugzilla45722.cs" />
    <Compile Include="$(MSBuildThisFileDirectory)Bugzilla45722Xaml0.xaml.cs">
      <DependentUpon>Bugzilla45722Xaml0.xaml</DependentUpon>
      <SubType>Code</SubType>
    </Compile>
    <Compile Include="$(MSBuildThisFileDirectory)Bugzilla46363.cs" />
    <Compile Include="$(MSBuildThisFileDirectory)Bugzilla46363_2.cs" />
    <Compile Include="$(MSBuildThisFileDirectory)Bugzilla47548.cs" />
    <Compile Include="$(MSBuildThisFileDirectory)Bugzilla50787.cs" />
    <Compile Include="$(MSBuildThisFileDirectory)Bugzilla52299.cs" />
    <Compile Include="$(MSBuildThisFileDirectory)Bugzilla52419.cs" />
    <Compile Include="$(MSBuildThisFileDirectory)Bugzilla49304.cs" />
    <Compile Include="$(MSBuildThisFileDirectory)Bugzilla53834.cs" />
    <Compile Include="$(MSBuildThisFileDirectory)Bugzilla51536.cs" />
    <Compile Include="$(MSBuildThisFileDirectory)Bugzilla44940.cs" />
    <Compile Include="$(MSBuildThisFileDirectory)Bugzilla44944.cs" />
    <Compile Include="$(MSBuildThisFileDirectory)Bugzilla44166.cs" />
    <Compile Include="$(MSBuildThisFileDirectory)Bugzilla44461.cs" />
    <Compile Include="$(MSBuildThisFileDirectory)Bugzilla44584.cs" />
    <Compile Include="$(MSBuildThisFileDirectory)Bugzilla42832.cs" />
    <Compile Include="$(MSBuildThisFileDirectory)Bugzilla44044.cs" />
    <Compile Include="$(MSBuildThisFileDirectory)Bugzilla44338.cs" />
    <Compile Include="$(MSBuildThisFileDirectory)Bugzilla44980.cs" />
    <Compile Include="$(MSBuildThisFileDirectory)Bugzilla45067.cs" />
    <Compile Include="$(MSBuildThisFileDirectory)Bugzilla45723.cs" />
    <Compile Include="$(MSBuildThisFileDirectory)Bugzilla45027.cs" />
    <Compile Include="$(MSBuildThisFileDirectory)Bugzilla45330.cs" />
    <Compile Include="$(MSBuildThisFileDirectory)Bugzilla44955.cs" />
    <Compile Include="$(MSBuildThisFileDirectory)Bugzilla45277.cs" />
    <Compile Include="$(MSBuildThisFileDirectory)Bugzilla45743.cs" />
    <Compile Include="$(MSBuildThisFileDirectory)Bugzilla46458.cs" />
    <Compile Include="$(MSBuildThisFileDirectory)Bugzilla46494.cs" />
    <Compile Include="$(MSBuildThisFileDirectory)Bugzilla44476.cs" />
    <Compile Include="$(MSBuildThisFileDirectory)Bugzilla46630.cs" />
    <Compile Include="$(MSBuildThisFileDirectory)Bugzilla47923.cs" />
    <Compile Include="$(MSBuildThisFileDirectory)Bugzilla48236.cs" />
    <Compile Include="$(MSBuildThisFileDirectory)Bugzilla47971.cs" />
    <Compile Include="$(MSBuildThisFileDirectory)Bugzilla52318.cs" />
    <Compile Include="$(MSBuildThisFileDirectory)Bugzilla37290.cs" />
    <Compile Include="$(MSBuildThisFileDirectory)Bugzilla51553.cs" />
    <Compile Include="$(MSBuildThisFileDirectory)Bugzilla51802.cs" />
    <Compile Include="$(MSBuildThisFileDirectory)Bugzilla51236.cs" />
    <Compile Include="$(MSBuildThisFileDirectory)Bugzilla51238.cs" />
    <Compile Include="$(MSBuildThisFileDirectory)Bugzilla51642.xaml.cs">
      <DependentUpon>Bugzilla51642.xaml</DependentUpon>
      <SubType>Code</SubType>
    </Compile>
    <Compile Include="$(MSBuildThisFileDirectory)Bugzilla53445.cs" />
    <Compile Include="$(MSBuildThisFileDirectory)Bugzilla55714.cs" />
    <Compile Include="$(MSBuildThisFileDirectory)Bugzilla54649.cs" />
    <Compile Include="$(MSBuildThisFileDirectory)Bugzilla56609.cs" />
    <Compile Include="$(MSBuildThisFileDirectory)Bugzilla55674.cs" />
    <Compile Include="$(MSBuildThisFileDirectory)Bugzilla55912.cs" />
    <Compile Include="$(MSBuildThisFileDirectory)Bugzilla57317.cs" />
    <Compile Include="$(MSBuildThisFileDirectory)Bugzilla57114.cs" />
    <Compile Include="$(MSBuildThisFileDirectory)Bugzilla57515.cs" />
    <Compile Include="$(MSBuildThisFileDirectory)Bugzilla57674.cs" />
    <Compile Include="$(MSBuildThisFileDirectory)Bugzilla57758.cs" />
    <Compile Include="$(MSBuildThisFileDirectory)Bugzilla57910.cs" />
    <Compile Include="$(MSBuildThisFileDirectory)Bugzilla58406.cs" />
    <Compile Include="$(MSBuildThisFileDirectory)Bugzilla58833.cs" />
    <Compile Include="$(MSBuildThisFileDirectory)Bugzilla51427.cs" />
    <Compile Include="$(MSBuildThisFileDirectory)Bugzilla59248.cs" />
    <Compile Include="$(MSBuildThisFileDirectory)Bugzilla59457.cs" />
    <Compile Include="$(MSBuildThisFileDirectory)Bugzilla59580.cs" />
    <Compile Include="$(MSBuildThisFileDirectory)Issue1469.cs" />
    <Compile Include="$(MSBuildThisFileDirectory)Effects\AttachedStateEffect.cs" />
    <Compile Include="$(MSBuildThisFileDirectory)Effects\AttachedStateEffectLabel.cs" />
    <Compile Include="$(MSBuildThisFileDirectory)Effects\AttachedStateEffectList.cs" />
    <Compile Include="$(MSBuildThisFileDirectory)GitHub1648.cs" />
    <Compile Include="$(MSBuildThisFileDirectory)GitHub1702.cs" />
    <Compile Include="$(MSBuildThisFileDirectory)GitHub2642.cs" />
    <Compile Include="$(MSBuildThisFileDirectory)GitHub1700.cs" />
    <Compile Include="$(MSBuildThisFileDirectory)GitHub2598.cs" />
    <Compile Include="$(MSBuildThisFileDirectory)Issue1483.cs" />
    <Compile Include="$(MSBuildThisFileDirectory)Issue1556.cs" />
    <Compile Include="$(MSBuildThisFileDirectory)Issue1799.cs" />
    <Compile Include="$(MSBuildThisFileDirectory)Issue1931.cs" />
    <Compile Include="$(MSBuildThisFileDirectory)Issue1399.cs" />
    <Compile Include="$(MSBuildThisFileDirectory)Issue2187.cs" />
    <Compile Include="$(MSBuildThisFileDirectory)Issue3001.cs" />
    <Compile Include="$(MSBuildThisFileDirectory)Issue3271.cs" />
    <Compile Include="$(MSBuildThisFileDirectory)Issue3390.cs" />
    <Compile Include="$(MSBuildThisFileDirectory)Issue3000.cs" />
    <Compile Include="$(MSBuildThisFileDirectory)Issue3273.cs" />
    <Compile Include="$(MSBuildThisFileDirectory)Issue3053.cs" />
    <Compile Include="$(MSBuildThisFileDirectory)Issue2617.cs" />
    <Compile Include="$(MSBuildThisFileDirectory)Issue3139.cs" />
    <Compile Include="$(MSBuildThisFileDirectory)Issue3087.cs" />
    <Compile Include="$(MSBuildThisFileDirectory)Issue1760_1.cs" />
    <Compile Include="$(MSBuildThisFileDirectory)Issue1332.cs" />
    <Compile Include="$(MSBuildThisFileDirectory)Issue5184.cs" />
    <Compile Include="$(MSBuildThisFileDirectory)Issue3089.cs" />
    <Compile Include="$(MSBuildThisFileDirectory)Issue1342.cs" />
    <Compile Include="$(MSBuildThisFileDirectory)Issue2482.cs" />
    <Compile Include="$(MSBuildThisFileDirectory)Issue2680ScrollView.cs" />
    <Compile Include="$(MSBuildThisFileDirectory)Issue2767.cs" />
    <Compile Include="$(MSBuildThisFileDirectory)Issue2499.cs" />
    <Compile Include="$(MSBuildThisFileDirectory)GitHub1878.cs" />
    <Compile Include="$(MSBuildThisFileDirectory)Helpers\ISampleNativeControl.cs" />
    <Compile Include="$(MSBuildThisFileDirectory)Helpers\UITestHelper.cs" />
    <Compile Include="$(MSBuildThisFileDirectory)Helpers\ViewHelper.cs" />
    <Compile Include="$(MSBuildThisFileDirectory)Issue1544.cs" />
    <Compile Include="$(MSBuildThisFileDirectory)Issue1677.cs" />
    <Compile Include="$(MSBuildThisFileDirectory)Issue1704.cs" />
    <Compile Include="$(MSBuildThisFileDirectory)Issue1801.cs" />
    <Compile Include="$(MSBuildThisFileDirectory)Issue1734.cs" />
    <Compile Include="$(MSBuildThisFileDirectory)Issue1683.cs" />
    <Compile Include="$(MSBuildThisFileDirectory)Issue1705_2.cs" />
    <Compile Include="$(MSBuildThisFileDirectory)Issue1396.cs" />
    <Compile Include="$(MSBuildThisFileDirectory)Issue1415.cs" />
    <Compile Include="$(MSBuildThisFileDirectory)Issue2829.cs" />
    <Compile Include="$(MSBuildThisFileDirectory)Issue2653.cs" />
    <Compile Include="$(MSBuildThisFileDirectory)Issue1942.cs" />
    <Compile Include="$(MSBuildThisFileDirectory)Issue2763.cs" />
    <Compile Include="$(MSBuildThisFileDirectory)Issue2247.cs" />
    <Compile Include="$(MSBuildThisFileDirectory)GroupListViewHeaderIndexOutOfRange.cs" />
    <Compile Include="$(MSBuildThisFileDirectory)Issue1760.cs" />
    <Compile Include="$(MSBuildThisFileDirectory)Issue1975.cs" />
    <Compile Include="$(MSBuildThisFileDirectory)Issue1601.cs" />
    <Compile Include="$(MSBuildThisFileDirectory)Issue1717.cs" />
    <Compile Include="$(MSBuildThisFileDirectory)Bugzilla60001.cs" />
    <Compile Include="$(MSBuildThisFileDirectory)Issue1355.cs" />
    <Compile Include="$(MSBuildThisFileDirectory)Bugzilla60056.cs" />
    <Compile Include="$(MSBuildThisFileDirectory)Bugzilla60122.cs" />
    <Compile Include="$(MSBuildThisFileDirectory)Bugzilla59863_0.cs" />
    <Compile Include="$(MSBuildThisFileDirectory)Bugzilla59863_1.cs" />
    <Compile Include="$(MSBuildThisFileDirectory)Bugzilla59863_2.cs" />
    <Compile Include="$(MSBuildThisFileDirectory)Bugzilla60563.cs" />
    <Compile Include="$(MSBuildThisFileDirectory)Bugzilla60774.cs" />
    <Compile Include="$(MSBuildThisFileDirectory)Bugzilla60774_1.cs" />
    <Compile Include="$(MSBuildThisFileDirectory)Bugzilla60774_2.cs" />
    <Compile Include="$(MSBuildThisFileDirectory)ButtonBackgroundColorTest.cs" />
    <Compile Include="$(MSBuildThisFileDirectory)CarouselAsync.cs" />
    <Compile Include="$(MSBuildThisFileDirectory)Bugzilla34561.cs" />
    <Compile Include="$(MSBuildThisFileDirectory)Bugzilla34727.cs" />
    <Compile Include="$(MSBuildThisFileDirectory)ComplexListView.cs" />
    <Compile Include="$(MSBuildThisFileDirectory)CustomImageRendererErrorHandling.cs" />
    <Compile Include="$(MSBuildThisFileDirectory)DefaultColorToggleTest.cs" />
    <Compile Include="$(MSBuildThisFileDirectory)Bugzilla38416.xaml.cs">
      <DependentUpon>Bugzilla38416.xaml</DependentUpon>
    </Compile>
    <Compile Include="$(MSBuildThisFileDirectory)Effects.cs" />
    <Compile Include="$(MSBuildThisFileDirectory)GestureBubblingTests.cs" />
    <Compile Include="$(MSBuildThisFileDirectory)Github1461.cs" />
    <Compile Include="$(MSBuildThisFileDirectory)CascadeInputTransparent.cs" />
    <Compile Include="$(MSBuildThisFileDirectory)GitHub1331.xaml.cs">
      <DependentUpon>GitHub1331.xaml</DependentUpon>
    </Compile>
    <Compile Include="$(MSBuildThisFileDirectory)Issue1691_2.cs" />
    <Compile Include="$(MSBuildThisFileDirectory)Github1625.cs" />
    <Compile Include="$(MSBuildThisFileDirectory)InputTransparentTests.cs" />
    <Compile Include="$(MSBuildThisFileDirectory)Issue1614.cs" />
    <Compile Include="$(MSBuildThisFileDirectory)IsInvokeRequiredRaceCondition.cs" />
    <Compile Include="$(MSBuildThisFileDirectory)IsPasswordToggleTest.cs" />
    <Compile Include="$(MSBuildThisFileDirectory)Issue1023.cs" />
    <Compile Include="$(MSBuildThisFileDirectory)Issue1024.cs" />
    <Compile Include="$(MSBuildThisFileDirectory)Issue1025.cs" />
    <Compile Include="$(MSBuildThisFileDirectory)Issue1026.cs" />
    <Compile Include="$(MSBuildThisFileDirectory)Issue1347.cs" />
    <Compile Include="$(MSBuildThisFileDirectory)Issue1356.cs" />
    <Compile Include="$(MSBuildThisFileDirectory)Issue1439.cs" />
    <Compile Include="$(MSBuildThisFileDirectory)Issue1660.cs" />
    <Compile Include="$(MSBuildThisFileDirectory)Issue1691.cs" />
    <Compile Include="$(MSBuildThisFileDirectory)Issue1665.cs" />
    <Compile Include="$(MSBuildThisFileDirectory)Issue1707.cs" />
    <Compile Include="$(MSBuildThisFileDirectory)Issue1864.cs" />
    <Compile Include="$(MSBuildThisFileDirectory)Issue2104.cs" />
    <Compile Include="$(MSBuildThisFileDirectory)Issue1908.cs" />
    <Compile Include="$(MSBuildThisFileDirectory)Issue1672.cs" />
    <Compile Include="$(MSBuildThisFileDirectory)Issue2394.cs" />
    <Compile Include="$(MSBuildThisFileDirectory)Issue2595.cs" />
    <Compile Include="$(MSBuildThisFileDirectory)Issue2625.xaml.cs">
      <DependentUpon>Issue2625.xaml</DependentUpon>
      <SubType>Code</SubType>
    </Compile>
    <Compile Include="$(MSBuildThisFileDirectory)Issue2681.cs" />
    <Compile Include="$(MSBuildThisFileDirectory)Issue2858.xaml.cs">
      <DependentUpon>Issue2858.xaml</DependentUpon>
      <SubType>Code</SubType>
    </Compile>
    <Compile Include="$(MSBuildThisFileDirectory)Issue2929.cs" />
    <Compile Include="$(MSBuildThisFileDirectory)Issue2983.cs" />
    <Compile Include="$(MSBuildThisFileDirectory)Issue2963.cs" />
    <Compile Include="$(MSBuildThisFileDirectory)Issue2981.cs" />
    <Compile Include="$(MSBuildThisFileDirectory)Issue2964.cs" />
    <Compile Include="$(MSBuildThisFileDirectory)Bugzilla29017.cs" />
    <Compile Include="$(MSBuildThisFileDirectory)Issue2927.cs" />
    <Compile Include="$(MSBuildThisFileDirectory)IsShowingUserIssue.cs" />
    <Compile Include="$(MSBuildThisFileDirectory)Bugzilla25979.cs" />
    <Compile Include="$(MSBuildThisFileDirectory)Bugzilla30317.cs" />
    <Compile Include="$(MSBuildThisFileDirectory)Bugzilla29128.cs" />
    <Compile Include="$(MSBuildThisFileDirectory)Bugzilla31029.cs" />
    <Compile Include="$(MSBuildThisFileDirectory)Bugzilla24574.cs" />
    <Compile Include="$(MSBuildThisFileDirectory)Bugzilla26233.cs" />
    <Compile Include="$(MSBuildThisFileDirectory)Bugzilla27642.cs" />
    <Compile Include="$(MSBuildThisFileDirectory)Bugzilla36393.cs" />
    <Compile Include="$(MSBuildThisFileDirectory)Bugzilla33870.cs" />
    <Compile Include="$(MSBuildThisFileDirectory)Bugzilla32462.cs" />
    <Compile Include="$(MSBuildThisFileDirectory)Bugzilla36681.cs" />
    <Compile Include="$(MSBuildThisFileDirectory)Bugzilla36479.cs" />
    <Compile Include="$(MSBuildThisFileDirectory)Issue3008.cs" />
    <Compile Include="$(MSBuildThisFileDirectory)Issue3019.cs" />
    <Compile Include="$(MSBuildThisFileDirectory)Issue2993.cs" />
    <Compile Include="$(MSBuildThisFileDirectory)Issue3507.cs" />
    <Compile Include="$(MSBuildThisFileDirectory)Issue3367.cs" />
    <Compile Include="$(MSBuildThisFileDirectory)Issue3398.cs" />
    <Compile Include="$(MSBuildThisFileDirectory)Issue3558.cs" />
    <Compile Include="$(MSBuildThisFileDirectory)Issue3541.cs" />
    <Compile Include="$(MSBuildThisFileDirectory)Issue3840.cs" />
    <Compile Include="$(MSBuildThisFileDirectory)Issue4561.cs" />
    <Compile Include="$(MSBuildThisFileDirectory)Issue3913.cs" />
    <Compile Include="$(MSBuildThisFileDirectory)Issue3979.xaml.cs">
      <DependentUpon>Issue3979.xaml</DependentUpon>
      <SubType>Code</SubType>
    </Compile>
    <Compile Include="$(MSBuildThisFileDirectory)Issue7167.xaml.cs">
      <DependentUpon>Issue7167.xaml</DependentUpon>
      <SubType>Code</SubType>
    </Compile>
    <Compile Include="$(MSBuildThisFileDirectory)Issue4194.xaml.cs">
      <DependentUpon>Issue4194.xaml</DependentUpon>
      <SubType>Code</SubType>
    </Compile>
    <Compile Include="$(MSBuildThisFileDirectory)Issue4136.cs" />
    <Compile Include="$(MSBuildThisFileDirectory)Issue4262.cs" />
    <Compile Include="$(MSBuildThisFileDirectory)Issue4360.xaml.cs">
      <DependentUpon>Issue4360.xaml</DependentUpon>
      <SubType>Code</SubType>
    </Compile>
    <Compile Include="$(MSBuildThisFileDirectory)Issue4600.cs" />
    <Compile Include="$(MSBuildThisFileDirectory)Issue4973.cs" />
    <Compile Include="$(MSBuildThisFileDirectory)Issue5252.cs" />
    <Compile Include="$(MSBuildThisFileDirectory)Issue5057.xaml.cs">
      <DependentUpon>Issue5057.xaml</DependentUpon>
      <SubType>Code</SubType>
    </Compile>
    <Compile Include="$(MSBuildThisFileDirectory)Issue5003.xaml.cs">
      <DependentUpon>Issue5003.xaml</DependentUpon>
      <SubType>Code</SubType>
    </Compile>
    <Compile Include="$(MSBuildThisFileDirectory)Issue5801.xaml.cs">
      <DependentUpon>Issue5801.xaml</DependentUpon>
      <SubType>Code</SubType>
    </Compile>
    <Compile Include="$(MSBuildThisFileDirectory)Issue5695.cs" />
    <Compile Include="$(MSBuildThisFileDirectory)Issue5535.cs" />
    <Compile Include="$(MSBuildThisFileDirectory)Issue5949.cs" />
    <Compile Include="$(MSBuildThisFileDirectory)Issue5949_1.xaml.cs">
      <DependentUpon>Issue5949_1.xaml</DependentUpon>
      <SubType>Code</SubType>
    </Compile>
    <Compile Include="$(MSBuildThisFileDirectory)Issue5949_2.xaml.cs">
      <DependentUpon>Issue5949_2.xaml</DependentUpon>
      <SubType>Code</SubType>
    </Compile>
    <Compile Include="$(MSBuildThisFileDirectory)Issue5793.cs" />
    <Compile Include="$(MSBuildThisFileDirectory)Issue6957.cs" />
    <Compile Include="$(MSBuildThisFileDirectory)Issue6130.xaml.cs">
      <SubType>Code</SubType>
    </Compile>
    <Compile Include="$(MSBuildThisFileDirectory)Issue5268.xaml.cs">
      <DependentUpon>Issue5268.xaml</DependentUpon>
      <SubType>Code</SubType>
    </Compile>
    <Compile Include="$(MSBuildThisFileDirectory)Issue6713.cs" />
    <Compile Include="$(MSBuildThisFileDirectory)Issue6705.cs" />
    <Compile Include="$(MSBuildThisFileDirectory)LegacyComponents\NonAppCompatSwitch.cs" />
    <Compile Include="$(MSBuildThisFileDirectory)MapsModalCrash.cs" />
    <Compile Include="$(MSBuildThisFileDirectory)ModalActivityIndicatorTest.cs" />
    <Compile Include="$(MSBuildThisFileDirectory)Bugzilla37625.cs" />
    <Compile Include="$(MSBuildThisFileDirectory)Bugzilla38658.cs" />
    <Compile Include="$(MSBuildThisFileDirectory)DataTemplateGridImageTest.cs" />
    <Compile Include="$(MSBuildThisFileDirectory)Bugzilla39331.cs" />
    <Compile Include="$(MSBuildThisFileDirectory)Bugzilla36788.cs" />
    <Compile Include="$(MSBuildThisFileDirectory)Bugzilla38978.cs" />
    <Compile Include="$(MSBuildThisFileDirectory)Bugzilla38112.cs" />
    <Compile Include="$(MSBuildThisFileDirectory)Bugzilla39668.cs" />
    <Compile Include="$(MSBuildThisFileDirectory)Bugzilla21177.cs" />
    <Compile Include="$(MSBuildThisFileDirectory)Bugzilla39829.cs" />
    <Compile Include="$(MSBuildThisFileDirectory)Bugzilla39458.cs" />
    <Compile Include="$(MSBuildThisFileDirectory)Bugzilla39853.cs" />
    <Compile Include="$(MSBuildThisFileDirectory)MultipleClipToBounds.cs" />
    <Compile Include="$(MSBuildThisFileDirectory)Issue6994.cs" />
    <Compile Include="$(MSBuildThisFileDirectory)Issue7371.cs" />
    <Compile Include="$(MSBuildThisFileDirectory)ViewModel.cs" />
    <Compile Include="$(MSBuildThisFileDirectory)Issue8145.cs" />
    <Compile Include="$(MSBuildThisFileDirectory)_TemplateMarkup.xaml.cs">
      <DependentUpon>_TemplateMarkup.xaml</DependentUpon>
      <SubType>Code</SubType>
    </Compile>
    <Compile Include="$(MSBuildThisFileDirectory)PerformanceGallery\PerformanceDataManager.cs" />
    <Compile Include="$(MSBuildThisFileDirectory)PerformanceGallery\PerformanceGallery.cs" />
    <Compile Include="$(MSBuildThisFileDirectory)PerformanceGallery\PerformanceScenario.cs" />
    <Compile Include="$(MSBuildThisFileDirectory)PerformanceGallery\PerformanceTracker.cs" />
    <Compile Include="$(MSBuildThisFileDirectory)PerformanceGallery\PerformanceTrackerTemplate.cs" />
    <Compile Include="$(MSBuildThisFileDirectory)PerformanceGallery\PerformanceTrackerWatcher.cs" />
    <Compile Include="$(MSBuildThisFileDirectory)PerformanceGallery\PerformanceViewModel.cs" />
    <Compile Include="$(MSBuildThisFileDirectory)PerformanceGallery\Scenarios\SearchBarScenarios.cs" />
    <Compile Include="$(MSBuildThisFileDirectory)PerformanceGallery\Scenarios\SliderScenarios.cs" />
    <Compile Include="$(MSBuildThisFileDirectory)PerformanceGallery\Scenarios\StepperScenarios.cs" />
    <Compile Include="$(MSBuildThisFileDirectory)PerformanceGallery\Scenarios\TableViewScenarios.cs" />
    <Compile Include="$(MSBuildThisFileDirectory)PerformanceGallery\Scenarios\TimePickerScenarios.cs" />
    <Compile Include="$(MSBuildThisFileDirectory)PerformanceGallery\Scenarios\WebViewScenarios.cs" />
    <Compile Include="$(MSBuildThisFileDirectory)PerformanceGallery\Scenarios\ProgressBarScenarios.cs" />
    <Compile Include="$(MSBuildThisFileDirectory)PerformanceGallery\Scenarios\PickerScenarios.cs" />
    <Compile Include="$(MSBuildThisFileDirectory)PerformanceGallery\Scenarios\MapScenarios.cs" />
    <Compile Include="$(MSBuildThisFileDirectory)PerformanceGallery\Scenarios\EntryScenarios.cs" />
    <Compile Include="$(MSBuildThisFileDirectory)PerformanceGallery\Scenarios\EditorScenarios.cs" />
    <Compile Include="$(MSBuildThisFileDirectory)PerformanceGallery\Scenarios\ActivityIndicatorScenarios.cs" />
    <Compile Include="$(MSBuildThisFileDirectory)PerformanceGallery\Scenarios\LabelScenarios.cs" />
    <Compile Include="$(MSBuildThisFileDirectory)PerformanceGallery\Scenarios\BoxViewScenarios.cs" />
    <Compile Include="$(MSBuildThisFileDirectory)PerformanceGallery\Scenarios\SwitchScenarios.cs" />
    <Compile Include="$(MSBuildThisFileDirectory)PerformanceGallery\Scenarios\DatePickerScenarios.cs" />
    <Compile Include="$(MSBuildThisFileDirectory)PerformanceGallery\Scenarios\ButtonScenarios.cs" />
    <Compile Include="$(MSBuildThisFileDirectory)PerformanceGallery\Scenarios\ImageScenarios.cs" />
    <Compile Include="$(MSBuildThisFileDirectory)PerformanceGallery\Scenarios\ListViewScenarios.cs" />
    <Compile Include="$(MSBuildThisFileDirectory)Bugzilla53179_2.cs" />
    <Compile Include="$(MSBuildThisFileDirectory)ScrollViewIsEnabled.cs" />
    <Compile Include="$(MSBuildThisFileDirectory)PlatformSpecifics_iOSTranslucentNavBarX.xaml.cs">
      <DependentUpon>PlatformSpecifics_iOSTranslucentNavBarX.xaml</DependentUpon>
      <SubType>Code</SubType>
    </Compile>
    <Compile Include="$(MSBuildThisFileDirectory)Bugzilla53179_1.cs" />
    <Compile Include="$(MSBuildThisFileDirectory)RestartAppTest.cs" />
    <Compile Include="$(MSBuildThisFileDirectory)BottomTabbedPageTests.cs" />
    <Compile Include="$(MSBuildThisFileDirectory)TestPages\QuickCollectNavigationPage.cs" />
    <Compile Include="$(MSBuildThisFileDirectory)TestPages\ScreenshotConditionalApp.cs" />
    <Compile Include="$(MSBuildThisFileDirectory)Bugzilla41842.cs" />
    <Compile Include="$(MSBuildThisFileDirectory)Bugzilla42277.cs" />
    <Compile Include="$(MSBuildThisFileDirectory)Bugzilla51173.cs" />
    <Compile Include="$(MSBuildThisFileDirectory)Bugzilla33561.cs" />
    <Compile Include="$(MSBuildThisFileDirectory)Bugzilla43214.cs" />
    <Compile Include="$(MSBuildThisFileDirectory)Bugzilla42602.cs" />
    <Compile Include="$(MSBuildThisFileDirectory)Bugzilla43161.cs" />
    <Compile Include="$(MSBuildThisFileDirectory)Bugzilla39768.cs" />
    <Compile Include="$(MSBuildThisFileDirectory)Bugzilla41271.cs" />
    <Compile Include="$(MSBuildThisFileDirectory)Bugzilla40722.cs" />
    <Compile Include="$(MSBuildThisFileDirectory)Bugzilla41153.cs" />
    <Compile Include="$(MSBuildThisFileDirectory)Bugzilla44129.cs" />
    <Compile Include="$(MSBuildThisFileDirectory)Bugzilla44525.cs" />
    <Compile Include="$(MSBuildThisFileDirectory)Bugzilla28650.cs" />
    <Compile Include="$(MSBuildThisFileDirectory)Bugzilla37431.cs" />
    <Compile Include="$(MSBuildThisFileDirectory)Bugzilla44777.cs" />
    <Compile Include="$(MSBuildThisFileDirectory)Bugzilla42599.cs" />
    <Compile Include="$(MSBuildThisFileDirectory)Bugzilla51503.cs" />
    <Compile Include="$(MSBuildThisFileDirectory)Bugzilla51505.cs" />
    <Compile Include="$(MSBuildThisFileDirectory)Bugzilla52533.cs" />
    <Compile Include="$(MSBuildThisFileDirectory)Bugzilla53362.cs" />
    <Compile Include="$(MSBuildThisFileDirectory)Bugzilla45874.cs" />
    <Compile Include="$(MSBuildThisFileDirectory)TransparentOverlayTests.cs" />
    <Compile Include="$(MSBuildThisFileDirectory)Unreported1.cs" />
    <Compile Include="$(MSBuildThisFileDirectory)Bugzilla53909.cs" />
    <Compile Include="$(MSBuildThisFileDirectory)ListViewNRE.cs" />
    <Compile Include="$(MSBuildThisFileDirectory)Bugzilla55745.cs" />
    <Compile Include="$(MSBuildThisFileDirectory)AndroidHelpText.cs" />
    <Compile Include="$(MSBuildThisFileDirectory)Bugzilla32830.cs" />
    <Compile Include="$(MSBuildThisFileDirectory)Bugzilla55365.cs" />
    <Compile Include="$(MSBuildThisFileDirectory)Bugzilla39802.cs" />
    <Compile Include="$(MSBuildThisFileDirectory)Bugzilla53179.cs" />
    <Compile Include="$(MSBuildThisFileDirectory)Bugzilla54036.cs" />
    <Compile Include="$(MSBuildThisFileDirectory)Bugzilla56896.cs" />
    <Compile Include="$(MSBuildThisFileDirectory)Bugzilla40161.cs" />
    <Compile Include="$(MSBuildThisFileDirectory)Bugzilla44886.cs" />
    <Compile Include="$(MSBuildThisFileDirectory)Bugzila57749.cs" />
    <Compile Include="$(MSBuildThisFileDirectory)Bugzilla45125.cs" />
    <Compile Include="$(MSBuildThisFileDirectory)ScrollViewObjectDisposed.cs" />
    <Compile Include="$(MSBuildThisFileDirectory)Bugzilla58645.cs" />
    <Compile Include="$(MSBuildThisFileDirectory)Bugzilla27731.cs" />
    <Compile Include="$(MSBuildThisFileDirectory)Bugzilla59097.cs" />
    <Compile Include="$(MSBuildThisFileDirectory)Bugzilla58875.cs" />
    <Compile Include="$(MSBuildThisFileDirectory)Bugzilla45702.cs" />
    <Compile Include="$(MSBuildThisFileDirectory)Bugzilla59718.cs" />
    <Compile Include="$(MSBuildThisFileDirectory)Bugzilla59896.cs" />
    <Compile Include="$(MSBuildThisFileDirectory)Bugzilla56771.cs" />
    <Compile Include="$(MSBuildThisFileDirectory)Bugzilla60382.cs" />
    <Compile Include="$(MSBuildThisFileDirectory)Bugzilla60524.cs" />
    <Compile Include="$(MSBuildThisFileDirectory)Bugzilla59925.cs" />
    <Compile Include="$(MSBuildThisFileDirectory)Bugzilla60691.cs" />
    <Compile Include="$(MSBuildThisFileDirectory)Issue1326.cs" />
    <Compile Include="$(MSBuildThisFileDirectory)Issue1436.cs" />
    <Compile Include="$(MSBuildThisFileDirectory)GitHub1567.cs" />
    <Compile Include="$(MSBuildThisFileDirectory)Issue1909.cs" />
    <Compile Include="$(MSBuildThisFileDirectory)Bugzilla60699.cs" />
    <Compile Include="$(MSBuildThisFileDirectory)Issue2035.cs" />
    <Compile Include="$(MSBuildThisFileDirectory)Issue2299.cs" />
    <Compile Include="$(MSBuildThisFileDirectory)Issue1900.cs" />
    <Compile Include="$(MSBuildThisFileDirectory)Issue2837.cs" />
    <Compile Include="$(MSBuildThisFileDirectory)Issue2740.cs" />
    <Compile Include="$(MSBuildThisFileDirectory)Issue1939.cs" />
    <Compile Include="$(MSBuildThisFileDirectory)Issue3385.cs" />
    <Compile Include="$(MSBuildThisFileDirectory)Issue3343.cs" />
    <Compile Include="$(MSBuildThisFileDirectory)Issue2842.cs" />
    <Compile Include="$(MSBuildThisFileDirectory)Issue1666.cs" />
    <Compile Include="$(MSBuildThisFileDirectory)Issue2838.cs" />
    <Compile Include="$(MSBuildThisFileDirectory)Issue3342.cs" />
    <Compile Include="$(MSBuildThisFileDirectory)Issue3415.cs" />
    <Compile Include="$(MSBuildThisFileDirectory)Issue3049.cs" />
    <Compile Include="$(MSBuildThisFileDirectory)Issue5030.cs" />
    <Compile Include="$(MSBuildThisFileDirectory)ViewClipBoundsShouldUpdate.cs" />
    <Compile Include="$(MSBuildThisFileDirectory)Issue3988.cs" />
    <Compile Include="$(MSBuildThisFileDirectory)Issue2580.cs" />
    <Compile Include="$(MSBuildThisFileDirectory)Issue4026.cs" />
    <Compile Include="$(MSBuildThisFileDirectory)Issue4748.cs" />
    <Compile Include="$(MSBuildThisFileDirectory)VisualControlsPage.xaml.cs">
      <SubType>Code</SubType>
      <DependentUpon>VisualControlsPage.xaml</DependentUpon>
    </Compile>
    <Compile Include="$(MSBuildThisFileDirectory)Issue5470.cs" />
    <Compile Include="$(MSBuildThisFileDirectory)Issue5724.cs" />
    <Compile Include="$(MSBuildThisFileDirectory)Issue6132.cs" />
    <Compile Include="$(MSBuildThisFileDirectory)Issue2577.cs" />
    <Compile Include="$(MSBuildThisFileDirectory)Issue6286.cs" />
    <Compile Include="$(MSBuildThisFileDirectory)_Template.cs" />
    <Compile Include="$(MSBuildThisFileDirectory)Bugzilla56298.cs" />
    <Compile Include="$(MSBuildThisFileDirectory)Bugzilla42620.cs" />
    <Compile Include="$(MSBuildThisFileDirectory)Issue1028.cs" />
    <Compile Include="$(MSBuildThisFileDirectory)Issue1075.cs" />
    <Compile Include="$(MSBuildThisFileDirectory)Issue1097.cs" />
    <Compile Include="$(MSBuildThisFileDirectory)Issue1146.cs" />
    <Compile Include="$(MSBuildThisFileDirectory)Issue1219.cs" />
    <Compile Include="$(MSBuildThisFileDirectory)Issue1228.cs" />
    <Compile Include="$(MSBuildThisFileDirectory)Issue1236.cs" />
    <Compile Include="$(MSBuildThisFileDirectory)Issue1259.cs" />
    <Compile Include="$(MSBuildThisFileDirectory)Issue1267.cs" />
    <Compile Include="$(MSBuildThisFileDirectory)Issue4187.cs" />
    <Compile Include="$(MSBuildThisFileDirectory)Issue1305.cs" />
    <Compile Include="$(MSBuildThisFileDirectory)Issue1329.cs" />
    <Compile Include="$(MSBuildThisFileDirectory)Issue1384.cs" />
    <Compile Include="$(MSBuildThisFileDirectory)Issue1400.cs" />
    <Compile Include="$(MSBuildThisFileDirectory)Issue1414.cs" />
    <Compile Include="$(MSBuildThisFileDirectory)Issue1461.cs" />
    <Compile Include="$(MSBuildThisFileDirectory)Issue1497.xaml.cs">
      <DependentUpon>Issue1497.xaml</DependentUpon>
    </Compile>
    <Compile Include="$(MSBuildThisFileDirectory)Issue1538.cs" />
    <Compile Include="$(MSBuildThisFileDirectory)Issue1545.xaml.cs">
      <DependentUpon>Issue1545.xaml</DependentUpon>
    </Compile>
    <Compile Include="$(MSBuildThisFileDirectory)Issue1546.cs" />
    <Compile Include="$(MSBuildThisFileDirectory)Issue1554.xaml.cs">
      <DependentUpon>Issue1554.xaml</DependentUpon>
    </Compile>
    <Compile Include="$(MSBuildThisFileDirectory)Issue1557.cs" />
    <Compile Include="$(MSBuildThisFileDirectory)Issue1566.cs" />
    <Compile Include="$(MSBuildThisFileDirectory)Issue1567.cs" />
    <Compile Include="$(MSBuildThisFileDirectory)Issue1568.xaml.cs">
      <DependentUpon>Issue1568.xaml</DependentUpon>
    </Compile>
    <Compile Include="$(MSBuildThisFileDirectory)Issue1583.cs" />
    <Compile Include="$(MSBuildThisFileDirectory)Issue1590.cs" />
    <Compile Include="$(MSBuildThisFileDirectory)Issue1593.cs" />
    <Compile Include="$(MSBuildThisFileDirectory)Issue1598.cs" />
    <Compile Include="$(MSBuildThisFileDirectory)Issue1613.cs" />
    <Compile Include="$(MSBuildThisFileDirectory)Issue1618.cs" />
    <Compile Include="$(MSBuildThisFileDirectory)Issue1641.xaml.cs">
      <DependentUpon>Issue1641.xaml</DependentUpon>
    </Compile>
    <Compile Include="$(MSBuildThisFileDirectory)Issue1644.cs" />
    <Compile Include="$(MSBuildThisFileDirectory)Issue1653.xaml.cs">
      <DependentUpon>Issue1653.xaml</DependentUpon>
    </Compile>
    <Compile Include="$(MSBuildThisFileDirectory)Issue1653v2.xaml.cs">
      <DependentUpon>Issue1653v2.xaml</DependentUpon>
    </Compile>
    <Compile Include="$(MSBuildThisFileDirectory)Issue1664.cs" />
    <Compile Include="$(MSBuildThisFileDirectory)Issue1680.cs" />
    <Compile Include="$(MSBuildThisFileDirectory)Issue3624.cs" />
    <Compile Include="$(MSBuildThisFileDirectory)Issue1682.cs" />
    <Compile Include="$(MSBuildThisFileDirectory)Issue1685.cs" />
    <Compile Include="$(MSBuildThisFileDirectory)Issue1698.cs" />
    <Compile Include="$(MSBuildThisFileDirectory)Issue1700.cs" />
    <Compile Include="$(MSBuildThisFileDirectory)Issue1703.cs" />
    <Compile Include="$(MSBuildThisFileDirectory)Issue1705.cs" />
    <Compile Include="$(MSBuildThisFileDirectory)Issue1712.xaml.cs">
      <DependentUpon>Issue1712.xaml</DependentUpon>
    </Compile>
    <Compile Include="$(MSBuildThisFileDirectory)Issue1722.cs" />
    <Compile Include="$(MSBuildThisFileDirectory)Issue1723.cs" />
    <Compile Include="$(MSBuildThisFileDirectory)Issue1741.xaml.cs">
      <DependentUpon>Issue1741.xaml</DependentUpon>
    </Compile>
    <Compile Include="$(MSBuildThisFileDirectory)Issue1742.cs" />
    <Compile Include="$(MSBuildThisFileDirectory)Issue1747.xaml.cs">
      <DependentUpon>Issue1747.xaml</DependentUpon>
    </Compile>
    <Compile Include="$(MSBuildThisFileDirectory)Issue1755.cs" />
    <Compile Include="$(MSBuildThisFileDirectory)Issue1758.cs" />
    <Compile Include="$(MSBuildThisFileDirectory)Issue1763.cs" />
    <Compile Include="$(MSBuildThisFileDirectory)Issue1766.xaml.cs">
      <DependentUpon>Issue1766.xaml</DependentUpon>
    </Compile>
    <Compile Include="$(MSBuildThisFileDirectory)Issue1769.cs" />
    <Compile Include="$(MSBuildThisFileDirectory)Issue1777.cs" />
    <Compile Include="$(MSBuildThisFileDirectory)Issue181.cs" />
    <Compile Include="$(MSBuildThisFileDirectory)Issue1851.cs" />
    <Compile Include="$(MSBuildThisFileDirectory)Issue1875.cs" />
    <Compile Include="$(MSBuildThisFileDirectory)Issue1888.cs" />
    <Compile Include="$(MSBuildThisFileDirectory)Issue1891.cs" />
    <Compile Include="$(MSBuildThisFileDirectory)Issue1895.cs" />
    <Compile Include="$(MSBuildThisFileDirectory)Issue1905.cs" />
    <Compile Include="$(MSBuildThisFileDirectory)Issue1914.cs" />
    <Compile Include="$(MSBuildThisFileDirectory)Issue194.cs" />
    <Compile Include="$(MSBuildThisFileDirectory)Issue198.cs" />
    <Compile Include="$(MSBuildThisFileDirectory)Issue206.cs" />
    <Compile Include="$(MSBuildThisFileDirectory)Issue214.cs" />
    <Compile Include="$(MSBuildThisFileDirectory)Issue2143.cs" />
    <Compile Include="$(MSBuildThisFileDirectory)Issue2222.cs" />
    <Compile Include="$(MSBuildThisFileDirectory)Issue22246_BZ.cs" />
    <Compile Include="$(MSBuildThisFileDirectory)Issue2241.cs" />
    <Compile Include="$(MSBuildThisFileDirectory)Issue2248.cs" />
    <Compile Include="$(MSBuildThisFileDirectory)Issue2259.cs" />
    <Compile Include="$(MSBuildThisFileDirectory)Issue2266.cs" />
    <Compile Include="$(MSBuildThisFileDirectory)Issue2270.cs" />
    <Compile Include="$(MSBuildThisFileDirectory)Issue2272.cs" />
    <Compile Include="$(MSBuildThisFileDirectory)Issue2282.xaml.cs">
      <DependentUpon>Issue2282.xaml</DependentUpon>
    </Compile>
    <Compile Include="$(MSBuildThisFileDirectory)Issue2288.xaml.cs">
      <DependentUpon>Issue2288.xaml</DependentUpon>
    </Compile>
    <Compile Include="$(MSBuildThisFileDirectory)Issue2289.xaml.cs">
      <DependentUpon>Issue2289.xaml</DependentUpon>
    </Compile>
    <Compile Include="$(MSBuildThisFileDirectory)Issue229.cs" />
    <Compile Include="$(MSBuildThisFileDirectory)Issue2291.cs" />
    <Compile Include="$(MSBuildThisFileDirectory)Issue2292.cs" />
    <Compile Include="$(MSBuildThisFileDirectory)Issue2294.cs" />
    <Compile Include="$(MSBuildThisFileDirectory)Issue2333.cs" />
    <Compile Include="$(MSBuildThisFileDirectory)Issue2339.cs" />
    <Compile Include="$(MSBuildThisFileDirectory)Issue2354.cs" />
    <Compile Include="$(MSBuildThisFileDirectory)Issue2357.xaml.cs">
      <DependentUpon>Issue2357.xaml</DependentUpon>
    </Compile>
    <Compile Include="$(MSBuildThisFileDirectory)Issue2411.cs" />
    <Compile Include="$(MSBuildThisFileDirectory)Issue2414.cs" />
    <Compile Include="$(MSBuildThisFileDirectory)Issue2470.xaml.cs">
      <DependentUpon>Issue2470.xaml</DependentUpon>
    </Compile>
    <Compile Include="$(MSBuildThisFileDirectory)Issue2563.cs" />
    <Compile Include="$(MSBuildThisFileDirectory)Issue2594.cs" />
    <Compile Include="$(MSBuildThisFileDirectory)Issue2597.cs" />
    <Compile Include="$(MSBuildThisFileDirectory)Issue260.cs" />
    <Compile Include="$(MSBuildThisFileDirectory)Issue2615.cs" />
    <Compile Include="$(MSBuildThisFileDirectory)Issue2628.cs" />
    <Compile Include="$(MSBuildThisFileDirectory)Issue2634.cs" />
    <Compile Include="$(MSBuildThisFileDirectory)Issue264.cs" />
    <Compile Include="$(MSBuildThisFileDirectory)Issue2659.xaml.cs">
      <DependentUpon>Issue2659.xaml</DependentUpon>
    </Compile>
    <Compile Include="$(MSBuildThisFileDirectory)Issue2783.cs" />
    <Compile Include="$(MSBuildThisFileDirectory)Issue2794.cs" />
    <Compile Include="$(MSBuildThisFileDirectory)Issue2809.cs" />
    <Compile Include="$(MSBuildThisFileDirectory)Issue2923.cs" />
    <Compile Include="$(MSBuildThisFileDirectory)Issue342.cs" />
    <Compile Include="$(MSBuildThisFileDirectory)Issue416.cs" />
    <Compile Include="$(MSBuildThisFileDirectory)Issue417.cs" />
    <Compile Include="$(MSBuildThisFileDirectory)Issue488.cs" />
    <Compile Include="$(MSBuildThisFileDirectory)Issue530.cs" />
    <Compile Include="$(MSBuildThisFileDirectory)Issue764.cs" />
    <Compile Include="$(MSBuildThisFileDirectory)Issue773.cs" />
    <Compile Include="$(MSBuildThisFileDirectory)Issue774.cs" />
    <Compile Include="$(MSBuildThisFileDirectory)Issue852.cs" />
    <Compile Include="$(MSBuildThisFileDirectory)Issue886.cs" />
    <Compile Include="$(MSBuildThisFileDirectory)Issue892.cs" />
    <Compile Include="$(MSBuildThisFileDirectory)Issue889.cs" />
    <Compile Include="$(MSBuildThisFileDirectory)Issue935.cs" />
    <Compile Include="$(MSBuildThisFileDirectory)Issue968.cs" />
    <Compile Include="$(MSBuildThisFileDirectory)Issue973.cs" />
    <Compile Include="$(MSBuildThisFileDirectory)Issue465.cs" />
    <Compile Include="$(MSBuildThisFileDirectory)ListViewViewCellBinding.cs" />
    <Compile Include="$(MSBuildThisFileDirectory)ModelContentPage.cs" />
    <Compile Include="$(MSBuildThisFileDirectory)NavigationStackTests.cs" />
    <Compile Include="$(MSBuildThisFileDirectory)NavPage.cs" />
    <Compile Include="$(MSBuildThisFileDirectory)ScrollViewOutOfBounds.cs" />
    <Compile Include="$(MSBuildThisFileDirectory)StackLayoutIssue.cs" />
    <Compile Include="$(MSBuildThisFileDirectory)SwipeBackNavCrash.cs" />
    <Compile Include="$(MSBuildThisFileDirectory)TabbedPageTests.cs" />
    <Compile Include="$(MSBuildThisFileDirectory)TabbedPageWithList.cs" />
    <Compile Include="$(MSBuildThisFileDirectory)TestPages\TestPages.cs" />
    <Compile Include="$(MSBuildThisFileDirectory)Issue2965.cs" />
    <Compile Include="$(MSBuildThisFileDirectory)Issue2775.cs" />
    <Compile Include="$(MSBuildThisFileDirectory)Issue2987.cs" />
    <Compile Include="$(MSBuildThisFileDirectory)Issue2976.cs" />
    <Compile Include="$(MSBuildThisFileDirectory)Issue2951.xaml.cs">
      <DependentUpon>Issue2951.xaml</DependentUpon>
    </Compile>
    <Compile Include="$(MSBuildThisFileDirectory)Issue2961.cs" />
    <Compile Include="$(MSBuildThisFileDirectory)Issue2948.cs" />
    <Compile Include="$(MSBuildThisFileDirectory)Issue2883.cs" />
    <Compile Include="$(MSBuildThisFileDirectory)Issue2953.cs" />
    <Compile Include="$(MSBuildThisFileDirectory)Issue2777.xaml.cs">
      <DependentUpon>Issue2777.xaml</DependentUpon>
    </Compile>
    <Compile Include="$(MSBuildThisFileDirectory)Issue2954.cs" />
    <Compile Include="$(MSBuildThisFileDirectory)Issue3086.xaml.cs">
      <DependentUpon>Issue3086.xaml</DependentUpon>
    </Compile>
    <Compile Include="$(MSBuildThisFileDirectory)Bugzilla27779.cs" />
    <Compile Include="$(MSBuildThisFileDirectory)Bugzilla27698.cs" />
    <Compile Include="$(MSBuildThisFileDirectory)Bugzilla29247.cs" />
    <Compile Include="$(MSBuildThisFileDirectory)Bugzilla27318.xaml.cs">
      <DependentUpon>Bugzilla27318.xaml</DependentUpon>
    </Compile>
    <Compile Include="$(MSBuildThisFileDirectory)Bugzilla29453.cs" />
    <Compile Include="$(MSBuildThisFileDirectory)Bugzilla28001.cs" />
    <Compile Include="$(MSBuildThisFileDirectory)Bugzilla30935.cs" />
    <Compile Include="$(MSBuildThisFileDirectory)Bugzilla26032.xaml.cs">
      <DependentUpon>Bugzilla26032.xaml</DependentUpon>
    </Compile>
    <Compile Include="$(MSBuildThisFileDirectory)Bugzilla30835.cs" />
    <Compile Include="$(MSBuildThisFileDirectory)Bugzilla27085.cs" />
    <Compile Include="$(MSBuildThisFileDirectory)Bugzilla31395.cs" />
    <Compile Include="$(MSBuildThisFileDirectory)Bugzilla30651.cs" />
    <Compile Include="$(MSBuildThisFileDirectory)Bugzilla26171.cs" />
    <Compile Include="$(MSBuildThisFileDirectory)Bugzilla31602.cs" />
    <Compile Include="$(MSBuildThisFileDirectory)Bugzilla30353.cs" />
    <Compile Include="$(MSBuildThisFileDirectory)Bugzilla28240.cs" />
    <Compile Include="$(MSBuildThisFileDirectory)Bugzilla30324.cs" />
    <Compile Include="$(MSBuildThisFileDirectory)Bugzilla31255.cs" />
    <Compile Include="$(MSBuildThisFileDirectory)Bugzilla28498.cs" />
    <Compile Include="$(MSBuildThisFileDirectory)Bugzilla32148.cs" />
    <Compile Include="$(MSBuildThisFileDirectory)Bugzilla31967.xaml.cs">
      <DependentUpon>Bugzilla31967.xaml</DependentUpon>
    </Compile>
    <Compile Include="$(MSBuildThisFileDirectory)Issue3276.cs" />
    <Compile Include="$(MSBuildThisFileDirectory)Bugzilla26993.cs" />
    <Compile Include="$(MSBuildThisFileDirectory)Issue3292.cs" />
    <Compile Include="$(MSBuildThisFileDirectory)Bugzilla32898.cs" />
    <Compile Include="$(MSBuildThisFileDirectory)Bugzilla31330.cs" />
    <Compile Include="$(MSBuildThisFileDirectory)Bugzilla31114.cs" />
    <Compile Include="$(MSBuildThisFileDirectory)Issue3319.xaml.cs">
      <DependentUpon>Issue3319.xaml</DependentUpon>
    </Compile>
    <Compile Include="$(MSBuildThisFileDirectory)Bugzilla32691.cs" />
    <Compile Include="$(MSBuildThisFileDirectory)Bugzilla32487.cs" />
    <Compile Include="$(MSBuildThisFileDirectory)Bugzilla34061.cs" />
    <Compile Include="$(MSBuildThisFileDirectory)Bugzilla34632.cs" />
    <Compile Include="$(MSBuildThisFileDirectory)Bugzilla32902.cs" />
    <Compile Include="$(MSBuildThisFileDirectory)Bugzilla32801.cs" />
    <Compile Include="$(MSBuildThisFileDirectory)Bugzilla32447.xaml.cs">
      <DependentUpon>Bugzilla32447.xaml</DependentUpon>
    </Compile>
    <Compile Include="$(MSBuildThisFileDirectory)Bugzilla29257.cs" />
    <Compile Include="$(MSBuildThisFileDirectory)Bugzilla32040.cs" />
    <Compile Include="$(MSBuildThisFileDirectory)Bugzilla33450.cs" />
    <Compile Include="$(MSBuildThisFileDirectory)Bugzilla34720.cs" />
    <Compile Include="$(MSBuildThisFileDirectory)Bugzilla35733.cs" />
    <Compile Include="$(MSBuildThisFileDirectory)Bugzilla36009.cs" />
    <Compile Include="$(MSBuildThisFileDirectory)Bugzilla34912.cs" />
    <Compile Include="$(MSBuildThisFileDirectory)Bugzilla32615.cs" />
    <Compile Include="$(MSBuildThisFileDirectory)Bugzilla27350.cs" />
    <Compile Include="$(MSBuildThisFileDirectory)Bugzilla28709.cs" />
    <Compile Include="$(MSBuildThisFileDirectory)Bugzilla33578.cs" />
    <Compile Include="$(MSBuildThisFileDirectory)Bugzilla39378.xaml.cs">
      <DependentUpon>Bugzilla39378.xaml</DependentUpon>
    </Compile>
    <Compile Include="$(MSBuildThisFileDirectory)Bugzilla39963.cs" />
    <Compile Include="$(MSBuildThisFileDirectory)Bugzilla39987.cs" />
    <Compile Include="$(MSBuildThisFileDirectory)Bugzilla40704.cs" />
    <Compile Include="$(MSBuildThisFileDirectory)Bugzilla41038.cs" />
    <Compile Include="$(MSBuildThisFileDirectory)Bugzilla38284.cs" />
    <Compile Include="$(MSBuildThisFileDirectory)Bugzilla39486.cs" />
    <Compile Include="$(MSBuildThisFileDirectory)Issue6323.cs" />
    <Compile Include="$(MSBuildThisFileDirectory)Issue55555.cs" />
    <Compile Include="$(MSBuildThisFileDirectory)Bugzilla41029.cs" />
    <Compile Include="$(MSBuildThisFileDirectory)Bugzilla39908.cs" />
    <Compile Include="$(MSBuildThisFileDirectory)Bugzilla39489.cs" />
    <Compile Include="$(MSBuildThisFileDirectory)Bugzilla36802.cs" />
    <Compile Include="$(MSBuildThisFileDirectory)Bugzilla35736.cs" />
    <Compile Include="$(MSBuildThisFileDirectory)Bugzilla48158.cs" />
    <Compile Include="$(MSBuildThisFileDirectory)Bugzilla45926.cs" />
    <Compile Include="$(MSBuildThisFileDirectory)Bugzilla45284.xaml.cs">
      <DependentUpon>Bugzilla45284.xaml</DependentUpon>
    </Compile>
    <Compile Include="$(MSBuildThisFileDirectory)Bugzilla54977.xaml.cs">
      <DependentUpon>Bugzilla54977.xaml</DependentUpon>
    </Compile>
    <Compile Include="$(MSBuildThisFileDirectory)Bugzilla49069.cs" />
    <Compile Include="$(MSBuildThisFileDirectory)Bugzilla42956.cs" />
    <Compile Include="$(MSBuildThisFileDirectory)Bugzilla38731.cs" />
    <Compile Include="$(MSBuildThisFileDirectory)Bugzilla56710.cs" />
    <Compile Include="$(MSBuildThisFileDirectory)Bugzilla52700.cs" />
    <Compile Include="$(MSBuildThisFileDirectory)Bugzilla39407.cs" />
    <Compile Include="$(MSBuildThisFileDirectory)ButtonFastRendererTest.cs" />
    <Compile Include="$(MSBuildThisFileDirectory)DesktopSupportTestPage.cs" />
    <Compile Include="$(MSBuildThisFileDirectory)Bugzilla58779.cs" />
    <Compile Include="$(MSBuildThisFileDirectory)Bugzilla51825.cs" />
    <Compile Include="$(MSBuildThisFileDirectory)Bugzilla31688.cs" />
    <Compile Include="$(MSBuildThisFileDirectory)Bugzilla40092.cs" />
    <Compile Include="$(MSBuildThisFileDirectory)Issue1426.cs" />
    <Compile Include="$(MSBuildThisFileDirectory)Issue1733.cs" />
    <Compile Include="$(MSBuildThisFileDirectory)Issue1898.cs" />
    <Compile Include="$(MSBuildThisFileDirectory)Issue1583_1.cs" />
    <Compile Include="$(MSBuildThisFileDirectory)Issue1323.cs" />
    <Compile Include="$(MSBuildThisFileDirectory)Issue2399.cs" />
    <Compile Include="$(MSBuildThisFileDirectory)Issue1729.cs" />
    <Compile Include="$(MSBuildThisFileDirectory)Issue2728.cs" />
    <Compile Include="$(MSBuildThisFileDirectory)Issue1667.cs" />
    <Compile Include="$(MSBuildThisFileDirectory)Issue3012.cs" />
    <Compile Include="$(MSBuildThisFileDirectory)Issue3872.cs" />
    <Compile Include="$(MSBuildThisFileDirectory)GitHub1650.cs" />
    <Compile Include="$(MSBuildThisFileDirectory)GitHub3216.cs" />
    <Compile Include="$(MSBuildThisFileDirectory)GitHub1776.cs" />
    <Compile Include="$(MSBuildThisFileDirectory)Issue3408.cs" />
    <Compile Include="$(MSBuildThisFileDirectory)Issue3413.cs" />
    <Compile Include="$(MSBuildThisFileDirectory)Issue3525.cs" />
    <Compile Include="$(MSBuildThisFileDirectory)Issue3275.cs" />
    <Compile Include="$(MSBuildThisFileDirectory)Issue3884.cs" />
    <Compile Include="$(MSBuildThisFileDirectory)Issue2818.cs" />
    <Compile Include="$(MSBuildThisFileDirectory)Issue2831.cs" />
    <Compile Include="$(MSBuildThisFileDirectory)Issue4040.xaml.cs">
      <DependentUpon>Issue4040.xaml</DependentUpon>
    </Compile>
    <Compile Include="$(MSBuildThisFileDirectory)Issue4097.cs" />
    <Compile Include="$(MSBuildThisFileDirectory)Issue1480.cs" />
    <Compile Include="$(MSBuildThisFileDirectory)Issue2223.cs" />
    <Compile Include="$(MSBuildThisFileDirectory)Issue4001.cs" />
    <Compile Include="$(MSBuildThisFileDirectory)Issue4303.cs" />
    <Compile Include="$(MSBuildThisFileDirectory)Controls\GridExtension.cs" />
    <Compile Include="$(MSBuildThisFileDirectory)Controls\ViewModelBase.cs" />
    <Compile Include="$(MSBuildThisFileDirectory)Controls\DisposedSharedPages.cs" />
    <Compile Include="$(MSBuildThisFileDirectory)Controls\PerformanceProvider.cs" />
    <Compile Include="$(MSBuildThisFileDirectory)Controls\GenericValueConverter.cs" />
    <Compile Include="$(MSBuildThisFileDirectory)Controls\ContactsPage.cs" />
    <Compile Include="$(MSBuildThisFileDirectory)Controls\FailImageSource.cs" />
    <Compile Include="$(MSBuildThisFileDirectory)Controls\ICacheService.cs" />
    <Compile Include="$(MSBuildThisFileDirectory)Issue1386.cs" />
    <Compile Include="$(MSBuildThisFileDirectory)Issue3622.cs" />
    <Compile Include="$(MSBuildThisFileDirectory)Issue4138.cs" />
    <Compile Include="$(MSBuildThisFileDirectory)Issue4314.cs" />
    <Compile Include="$(MSBuildThisFileDirectory)Issue3318.cs" />
    <Compile Include="$(MSBuildThisFileDirectory)Issue4493.cs" />
    <Compile Include="$(MSBuildThisFileDirectory)Issue5172.cs" />
    <Compile Include="$(MSBuildThisFileDirectory)Issue5204.cs" />
    <Compile Include="$(MSBuildThisFileDirectory)Issue2204.cs" />
    <Compile Include="$(MSBuildThisFileDirectory)Issue4356.cs">
      <DependentUpon>Issue4356.xaml</DependentUpon>
    </Compile>
    <Compile Include="$(MSBuildThisFileDirectory)Issue4854.cs" />
    <Compile Include="$(MSBuildThisFileDirectory)Issue5951.cs" />
    <Compile Include="$(MSBuildThisFileDirectory)Github6021.cs" />
    <Compile Include="$(MSBuildThisFileDirectory)Issue5132.cs" />
    <Compile Include="$(MSBuildThisFileDirectory)Issue5888.cs" />
    <Compile Include="$(MSBuildThisFileDirectory)Issue6334.cs" />
    <Compile Include="$(MSBuildThisFileDirectory)Issue5728.cs" />
    <Compile Include="$(MSBuildThisFileDirectory)Issue6368.cs" />
    <Compile Include="$(MSBuildThisFileDirectory)Issue6077.cs" />
    <Compile Include="$(MSBuildThisFileDirectory)Issue3548.cs" />
    <Compile Include="$(MSBuildThisFileDirectory)Issue6472.cs" />
    <Compile Include="$(MSBuildThisFileDirectory)Issue6614.cs" />
    <Compile Include="$(MSBuildThisFileDirectory)Issue5239.cs" />
    <Compile Include="$(MSBuildThisFileDirectory)Issue6738.cs" />
    <Compile Include="$(MSBuildThisFileDirectory)GitHub6926.cs" />
    <Compile Include="$(MSBuildThisFileDirectory)Issue5503.cs" />
    <Compile Include="$(MSBuildThisFileDirectory)Issue5831.cs" />
    <Compile Include="$(MSBuildThisFileDirectory)LabelTextType.cs" />
    <Compile Include="$(MSBuildThisFileDirectory)ShellTitleView.cs" />
    <Compile Include="$(MSBuildThisFileDirectory)Issue5159.cs" />
    <Compile Include="$(MSBuildThisFileDirectory)Issue7311.cs" />
    <Compile Include="$(MSBuildThisFileDirectory)Issue7053.cs" />
    <Compile Include="$(MSBuildThisFileDirectory)Issue6894.cs" />
    <Compile Include="$(MSBuildThisFileDirectory)Issue6929.cs" />
    <Compile Include="$(MSBuildThisFileDirectory)Issue3798.xaml.cs">
      <DependentUpon>Issue3798.xaml</DependentUpon>
      <SubType>Code</SubType>
    </Compile>
    <Compile Include="$(MSBuildThisFileDirectory)Controls\ApiLabel.cs" />
    <Compile Include="$(MSBuildThisFileDirectory)Github6384.cs" />
    <Compile Include="$(MSBuildThisFileDirectory)Issue7035.xaml.cs">
      <DependentUpon>Issue7035.xaml</DependentUpon>
      <SubType>Code</SubType>
    </Compile>
    <Compile Include="$(MSBuildThisFileDirectory)Issue7525.xaml.cs" />
    <Compile Include="$(MSBuildThisFileDirectory)Issue7395.cs" />
    <Compile Include="$(MSBuildThisFileDirectory)Issue7582.cs" />
    <Compile Include="$(MSBuildThisFileDirectory)Issue7563.cs" />
    <Compile Include="$(MSBuildThisFileDirectory)Issue7742.cs" />
    <Compile Include="$(MSBuildThisFileDirectory)Issue7678.cs" />
    <Compile Include="$(MSBuildThisFileDirectory)Issue6491.cs" />
    <Compile Include="$(MSBuildThisFileDirectory)Issue6127.cs" />
    <Compile Include="$(MSBuildThisFileDirectory)Issue7283.cs" />
    <Compile Include="$(MSBuildThisFileDirectory)Issue1658.cs" />
    <Compile Include="$(MSBuildThisFileDirectory)Issue5395.cs" />
    <Compile Include="$(MSBuildThisFileDirectory)Issue6663.cs" />
    <Compile Include="$(MSBuildThisFileDirectory)Issue8004.cs" />
    <Compile Include="$(MSBuildThisFileDirectory)Issue7886.xaml.cs">
      <DependentUpon>Issue7886.xaml</DependentUpon>
    </Compile>
    <Compile Include="$(MSBuildThisFileDirectory)Issue7898.cs" />
    <Compile Include="$(MSBuildThisFileDirectory)Issue8198.cs" />
    <Compile Include="$(MSBuildThisFileDirectory)Issue7249.cs" />
    <Compile Include="$(MSBuildThisFileDirectory)Issue8200.cs" />
    <Compile Include="$(MSBuildThisFileDirectory)Issue8417.xaml.cs" />
    <Compile Include="$(MSBuildThisFileDirectory)Issue8647.cs" />
    <Compile Include="$(MSBuildThisFileDirectory)Issue7510.cs" />
    <Compile Include="$(MSBuildThisFileDirectory)Issue8557.xaml.cs" />
    <Compile Include="$(MSBuildThisFileDirectory)Issue8753.cs" />
    <Compile Include="$(MSBuildThisFileDirectory)Issue8693.cs" />
    <Compile Include="$(MSBuildThisFileDirectory)Issue7813.xaml.cs" />
    <Compile Include="$(MSBuildThisFileDirectory)Issue8638.xaml.cs" />
    <Compile Include="$(MSBuildThisFileDirectory)Issue8294.cs" />
    <Compile Include="$(MSBuildThisFileDirectory)Issue8392.cs" />
    <Compile Include="$(MSBuildThisFileDirectory)Issue8672.cs" />
    <Compile Include="$(MSBuildThisFileDirectory)Issue8779.xaml.cs" />
    <Compile Include="$(MSBuildThisFileDirectory)Issue8806.cs" />
    <Compile Include="$(MSBuildThisFileDirectory)Issue8781.xaml.cs" />
    <Compile Include="$(MSBuildThisFileDirectory)Issue8782.xaml.cs" />
    <Compile Include="$(MSBuildThisFileDirectory)Issue8821.cs" />
    <Compile Include="$(MSBuildThisFileDirectory)Issue8326.xaml.cs" />
    <Compile Include="$(MSBuildThisFileDirectory)Issue8449.xaml.cs" />
    <Compile Include="$(MSBuildThisFileDirectory)Issue7875.cs" />
    <Compile Include="$(MSBuildThisFileDirectory)Issue8973.cs" />
    <Compile Include="$(MSBuildThisFileDirectory)Issue7924.xaml.cs" />
    <Compile Include="$(MSBuildThisFileDirectory)Issue8461.cs" />
<<<<<<< HEAD
    <Compile Include="$(MSBuildThisFileDirectory)Issue8777.cs" />
    <Compile Include="$(MSBuildThisFileDirectory)Issue9588.xaml.cs" />
    <Compile Include="$(MSBuildThisFileDirectory)Issue9329.cs" />
    <Compile Include="$(MSBuildThisFileDirectory)Issue9305.xaml.cs" />
    <Compile Include="$(MSBuildThisFileDirectory)Issue9767.cs" />
=======
    <Compile Include="$(MSBuildThisFileDirectory)Issue9054.cs" />
>>>>>>> 59a8d4d7
  </ItemGroup>
  <ItemGroup>
    <EmbeddedResource Include="$(MSBuildThisFileDirectory)Bugzilla22229.xaml">
      <Generator>MSBuild:UpdateDesignTimeXaml</Generator>
    </EmbeddedResource>
    <EmbeddedResource Include="$(MSBuildThisFileDirectory)Issue1497.xaml">
      <Generator>MSBuild:UpdateDesignTimeXaml</Generator>
    </EmbeddedResource>
    <EmbeddedResource Include="$(MSBuildThisFileDirectory)Issue1545.xaml">
      <Generator>MSBuild:UpdateDesignTimeXaml</Generator>
    </EmbeddedResource>
    <EmbeddedResource Include="$(MSBuildThisFileDirectory)Issue1554.xaml">
      <Generator>MSBuild:UpdateDesignTimeXaml</Generator>
    </EmbeddedResource>
    <EmbeddedResource Include="$(MSBuildThisFileDirectory)Issue1568.xaml">
      <Generator>MSBuild:UpdateDesignTimeXaml</Generator>
    </EmbeddedResource>
    <EmbeddedResource Include="$(MSBuildThisFileDirectory)Issue1641.xaml">
      <Generator>MSBuild:UpdateDesignTimeXaml</Generator>
    </EmbeddedResource>
    <EmbeddedResource Include="$(MSBuildThisFileDirectory)Issue1653.xaml">
      <Generator>MSBuild:UpdateDesignTimeXaml</Generator>
    </EmbeddedResource>
    <EmbeddedResource Include="$(MSBuildThisFileDirectory)Issue1653v2.xaml">
      <Generator>MSBuild:UpdateDesignTimeXaml</Generator>
    </EmbeddedResource>
    <EmbeddedResource Include="$(MSBuildThisFileDirectory)Issue1712.xaml">
      <Generator>MSBuild:UpdateDesignTimeXaml</Generator>
    </EmbeddedResource>
    <EmbeddedResource Include="$(MSBuildThisFileDirectory)Issue1741.xaml">
      <Generator>MSBuild:UpdateDesignTimeXaml</Generator>
    </EmbeddedResource>
    <EmbeddedResource Include="$(MSBuildThisFileDirectory)Issue1747.xaml">
      <Generator>MSBuild:UpdateDesignTimeXaml</Generator>
    </EmbeddedResource>
    <EmbeddedResource Include="$(MSBuildThisFileDirectory)Issue1766.xaml">
      <Generator>MSBuild:UpdateDesignTimeXaml</Generator>
    </EmbeddedResource>
    <EmbeddedResource Include="$(MSBuildThisFileDirectory)Issue2282.xaml">
      <Generator>MSBuild:UpdateDesignTimeXaml</Generator>
    </EmbeddedResource>
    <EmbeddedResource Include="$(MSBuildThisFileDirectory)Issue2288.xaml">
      <Generator>MSBuild:UpdateDesignTimeXaml</Generator>
    </EmbeddedResource>
    <EmbeddedResource Include="$(MSBuildThisFileDirectory)Issue2289.xaml">
      <Generator>MSBuild:UpdateDesignTimeXaml</Generator>
    </EmbeddedResource>
    <EmbeddedResource Include="$(MSBuildThisFileDirectory)Issue2357.xaml">
      <Generator>MSBuild:UpdateDesignTimeXaml</Generator>
    </EmbeddedResource>
    <EmbeddedResource Include="$(MSBuildThisFileDirectory)Issue2470.xaml">
      <Generator>MSBuild:UpdateDesignTimeXaml</Generator>
    </EmbeddedResource>
    <EmbeddedResource Include="$(MSBuildThisFileDirectory)Issue8207.xaml">
      <SubType>Designer</SubType>
      <Generator>MSBuild:UpdateDesignTimeXaml</Generator>
    </EmbeddedResource>
    <EmbeddedResource Include="$(MSBuildThisFileDirectory)Issue6282.xaml">
      <Generator>MSBuild:UpdateDesignTimeXaml</Generator>
    </EmbeddedResource>
    <EmbeddedResource Include="$(MSBuildThisFileDirectory)Issue2659.xaml">
      <Generator>MSBuild:UpdateDesignTimeXaml</Generator>
    </EmbeddedResource>
    <EmbeddedResource Include="$(MSBuildThisFileDirectory)Issue2951.xaml">
      <Generator>MSBuild:UpdateDesignTimeXaml</Generator>
    </EmbeddedResource>
    <EmbeddedResource Include="$(MSBuildThisFileDirectory)Issue2777.xaml">
      <Generator>MSBuild:UpdateDesignTimeXaml</Generator>
    </EmbeddedResource>
    <EmbeddedResource Include="$(MSBuildThisFileDirectory)Issue3086.xaml">
      <Generator>MSBuild:UpdateDesignTimeXaml</Generator>
    </EmbeddedResource>
    <EmbeddedResource Include="$(MSBuildThisFileDirectory)Bugzilla27318.xaml">
      <Generator>MSBuild:UpdateDesignTimeXaml</Generator>
    </EmbeddedResource>
    <EmbeddedResource Include="$(MSBuildThisFileDirectory)Bugzilla29107.xaml">
      <Generator>MSBuild:UpdateDesignTimeXaml</Generator>
    </EmbeddedResource>
    <EmbeddedResource Include="$(MSBuildThisFileDirectory)Bugzilla26032.xaml">
      <Generator>MSBuild:UpdateDesignTimeXaml</Generator>
    </EmbeddedResource>
    <EmbeddedResource Include="$(MSBuildThisFileDirectory)Bugzilla31967.xaml">
      <Generator>MSBuild:UpdateDesignTimeXaml</Generator>
    </EmbeddedResource>
    <EmbeddedResource Include="$(MSBuildThisFileDirectory)Issue3319.xaml">
      <Generator>MSBuild:UpdateDesignTimeXaml</Generator>
    </EmbeddedResource>
    <EmbeddedResource Include="$(MSBuildThisFileDirectory)Bugzilla32447.xaml">
      <Generator>MSBuild:UpdateDesignTimeXaml</Generator>
    </EmbeddedResource>
    <EmbeddedResource Include="$(MSBuildThisFileDirectory)Bugzilla38827.xaml">
      <SubType>Designer</SubType>
      <Generator>MSBuild:UpdateDesignTimeXaml</Generator>
    </EmbeddedResource>
    <EmbeddedResource Include="$(MSBuildThisFileDirectory)Bugzilla32842.xaml">
      <SubType>Designer</SubType>
      <Generator>MSBuild:UpdateDesignTimeXaml</Generator>
    </EmbeddedResource>
    <EmbeddedResource Include="$(MSBuildThisFileDirectory)Bugzilla39463.xaml">
      <SubType>Designer</SubType>
      <Generator>MSBuild:UpdateDesignTimeXaml</Generator>
    </EmbeddedResource>
    <EmbeddedResource Include="$(MSBuildThisFileDirectory)Bugzilla38416.xaml">
      <SubType>Designer</SubType>
      <Generator>MSBuild:UpdateDesignTimeXaml</Generator>
    </EmbeddedResource>
    <EmbeddedResource Include="$(MSBuildThisFileDirectory)Bugzilla39483.xaml">
      <SubType>Designer</SubType>
      <Generator>MSBuild:UpdateDesignTimeXaml</Generator>
    </EmbeddedResource>
    <EmbeddedResource Include="$(MSBuildThisFileDirectory)Bugzilla39378.xaml">
      <Generator>MSBuild:UpdateDesignTimeXaml</Generator>
    </EmbeddedResource>
    <EmbeddedResource Include="$(MSBuildThisFileDirectory)Bugzilla45284.xaml">
      <Generator>MSBuild:UpdateDesignTimeXaml</Generator>
    </EmbeddedResource>
    <EmbeddedResource Include="$(MSBuildThisFileDirectory)Bugzilla54977.xaml">
      <Generator>MSBuild:UpdateDesignTimeXaml</Generator>
    </EmbeddedResource>
    <EmbeddedResource Include="$(MSBuildThisFileDirectory)Issue4040.xaml">
      <Generator>MSBuild:UpdateDesignTimeXaml</Generator>
    </EmbeddedResource>
    <EmbeddedResource Include="$(MSBuildThisFileDirectory)VisualControlsPage.xaml">
      <SubType>Designer</SubType>
      <Generator>MSBuild:UpdateDesignTimeXaml</Generator>
    </EmbeddedResource>
    <EmbeddedResource Include="$(MSBuildThisFileDirectory)Issue4356.xaml">
      <Generator>MSBuild:UpdateDesignTimeXaml</Generator>
    </EmbeddedResource>
    <EmbeddedResource Include="$(MSBuildThisFileDirectory)Issue7035.xaml">
      <SubType>Designer</SubType>
      <Generator>MSBuild:UpdateDesignTimeXaml</Generator>
    </EmbeddedResource>
    <EmbeddedResource Include="$(MSBuildThisFileDirectory)Issue7525.xaml">
      <Generator>UpdateDesignTimeXaml</Generator>
    </EmbeddedResource>
    <EmbeddedResource Include="$(MSBuildThisFileDirectory)Issue7886.xaml">
      <Generator>MSBuild:UpdateDesignTimeXaml</Generator>
    </EmbeddedResource>
    <EmbeddedResource Include="$(MSBuildThisFileDirectory)Issue8417.xaml" />
    <EmbeddedResource Include="$(MSBuildThisFileDirectory)Issue8557.xaml" />
    <EmbeddedResource Include="$(MSBuildThisFileDirectory)Issue7813.xaml" />
    <EmbeddedResource Include="$(MSBuildThisFileDirectory)Issue8638.xaml" />
    <EmbeddedResource Include="$(MSBuildThisFileDirectory)Issue8779.xaml" />
    <EmbeddedResource Include="$(MSBuildThisFileDirectory)Issue8781.xaml" />
    <EmbeddedResource Include="$(MSBuildThisFileDirectory)Issue8782.xaml" />
    <EmbeddedResource Include="$(MSBuildThisFileDirectory)Issue8326.xaml" />
    <EmbeddedResource Include="$(MSBuildThisFileDirectory)Issue8449.xaml" />
    <EmbeddedResource Include="$(MSBuildThisFileDirectory)Issue7924.xaml" />
    <EmbeddedResource Include="$(MSBuildThisFileDirectory)Issue9305.xaml">
       <SubType>Designer</SubType>
       <Generator>MSBuild:UpdateDesignTimeXaml</Generator>
    </EmbeddedResource>
    <EmbeddedResource Include="$(MSBuildThisFileDirectory)Issue9588.xaml">
      <Generator>MSBuild:UpdateDesignTimeXaml</Generator>
    </EmbeddedResource>
  </ItemGroup>
  <ItemGroup>
    <EmbeddedResource Include="$(MSBuildThisFileDirectory)Bugzilla27417Xaml.xaml">
      <SubType>Designer</SubType>
      <Generator>MSBuild:UpdateDesignTimeXaml</Generator>
    </EmbeddedResource>
  </ItemGroup>
  <ItemGroup>
    <EmbeddedResource Include="$(MSBuildThisFileDirectory)Bugzilla23942.xaml">
      <SubType>Designer</SubType>
      <Generator>MSBuild:UpdateDesignTimeXaml</Generator>
    </EmbeddedResource>
  </ItemGroup>
  <ItemGroup>
    <EmbeddedResource Include="$(MSBuildThisFileDirectory)Bugzilla39636.xaml">
      <SubType>Designer</SubType>
      <Generator>MSBuild:UpdateDesignTimeXaml</Generator>
    </EmbeddedResource>
  </ItemGroup>
  <ItemGroup>
    <EmbeddedResource Include="$(MSBuildThisFileDirectory)PlatformSpecifics_iOSTranslucentNavBarX.xaml">
      <SubType>Designer</SubType>
      <Generator>MSBuild:UpdateDesignTimeXaml</Generator>
    </EmbeddedResource>
  </ItemGroup>
  <ItemGroup>
    <EmbeddedResource Include="$(MSBuildThisFileDirectory)Bugzilla42069_Page.xaml">
      <SubType>Designer</SubType>
      <Generator>MSBuild:UpdateDesignTimeXaml</Generator>
    </EmbeddedResource>
  </ItemGroup>
  <ItemGroup>
    <EmbeddedResource Include="$(MSBuildThisFileDirectory)Bugzilla51642.xaml">
      <SubType>Designer</SubType>
      <Generator>MSBuild:UpdateDesignTimeXaml</Generator>
    </EmbeddedResource>
  </ItemGroup>
  <ItemGroup>
    <EmbeddedResource Include="$(MSBuildThisFileDirectory)Bugzilla45722Xaml0.xaml">
      <SubType>Designer</SubType>
      <Generator>MSBuild:UpdateDesignTimeXaml</Generator>
    </EmbeddedResource>
  </ItemGroup>
  <ItemGroup>
    <EmbeddedResource Include="$(MSBuildThisFileDirectory)GitHub1331.xaml">
      <SubType>Designer</SubType>
      <Generator>MSBuild:UpdateDesignTimeXaml</Generator>
    </EmbeddedResource>
  </ItemGroup>
  <ItemGroup>
    <EmbeddedResource Include="$(MSBuildThisFileDirectory)Bugzilla60045.xaml">
      <SubType>Designer</SubType>
      <Generator>MSBuild:UpdateDesignTimeXaml</Generator>
    </EmbeddedResource>
  </ItemGroup>
  <ItemGroup>
    <EmbeddedResource Include="$(MSBuildThisFileDirectory)Issue2625.xaml">
      <SubType>Designer</SubType>
      <Generator>MSBuild:UpdateDesignTimeXaml</Generator>
    </EmbeddedResource>
  </ItemGroup>
  <ItemGroup>
    <Folder Include="$(MSBuildThisFileDirectory)Controls\" />
    <EmbeddedResource Include="$(MSBuildThisFileDirectory)Issue2858.xaml">
      <SubType>Designer</SubType>
      <Generator>MSBuild:UpdateDesignTimeXaml</Generator>
    </EmbeddedResource>
  </ItemGroup>
  <ItemGroup>
    <EmbeddedResource Include="$(MSBuildThisFileDirectory)Issue1588.xaml">
      <SubType>Designer</SubType>
      <Generator>MSBuild:UpdateDesignTimeXaml</Generator>
    </EmbeddedResource>
  </ItemGroup>
  <ItemGroup>
    <EmbeddedResource Include="$(MSBuildThisFileDirectory)Bugzilla60787.xaml">
      <SubType>Designer</SubType>
      <Generator>MSBuild:UpdateDesignTimeXaml</Generator>
    </EmbeddedResource>
  </ItemGroup>
  <ItemGroup>
    <EmbeddedResource Include="$(MSBuildThisFileDirectory)Issue3979.xaml">
      <SubType>Designer</SubType>
      <Generator>MSBuild:UpdateDesignTimeXaml</Generator>
    </EmbeddedResource>
  </ItemGroup>
  <ItemGroup>
    <EmbeddedResource Include="$(MSBuildThisFileDirectory)Issue7167.xaml">
      <SubType>Designer</SubType>
      <Generator>MSBuild:UpdateDesignTimeXaml</Generator>
    </EmbeddedResource>
  </ItemGroup>
  <ItemGroup>
    <EmbeddedResource Include="$(MSBuildThisFileDirectory)Issue4194.xaml">
      <SubType>Designer</SubType>
      <Generator>MSBuild:UpdateDesignTimeXaml</Generator>
    </EmbeddedResource>
  </ItemGroup>
  <ItemGroup>
    <EmbeddedResource Include="$(MSBuildThisFileDirectory)Issue4360.xaml">
      <SubType>Designer</SubType>
      <Generator>MSBuild:UpdateDesignTimeXaml</Generator>
    </EmbeddedResource>
  </ItemGroup>
  <ItemGroup>
    <EmbeddedResource Include="$(MSBuildThisFileDirectory)Issue5057.xaml">
      <SubType>Designer</SubType>
      <Generator>MSBuild:UpdateDesignTimeXaml</Generator>
    </EmbeddedResource>
  </ItemGroup>
  <ItemGroup>
    <EmbeddedResource Include="$(MSBuildThisFileDirectory)Issue5003.xaml">
      <SubType>Designer</SubType>
      <Generator>MSBuild:UpdateDesignTimeXaml</Generator>
    </EmbeddedResource>
  </ItemGroup>
  <ItemGroup>
    <EmbeddedResource Include="$(MSBuildThisFileDirectory)CollectionViewBindingErrors.xaml">
      <SubType>Designer</SubType>
      <Generator>MSBuild:UpdateDesignTimeXaml</Generator>
    </EmbeddedResource>
  </ItemGroup>
  <ItemGroup>
    <EmbeddedResource Include="$(MSBuildThisFileDirectory)Github3847.xaml">
      <SubType>Designer</SubType>
      <Generator>MSBuild:UpdateDesignTimeXaml</Generator>
    </EmbeddedResource>
  </ItemGroup>
  <ItemGroup>
    <EmbeddedResource Include="$(MSBuildThisFileDirectory)Issue4684.xaml">
      <SubType>Designer</SubType>
      <Generator>MSBuild:UpdateDesignTimeXaml</Generator>
    </EmbeddedResource>
  </ItemGroup>
  <ItemGroup>
    <EmbeddedResource Include="$(MSBuildThisFileDirectory)_TemplateMarkup.xaml">
      <SubType>Designer</SubType>
      <Generator>MSBuild:UpdateDesignTimeXaml</Generator>
    </EmbeddedResource>
    <EmbeddedResource Include="$(MSBuildThisFileDirectory)Issue5801.xaml">
      <SubType>Designer</SubType>
      <Generator>MSBuild:UpdateDesignTimeXaml</Generator>
    </EmbeddedResource>
    <EmbeddedResource Include="$(MSBuildThisFileDirectory)A11yTabIndex.xaml">
      <SubType>Designer</SubType>
      <Generator>MSBuild:UpdateDesignTimeXaml</Generator>
    </EmbeddedResource>
  </ItemGroup>
  <ItemGroup>
    <EmbeddedResource Include="$(MSBuildThisFileDirectory)Issue4915.xaml">
      <SubType>Designer</SubType>
      <Generator>MSBuild:UpdateDesignTimeXaml</Generator>
    </EmbeddedResource>
  </ItemGroup>
  <ItemGroup>
    <EmbeddedResource Include="$(MSBuildThisFileDirectory)Issue5949_1.xaml">
      <SubType>Designer</SubType>
      <Generator>MSBuild:UpdateDesignTimeXaml</Generator>
    </EmbeddedResource>
  </ItemGroup>
  <ItemGroup>
    <EmbeddedResource Include="$(MSBuildThisFileDirectory)Issue5949_2.xaml">
      <SubType>Designer</SubType>
      <Generator>MSBuild:UpdateDesignTimeXaml</Generator>
    </EmbeddedResource>
  </ItemGroup>
  <ItemGroup>
    <EmbeddedResource Include="$(MSBuildThisFileDirectory)Issue4992.xaml">
      <SubType>Designer</SubType>
      <Generator>MSBuild:UpdateDesignTimeXaml</Generator>
    </EmbeddedResource>
  </ItemGroup>
  <ItemGroup>
    <EmbeddedResource Include="$(MSBuildThisFileDirectory)Issue6130.xaml">
      <SubType>Designer</SubType>
      <Generator>MSBuild:UpdateDesignTimeXaml</Generator>
    </EmbeddedResource>
  </ItemGroup>
  <ItemGroup>
    <Compile Update="$(MSBuildThisFileDirectory)Issue6130.xaml.cs">
      <DependentUpon>Issue6130.xaml</DependentUpon>
    </Compile>
    <Compile Update="$(MSBuildThisFileDirectory)Issue6644.xaml.cs">
      <DependentUpon>Issue6644.xaml</DependentUpon>
    </Compile>
    <Compile Update="$(MSBuildThisFileDirectory)Issue6254.xaml.cs">
      <DependentUpon>Issue6254.xaml</DependentUpon>
    </Compile>
    <Compile Update="$(MSBuildThisFileDirectory)Issue5749.xaml.cs">
      <DependentUpon>Issue5749.xaml</DependentUpon>
    </Compile>
    <Compile Update="$(MSBuildThisFileDirectory)Issue5108.xaml.cs">
      <DependentUpon>Issue5108.xaml</DependentUpon>
    </Compile>
    <Compile Update="$(MSBuildThisFileDirectory)Issue7357.xaml.cs">
      <DependentUpon>Issue7357.xaml</DependentUpon>
    </Compile>
    <Compile Update="$(MSBuildThisFileDirectory)Issue7792.xaml.cs">
      <DependentUpon>Issue7792.xaml</DependentUpon>
    </Compile>
    <Compile Update="$(MSBuildThisFileDirectory)Issue7789.xaml.cs">
      <DependentUpon>Issue7789.xaml</DependentUpon>
    </Compile>
    <Compile Update="$(MSBuildThisFileDirectory)Issue7519Xaml.xaml.cs">
      <DependentUpon>Issue7519Xaml.xaml</DependentUpon>
    </Compile>
    <Compile Update="$(MSBuildThisFileDirectory)Issue7817.xaml.cs">
      <DependentUpon>Issue7817.xaml</DependentUpon>
    </Compile>
    <Compile Update="$(MSBuildThisFileDirectory)Issue7519Xaml.xaml.cs">
      <DependentUpon>Issue7519Xaml.xaml</DependentUpon>
    </Compile>
    <Compile Update="$(MSBuildThisFileDirectory)Issue5354.xaml.cs">
      <DependentUpon>Issue5354.xaml</DependentUpon>
    </Compile>
    <Compile Update="$(MSBuildThisFileDirectory)Issue7621.xaml.cs">
      <DependentUpon>Issue7621.xaml</DependentUpon>
    </Compile>
    <Compile Update="$(MSBuildThisFileDirectory)Issue7512.xaml.cs">
      <DependentUpon>Issue7512.xaml</DependentUpon>
    </Compile>
    <Compile Update="$(MSBuildThisFileDirectory)Issue7593.xaml.cs">
      <DependentUpon>Issue7593.xaml</DependentUpon>
    </Compile>
    <Compile Update="$(MSBuildThisFileDirectory)Issue7758.xaml.cs">
      <DependentUpon>Issue7758.xaml</DependentUpon>
    </Compile>
    <Compile Update="$(MSBuildThisFileDirectory)Issue7943.xaml.cs">
      <DependentUpon>Issue7943.xaml</DependentUpon>
    </Compile>
    <Compile Update="$(MSBuildThisFileDirectory)Issue7993.xaml.cs">
      <DependentUpon>Issue7993.xaml</DependentUpon>
    </Compile>
    <Compile Update="$(MSBuildThisFileDirectory)Issue7865.xaml.cs">
      <DependentUpon>Issue7865.xaml</DependentUpon>
    </Compile>
    <Compile Update="$(MSBuildThisFileDirectory)Issue8508.xaml.cs">
      <DependentUpon>Issue8508.xaml</DependentUpon>
    </Compile>
  </ItemGroup>
  <ItemGroup>
    <EmbeddedResource Include="$(MSBuildThisFileDirectory)Issue1455.xaml">
      <SubType>Designer</SubType>
      <Generator>MSBuild:UpdateDesignTimeXaml</Generator>
    </EmbeddedResource>
    <EmbeddedResource Include="$(MSBuildThisFileDirectory)Issue5268.xaml">
      <SubType>Designer</SubType>
      <Generator>MSBuild:UpdateDesignTimeXaml</Generator>
    </EmbeddedResource>
  </ItemGroup>
  <ItemGroup>
    <EmbeddedResource Include="$(MSBuildThisFileDirectory)Issue5046.xaml">
      <SubType>Designer</SubType>
      <Generator>MSBuild:UpdateDesignTimeXaml</Generator>
    </EmbeddedResource>
  </ItemGroup>
  <ItemGroup>
    <EmbeddedResource Include="$(MSBuildThisFileDirectory)Issue6644.xaml">
    </EmbeddedResource>
    <EmbeddedResource Include="$(MSBuildThisFileDirectory)Github5623.xaml">
      <SubType>Designer</SubType>
      <Generator>MSBuild:UpdateDesignTimeXaml</Generator>
    </EmbeddedResource>
    <EmbeddedResource Include="$(MSBuildThisFileDirectory)Issue3798.xaml">
      <SubType>Designer</SubType>
      <Generator>MSBuild:UpdateDesignTimeXaml</Generator>
    </EmbeddedResource>
  </ItemGroup>
  <ItemGroup>
    <EmbeddedResource Include="$(MSBuildThisFileDirectory)Issue5749.xaml">
      <SubType>Designer</SubType>
      <Generator>MSBuild:UpdateDesignTimeXaml</Generator>
    </EmbeddedResource>
  </ItemGroup>
  <ItemGroup>
    <EmbeddedResource Include="$(MSBuildThisFileDirectory)Issue5108.xaml">
      <SubType>Designer</SubType>
      <Generator>MSBuild:UpdateDesignTimeXaml</Generator>
    </EmbeddedResource>
  </ItemGroup>
  <ItemGroup>
    <EmbeddedResource Include="$(MSBuildThisFileDirectory)Issue7357.xaml">
      <SubType>Designer</SubType>
      <Generator>MSBuild:UpdateDesignTimeXaml</Generator>
    </EmbeddedResource>
  </ItemGroup>
  <ItemGroup>
    <EmbeddedResource Include="$(MSBuildThisFileDirectory)Issue7519Xaml.xaml">
      <SubType>Designer</SubType>
      <Generator>MSBuild:UpdateDesignTimeXaml</Generator>
    </EmbeddedResource>
  </ItemGroup>
  <ItemGroup>
    <EmbeddedResource Include="$(MSBuildThisFileDirectory)Issue7621.xaml">
      <SubType>Designer</SubType>
      <Generator>MSBuild:UpdateDesignTimeXaml</Generator>
    </EmbeddedResource>
  </ItemGroup>
  <ItemGroup>
    <EmbeddedResource Include="$(MSBuildThisFileDirectory)Issue7512.xaml">
      <SubType>Designer</SubType>
      <Generator>MSBuild:UpdateDesignTimeXaml</Generator>
    </EmbeddedResource>
  </ItemGroup>
  <ItemGroup>
    <EmbeddedResource Include="$(MSBuildThisFileDirectory)Issue5354.xaml">
      <SubType>Designer</SubType>
      <Generator>MSBuild:UpdateDesignTimeXaml</Generator>
    </EmbeddedResource>
  </ItemGroup>
  <ItemGroup>
    <EmbeddedResource Include="$(MSBuildThisFileDirectory)Issue7593.xaml">
      <SubType>Designer</SubType>
      <Generator>MSBuild:UpdateDesignTimeXaml</Generator>
    </EmbeddedResource>
  </ItemGroup>
  <ItemGroup>
    <EmbeddedResource Include="$(MSBuildThisFileDirectory)Issue7792.xaml">
      <SubType>Designer</SubType>
      <Generator>MSBuild:UpdateDesignTimeXaml</Generator>
    </EmbeddedResource>
    <EmbeddedResource Include="$(MSBuildThisFileDirectory)Issue7758.xaml">
      <SubType>Designer</SubType>
      <Generator>MSBuild:UpdateDesignTimeXaml</Generator>
    </EmbeddedResource>
  </ItemGroup>
  <ItemGroup>
    <EmbeddedResource Include="$(MSBuildThisFileDirectory)Issue7789.xaml">
      <SubType>Designer</SubType>
      <Generator>MSBuild:UpdateDesignTimeXaml</Generator>
    </EmbeddedResource>
  </ItemGroup>
  <ItemGroup>
    <EmbeddedResource Include="$(MSBuildThisFileDirectory)Issue7817.xaml">
      <SubType>Designer</SubType>
      <Generator>MSBuild:UpdateDesignTimeXaml</Generator>
    </EmbeddedResource>
    <EmbeddedResource Include="$(MSBuildThisFileDirectory)Issue7865.xaml">
      <SubType>Designer</SubType>
      <Generator>MSBuild:UpdateDesignTimeXaml</Generator>
    </EmbeddedResource>
    <EmbeddedResource Include="$(MSBuildThisFileDirectory)Issue7943.xaml">
      <SubType>Designer</SubType>
      <Generator>MSBuild:UpdateDesignTimeXaml</Generator>
    </EmbeddedResource>
  </ItemGroup>
  <ItemGroup>
    <EmbeddedResource Include="$(MSBuildThisFileDirectory)Issue7993.xaml">
      <SubType>Designer</SubType>
      <Generator>MSBuild:UpdateDesignTimeXaml</Generator>
    </EmbeddedResource>
  </ItemGroup>
  <ItemGroup>
    <EmbeddedResource Include="$(MSBuildThisFileDirectory)Issue7803.xaml">
      <SubType>Designer</SubType>
      <Generator>MSBuild:UpdateDesignTimeXaml</Generator>
    </EmbeddedResource>
  </ItemGroup>
  <ItemGroup>
    <EmbeddedResource Include="$(MSBuildThisFileDirectory)Issue7048.xaml">
      <SubType>Designer</SubType>
      <Generator>MSBuild:UpdateDesignTimeXaml</Generator>
    </EmbeddedResource>
  </ItemGroup>
  <ItemGroup>
    <EmbeddedResource Include="$(MSBuildThisFileDirectory)Issue8529_1.xaml">
      <Generator>MSBuild:UpdateDesignTimeXaml</Generator>
    </EmbeddedResource>
  </ItemGroup>
  <ItemGroup>
    <EmbeddedResource Include="$(MSBuildThisFileDirectory)Issue6693.xaml">
      <SubType>Designer</SubType>
      <Generator>MSBuild:UpdateDesignTimeXaml</Generator>
    </EmbeddedResource>
  </ItemGroup>
  <ItemGroup>
    <EmbeddedResource Include="$(MSBuildThisFileDirectory)Issue8508.xaml">
      <SubType>Designer</SubType>
      <Generator>MSBuild:UpdateDesignTimeXaml</Generator>
    </EmbeddedResource>
  </ItemGroup>
  <ItemGroup>
    <EmbeddedResource Include="$(MSBuildThisFileDirectory)Issue4744.xaml">
      <SubType>Designer</SubType>
      <Generator>MSBuild:UpdateDesignTimeXaml</Generator>
    </EmbeddedResource>
  </ItemGroup>
  <ItemGroup>
    <EmbeddedResource Include="$(MSBuildThisFileDirectory)Issue3228.xaml">
      <SubType>Designer</SubType>
      <Generator>MSBuild:UpdateDesignTimeXaml</Generator>
    </EmbeddedResource>
  </ItemGroup>
  <ItemGroup>
    <EmbeddedResource Include="$(MSBuildThisFileDirectory)Issue2172.xaml">
      <SubType>Designer</SubType>
      <Generator>MSBuild:UpdateDesignTimeXaml</Generator>
    </EmbeddedResource>
    <EmbeddedResource Include="$(MSBuildThisFileDirectory)Issue8902.xaml">
      <SubType>Designer</SubType>
      <Generator>MSBuild:UpdateDesignTimeXaml</Generator>
    </EmbeddedResource>
    <EmbeddedResource Include="$(MSBuildThisFileDirectory)Issue9682.xaml">
      <SubType>Designer</SubType>
      <Generator>MSBuild:UpdateDesignTimeXaml</Generator>
    </EmbeddedResource>
  </ItemGroup>
  <ItemGroup>
    <EmbeddedResource Include="$(MSBuildThisFileDirectory)Issue9196.xaml">
      <SubType>Designer</SubType>
      <Generator>MSBuild:UpdateDesignTimeXaml</Generator>
    </EmbeddedResource>
  </ItemGroup>
</Project><|MERGE_RESOLUTION|>--- conflicted
+++ resolved
@@ -10,15 +10,12 @@
   </PropertyGroup>
   <ItemGroup>
     <Compile Include="$(MSBuildThisFileDirectory)CollectionViewGroupTypeIssue.cs" />
-<<<<<<< HEAD
     <Compile Include="$(MSBuildThisFileDirectory)Issue3228.xaml.cs">
       <DependentUpon>Issue3228.xaml</DependentUpon>
       <SubType>Code</SubType>
     </Compile>
-=======
     <Compile Include="$(MSBuildThisFileDirectory)Issue8801.cs" />
     <Compile Include="$(MSBuildThisFileDirectory)Issue9428.cs" />
->>>>>>> 59a8d4d7
     <Compile Include="$(MSBuildThisFileDirectory)Issue9419.cs" />
     <Compile Include="$(MSBuildThisFileDirectory)Issue8262.cs" />
     <Compile Include="$(MSBuildThisFileDirectory)Issue8899.cs" />
@@ -1270,15 +1267,12 @@
     <Compile Include="$(MSBuildThisFileDirectory)Issue8973.cs" />
     <Compile Include="$(MSBuildThisFileDirectory)Issue7924.xaml.cs" />
     <Compile Include="$(MSBuildThisFileDirectory)Issue8461.cs" />
-<<<<<<< HEAD
     <Compile Include="$(MSBuildThisFileDirectory)Issue8777.cs" />
     <Compile Include="$(MSBuildThisFileDirectory)Issue9588.xaml.cs" />
     <Compile Include="$(MSBuildThisFileDirectory)Issue9329.cs" />
     <Compile Include="$(MSBuildThisFileDirectory)Issue9305.xaml.cs" />
     <Compile Include="$(MSBuildThisFileDirectory)Issue9767.cs" />
-=======
     <Compile Include="$(MSBuildThisFileDirectory)Issue9054.cs" />
->>>>>>> 59a8d4d7
   </ItemGroup>
   <ItemGroup>
     <EmbeddedResource Include="$(MSBuildThisFileDirectory)Bugzilla22229.xaml">
