<?xml version="1.0" encoding="utf-8"?>
<Project xmlns="http://schemas.microsoft.com/developer/msbuild/2003">
  <PropertyGroup>
    <MSBuildAllProjects>$(MSBuildAllProjects);$(MSBuildThisFileFullPath)</MSBuildAllProjects>
    <HasSharedItems>true</HasSharedItems>
    <SharedGUID>0f0db9cc-ea65-429c-9363-38624bf8f49c</SharedGUID>
  </PropertyGroup>
  <PropertyGroup Label="Configuration">
    <Import_RootNamespace>Xamarin.Forms.Controls.Issues</Import_RootNamespace>
  </PropertyGroup>
  <ItemGroup>
    <Compile Include="$(MSBuildThisFileDirectory)CollectionViewGroupTypeIssue.cs" />
    <Compile Include="$(MSBuildThisFileDirectory)Github9536.xaml.cs">
    <DependentUpon>Github9536.xaml</DependentUpon>
      <SubType>Code</SubType>
    </Compile>
    <Compile Include="$(MSBuildThisFileDirectory)Issue10110.cs" />
    <Compile Include="$(MSBuildThisFileDirectory)Issue10672.xaml.cs">
      <DependentUpon>Issue10672.xaml</DependentUpon>
      <SubType>Code</SubType>
    </Compile>
    <Compile Include="$(MSBuildThisFileDirectory)Issue10744.cs" />
    <Compile Include="$(MSBuildThisFileDirectory)Issue8291.cs" />
    <Compile Include="$(MSBuildThisFileDirectory)Issue2674.cs" />
    <Compile Include="$(MSBuildThisFileDirectory)Issue6484.cs" />
    <Compile Include="$(MSBuildThisFileDirectory)Issue6187.cs" />
    <Compile Include="$(MSBuildThisFileDirectory)Issue3228.xaml.cs">
      <DependentUpon>Issue3228.xaml</DependentUpon>
      <SubType>Code</SubType>
    </Compile>
    <Compile Include="$(MSBuildThisFileDirectory)Issue3262.cs" />
    <Compile Include="$(MSBuildThisFileDirectory)Issue8308.xaml.cs">
      <DependentUpon>Issue8308.xaml</DependentUpon>
      <SubType>Code</SubType>
    </Compile>
    <Compile Include="$(MSBuildThisFileDirectory)Issue8715.xaml.cs">
      <DependentUpon>Issue8715.xaml</DependentUpon>
      <SubType>Code</SubType>
    </Compile>
    <Compile Include="$(MSBuildThisFileDirectory)Issue8766.cs" />
    <Compile Include="$(MSBuildThisFileDirectory)Issue8801.cs" />
    <Compile Include="$(MSBuildThisFileDirectory)Issue9279.xaml.cs">
      <DependentUpon>Issue9279.xaml</DependentUpon>
    </Compile>
    <Compile Include="$(MSBuildThisFileDirectory)Issue8870.cs" />
    <Compile Include="$(MSBuildThisFileDirectory)Issue9428.cs" />
    <Compile Include="$(MSBuildThisFileDirectory)Issue9419.cs" />
    <Compile Include="$(MSBuildThisFileDirectory)Issue8262.cs" />
    <Compile Include="$(MSBuildThisFileDirectory)Issue8899.cs" />
    <Compile Include="$(MSBuildThisFileDirectory)Issue8551.cs" />
    <Compile Include="$(MSBuildThisFileDirectory)Issue8836.cs" />
    <Compile Include="$(MSBuildThisFileDirectory)Issue8902.xaml.cs">
      <DependentUpon>Issue8902.xaml</DependentUpon>
      <SubType>Code</SubType>
    </Compile>
    <Compile Include="$(MSBuildThisFileDirectory)Issue9580.cs" />
    <Compile Include="$(MSBuildThisFileDirectory)Issue9682.xaml.cs">
      <DependentUpon>Issue9682.xaml</DependentUpon>
      <SubType>Code</SubType>
    </Compile>
    <Compile Include="$(MSBuildThisFileDirectory)Issue9006.cs" />
    <Compile Include="$(MSBuildThisFileDirectory)Issue8207.xaml.cs" />
    <Compile Include="$(MSBuildThisFileDirectory)Issue6362.cs" />
    <Compile Include="$(MSBuildThisFileDirectory)Issue6698.cs" />
    <Compile Include="$(MSBuildThisFileDirectory)Issue7393.cs" />
    <Compile Include="$(MSBuildThisFileDirectory)Issue7505.cs" />
    <Compile Include="$(MSBuildThisFileDirectory)Issue4459.xaml.cs">
      <DependentUpon>Issue4459.xaml</DependentUpon>
      <SubType>Code</SubType>
    </Compile>
    <Compile Include="$(MSBuildThisFileDirectory)CollectionViewItemsSourceTypes.cs" />
    <Compile Include="$(MSBuildThisFileDirectory)Issue1455.xaml.cs">
      <DependentUpon>Issue1455.xaml</DependentUpon>
      <SubType>Code</SubType>
    </Compile>
    <Compile Include="$(MSBuildThisFileDirectory)CollectionViewHeaderFooterString.cs" />
    <Compile Include="$(MSBuildThisFileDirectory)CollectionViewHeaderFooterTemplate.cs" />
    <Compile Include="$(MSBuildThisFileDirectory)CollectionViewHeaderFooterView.cs" />
    <Compile Include="$(MSBuildThisFileDirectory)CollectionViewItemsUpdatingScrollMode.cs" />
    <Compile Include="$(MSBuildThisFileDirectory)Issue4606.cs" />
    <Compile Include="$(MSBuildThisFileDirectory)Issue8161.cs" />
    <Compile Include="$(MSBuildThisFileDirectory)Issue8644.cs" />
    <Compile Include="$(MSBuildThisFileDirectory)Issue7534.cs" />
    <Compile Include="$(MSBuildThisFileDirectory)Issue8177.cs" />
    <Compile Include="$(MSBuildThisFileDirectory)Issue4744.xaml.cs">
      <DependentUpon>Issue4744.xaml</DependentUpon>
    </Compile>
    <Compile Include="$(MSBuildThisFileDirectory)Issue7773.cs" />
    <Compile Include="$(MSBuildThisFileDirectory)Issue8186.cs" />
    <Compile Include="$(MSBuildThisFileDirectory)Issue2172.xaml.cs">
      <DependentUpon>Issue2172.xaml</DependentUpon>
      <SubType>Code</SubType>
    </Compile>
    <Compile Include="$(MSBuildThisFileDirectory)Issue3475.cs" />
    <Compile Include="$(MSBuildThisFileDirectory)Issue5168.cs" />
    <Compile Include="$(MSBuildThisFileDirectory)Issue5749.xaml.cs">
      <SubType>Code</SubType>
    </Compile>
    <Compile Include="$(MSBuildThisFileDirectory)Issue6556.cs" />
    <Compile Include="$(MSBuildThisFileDirectory)Issue5830.cs" />
    <Compile Include="$(MSBuildThisFileDirectory)Issue6476.cs" />
    <Compile Include="$(MSBuildThisFileDirectory)Issue6693.xaml.cs">
      <DependentUpon>Issue6693.xaml</DependentUpon>
      <SubType>Code</SubType>
    </Compile>
    <Compile Include="$(MSBuildThisFileDirectory)Issue7396.cs" />
    <Compile Include="$(MSBuildThisFileDirectory)Issue6403.xaml.cs">
      <DependentUpon>Issue6403.xaml</DependentUpon>
      <SubType>Code</SubType>
    </Compile>
    <Compile Include="$(MSBuildThisFileDirectory)Issue7825.cs" />
    <Compile Include="$(MSBuildThisFileDirectory)Issue2271.cs" />
    <Compile Include="$(MSBuildThisFileDirectory)Issue5354.xaml.cs">
      <DependentUpon>Issue5354.xaml</DependentUpon>
      <SubType>Code</SubType>
    </Compile>
    <Compile Include="$(MSBuildThisFileDirectory)Issue5868.cs" />
    <Compile Include="$(MSBuildThisFileDirectory)Issue6963.cs" />
    <Compile Include="$(MSBuildThisFileDirectory)Issue7015.cs" />
    <Compile Include="$(MSBuildThisFileDirectory)Issue7048.xaml.cs">
      <DependentUpon>Issue7048.xaml</DependentUpon>
      <SubType>Code</SubType>
    </Compile>
    <Compile Include="$(MSBuildThisFileDirectory)Issue6804.cs" />
    <Compile Include="$(MSBuildThisFileDirectory)Issue7181.cs" />
    <Compile Include="$(MSBuildThisFileDirectory)Issue5367.cs" />
    <Compile Include="$(MSBuildThisFileDirectory)Issue6878.cs" />
    <Compile Include="$(MSBuildThisFileDirectory)Issue7253.cs" />
    <Compile Include="$(MSBuildThisFileDirectory)Issue7581.cs" />
    <Compile Include="$(MSBuildThisFileDirectory)Issue7361.cs" />
    <Compile Include="$(MSBuildThisFileDirectory)Issue7621.xaml.cs">
      <SubType>Code</SubType>
    </Compile>
    <Compile Include="$(MSBuildThisFileDirectory)Issue6889.cs" />
    <Compile Include="$(MSBuildThisFileDirectory)Issue6945.cs" />
    <Compile Include="$(MSBuildThisFileDirectory)Issue7313.cs" />
    <Compile Include="$(MSBuildThisFileDirectory)Issue5500.cs" />
    <Compile Include="$(MSBuildThisFileDirectory)Issue8148.cs" />
    <Compile Include="$(MSBuildThisFileDirectory)Issue8008.cs" />
    <Compile Include="$(MSBuildThisFileDirectory)Issue6640.cs" />
    <Compile Include="$(MSBuildThisFileDirectory)Issue7890.cs" />
    <Compile Include="$(MSBuildThisFileDirectory)Issue7556.cs" />
    <Compile Include="$(MSBuildThisFileDirectory)Issue5108.xaml.cs">
      <SubType>Code</SubType>
    </Compile>
    <Compile Include="$(MSBuildThisFileDirectory)Issue7329.cs" />
    <Compile Include="$(MSBuildThisFileDirectory)Issue7290.cs" />
    <Compile Include="$(MSBuildThisFileDirectory)Issue7240.cs" />
    <Compile Include="$(MSBuildThisFileDirectory)Issue5046.xaml.cs">
      <DependentUpon>Issue5046.xaml</DependentUpon>
      <SubType>Code</SubType>
    </Compile>
    <Compile Include="$(MSBuildThisFileDirectory)Issue6609.cs" />
    <Compile Include="$(MSBuildThisFileDirectory)Issue6802.cs" />
    <Compile Include="$(MSBuildThisFileDirectory)Issue6644.xaml.cs">
      <SubType>Code</SubType>
    </Compile>
    <Compile Include="$(MSBuildThisFileDirectory)Issue7049.cs" />
    <Compile Include="$(MSBuildThisFileDirectory)Issue7061.cs" />
    <Compile Include="$(MSBuildThisFileDirectory)Issue7385.cs" />
    <Compile Include="$(MSBuildThisFileDirectory)Issue7111.cs" />
    <Compile Include="$(MSBuildThisFileDirectory)Issue7357.xaml.cs">
      <SubType>Code</SubType>
    </Compile>
    <Compile Include="$(MSBuildThisFileDirectory)Issue7512.xaml.cs">
      <SubType>Code</SubType>
    </Compile>
    <Compile Include="$(MSBuildThisFileDirectory)Issue7519.cs" />
    <Compile Include="$(MSBuildThisFileDirectory)Issue7519Xaml.xaml.cs">
      <SubType>Code</SubType>
    </Compile>
    <Compile Include="$(MSBuildThisFileDirectory)Issue7700.cs" />
    <Compile Include="$(MSBuildThisFileDirectory)Issue7758.xaml.cs">
      <SubType>Code</SubType>
    </Compile>
    <Compile Include="$(MSBuildThisFileDirectory)Issue7593.xaml.cs">
      <SubType>Code</SubType>
    </Compile>
    <Compile Include="$(MSBuildThisFileDirectory)Issue7992.cs" />
    <Compile Include="$(MSBuildThisFileDirectory)Issue7792.xaml.cs">
      <SubType>Code</SubType>
    </Compile>
    <Compile Include="$(MSBuildThisFileDirectory)Issue7789.xaml.cs">
      <SubType>Code</SubType>
    </Compile>
    <Compile Include="$(MSBuildThisFileDirectory)Issue7817.xaml.cs">
      <SubType>Code</SubType>
    </Compile>
    <Compile Include="$(MSBuildThisFileDirectory)Issue7823.cs" />
    <Compile Include="$(MSBuildThisFileDirectory)Issue7943.xaml.cs">
      <SubType>Code</SubType>
    </Compile>
    <Compile Include="$(MSBuildThisFileDirectory)Issue7993.xaml.cs">
      <SubType>Code</SubType>
    </Compile>
    <Compile Include="$(MSBuildThisFileDirectory)Issue7865.xaml.cs">
      <SubType>Code</SubType>
    </Compile>
    <Compile Include="$(MSBuildThisFileDirectory)Issue7803.xaml.cs">
      <DependentUpon>Issue7803.xaml</DependentUpon>
    </Compile>
    <Compile Include="$(MSBuildThisFileDirectory)Issue8087.cs" />
    <Compile Include="$(MSBuildThisFileDirectory)Issue8203.cs" />
    <Compile Include="$(MSBuildThisFileDirectory)Issue8222.cs" />
    <Compile Include="$(MSBuildThisFileDirectory)Issue8167.cs" />
    <Compile Include="$(MSBuildThisFileDirectory)Issue8263.xaml.cs">
      <DependentUpon>Issue8263.xaml</DependentUpon>
      <SubType>Code</SubType>
    </Compile>
    <Compile Include="$(MSBuildThisFileDirectory)Issue8345.cs" />
    <Compile Include="$(MSBuildThisFileDirectory)Issue8366.cs" />
    <Compile Include="$(MSBuildThisFileDirectory)Issue8526.cs" />
    <Compile Include="$(MSBuildThisFileDirectory)Issue8529.cs" />
    <Compile Include="$(MSBuildThisFileDirectory)Issue8529_1.xaml.cs">
      <DependentUpon>Issue8529_1.xaml</DependentUpon>
      <SubType>Code</SubType>
    </Compile>
    <Compile Include="$(MSBuildThisFileDirectory)Issue8508.xaml.cs">
      <SubType>Code</SubType>
    </Compile>
    <Compile Include="$(MSBuildThisFileDirectory)Issue7963.cs" />
    <Compile Include="$(MSBuildThisFileDirectory)Issue8741.cs" />
    <Compile Include="$(MSBuildThisFileDirectory)Issue8743.cs" />
    <Compile Include="$(MSBuildThisFileDirectory)Issue9092.cs" />
    <Compile Include="$(MSBuildThisFileDirectory)Issue9087.cs" />
    <Compile Include="$(MSBuildThisFileDirectory)Issue9196.xaml.cs">
      <DependentUpon>Issue9196.xaml</DependentUpon>
      <SubType>Code</SubType>
    </Compile>
    <Compile Include="$(MSBuildThisFileDirectory)Issue9355.cs" />
    <Compile Include="$(MSBuildThisFileDirectory)Issue8784.cs" />
    <Compile Include="$(MSBuildThisFileDirectory)Issue9360.cs" />
    <Compile Include="$(MSBuildThisFileDirectory)Issue9440.cs" />
    <Compile Include="$(MSBuildThisFileDirectory)Issue7242.xaml.cs">
      <DependentUpon>Issue7242.xaml</DependentUpon>
      <SubType>Code</SubType>
    </Compile>
    <Compile Include="$(MSBuildThisFileDirectory)Issue9783.xaml.cs">
      <DependentUpon>Issue9783.xaml</DependentUpon>
      <SubType>Code</SubType>
    </Compile>
    <Compile Include="$(MSBuildThisFileDirectory)Issue9686.cs" />
    <Compile Include="$(MSBuildThisFileDirectory)Issue9694.cs" />
    <Compile Include="$(MSBuildThisFileDirectory)Issue9771.xaml.cs">
      <SubType>Code</SubType>
      <DependentUpon>Issue9771.xaml</DependentUpon>
    </Compile>
    <Compile Include="$(MSBuildThisFileDirectory)Issue9833.cs" />
    <Compile Include="$(MSBuildThisFileDirectory)RefreshViewTests.cs" />
    <Compile Include="$(MSBuildThisFileDirectory)Issue7338.cs" />
    <Compile Include="$(MSBuildThisFileDirectory)ScrollToGroup.cs" />
    <Compile Include="$(MSBuildThisFileDirectory)NestedCollectionViews.cs" />
    <Compile Include="$(MSBuildThisFileDirectory)Issue7339.cs" />
    <Compile Include="$(MSBuildThisFileDirectory)ShellAppearanceChange.cs" />
    <Compile Include="$(MSBuildThisFileDirectory)Issue10234.cs" />
    <Compile Include="$(MSBuildThisFileDirectory)ShellModal.cs" />
    <Compile Include="$(MSBuildThisFileDirectory)ShellFlyoutBehavior.cs" />
    <Compile Include="$(MSBuildThisFileDirectory)Issue7128.cs" />
    <Compile Include="$(MSBuildThisFileDirectory)ShellItemIsVisible.cs" />
    <Compile Include="$(MSBuildThisFileDirectory)ShellGestures.cs" />
    <Compile Include="$(MSBuildThisFileDirectory)ShellBackButtonBehavior.cs" />
    <Compile Include="$(MSBuildThisFileDirectory)Issue7102.cs" />
    <Compile Include="$(MSBuildThisFileDirectory)ShellInsets.cs" />
    <Compile Include="$(MSBuildThisFileDirectory)CollectionViewGrouping.cs" />
    <Compile Include="$(MSBuildThisFileDirectory)Issue5412.cs" />
    <Compile Include="$(MSBuildThisFileDirectory)Helpers\GarbageCollectionHelper.cs" />
    <Compile Include="$(MSBuildThisFileDirectory)Issue4879.cs" />
    <Compile Include="$(MSBuildThisFileDirectory)Issue5518.cs" />
    <Compile Include="$(MSBuildThisFileDirectory)Issue5555.cs" />
    <Compile Include="$(MSBuildThisFileDirectory)Issue6458.cs" />
    <Compile Include="$(MSBuildThisFileDirectory)Issue6258.cs" />
    <Compile Include="$(MSBuildThisFileDirectory)Issue3150.cs" />
    <Compile Include="$(MSBuildThisFileDirectory)Issue6262.cs" />
    <Compile Include="$(MSBuildThisFileDirectory)Github5623.xaml.cs">
      <DependentUpon>Github5623.xaml</DependentUpon>
      <SubType>Code</SubType>
    </Compile>
    <Compile Include="$(MSBuildThisFileDirectory)Bugzilla59172.cs" />
    <Compile Include="$(MSBuildThisFileDirectory)FlagTestHelpers.cs" />
    <Compile Include="$(MSBuildThisFileDirectory)Issue5886.cs" />
    <Compile Include="$(MSBuildThisFileDirectory)Issue6260.cs" />
    <Compile Include="$(MSBuildThisFileDirectory)Issue5766.cs" />
    <Compile Include="$(MSBuildThisFileDirectory)CollectionViewBoundMultiSelection.cs" />
    <Compile Include="$(MSBuildThisFileDirectory)CollectionViewBoundSingleSelection.cs" />
    <Compile Include="$(MSBuildThisFileDirectory)Issue5765.cs" />
    <Compile Include="$(MSBuildThisFileDirectory)Issue4684.xaml.cs" />
    <Compile Include="$(MSBuildThisFileDirectory)Issue4992.xaml.cs">
      <DependentUpon>Issue4992.xaml</DependentUpon>
      <SubType>Code</SubType>
    </Compile>
    <Compile Include="$(MSBuildThisFileDirectory)Issue4915.xaml.cs">
      <SubType>Code</SubType>
    </Compile>
    <Compile Include="$(MSBuildThisFileDirectory)Issue5131.cs" />
    <Compile Include="$(MSBuildThisFileDirectory)Issue5376.cs" />
    <Compile Include="$(MSBuildThisFileDirectory)Bugzilla60787.xaml.cs">
      <DependentUpon>Bugzilla60787.xaml</DependentUpon>
      <SubType>Code</SubType>
    </Compile>
    <Compile Include="$(MSBuildThisFileDirectory)Issue4919.cs" />
    <Compile Include="$(MSBuildThisFileDirectory)Issue4756.cs" />
    <Compile Include="$(MSBuildThisFileDirectory)Issue5461.cs" />
    <Compile Include="$(MSBuildThisFileDirectory)CollectionViewBindingErrors.xaml.cs">
      <DependentUpon>CollectionViewBindingErrors.xaml</DependentUpon>
      <SubType>Code</SubType>
    </Compile>
    <Compile Include="$(MSBuildThisFileDirectory)Github3847.xaml.cs">
      <DependentUpon>Github3847.xaml</DependentUpon>
      <SubType>Code</SubType>
    </Compile>
    <Compile Include="$(MSBuildThisFileDirectory)Issue2102.cs" />
    <Compile Include="$(MSBuildThisFileDirectory)Issue1588.xaml.cs">
      <DependentUpon>Issue1588.xaml</DependentUpon>
      <SubType>Code</SubType>
    </Compile>
    <Compile Include="$(MSBuildThisFileDirectory)Issue4961.cs" />
    <Compile Include="$(MSBuildThisFileDirectory)Issue4629.cs" />
    <Compile Include="$(MSBuildThisFileDirectory)Issue4384.cs" />
    <Compile Include="$(MSBuildThisFileDirectory)Issue4782.cs" />
    <Compile Include="$(MSBuildThisFileDirectory)Issue4484.cs" />
    <Compile Include="$(MSBuildThisFileDirectory)Issue3509.cs" />
    <Compile Include="$(MSBuildThisFileDirectory)Issue4597.cs" />
    <Compile Include="$(MSBuildThisFileDirectory)A11yTabIndex.xaml.cs">
      <DependentUpon>A11yTabIndex.xaml</DependentUpon>
      <SubType>Code</SubType>
    </Compile>
    <Compile Include="$(MSBuildThisFileDirectory)Github3856.cs" />
    <Compile Include="$(MSBuildThisFileDirectory)Issue1937.cs" />
    <Compile Include="$(MSBuildThisFileDirectory)Issue3555.cs" />
    <Compile Include="$(MSBuildThisFileDirectory)Issue3843.cs" />
    <Compile Include="$(MSBuildThisFileDirectory)Issue4053.cs" />
    <Compile Include="$(MSBuildThisFileDirectory)Issue3809.cs" />
    <Compile Include="$(MSBuildThisFileDirectory)Issue2894.cs" />
    <Compile Include="$(MSBuildThisFileDirectory)Issue3306.cs" />
    <Compile Include="$(MSBuildThisFileDirectory)Issue3454.cs" />
    <Compile Include="$(MSBuildThisFileDirectory)Issue3308.cs" />
    <Compile Include="$(MSBuildThisFileDirectory)Issue3788.cs" />
    <Compile Include="$(MSBuildThisFileDirectory)Issue1724.cs" />
    <Compile Include="$(MSBuildThisFileDirectory)Issue3524.cs" />
    <Compile Include="$(MSBuildThisFileDirectory)Issue1678.cs" />
    <Compile Include="$(MSBuildThisFileDirectory)Issue7701.cs" />
    <Compile Include="$(MSBuildThisFileDirectory)Issue2004.cs" />
    <Compile Include="$(MSBuildThisFileDirectory)Issue3333.cs" />
    <Compile Include="$(MSBuildThisFileDirectory)Issue2338.cs" />
    <Compile Include="$(MSBuildThisFileDirectory)Bugzilla60045.xaml.cs">
      <DependentUpon>Bugzilla60045.xaml</DependentUpon>
    </Compile>
    <Compile Include="$(MSBuildThisFileDirectory)Issue6282.xaml.cs">
      <DependentUpon>Issue6282.xaml</DependentUpon>
      <SubType>Code</SubType>
    </Compile>
    <Compile Include="$(MSBuildThisFileDirectory)AddingMultipleItemsListView.cs" />
    <Compile Include="$(MSBuildThisFileDirectory)AndroidStatusBarColor.cs" />
    <Compile Include="$(MSBuildThisFileDirectory)AppBarIconColors.cs" />
    <Compile Include="$(MSBuildThisFileDirectory)Bugzilla21368.cs" />
    <Compile Include="$(MSBuildThisFileDirectory)Bugzilla21501.cs" />
    <Compile Include="$(MSBuildThisFileDirectory)Bugzilla21780.cs" />
    <Compile Include="$(MSBuildThisFileDirectory)Bugzilla22229.xaml.cs">
      <DependentUpon>Bugzilla22229.xaml</DependentUpon>
    </Compile>
    <Compile Include="$(MSBuildThisFileDirectory)Bugzilla22401.cs" />
    <Compile Include="$(MSBuildThisFileDirectory)Bugzilla23942.xaml.cs">
      <DependentUpon>Bugzilla23942.xaml</DependentUpon>
    </Compile>
    <Compile Include="$(MSBuildThisFileDirectory)Bugzilla24769.cs" />
    <Compile Include="$(MSBuildThisFileDirectory)Bugzilla25234.cs" />
    <Compile Include="$(MSBuildThisFileDirectory)Bugzilla25662.cs" />
    <Compile Include="$(MSBuildThisFileDirectory)Bugzilla25943.cs" />
    <Compile Include="$(MSBuildThisFileDirectory)Bugzilla26501.cs" />
    <Compile Include="$(MSBuildThisFileDirectory)Bugzilla26868.cs" />
    <Compile Include="$(MSBuildThisFileDirectory)Bugzilla27378.cs" />
    <Compile Include="$(MSBuildThisFileDirectory)Bugzilla27417.cs" />
    <Compile Include="$(MSBuildThisFileDirectory)Bugzilla27417Xaml.xaml.cs">
      <DependentUpon>Bugzilla27417Xaml.xaml</DependentUpon>
      <SubType>Code</SubType>
    </Compile>
    <Compile Include="$(MSBuildThisFileDirectory)Bugzilla27581.cs" />
    <Compile Include="$(MSBuildThisFileDirectory)Bugzilla28570.cs" />
    <Compile Include="$(MSBuildThisFileDirectory)Bugzilla28796.cs" />
    <Compile Include="$(MSBuildThisFileDirectory)Bugzilla28939.cs" />
    <Compile Include="$(MSBuildThisFileDirectory)Bugzilla28953.cs" />
    <Compile Include="$(MSBuildThisFileDirectory)Bugzilla29107.xaml.cs">
      <DependentUpon>Bugzilla29107.xaml</DependentUpon>
    </Compile>
    <Compile Include="$(MSBuildThisFileDirectory)Bugzilla29110.cs" />
    <Compile Include="$(MSBuildThisFileDirectory)Bugzilla29158.cs" />
    <Compile Include="$(MSBuildThisFileDirectory)Bugzilla29363.cs" />
    <Compile Include="$(MSBuildThisFileDirectory)Bugzilla29229.cs" />
    <Compile Include="$(MSBuildThisFileDirectory)Bugzilla30166.cs" />
    <Compile Include="$(MSBuildThisFileDirectory)Bugzilla31141.cs" />
    <Compile Include="$(MSBuildThisFileDirectory)Bugzilla31145.cs" />
    <Compile Include="$(MSBuildThisFileDirectory)Bugzilla31333.cs" />
    <Compile Include="$(MSBuildThisFileDirectory)Bugzilla31366.cs" />
    <Compile Include="$(MSBuildThisFileDirectory)Issue4653.cs" />
    <Compile Include="$(MSBuildThisFileDirectory)Bugzilla31964.cs" />
    <Compile Include="$(MSBuildThisFileDirectory)Bugzilla32033.cs" />
    <Compile Include="$(MSBuildThisFileDirectory)Bugzilla32034.cs" />
    <Compile Include="$(MSBuildThisFileDirectory)Bugzilla32206.cs" />
    <Compile Include="$(MSBuildThisFileDirectory)Bugzilla32776.cs" />
    <Compile Include="$(MSBuildThisFileDirectory)Bugzilla32842.xaml.cs">
      <DependentUpon>Bugzilla32842.xaml</DependentUpon>
      <SubType>Code</SubType>
    </Compile>
    <Compile Include="$(MSBuildThisFileDirectory)Bugzilla32847.cs" />
    <Compile Include="$(MSBuildThisFileDirectory)Bugzilla32865.cs" />
    <Compile Include="$(MSBuildThisFileDirectory)Bugzilla32956.cs" />
    <Compile Include="$(MSBuildThisFileDirectory)Bugzilla33248.cs" />
    <Compile Include="$(MSBuildThisFileDirectory)Bugzilla33268.cs" />
    <Compile Include="$(MSBuildThisFileDirectory)Bugzilla33612.cs" />
    <Compile Include="$(MSBuildThisFileDirectory)Bugzilla33714.cs" />
    <Compile Include="$(MSBuildThisFileDirectory)Bugzilla33890.cs" />
    <Compile Include="$(MSBuildThisFileDirectory)Bugzilla34072.cs" />
    <Compile Include="$(MSBuildThisFileDirectory)Bugzilla34007.cs" />
    <Compile Include="$(MSBuildThisFileDirectory)Bugzilla35078.cs" />
    <Compile Include="$(MSBuildThisFileDirectory)Bugzilla35127.cs" />
    <Compile Include="$(MSBuildThisFileDirectory)Bugzilla35132.cs" />
    <Compile Include="$(MSBuildThisFileDirectory)Bugzilla35157.cs" />
    <Compile Include="$(MSBuildThisFileDirectory)Bugzilla35294.cs" />
    <Compile Include="$(MSBuildThisFileDirectory)Bugzilla35472.cs" />
    <Compile Include="$(MSBuildThisFileDirectory)Bugzilla35477.cs" />
    <Compile Include="$(MSBuildThisFileDirectory)Bugzilla35490.cs" />
    <Compile Include="$(MSBuildThisFileDirectory)Bugzilla36014.cs" />
    <Compile Include="$(MSBuildThisFileDirectory)Bugzilla36649.cs" />
    <Compile Include="$(MSBuildThisFileDirectory)Bugzilla36559.cs" />
    <Compile Include="$(MSBuildThisFileDirectory)Bugzilla36171.cs" />
    <Compile Include="$(MSBuildThisFileDirectory)Bugzilla36780.cs" />
    <Compile Include="$(MSBuildThisFileDirectory)Bugzilla36651.cs" />
    <Compile Include="$(MSBuildThisFileDirectory)Bugzilla36703.cs" />
    <Compile Include="$(MSBuildThisFileDirectory)Bugzilla36846.cs" />
    <Compile Include="$(MSBuildThisFileDirectory)Bugzilla36955.cs" />
    <Compile Include="$(MSBuildThisFileDirectory)Bugzilla37285.cs" />
    <Compile Include="$(MSBuildThisFileDirectory)Bugzilla37462.cs" />
    <Compile Include="$(MSBuildThisFileDirectory)Bugzilla37841.cs" />
    <Compile Include="$(MSBuildThisFileDirectory)Bugzilla37863.cs" />
    <Compile Include="$(MSBuildThisFileDirectory)Bugzilla37601.cs" />
    <Compile Include="$(MSBuildThisFileDirectory)Bugzilla38105.cs" />
    <Compile Include="$(MSBuildThisFileDirectory)Issue3652.cs" />
    <Compile Include="$(MSBuildThisFileDirectory)Issue4891.cs" />
    <Compile Include="$(MSBuildThisFileDirectory)Bugzilla38723.cs" />
    <Compile Include="$(MSBuildThisFileDirectory)Bugzilla38770.cs" />
    <Compile Include="$(MSBuildThisFileDirectory)Bugzilla38827.xaml.cs">
      <DependentUpon>Bugzilla38827.xaml</DependentUpon>
      <SubType>Code</SubType>
    </Compile>
    <Compile Include="$(MSBuildThisFileDirectory)Bugzilla38989.cs" />
    <Compile Include="$(MSBuildThisFileDirectory)Bugzilla39395.cs" />
    <Compile Include="$(MSBuildThisFileDirectory)Bugzilla39461.cs" />
    <Compile Include="$(MSBuildThisFileDirectory)Bugzilla39483.xaml.cs">
      <DependentUpon>Bugzilla39483.xaml</DependentUpon>
      <SubType>Code</SubType>
    </Compile>
    <Compile Include="$(MSBuildThisFileDirectory)Bugzilla39530.cs" />
    <Compile Include="$(MSBuildThisFileDirectory)Bugzilla39624.cs" />
    <Compile Include="$(MSBuildThisFileDirectory)Bugzilla39463.xaml.cs">
      <DependentUpon>Bugzilla39463.xaml</DependentUpon>
      <SubType>Code</SubType>
    </Compile>
    <Compile Include="$(MSBuildThisFileDirectory)Bugzilla39636.xaml.cs">
      <DependentUpon>Bugzilla39636.xaml</DependentUpon>
      <SubType>Code</SubType>
    </Compile>
    <Compile Include="$(MSBuildThisFileDirectory)Bugzilla39702.cs" />
    <Compile Include="$(MSBuildThisFileDirectory)Bugzilla40005.cs" />
    <Compile Include="$(MSBuildThisFileDirectory)Bugzilla40073.cs" />
    <Compile Include="$(MSBuildThisFileDirectory)Bugzilla40139.cs" />
    <Compile Include="$(MSBuildThisFileDirectory)Bugzilla40173.cs" />
    <Compile Include="$(MSBuildThisFileDirectory)Bugzilla39821.cs" />
    <Compile Include="$(MSBuildThisFileDirectory)Bugzilla40185.cs" />
    <Compile Include="$(MSBuildThisFileDirectory)Bugzilla40251.cs" />
    <Compile Include="$(MSBuildThisFileDirectory)Bugzilla40333.cs" />
    <Compile Include="$(MSBuildThisFileDirectory)Bugzilla31806.cs" />
    <Compile Include="$(MSBuildThisFileDirectory)Bugzilla40408.cs" />
    <Compile Include="$(MSBuildThisFileDirectory)Bugzilla40858.cs" />
    <Compile Include="$(MSBuildThisFileDirectory)Bugzilla40824.cs" />
    <Compile Include="$(MSBuildThisFileDirectory)Bugzilla40911.cs" />
    <Compile Include="$(MSBuildThisFileDirectory)Bugzilla40955.cs" />
    <Compile Include="$(MSBuildThisFileDirectory)Bugzilla41054.cs" />
    <Compile Include="$(MSBuildThisFileDirectory)Bugzilla41078.cs" />
    <Compile Include="$(MSBuildThisFileDirectory)Bugzilla40998.cs" />
    <Compile Include="$(MSBuildThisFileDirectory)Bugzilla41205.cs" />
    <Compile Include="$(MSBuildThisFileDirectory)Bugzilla41415.cs" />
    <Compile Include="$(MSBuildThisFileDirectory)Bugzilla41418.cs" />
    <Compile Include="$(MSBuildThisFileDirectory)Bugzilla41424.cs" />
    <Compile Include="$(MSBuildThisFileDirectory)Bugzilla41778.cs" />
    <Compile Include="$(MSBuildThisFileDirectory)Bugzilla41600.cs" />
    <Compile Include="$(MSBuildThisFileDirectory)Bugzilla41619.cs" />
    <Compile Include="$(MSBuildThisFileDirectory)Bugzilla42000.cs" />
    <Compile Include="$(MSBuildThisFileDirectory)Bugzilla42069.cs" />
    <Compile Include="$(MSBuildThisFileDirectory)Bugzilla42069_Page.xaml.cs">
      <DependentUpon>Bugzilla42069_Page.xaml</DependentUpon>
      <SubType>Code</SubType>
    </Compile>
    <Compile Include="$(MSBuildThisFileDirectory)Bugzilla42074.cs" />
    <Compile Include="$(MSBuildThisFileDirectory)Bugzilla42075.cs" />
    <Compile Include="$(MSBuildThisFileDirectory)Bugzilla42329.cs" />
    <Compile Include="$(MSBuildThisFileDirectory)Bugzilla42364.cs" />
    <Compile Include="$(MSBuildThisFileDirectory)Bugzilla42519.cs" />
    <Compile Include="$(MSBuildThisFileDirectory)Bugzilla32871.cs" />
    <Compile Include="$(MSBuildThisFileDirectory)Bugzilla43313.cs" />
    <Compile Include="$(MSBuildThisFileDirectory)Bugzilla43469.cs" />
    <Compile Include="$(MSBuildThisFileDirectory)Bugzilla43516.cs" />
    <Compile Include="$(MSBuildThisFileDirectory)Bugzilla43519.cs" />
    <Compile Include="$(MSBuildThisFileDirectory)Bugzilla43527.cs" />
    <Compile Include="$(MSBuildThisFileDirectory)Bugzilla44047.cs" />
    <Compile Include="$(MSBuildThisFileDirectory)Bugzilla43941.cs" />
    <Compile Include="$(MSBuildThisFileDirectory)Bugzilla43663.cs" />
    <Compile Include="$(MSBuildThisFileDirectory)Bugzilla43867.cs" />
    <Compile Include="$(MSBuildThisFileDirectory)Bugzilla43735.cs" />
    <Compile Include="$(MSBuildThisFileDirectory)Bugzilla43783.cs" />
    <Compile Include="$(MSBuildThisFileDirectory)Bugzilla44096.cs" />
    <Compile Include="$(MSBuildThisFileDirectory)Bugzilla44176.cs" />
    <Compile Include="$(MSBuildThisFileDirectory)Bugzilla44453.cs" />
    <Compile Include="$(MSBuildThisFileDirectory)Bugzilla45215.cs" />
    <Compile Include="$(MSBuildThisFileDirectory)Bugzilla44500.cs" />
    <Compile Include="$(MSBuildThisFileDirectory)Bugzilla45722.cs" />
    <Compile Include="$(MSBuildThisFileDirectory)Bugzilla45722Xaml0.xaml.cs">
      <DependentUpon>Bugzilla45722Xaml0.xaml</DependentUpon>
      <SubType>Code</SubType>
    </Compile>
    <Compile Include="$(MSBuildThisFileDirectory)Bugzilla46363.cs" />
    <Compile Include="$(MSBuildThisFileDirectory)Bugzilla46363_2.cs" />
    <Compile Include="$(MSBuildThisFileDirectory)Bugzilla47548.cs" />
    <Compile Include="$(MSBuildThisFileDirectory)Bugzilla50787.cs" />
    <Compile Include="$(MSBuildThisFileDirectory)Bugzilla52299.cs" />
    <Compile Include="$(MSBuildThisFileDirectory)Bugzilla52419.cs" />
    <Compile Include="$(MSBuildThisFileDirectory)Bugzilla49304.cs" />
    <Compile Include="$(MSBuildThisFileDirectory)Bugzilla53834.cs" />
    <Compile Include="$(MSBuildThisFileDirectory)Bugzilla51536.cs" />
    <Compile Include="$(MSBuildThisFileDirectory)Bugzilla44940.cs" />
    <Compile Include="$(MSBuildThisFileDirectory)Bugzilla44944.cs" />
    <Compile Include="$(MSBuildThisFileDirectory)Bugzilla44166.cs" />
    <Compile Include="$(MSBuildThisFileDirectory)Bugzilla44461.cs" />
    <Compile Include="$(MSBuildThisFileDirectory)Bugzilla44584.cs" />
    <Compile Include="$(MSBuildThisFileDirectory)Bugzilla42832.cs" />
    <Compile Include="$(MSBuildThisFileDirectory)Bugzilla44044.cs" />
    <Compile Include="$(MSBuildThisFileDirectory)Bugzilla44338.cs" />
    <Compile Include="$(MSBuildThisFileDirectory)Bugzilla44980.cs" />
    <Compile Include="$(MSBuildThisFileDirectory)Bugzilla45067.cs" />
    <Compile Include="$(MSBuildThisFileDirectory)Bugzilla45723.cs" />
    <Compile Include="$(MSBuildThisFileDirectory)Bugzilla45027.cs" />
    <Compile Include="$(MSBuildThisFileDirectory)Bugzilla45330.cs" />
    <Compile Include="$(MSBuildThisFileDirectory)Bugzilla44955.cs" />
    <Compile Include="$(MSBuildThisFileDirectory)Bugzilla45277.cs" />
    <Compile Include="$(MSBuildThisFileDirectory)Bugzilla45743.cs" />
    <Compile Include="$(MSBuildThisFileDirectory)Bugzilla46458.cs" />
    <Compile Include="$(MSBuildThisFileDirectory)Bugzilla46494.cs" />
    <Compile Include="$(MSBuildThisFileDirectory)Bugzilla44476.cs" />
    <Compile Include="$(MSBuildThisFileDirectory)Bugzilla46630.cs" />
    <Compile Include="$(MSBuildThisFileDirectory)Bugzilla47923.cs" />
    <Compile Include="$(MSBuildThisFileDirectory)Bugzilla48236.cs" />
    <Compile Include="$(MSBuildThisFileDirectory)Bugzilla47971.cs" />
    <Compile Include="$(MSBuildThisFileDirectory)Bugzilla52318.cs" />
    <Compile Include="$(MSBuildThisFileDirectory)Bugzilla37290.cs" />
    <Compile Include="$(MSBuildThisFileDirectory)Bugzilla51553.cs" />
    <Compile Include="$(MSBuildThisFileDirectory)Bugzilla51802.cs" />
    <Compile Include="$(MSBuildThisFileDirectory)Bugzilla51236.cs" />
    <Compile Include="$(MSBuildThisFileDirectory)Bugzilla51238.cs" />
    <Compile Include="$(MSBuildThisFileDirectory)Bugzilla51642.xaml.cs">
      <DependentUpon>Bugzilla51642.xaml</DependentUpon>
      <SubType>Code</SubType>
    </Compile>
    <Compile Include="$(MSBuildThisFileDirectory)Bugzilla53445.cs" />
    <Compile Include="$(MSBuildThisFileDirectory)Bugzilla55714.cs" />
    <Compile Include="$(MSBuildThisFileDirectory)Bugzilla54649.cs" />
    <Compile Include="$(MSBuildThisFileDirectory)Bugzilla56609.cs" />
    <Compile Include="$(MSBuildThisFileDirectory)Bugzilla55674.cs" />
    <Compile Include="$(MSBuildThisFileDirectory)Bugzilla55912.cs" />
    <Compile Include="$(MSBuildThisFileDirectory)Bugzilla57317.cs" />
    <Compile Include="$(MSBuildThisFileDirectory)Bugzilla57114.cs" />
    <Compile Include="$(MSBuildThisFileDirectory)Bugzilla57515.cs" />
    <Compile Include="$(MSBuildThisFileDirectory)Bugzilla57674.cs" />
    <Compile Include="$(MSBuildThisFileDirectory)Bugzilla57758.cs" />
    <Compile Include="$(MSBuildThisFileDirectory)Bugzilla57910.cs" />
    <Compile Include="$(MSBuildThisFileDirectory)Bugzilla58406.cs" />
    <Compile Include="$(MSBuildThisFileDirectory)Bugzilla58833.cs" />
    <Compile Include="$(MSBuildThisFileDirectory)Bugzilla51427.cs" />
    <Compile Include="$(MSBuildThisFileDirectory)Bugzilla59248.cs" />
    <Compile Include="$(MSBuildThisFileDirectory)Bugzilla59457.cs" />
    <Compile Include="$(MSBuildThisFileDirectory)Bugzilla59580.cs" />
    <Compile Include="$(MSBuildThisFileDirectory)Issue1469.cs" />
    <Compile Include="$(MSBuildThisFileDirectory)Effects\AttachedStateEffect.cs" />
    <Compile Include="$(MSBuildThisFileDirectory)Effects\AttachedStateEffectLabel.cs" />
    <Compile Include="$(MSBuildThisFileDirectory)Effects\AttachedStateEffectList.cs" />
    <Compile Include="$(MSBuildThisFileDirectory)GitHub1648.cs" />
    <Compile Include="$(MSBuildThisFileDirectory)GitHub1702.cs" />
    <Compile Include="$(MSBuildThisFileDirectory)GitHub2642.cs" />
    <Compile Include="$(MSBuildThisFileDirectory)GitHub1700.cs" />
    <Compile Include="$(MSBuildThisFileDirectory)GitHub2598.cs" />
    <Compile Include="$(MSBuildThisFileDirectory)Issue1483.cs" />
    <Compile Include="$(MSBuildThisFileDirectory)Issue1556.cs" />
    <Compile Include="$(MSBuildThisFileDirectory)Issue1799.cs" />
    <Compile Include="$(MSBuildThisFileDirectory)Issue1931.cs" />
    <Compile Include="$(MSBuildThisFileDirectory)Issue1399.cs" />
    <Compile Include="$(MSBuildThisFileDirectory)Issue2187.cs" />
    <Compile Include="$(MSBuildThisFileDirectory)Issue3001.cs" />
    <Compile Include="$(MSBuildThisFileDirectory)Issue3271.cs" />
    <Compile Include="$(MSBuildThisFileDirectory)Issue3390.cs" />
    <Compile Include="$(MSBuildThisFileDirectory)Issue3000.cs" />
    <Compile Include="$(MSBuildThisFileDirectory)Issue3273.cs" />
    <Compile Include="$(MSBuildThisFileDirectory)Issue3053.cs" />
    <Compile Include="$(MSBuildThisFileDirectory)Issue2617.cs" />
    <Compile Include="$(MSBuildThisFileDirectory)Issue3139.cs" />
    <Compile Include="$(MSBuildThisFileDirectory)Issue3087.cs" />
    <Compile Include="$(MSBuildThisFileDirectory)Issue1760_1.cs" />
    <Compile Include="$(MSBuildThisFileDirectory)Issue1332.cs" />
    <Compile Include="$(MSBuildThisFileDirectory)Issue5184.cs" />
    <Compile Include="$(MSBuildThisFileDirectory)Issue3089.cs" />
    <Compile Include="$(MSBuildThisFileDirectory)Issue1342.cs" />
    <Compile Include="$(MSBuildThisFileDirectory)Issue2482.cs" />
    <Compile Include="$(MSBuildThisFileDirectory)Issue2680ScrollView.cs" />
    <Compile Include="$(MSBuildThisFileDirectory)Issue2767.cs" />
    <Compile Include="$(MSBuildThisFileDirectory)Issue2499.cs" />
    <Compile Include="$(MSBuildThisFileDirectory)GitHub1878.cs" />
    <Compile Include="$(MSBuildThisFileDirectory)Helpers\ISampleNativeControl.cs" />
    <Compile Include="$(MSBuildThisFileDirectory)Helpers\UITestHelper.cs" />
    <Compile Include="$(MSBuildThisFileDirectory)Helpers\ViewHelper.cs" />
    <Compile Include="$(MSBuildThisFileDirectory)Issue1544.cs" />
    <Compile Include="$(MSBuildThisFileDirectory)Issue1677.cs" />
    <Compile Include="$(MSBuildThisFileDirectory)Issue1704.cs" />
    <Compile Include="$(MSBuildThisFileDirectory)Issue1801.cs" />
    <Compile Include="$(MSBuildThisFileDirectory)Issue1734.cs" />
    <Compile Include="$(MSBuildThisFileDirectory)Issue1683.cs" />
    <Compile Include="$(MSBuildThisFileDirectory)Issue1705_2.cs" />
    <Compile Include="$(MSBuildThisFileDirectory)Issue1396.cs" />
    <Compile Include="$(MSBuildThisFileDirectory)Issue1415.cs" />
    <Compile Include="$(MSBuildThisFileDirectory)Issue2829.cs" />
    <Compile Include="$(MSBuildThisFileDirectory)Issue2653.cs" />
    <Compile Include="$(MSBuildThisFileDirectory)Issue1942.cs" />
    <Compile Include="$(MSBuildThisFileDirectory)Issue2763.cs" />
    <Compile Include="$(MSBuildThisFileDirectory)Issue2247.cs" />
    <Compile Include="$(MSBuildThisFileDirectory)GroupListViewHeaderIndexOutOfRange.cs" />
    <Compile Include="$(MSBuildThisFileDirectory)Issue1760.cs" />
    <Compile Include="$(MSBuildThisFileDirectory)Issue1975.cs" />
    <Compile Include="$(MSBuildThisFileDirectory)Issue1601.cs" />
    <Compile Include="$(MSBuildThisFileDirectory)Issue1717.cs" />
    <Compile Include="$(MSBuildThisFileDirectory)Bugzilla60001.cs" />
    <Compile Include="$(MSBuildThisFileDirectory)Issue1355.cs" />
    <Compile Include="$(MSBuildThisFileDirectory)Bugzilla60056.cs" />
    <Compile Include="$(MSBuildThisFileDirectory)Bugzilla60122.cs" />
    <Compile Include="$(MSBuildThisFileDirectory)Bugzilla59863_0.cs" />
    <Compile Include="$(MSBuildThisFileDirectory)Bugzilla59863_1.cs" />
    <Compile Include="$(MSBuildThisFileDirectory)Bugzilla59863_2.cs" />
    <Compile Include="$(MSBuildThisFileDirectory)Bugzilla60563.cs" />
    <Compile Include="$(MSBuildThisFileDirectory)Bugzilla60774.cs" />
    <Compile Include="$(MSBuildThisFileDirectory)Bugzilla60774_1.cs" />
    <Compile Include="$(MSBuildThisFileDirectory)Bugzilla60774_2.cs" />
    <Compile Include="$(MSBuildThisFileDirectory)ButtonBackgroundColorTest.cs" />
    <Compile Include="$(MSBuildThisFileDirectory)CarouselAsync.cs" />
    <Compile Include="$(MSBuildThisFileDirectory)Bugzilla34561.cs" />
    <Compile Include="$(MSBuildThisFileDirectory)Bugzilla34727.cs" />
    <Compile Include="$(MSBuildThisFileDirectory)ComplexListView.cs" />
    <Compile Include="$(MSBuildThisFileDirectory)CustomImageRendererErrorHandling.cs" />
    <Compile Include="$(MSBuildThisFileDirectory)DefaultColorToggleTest.cs" />
    <Compile Include="$(MSBuildThisFileDirectory)Bugzilla38416.xaml.cs">
      <DependentUpon>Bugzilla38416.xaml</DependentUpon>
    </Compile>
    <Compile Include="$(MSBuildThisFileDirectory)Effects.cs" />
    <Compile Include="$(MSBuildThisFileDirectory)GestureBubblingTests.cs" />
    <Compile Include="$(MSBuildThisFileDirectory)Github1461.cs" />
    <Compile Include="$(MSBuildThisFileDirectory)CascadeInputTransparent.cs" />
    <Compile Include="$(MSBuildThisFileDirectory)GitHub1331.xaml.cs">
      <DependentUpon>GitHub1331.xaml</DependentUpon>
    </Compile>
    <Compile Include="$(MSBuildThisFileDirectory)Issue1691_2.cs" />
    <Compile Include="$(MSBuildThisFileDirectory)Github1625.cs" />
    <Compile Include="$(MSBuildThisFileDirectory)InputTransparentTests.cs" />
    <Compile Include="$(MSBuildThisFileDirectory)Issue1614.cs" />
    <Compile Include="$(MSBuildThisFileDirectory)IsInvokeRequiredRaceCondition.cs" />
    <Compile Include="$(MSBuildThisFileDirectory)IsPasswordToggleTest.cs" />
    <Compile Include="$(MSBuildThisFileDirectory)Issue1023.cs" />
    <Compile Include="$(MSBuildThisFileDirectory)Issue1024.cs" />
    <Compile Include="$(MSBuildThisFileDirectory)Issue1025.cs" />
    <Compile Include="$(MSBuildThisFileDirectory)Issue1026.cs" />
    <Compile Include="$(MSBuildThisFileDirectory)Issue1347.cs" />
    <Compile Include="$(MSBuildThisFileDirectory)Issue1356.cs" />
    <Compile Include="$(MSBuildThisFileDirectory)Issue1439.cs" />
    <Compile Include="$(MSBuildThisFileDirectory)Issue1660.cs" />
    <Compile Include="$(MSBuildThisFileDirectory)Issue1691.cs" />
    <Compile Include="$(MSBuildThisFileDirectory)Issue1665.cs" />
    <Compile Include="$(MSBuildThisFileDirectory)Issue1707.cs" />
    <Compile Include="$(MSBuildThisFileDirectory)Issue1864.cs" />
    <Compile Include="$(MSBuildThisFileDirectory)Issue2104.cs" />
    <Compile Include="$(MSBuildThisFileDirectory)Issue1908.cs" />
    <Compile Include="$(MSBuildThisFileDirectory)Issue1672.cs" />
    <Compile Include="$(MSBuildThisFileDirectory)Issue2394.cs" />
    <Compile Include="$(MSBuildThisFileDirectory)Issue2595.cs" />
    <Compile Include="$(MSBuildThisFileDirectory)Issue2625.xaml.cs">
      <DependentUpon>Issue2625.xaml</DependentUpon>
      <SubType>Code</SubType>
    </Compile>
    <Compile Include="$(MSBuildThisFileDirectory)Issue2681.cs" />
    <Compile Include="$(MSBuildThisFileDirectory)Issue2858.xaml.cs">
      <DependentUpon>Issue2858.xaml</DependentUpon>
      <SubType>Code</SubType>
    </Compile>
    <Compile Include="$(MSBuildThisFileDirectory)Issue2929.cs" />
    <Compile Include="$(MSBuildThisFileDirectory)Issue2983.cs" />
    <Compile Include="$(MSBuildThisFileDirectory)Issue2963.cs" />
    <Compile Include="$(MSBuildThisFileDirectory)Issue2981.cs" />
    <Compile Include="$(MSBuildThisFileDirectory)Issue2964.cs" />
    <Compile Include="$(MSBuildThisFileDirectory)Bugzilla29017.cs" />
    <Compile Include="$(MSBuildThisFileDirectory)Issue2927.cs" />
    <Compile Include="$(MSBuildThisFileDirectory)IsShowingUserIssue.cs" />
    <Compile Include="$(MSBuildThisFileDirectory)Bugzilla25979.cs" />
    <Compile Include="$(MSBuildThisFileDirectory)Bugzilla30317.cs" />
    <Compile Include="$(MSBuildThisFileDirectory)Bugzilla29128.cs" />
    <Compile Include="$(MSBuildThisFileDirectory)Bugzilla31029.cs" />
    <Compile Include="$(MSBuildThisFileDirectory)Bugzilla24574.cs" />
    <Compile Include="$(MSBuildThisFileDirectory)Bugzilla26233.cs" />
    <Compile Include="$(MSBuildThisFileDirectory)Bugzilla27642.cs" />
    <Compile Include="$(MSBuildThisFileDirectory)Bugzilla36393.cs" />
    <Compile Include="$(MSBuildThisFileDirectory)Bugzilla33870.cs" />
    <Compile Include="$(MSBuildThisFileDirectory)Bugzilla32462.cs" />
    <Compile Include="$(MSBuildThisFileDirectory)Bugzilla36681.cs" />
    <Compile Include="$(MSBuildThisFileDirectory)Bugzilla36479.cs" />
    <Compile Include="$(MSBuildThisFileDirectory)Issue3008.cs" />
    <Compile Include="$(MSBuildThisFileDirectory)Issue3019.cs" />
    <Compile Include="$(MSBuildThisFileDirectory)Issue2993.cs" />
    <Compile Include="$(MSBuildThisFileDirectory)Issue3507.cs" />
    <Compile Include="$(MSBuildThisFileDirectory)Issue3367.cs" />
    <Compile Include="$(MSBuildThisFileDirectory)Issue3398.cs" />
    <Compile Include="$(MSBuildThisFileDirectory)Issue3558.cs" />
    <Compile Include="$(MSBuildThisFileDirectory)Issue3541.cs" />
    <Compile Include="$(MSBuildThisFileDirectory)Issue3840.cs" />
    <Compile Include="$(MSBuildThisFileDirectory)Issue4561.cs" />
    <Compile Include="$(MSBuildThisFileDirectory)Issue3913.cs" />
    <Compile Include="$(MSBuildThisFileDirectory)Issue3979.xaml.cs">
      <DependentUpon>Issue3979.xaml</DependentUpon>
      <SubType>Code</SubType>
    </Compile>
    <Compile Include="$(MSBuildThisFileDirectory)Issue7167.xaml.cs">
      <DependentUpon>Issue7167.xaml</DependentUpon>
      <SubType>Code</SubType>
    </Compile>
    <Compile Include="$(MSBuildThisFileDirectory)Issue4194.xaml.cs">
      <DependentUpon>Issue4194.xaml</DependentUpon>
      <SubType>Code</SubType>
    </Compile>
    <Compile Include="$(MSBuildThisFileDirectory)Issue4136.cs" />
    <Compile Include="$(MSBuildThisFileDirectory)Issue4262.cs" />
    <Compile Include="$(MSBuildThisFileDirectory)Issue4360.xaml.cs">
      <DependentUpon>Issue4360.xaml</DependentUpon>
      <SubType>Code</SubType>
    </Compile>
    <Compile Include="$(MSBuildThisFileDirectory)Issue4600.cs" />
    <Compile Include="$(MSBuildThisFileDirectory)Issue4973.cs" />
    <Compile Include="$(MSBuildThisFileDirectory)Issue5252.cs" />
    <Compile Include="$(MSBuildThisFileDirectory)Issue5057.xaml.cs">
      <DependentUpon>Issue5057.xaml</DependentUpon>
      <SubType>Code</SubType>
    </Compile>
    <Compile Include="$(MSBuildThisFileDirectory)Issue5003.xaml.cs">
      <DependentUpon>Issue5003.xaml</DependentUpon>
      <SubType>Code</SubType>
    </Compile>
    <Compile Include="$(MSBuildThisFileDirectory)Issue5801.xaml.cs">
      <DependentUpon>Issue5801.xaml</DependentUpon>
      <SubType>Code</SubType>
    </Compile>
    <Compile Include="$(MSBuildThisFileDirectory)Issue5695.cs" />
    <Compile Include="$(MSBuildThisFileDirectory)Issue5535.cs" />
    <Compile Include="$(MSBuildThisFileDirectory)Issue5949.cs" />
    <Compile Include="$(MSBuildThisFileDirectory)Issue5949_1.xaml.cs">
      <DependentUpon>Issue5949_1.xaml</DependentUpon>
      <SubType>Code</SubType>
    </Compile>
    <Compile Include="$(MSBuildThisFileDirectory)Issue5949_2.xaml.cs">
      <DependentUpon>Issue5949_2.xaml</DependentUpon>
      <SubType>Code</SubType>
    </Compile>
    <Compile Include="$(MSBuildThisFileDirectory)Issue5793.cs" />
    <Compile Include="$(MSBuildThisFileDirectory)Issue6957.cs" />
    <Compile Include="$(MSBuildThisFileDirectory)Issue6130.xaml.cs">
      <SubType>Code</SubType>
    </Compile>
    <Compile Include="$(MSBuildThisFileDirectory)Issue5268.xaml.cs">
      <DependentUpon>Issue5268.xaml</DependentUpon>
      <SubType>Code</SubType>
    </Compile>
    <Compile Include="$(MSBuildThisFileDirectory)Issue6713.cs" />
    <Compile Include="$(MSBuildThisFileDirectory)Issue6705.cs" />
    <Compile Include="$(MSBuildThisFileDirectory)LegacyComponents\NonAppCompatSwitch.cs" />
    <Compile Include="$(MSBuildThisFileDirectory)MapsModalCrash.cs" />
    <Compile Include="$(MSBuildThisFileDirectory)ModalActivityIndicatorTest.cs" />
    <Compile Include="$(MSBuildThisFileDirectory)Bugzilla37625.cs" />
    <Compile Include="$(MSBuildThisFileDirectory)Bugzilla38658.cs" />
    <Compile Include="$(MSBuildThisFileDirectory)DataTemplateGridImageTest.cs" />
    <Compile Include="$(MSBuildThisFileDirectory)Bugzilla39331.cs" />
    <Compile Include="$(MSBuildThisFileDirectory)Bugzilla36788.cs" />
    <Compile Include="$(MSBuildThisFileDirectory)Bugzilla38978.cs" />
    <Compile Include="$(MSBuildThisFileDirectory)Bugzilla38112.cs" />
    <Compile Include="$(MSBuildThisFileDirectory)Bugzilla39668.cs" />
    <Compile Include="$(MSBuildThisFileDirectory)Bugzilla21177.cs" />
    <Compile Include="$(MSBuildThisFileDirectory)Bugzilla39829.cs" />
    <Compile Include="$(MSBuildThisFileDirectory)Bugzilla39458.cs" />
    <Compile Include="$(MSBuildThisFileDirectory)Bugzilla39853.cs" />
    <Compile Include="$(MSBuildThisFileDirectory)MultipleClipToBounds.cs" />
    <Compile Include="$(MSBuildThisFileDirectory)Issue6994.cs" />
    <Compile Include="$(MSBuildThisFileDirectory)Issue7371.cs" />
    <Compile Include="$(MSBuildThisFileDirectory)Issue6698View2.xaml.cs">
      <DependentUpon>Issue6698View2.xaml</DependentUpon>
      <SubType>Code</SubType>
    </Compile>
    <Compile Include="$(MSBuildThisFileDirectory)ViewModel.cs" />
    <Compile Include="$(MSBuildThisFileDirectory)Issue8145.cs" />
    <Compile Include="$(MSBuildThisFileDirectory)Issue10222.cs" />
    <Compile Include="$(MSBuildThisFileDirectory)Issue4714.cs" />
    <Compile Include="$(MSBuildThisFileDirectory)Issue9827.xaml.cs">
      <SubType>Code</SubType>
      <DependentUpon>Issue9827.xaml</DependentUpon>
    </Compile>
    <Compile Include="$(MSBuildThisFileDirectory)_TemplateMarkup.xaml.cs">
      <DependentUpon>_TemplateMarkup.xaml</DependentUpon>
      <SubType>Code</SubType>
    </Compile>
    <Compile Include="$(MSBuildThisFileDirectory)PerformanceGallery\PerformanceDataManager.cs" />
    <Compile Include="$(MSBuildThisFileDirectory)PerformanceGallery\PerformanceGallery.cs" />
    <Compile Include="$(MSBuildThisFileDirectory)PerformanceGallery\PerformanceScenario.cs" />
    <Compile Include="$(MSBuildThisFileDirectory)PerformanceGallery\PerformanceTracker.cs" />
    <Compile Include="$(MSBuildThisFileDirectory)PerformanceGallery\PerformanceTrackerTemplate.cs" />
    <Compile Include="$(MSBuildThisFileDirectory)PerformanceGallery\PerformanceTrackerWatcher.cs" />
    <Compile Include="$(MSBuildThisFileDirectory)PerformanceGallery\PerformanceViewModel.cs" />
    <Compile Include="$(MSBuildThisFileDirectory)PerformanceGallery\Scenarios\SearchBarScenarios.cs" />
    <Compile Include="$(MSBuildThisFileDirectory)PerformanceGallery\Scenarios\SliderScenarios.cs" />
    <Compile Include="$(MSBuildThisFileDirectory)PerformanceGallery\Scenarios\StepperScenarios.cs" />
    <Compile Include="$(MSBuildThisFileDirectory)PerformanceGallery\Scenarios\TableViewScenarios.cs" />
    <Compile Include="$(MSBuildThisFileDirectory)PerformanceGallery\Scenarios\TimePickerScenarios.cs" />
    <Compile Include="$(MSBuildThisFileDirectory)PerformanceGallery\Scenarios\WebViewScenarios.cs" />
    <Compile Include="$(MSBuildThisFileDirectory)PerformanceGallery\Scenarios\ProgressBarScenarios.cs" />
    <Compile Include="$(MSBuildThisFileDirectory)PerformanceGallery\Scenarios\PickerScenarios.cs" />
    <Compile Include="$(MSBuildThisFileDirectory)PerformanceGallery\Scenarios\MapScenarios.cs" />
    <Compile Include="$(MSBuildThisFileDirectory)PerformanceGallery\Scenarios\EntryScenarios.cs" />
    <Compile Include="$(MSBuildThisFileDirectory)PerformanceGallery\Scenarios\EditorScenarios.cs" />
    <Compile Include="$(MSBuildThisFileDirectory)PerformanceGallery\Scenarios\ActivityIndicatorScenarios.cs" />
    <Compile Include="$(MSBuildThisFileDirectory)PerformanceGallery\Scenarios\LabelScenarios.cs" />
    <Compile Include="$(MSBuildThisFileDirectory)PerformanceGallery\Scenarios\BoxViewScenarios.cs" />
    <Compile Include="$(MSBuildThisFileDirectory)PerformanceGallery\Scenarios\SwitchScenarios.cs" />
    <Compile Include="$(MSBuildThisFileDirectory)PerformanceGallery\Scenarios\DatePickerScenarios.cs" />
    <Compile Include="$(MSBuildThisFileDirectory)PerformanceGallery\Scenarios\ButtonScenarios.cs" />
    <Compile Include="$(MSBuildThisFileDirectory)PerformanceGallery\Scenarios\ImageScenarios.cs" />
    <Compile Include="$(MSBuildThisFileDirectory)PerformanceGallery\Scenarios\ListViewScenarios.cs" />
    <Compile Include="$(MSBuildThisFileDirectory)Bugzilla53179_2.cs" />
    <Compile Include="$(MSBuildThisFileDirectory)ScrollViewIsEnabled.cs" />
    <Compile Include="$(MSBuildThisFileDirectory)PlatformSpecifics_iOSTranslucentNavBarX.xaml.cs">
      <DependentUpon>PlatformSpecifics_iOSTranslucentNavBarX.xaml</DependentUpon>
      <SubType>Code</SubType>
    </Compile>
    <Compile Include="$(MSBuildThisFileDirectory)Bugzilla53179_1.cs" />
    <Compile Include="$(MSBuildThisFileDirectory)RestartAppTest.cs" />
    <Compile Include="$(MSBuildThisFileDirectory)BottomTabbedPageTests.cs" />
    <Compile Include="$(MSBuildThisFileDirectory)TestPages\QuickCollectNavigationPage.cs" />
    <Compile Include="$(MSBuildThisFileDirectory)TestPages\ScreenshotConditionalApp.cs" />
    <Compile Include="$(MSBuildThisFileDirectory)Bugzilla41842.cs" />
    <Compile Include="$(MSBuildThisFileDirectory)Bugzilla42277.cs" />
    <Compile Include="$(MSBuildThisFileDirectory)Bugzilla51173.cs" />
    <Compile Include="$(MSBuildThisFileDirectory)Bugzilla33561.cs" />
    <Compile Include="$(MSBuildThisFileDirectory)Bugzilla43214.cs" />
    <Compile Include="$(MSBuildThisFileDirectory)Bugzilla42602.cs" />
    <Compile Include="$(MSBuildThisFileDirectory)Bugzilla43161.cs" />
    <Compile Include="$(MSBuildThisFileDirectory)Bugzilla39768.cs" />
    <Compile Include="$(MSBuildThisFileDirectory)Bugzilla41271.cs" />
    <Compile Include="$(MSBuildThisFileDirectory)Bugzilla40722.cs" />
    <Compile Include="$(MSBuildThisFileDirectory)Bugzilla41153.cs" />
    <Compile Include="$(MSBuildThisFileDirectory)Bugzilla44129.cs" />
    <Compile Include="$(MSBuildThisFileDirectory)Bugzilla44525.cs" />
    <Compile Include="$(MSBuildThisFileDirectory)Bugzilla28650.cs" />
    <Compile Include="$(MSBuildThisFileDirectory)Bugzilla37431.cs" />
    <Compile Include="$(MSBuildThisFileDirectory)Bugzilla44777.cs" />
    <Compile Include="$(MSBuildThisFileDirectory)Bugzilla42599.cs" />
    <Compile Include="$(MSBuildThisFileDirectory)Bugzilla51503.cs" />
    <Compile Include="$(MSBuildThisFileDirectory)Bugzilla51505.cs" />
    <Compile Include="$(MSBuildThisFileDirectory)Bugzilla52533.cs" />
    <Compile Include="$(MSBuildThisFileDirectory)Bugzilla53362.cs" />
    <Compile Include="$(MSBuildThisFileDirectory)Bugzilla45874.cs" />
    <Compile Include="$(MSBuildThisFileDirectory)TransparentOverlayTests.cs" />
    <Compile Include="$(MSBuildThisFileDirectory)Unreported1.cs" />
    <Compile Include="$(MSBuildThisFileDirectory)Bugzilla53909.cs" />
    <Compile Include="$(MSBuildThisFileDirectory)ListViewNRE.cs" />
    <Compile Include="$(MSBuildThisFileDirectory)Bugzilla55745.cs" />
    <Compile Include="$(MSBuildThisFileDirectory)AndroidHelpText.cs" />
    <Compile Include="$(MSBuildThisFileDirectory)Bugzilla32830.cs" />
    <Compile Include="$(MSBuildThisFileDirectory)Bugzilla55365.cs" />
    <Compile Include="$(MSBuildThisFileDirectory)Bugzilla39802.cs" />
    <Compile Include="$(MSBuildThisFileDirectory)Bugzilla53179.cs" />
    <Compile Include="$(MSBuildThisFileDirectory)Bugzilla54036.cs" />
    <Compile Include="$(MSBuildThisFileDirectory)Bugzilla56896.cs" />
    <Compile Include="$(MSBuildThisFileDirectory)Bugzilla40161.cs" />
    <Compile Include="$(MSBuildThisFileDirectory)Bugzilla44886.cs" />
    <Compile Include="$(MSBuildThisFileDirectory)Bugzilla57749.cs" />
    <Compile Include="$(MSBuildThisFileDirectory)Bugzilla45125.cs" />
    <Compile Include="$(MSBuildThisFileDirectory)ScrollViewObjectDisposed.cs" />
    <Compile Include="$(MSBuildThisFileDirectory)Bugzilla58645.cs" />
    <Compile Include="$(MSBuildThisFileDirectory)Bugzilla27731.cs" />
    <Compile Include="$(MSBuildThisFileDirectory)Bugzilla59097.cs" />
    <Compile Include="$(MSBuildThisFileDirectory)Bugzilla58875.cs" />
    <Compile Include="$(MSBuildThisFileDirectory)Bugzilla45702.cs" />
    <Compile Include="$(MSBuildThisFileDirectory)Bugzilla59718.cs" />
    <Compile Include="$(MSBuildThisFileDirectory)Bugzilla59896.cs" />
    <Compile Include="$(MSBuildThisFileDirectory)Bugzilla56771.cs" />
    <Compile Include="$(MSBuildThisFileDirectory)Bugzilla60382.cs" />
    <Compile Include="$(MSBuildThisFileDirectory)Bugzilla60524.cs" />
    <Compile Include="$(MSBuildThisFileDirectory)Bugzilla59925.cs" />
    <Compile Include="$(MSBuildThisFileDirectory)Bugzilla60691.cs" />
    <Compile Include="$(MSBuildThisFileDirectory)Issue1326.cs" />
    <Compile Include="$(MSBuildThisFileDirectory)Issue1436.cs" />
    <Compile Include="$(MSBuildThisFileDirectory)GitHub1567.cs" />
    <Compile Include="$(MSBuildThisFileDirectory)Issue1909.cs" />
    <Compile Include="$(MSBuildThisFileDirectory)Bugzilla60699.cs" />
    <Compile Include="$(MSBuildThisFileDirectory)Issue2035.cs" />
    <Compile Include="$(MSBuildThisFileDirectory)Issue2299.cs" />
    <Compile Include="$(MSBuildThisFileDirectory)Issue1900.cs" />
    <Compile Include="$(MSBuildThisFileDirectory)Issue2837.cs" />
    <Compile Include="$(MSBuildThisFileDirectory)Issue2740.cs" />
    <Compile Include="$(MSBuildThisFileDirectory)Issue1939.cs" />
    <Compile Include="$(MSBuildThisFileDirectory)Issue3385.cs" />
    <Compile Include="$(MSBuildThisFileDirectory)Issue3343.cs" />
    <Compile Include="$(MSBuildThisFileDirectory)Issue2842.cs" />
    <Compile Include="$(MSBuildThisFileDirectory)Issue1666.cs" />
    <Compile Include="$(MSBuildThisFileDirectory)Issue2838.cs" />
    <Compile Include="$(MSBuildThisFileDirectory)Issue3342.cs" />
    <Compile Include="$(MSBuildThisFileDirectory)Issue3415.cs" />
    <Compile Include="$(MSBuildThisFileDirectory)Issue3049.cs" />
    <Compile Include="$(MSBuildThisFileDirectory)Issue5030.cs" />
    <Compile Include="$(MSBuildThisFileDirectory)ViewClipBoundsShouldUpdate.cs" />
    <Compile Include="$(MSBuildThisFileDirectory)Issue3988.cs" />
    <Compile Include="$(MSBuildThisFileDirectory)Issue2580.cs" />
    <Compile Include="$(MSBuildThisFileDirectory)Issue4026.cs" />
    <Compile Include="$(MSBuildThisFileDirectory)Issue4748.cs" />
    <Compile Include="$(MSBuildThisFileDirectory)VisualControlsPage.xaml.cs">
      <SubType>Code</SubType>
      <DependentUpon>VisualControlsPage.xaml</DependentUpon>
    </Compile>
    <Compile Include="$(MSBuildThisFileDirectory)Issue5470.cs" />
    <Compile Include="$(MSBuildThisFileDirectory)Issue5724.cs" />
    <Compile Include="$(MSBuildThisFileDirectory)Issue6132.cs" />
    <Compile Include="$(MSBuildThisFileDirectory)Issue2577.cs" />
    <Compile Include="$(MSBuildThisFileDirectory)Issue6286.cs" />
    <Compile Include="$(MSBuildThisFileDirectory)_Template.cs" />
    <Compile Include="$(MSBuildThisFileDirectory)Bugzilla56298.cs" />
    <Compile Include="$(MSBuildThisFileDirectory)Bugzilla42620.cs" />
    <Compile Include="$(MSBuildThisFileDirectory)Issue1028.cs" />
    <Compile Include="$(MSBuildThisFileDirectory)Issue1075.cs" />
    <Compile Include="$(MSBuildThisFileDirectory)Issue1097.cs" />
    <Compile Include="$(MSBuildThisFileDirectory)Issue1146.cs" />
    <Compile Include="$(MSBuildThisFileDirectory)Issue1219.cs" />
    <Compile Include="$(MSBuildThisFileDirectory)Issue1228.cs" />
    <Compile Include="$(MSBuildThisFileDirectory)Issue1236.cs" />
    <Compile Include="$(MSBuildThisFileDirectory)Issue1259.cs" />
    <Compile Include="$(MSBuildThisFileDirectory)Issue1267.cs" />
    <Compile Include="$(MSBuildThisFileDirectory)Issue4187.cs" />
    <Compile Include="$(MSBuildThisFileDirectory)Issue1305.cs" />
    <Compile Include="$(MSBuildThisFileDirectory)Issue1329.cs" />
    <Compile Include="$(MSBuildThisFileDirectory)Issue1384.cs" />
    <Compile Include="$(MSBuildThisFileDirectory)Issue1400.cs" />
    <Compile Include="$(MSBuildThisFileDirectory)Issue1414.cs" />
    <Compile Include="$(MSBuildThisFileDirectory)Issue1461.cs" />
    <Compile Include="$(MSBuildThisFileDirectory)Issue1497.xaml.cs">
      <DependentUpon>Issue1497.xaml</DependentUpon>
    </Compile>
    <Compile Include="$(MSBuildThisFileDirectory)Issue1538.cs" />
    <Compile Include="$(MSBuildThisFileDirectory)Issue1545.xaml.cs">
      <DependentUpon>Issue1545.xaml</DependentUpon>
    </Compile>
    <Compile Include="$(MSBuildThisFileDirectory)Issue1546.cs" />
    <Compile Include="$(MSBuildThisFileDirectory)Issue1554.xaml.cs">
      <DependentUpon>Issue1554.xaml</DependentUpon>
    </Compile>
    <Compile Include="$(MSBuildThisFileDirectory)Issue1557.cs" />
    <Compile Include="$(MSBuildThisFileDirectory)Issue1566.cs" />
    <Compile Include="$(MSBuildThisFileDirectory)Issue1567.cs" />
    <Compile Include="$(MSBuildThisFileDirectory)Issue1568.xaml.cs">
      <DependentUpon>Issue1568.xaml</DependentUpon>
    </Compile>
    <Compile Include="$(MSBuildThisFileDirectory)Issue1583.cs" />
    <Compile Include="$(MSBuildThisFileDirectory)Issue1590.cs" />
    <Compile Include="$(MSBuildThisFileDirectory)Issue1593.cs" />
    <Compile Include="$(MSBuildThisFileDirectory)Issue1598.cs" />
    <Compile Include="$(MSBuildThisFileDirectory)Issue1613.cs" />
    <Compile Include="$(MSBuildThisFileDirectory)Issue1618.cs" />
    <Compile Include="$(MSBuildThisFileDirectory)Issue1641.xaml.cs">
      <DependentUpon>Issue1641.xaml</DependentUpon>
    </Compile>
    <Compile Include="$(MSBuildThisFileDirectory)Issue1644.cs" />
    <Compile Include="$(MSBuildThisFileDirectory)Issue1653.xaml.cs">
      <DependentUpon>Issue1653.xaml</DependentUpon>
    </Compile>
    <Compile Include="$(MSBuildThisFileDirectory)Issue1653v2.xaml.cs">
      <DependentUpon>Issue1653v2.xaml</DependentUpon>
    </Compile>
    <Compile Include="$(MSBuildThisFileDirectory)Issue1664.cs" />
    <Compile Include="$(MSBuildThisFileDirectory)Issue1680.cs" />
    <Compile Include="$(MSBuildThisFileDirectory)Issue3624.cs" />
    <Compile Include="$(MSBuildThisFileDirectory)Issue1682.cs" />
    <Compile Include="$(MSBuildThisFileDirectory)Issue1685.cs" />
    <Compile Include="$(MSBuildThisFileDirectory)Issue1698.cs" />
    <Compile Include="$(MSBuildThisFileDirectory)Issue1700.cs" />
    <Compile Include="$(MSBuildThisFileDirectory)Issue1703.cs" />
    <Compile Include="$(MSBuildThisFileDirectory)Issue1705.cs" />
    <Compile Include="$(MSBuildThisFileDirectory)Issue1712.xaml.cs">
      <DependentUpon>Issue1712.xaml</DependentUpon>
    </Compile>
    <Compile Include="$(MSBuildThisFileDirectory)Issue1722.cs" />
    <Compile Include="$(MSBuildThisFileDirectory)Issue1723.cs" />
    <Compile Include="$(MSBuildThisFileDirectory)Issue1741.xaml.cs">
      <DependentUpon>Issue1741.xaml</DependentUpon>
    </Compile>
    <Compile Include="$(MSBuildThisFileDirectory)Issue1742.cs" />
    <Compile Include="$(MSBuildThisFileDirectory)Issue1747.xaml.cs">
      <DependentUpon>Issue1747.xaml</DependentUpon>
    </Compile>
    <Compile Include="$(MSBuildThisFileDirectory)Issue1755.cs" />
    <Compile Include="$(MSBuildThisFileDirectory)Issue1758.cs" />
    <Compile Include="$(MSBuildThisFileDirectory)Issue1763.cs" />
    <Compile Include="$(MSBuildThisFileDirectory)Issue1766.xaml.cs">
      <DependentUpon>Issue1766.xaml</DependentUpon>
    </Compile>
    <Compile Include="$(MSBuildThisFileDirectory)Issue1769.cs" />
    <Compile Include="$(MSBuildThisFileDirectory)Issue1777.cs" />
    <Compile Include="$(MSBuildThisFileDirectory)Issue181.cs" />
    <Compile Include="$(MSBuildThisFileDirectory)Issue1851.cs" />
    <Compile Include="$(MSBuildThisFileDirectory)Issue1875.cs" />
    <Compile Include="$(MSBuildThisFileDirectory)Issue1888.cs" />
    <Compile Include="$(MSBuildThisFileDirectory)Issue1891.cs" />
    <Compile Include="$(MSBuildThisFileDirectory)Issue1895.cs" />
    <Compile Include="$(MSBuildThisFileDirectory)Issue1905.cs" />
    <Compile Include="$(MSBuildThisFileDirectory)Issue1914.cs" />
    <Compile Include="$(MSBuildThisFileDirectory)Issue194.cs" />
    <Compile Include="$(MSBuildThisFileDirectory)Issue198.cs" />
    <Compile Include="$(MSBuildThisFileDirectory)Issue206.cs" />
    <Compile Include="$(MSBuildThisFileDirectory)Issue214.cs" />
    <Compile Include="$(MSBuildThisFileDirectory)Issue2143.cs" />
    <Compile Include="$(MSBuildThisFileDirectory)Issue2222.cs" />
    <Compile Include="$(MSBuildThisFileDirectory)Issue22246_BZ.cs" />
    <Compile Include="$(MSBuildThisFileDirectory)Issue2241.cs" />
    <Compile Include="$(MSBuildThisFileDirectory)Issue2248.cs" />
    <Compile Include="$(MSBuildThisFileDirectory)Issue2259.cs" />
    <Compile Include="$(MSBuildThisFileDirectory)Issue2266.cs" />
    <Compile Include="$(MSBuildThisFileDirectory)Issue2270.cs" />
    <Compile Include="$(MSBuildThisFileDirectory)Issue2272.cs" />
    <Compile Include="$(MSBuildThisFileDirectory)Issue2282.xaml.cs">
      <DependentUpon>Issue2282.xaml</DependentUpon>
    </Compile>
    <Compile Include="$(MSBuildThisFileDirectory)Issue2288.xaml.cs">
      <DependentUpon>Issue2288.xaml</DependentUpon>
    </Compile>
    <Compile Include="$(MSBuildThisFileDirectory)Issue2289.xaml.cs">
      <DependentUpon>Issue2289.xaml</DependentUpon>
    </Compile>
    <Compile Include="$(MSBuildThisFileDirectory)Issue229.cs" />
    <Compile Include="$(MSBuildThisFileDirectory)Issue2291.cs" />
    <Compile Include="$(MSBuildThisFileDirectory)Issue2292.cs" />
    <Compile Include="$(MSBuildThisFileDirectory)Issue2294.cs" />
    <Compile Include="$(MSBuildThisFileDirectory)Issue2333.cs" />
    <Compile Include="$(MSBuildThisFileDirectory)Issue2339.cs" />
    <Compile Include="$(MSBuildThisFileDirectory)Issue2354.cs" />
    <Compile Include="$(MSBuildThisFileDirectory)Issue2357.xaml.cs">
      <DependentUpon>Issue2357.xaml</DependentUpon>
    </Compile>
    <Compile Include="$(MSBuildThisFileDirectory)Issue2411.cs" />
    <Compile Include="$(MSBuildThisFileDirectory)Issue2414.cs" />
    <Compile Include="$(MSBuildThisFileDirectory)Issue2470.xaml.cs">
      <DependentUpon>Issue2470.xaml</DependentUpon>
    </Compile>
    <Compile Include="$(MSBuildThisFileDirectory)Issue2563.cs" />
    <Compile Include="$(MSBuildThisFileDirectory)Issue2594.cs" />
    <Compile Include="$(MSBuildThisFileDirectory)Issue2597.cs" />
    <Compile Include="$(MSBuildThisFileDirectory)Issue260.cs" />
    <Compile Include="$(MSBuildThisFileDirectory)Issue2615.cs" />
    <Compile Include="$(MSBuildThisFileDirectory)Issue2628.cs" />
    <Compile Include="$(MSBuildThisFileDirectory)Issue2634.cs" />
    <Compile Include="$(MSBuildThisFileDirectory)Issue264.cs" />
    <Compile Include="$(MSBuildThisFileDirectory)Issue2659.xaml.cs">
      <DependentUpon>Issue2659.xaml</DependentUpon>
    </Compile>
    <Compile Include="$(MSBuildThisFileDirectory)Issue2783.cs" />
    <Compile Include="$(MSBuildThisFileDirectory)Issue2794.cs" />
    <Compile Include="$(MSBuildThisFileDirectory)Issue2809.cs" />
    <Compile Include="$(MSBuildThisFileDirectory)Issue2923.cs" />
    <Compile Include="$(MSBuildThisFileDirectory)Issue342.cs" />
    <Compile Include="$(MSBuildThisFileDirectory)Issue416.cs" />
    <Compile Include="$(MSBuildThisFileDirectory)Issue417.cs" />
    <Compile Include="$(MSBuildThisFileDirectory)Issue488.cs" />
    <Compile Include="$(MSBuildThisFileDirectory)Issue530.cs" />
    <Compile Include="$(MSBuildThisFileDirectory)Issue764.cs" />
    <Compile Include="$(MSBuildThisFileDirectory)Issue773.cs" />
    <Compile Include="$(MSBuildThisFileDirectory)Issue774.cs" />
    <Compile Include="$(MSBuildThisFileDirectory)Issue852.cs" />
    <Compile Include="$(MSBuildThisFileDirectory)Issue886.cs" />
    <Compile Include="$(MSBuildThisFileDirectory)Issue892.cs" />
    <Compile Include="$(MSBuildThisFileDirectory)Issue889.cs" />
    <Compile Include="$(MSBuildThisFileDirectory)Issue935.cs" />
    <Compile Include="$(MSBuildThisFileDirectory)Issue968.cs" />
    <Compile Include="$(MSBuildThisFileDirectory)Issue973.cs" />
    <Compile Include="$(MSBuildThisFileDirectory)Issue465.cs" />
    <Compile Include="$(MSBuildThisFileDirectory)ListViewViewCellBinding.cs" />
    <Compile Include="$(MSBuildThisFileDirectory)ModelContentPage.cs" />
    <Compile Include="$(MSBuildThisFileDirectory)NavigationStackTests.cs" />
    <Compile Include="$(MSBuildThisFileDirectory)NavPage.cs" />
    <Compile Include="$(MSBuildThisFileDirectory)ScrollViewOutOfBounds.cs" />
    <Compile Include="$(MSBuildThisFileDirectory)StackLayoutIssue.cs" />
    <Compile Include="$(MSBuildThisFileDirectory)SwipeBackNavCrash.cs" />
    <Compile Include="$(MSBuildThisFileDirectory)TabbedPageTests.cs" />
    <Compile Include="$(MSBuildThisFileDirectory)TabbedPageWithList.cs" />
    <Compile Include="$(MSBuildThisFileDirectory)TestPages\TestPages.cs" />
    <Compile Include="$(MSBuildThisFileDirectory)Issue2965.cs" />
    <Compile Include="$(MSBuildThisFileDirectory)Issue2775.cs" />
    <Compile Include="$(MSBuildThisFileDirectory)Issue2987.cs" />
    <Compile Include="$(MSBuildThisFileDirectory)Issue2976.cs" />
    <Compile Include="$(MSBuildThisFileDirectory)Issue2951.xaml.cs">
      <DependentUpon>Issue2951.xaml</DependentUpon>
    </Compile>
    <Compile Include="$(MSBuildThisFileDirectory)Issue2961.cs" />
    <Compile Include="$(MSBuildThisFileDirectory)Issue2948.cs" />
    <Compile Include="$(MSBuildThisFileDirectory)Issue2883.cs" />
    <Compile Include="$(MSBuildThisFileDirectory)Issue2953.cs" />
    <Compile Include="$(MSBuildThisFileDirectory)Issue2777.xaml.cs">
      <DependentUpon>Issue2777.xaml</DependentUpon>
    </Compile>
    <Compile Include="$(MSBuildThisFileDirectory)Issue2954.cs" />
    <Compile Include="$(MSBuildThisFileDirectory)Issue3086.xaml.cs">
      <DependentUpon>Issue3086.xaml</DependentUpon>
    </Compile>
    <Compile Include="$(MSBuildThisFileDirectory)Bugzilla27779.cs" />
    <Compile Include="$(MSBuildThisFileDirectory)Bugzilla27698.cs" />
    <Compile Include="$(MSBuildThisFileDirectory)Bugzilla29247.cs" />
    <Compile Include="$(MSBuildThisFileDirectory)Bugzilla27318.xaml.cs">
      <DependentUpon>Bugzilla27318.xaml</DependentUpon>
    </Compile>
    <Compile Include="$(MSBuildThisFileDirectory)Bugzilla29453.cs" />
    <Compile Include="$(MSBuildThisFileDirectory)Bugzilla28001.cs" />
    <Compile Include="$(MSBuildThisFileDirectory)Bugzilla30935.cs" />
    <Compile Include="$(MSBuildThisFileDirectory)Bugzilla26032.xaml.cs">
      <DependentUpon>Bugzilla26032.xaml</DependentUpon>
    </Compile>
    <Compile Include="$(MSBuildThisFileDirectory)Bugzilla30835.cs" />
    <Compile Include="$(MSBuildThisFileDirectory)Bugzilla27085.cs" />
    <Compile Include="$(MSBuildThisFileDirectory)Bugzilla31395.cs" />
    <Compile Include="$(MSBuildThisFileDirectory)Bugzilla30651.cs" />
    <Compile Include="$(MSBuildThisFileDirectory)Bugzilla26171.cs" />
    <Compile Include="$(MSBuildThisFileDirectory)Bugzilla31602.cs" />
    <Compile Include="$(MSBuildThisFileDirectory)Bugzilla30353.cs" />
    <Compile Include="$(MSBuildThisFileDirectory)Bugzilla28240.cs" />
    <Compile Include="$(MSBuildThisFileDirectory)Bugzilla30324.cs" />
    <Compile Include="$(MSBuildThisFileDirectory)Bugzilla31255.cs" />
    <Compile Include="$(MSBuildThisFileDirectory)Bugzilla28498.cs" />
    <Compile Include="$(MSBuildThisFileDirectory)Bugzilla32148.cs" />
    <Compile Include="$(MSBuildThisFileDirectory)Bugzilla31967.xaml.cs">
      <DependentUpon>Bugzilla31967.xaml</DependentUpon>
    </Compile>
    <Compile Include="$(MSBuildThisFileDirectory)Issue3276.cs" />
    <Compile Include="$(MSBuildThisFileDirectory)Bugzilla26993.cs" />
    <Compile Include="$(MSBuildThisFileDirectory)Issue3292.cs" />
    <Compile Include="$(MSBuildThisFileDirectory)Bugzilla32898.cs" />
    <Compile Include="$(MSBuildThisFileDirectory)Bugzilla31330.cs" />
    <Compile Include="$(MSBuildThisFileDirectory)Bugzilla31114.cs" />
    <Compile Include="$(MSBuildThisFileDirectory)Issue3319.xaml.cs">
      <DependentUpon>Issue3319.xaml</DependentUpon>
    </Compile>
    <Compile Include="$(MSBuildThisFileDirectory)Bugzilla32691.cs" />
    <Compile Include="$(MSBuildThisFileDirectory)Bugzilla32487.cs" />
    <Compile Include="$(MSBuildThisFileDirectory)Bugzilla34061.cs" />
    <Compile Include="$(MSBuildThisFileDirectory)Bugzilla34632.cs" />
    <Compile Include="$(MSBuildThisFileDirectory)Bugzilla32902.cs" />
    <Compile Include="$(MSBuildThisFileDirectory)Bugzilla32801.cs" />
    <Compile Include="$(MSBuildThisFileDirectory)Bugzilla32447.xaml.cs">
      <DependentUpon>Bugzilla32447.xaml</DependentUpon>
    </Compile>
    <Compile Include="$(MSBuildThisFileDirectory)Bugzilla29257.cs" />
    <Compile Include="$(MSBuildThisFileDirectory)Bugzilla32040.cs" />
    <Compile Include="$(MSBuildThisFileDirectory)Bugzilla33450.cs" />
    <Compile Include="$(MSBuildThisFileDirectory)Bugzilla34720.cs" />
    <Compile Include="$(MSBuildThisFileDirectory)Bugzilla35733.cs" />
    <Compile Include="$(MSBuildThisFileDirectory)Bugzilla36009.cs" />
    <Compile Include="$(MSBuildThisFileDirectory)Bugzilla34912.cs" />
    <Compile Include="$(MSBuildThisFileDirectory)Bugzilla32615.cs" />
    <Compile Include="$(MSBuildThisFileDirectory)Bugzilla27350.cs" />
    <Compile Include="$(MSBuildThisFileDirectory)Bugzilla28709.cs" />
    <Compile Include="$(MSBuildThisFileDirectory)Bugzilla33578.cs" />
    <Compile Include="$(MSBuildThisFileDirectory)Bugzilla39378.xaml.cs">
      <DependentUpon>Bugzilla39378.xaml</DependentUpon>
    </Compile>
    <Compile Include="$(MSBuildThisFileDirectory)Bugzilla39963.cs" />
    <Compile Include="$(MSBuildThisFileDirectory)Bugzilla39987.cs" />
    <Compile Include="$(MSBuildThisFileDirectory)Bugzilla40704.cs" />
    <Compile Include="$(MSBuildThisFileDirectory)Bugzilla41038.cs" />
    <Compile Include="$(MSBuildThisFileDirectory)Bugzilla38284.cs" />
    <Compile Include="$(MSBuildThisFileDirectory)Bugzilla39486.cs" />
    <Compile Include="$(MSBuildThisFileDirectory)Issue6323.cs" />
    <Compile Include="$(MSBuildThisFileDirectory)Issue55555.cs" />
    <Compile Include="$(MSBuildThisFileDirectory)Bugzilla41029.cs" />
    <Compile Include="$(MSBuildThisFileDirectory)Bugzilla39908.cs" />
    <Compile Include="$(MSBuildThisFileDirectory)Bugzilla39489.cs" />
    <Compile Include="$(MSBuildThisFileDirectory)Bugzilla36802.cs" />
    <Compile Include="$(MSBuildThisFileDirectory)Bugzilla35736.cs" />
    <Compile Include="$(MSBuildThisFileDirectory)Bugzilla48158.cs" />
    <Compile Include="$(MSBuildThisFileDirectory)Bugzilla45926.cs" />
    <Compile Include="$(MSBuildThisFileDirectory)Bugzilla45284.xaml.cs">
      <DependentUpon>Bugzilla45284.xaml</DependentUpon>
    </Compile>
    <Compile Include="$(MSBuildThisFileDirectory)Bugzilla54977.xaml.cs">
      <DependentUpon>Bugzilla54977.xaml</DependentUpon>
    </Compile>
    <Compile Include="$(MSBuildThisFileDirectory)Bugzilla49069.cs" />
    <Compile Include="$(MSBuildThisFileDirectory)Bugzilla42956.cs" />
    <Compile Include="$(MSBuildThisFileDirectory)Bugzilla38731.cs" />
    <Compile Include="$(MSBuildThisFileDirectory)Bugzilla56710.cs" />
    <Compile Include="$(MSBuildThisFileDirectory)Bugzilla52700.cs" />
    <Compile Include="$(MSBuildThisFileDirectory)Bugzilla39407.cs" />
    <Compile Include="$(MSBuildThisFileDirectory)ButtonFastRendererTest.cs" />
    <Compile Include="$(MSBuildThisFileDirectory)DesktopSupportTestPage.cs" />
    <Compile Include="$(MSBuildThisFileDirectory)Bugzilla58779.cs" />
    <Compile Include="$(MSBuildThisFileDirectory)Bugzilla51825.cs" />
    <Compile Include="$(MSBuildThisFileDirectory)Bugzilla31688.cs" />
    <Compile Include="$(MSBuildThisFileDirectory)Bugzilla40092.cs" />
    <Compile Include="$(MSBuildThisFileDirectory)Issue1426.cs" />
    <Compile Include="$(MSBuildThisFileDirectory)Issue1733.cs" />
    <Compile Include="$(MSBuildThisFileDirectory)Issue1898.cs" />
    <Compile Include="$(MSBuildThisFileDirectory)Issue1583_1.cs" />
    <Compile Include="$(MSBuildThisFileDirectory)Issue1323.cs" />
    <Compile Include="$(MSBuildThisFileDirectory)Issue2399.cs" />
    <Compile Include="$(MSBuildThisFileDirectory)Issue1729.cs" />
    <Compile Include="$(MSBuildThisFileDirectory)Issue2728.cs" />
    <Compile Include="$(MSBuildThisFileDirectory)Issue1667.cs" />
    <Compile Include="$(MSBuildThisFileDirectory)Issue3012.cs" />
    <Compile Include="$(MSBuildThisFileDirectory)Issue3872.cs" />
    <Compile Include="$(MSBuildThisFileDirectory)GitHub1650.cs" />
    <Compile Include="$(MSBuildThisFileDirectory)GitHub3216.cs" />
    <Compile Include="$(MSBuildThisFileDirectory)GitHub1776.cs" />
    <Compile Include="$(MSBuildThisFileDirectory)Issue3408.cs" />
    <Compile Include="$(MSBuildThisFileDirectory)Issue3413.cs" />
    <Compile Include="$(MSBuildThisFileDirectory)Issue3667.cs" />
    <Compile Include="$(MSBuildThisFileDirectory)Issue3525.cs" />
    <Compile Include="$(MSBuildThisFileDirectory)Issue3275.cs" />
    <Compile Include="$(MSBuildThisFileDirectory)Issue3884.cs" />
    <Compile Include="$(MSBuildThisFileDirectory)Issue2818.cs" />
    <Compile Include="$(MSBuildThisFileDirectory)Issue2831.cs" />
    <Compile Include="$(MSBuildThisFileDirectory)Issue4040.xaml.cs">
      <DependentUpon>Issue4040.xaml</DependentUpon>
    </Compile>
    <Compile Include="$(MSBuildThisFileDirectory)Issue4097.cs" />
    <Compile Include="$(MSBuildThisFileDirectory)Issue1480.cs" />
    <Compile Include="$(MSBuildThisFileDirectory)Issue2223.cs" />
    <Compile Include="$(MSBuildThisFileDirectory)Issue4001.cs" />
    <Compile Include="$(MSBuildThisFileDirectory)Issue4303.cs" />
    <Compile Include="$(MSBuildThisFileDirectory)Controls\GridExtension.cs" />
    <Compile Include="$(MSBuildThisFileDirectory)Controls\ViewModelBase.cs" />
    <Compile Include="$(MSBuildThisFileDirectory)Controls\DisposedSharedPages.cs" />
    <Compile Include="$(MSBuildThisFileDirectory)Controls\PerformanceProvider.cs" />
    <Compile Include="$(MSBuildThisFileDirectory)Controls\GenericValueConverter.cs" />
    <Compile Include="$(MSBuildThisFileDirectory)Controls\ContactsPage.cs" />
    <Compile Include="$(MSBuildThisFileDirectory)Controls\FailImageSource.cs" />
    <Compile Include="$(MSBuildThisFileDirectory)Controls\ICacheService.cs" />
    <Compile Include="$(MSBuildThisFileDirectory)Issue1386.cs" />
    <Compile Include="$(MSBuildThisFileDirectory)Issue3622.cs" />
    <Compile Include="$(MSBuildThisFileDirectory)Issue4138.cs" />
    <Compile Include="$(MSBuildThisFileDirectory)Issue4314.cs" />
    <Compile Include="$(MSBuildThisFileDirectory)Issue3318.cs" />
    <Compile Include="$(MSBuildThisFileDirectory)Issue4493.cs" />
    <Compile Include="$(MSBuildThisFileDirectory)Issue5172.cs" />
    <Compile Include="$(MSBuildThisFileDirectory)Issue5204.cs" />
    <Compile Include="$(MSBuildThisFileDirectory)Issue2204.cs" />
    <Compile Include="$(MSBuildThisFileDirectory)Issue4356.cs">
      <DependentUpon>Issue4356.xaml</DependentUpon>
    </Compile>
    <Compile Include="$(MSBuildThisFileDirectory)Issue4854.cs" />
    <Compile Include="$(MSBuildThisFileDirectory)Issue5951.cs" />
    <Compile Include="$(MSBuildThisFileDirectory)Github6021.cs" />
    <Compile Include="$(MSBuildThisFileDirectory)Issue5132.cs" />
    <Compile Include="$(MSBuildThisFileDirectory)Issue5888.cs" />
    <Compile Include="$(MSBuildThisFileDirectory)Issue6334.cs" />
    <Compile Include="$(MSBuildThisFileDirectory)Issue5728.cs" />
    <Compile Include="$(MSBuildThisFileDirectory)Issue6368.cs" />
    <Compile Include="$(MSBuildThisFileDirectory)Issue6077.cs" />
    <Compile Include="$(MSBuildThisFileDirectory)Issue3548.cs" />
    <Compile Include="$(MSBuildThisFileDirectory)Issue6472.cs" />
    <Compile Include="$(MSBuildThisFileDirectory)Issue6614.cs" />
    <Compile Include="$(MSBuildThisFileDirectory)Issue5239.cs" />
    <Compile Include="$(MSBuildThisFileDirectory)Issue6738.cs" />
    <Compile Include="$(MSBuildThisFileDirectory)GitHub6926.cs" />
    <Compile Include="$(MSBuildThisFileDirectory)Issue5503.cs" />
    <Compile Include="$(MSBuildThisFileDirectory)Issue5831.cs" />
    <Compile Include="$(MSBuildThisFileDirectory)LabelTextType.cs" />
    <Compile Include="$(MSBuildThisFileDirectory)ShellTitleView.cs" />
    <Compile Include="$(MSBuildThisFileDirectory)Issue5159.cs" />
    <Compile Include="$(MSBuildThisFileDirectory)Issue7311.cs" />
    <Compile Include="$(MSBuildThisFileDirectory)Issue7053.cs" />
    <Compile Include="$(MSBuildThisFileDirectory)Issue6894.cs" />
    <Compile Include="$(MSBuildThisFileDirectory)Issue6929.cs" />
    <Compile Include="$(MSBuildThisFileDirectory)Issue3798.xaml.cs">
      <DependentUpon>Issue3798.xaml</DependentUpon>
      <SubType>Code</SubType>
    </Compile>
    <Compile Include="$(MSBuildThisFileDirectory)Controls\ApiLabel.cs" />
    <Compile Include="$(MSBuildThisFileDirectory)Github6384.cs" />
    <Compile Include="$(MSBuildThisFileDirectory)Issue7035.xaml.cs">
      <DependentUpon>Issue7035.xaml</DependentUpon>
      <SubType>Code</SubType>
    </Compile>
    <Compile Include="$(MSBuildThisFileDirectory)Issue7525.xaml.cs" />
    <Compile Include="$(MSBuildThisFileDirectory)Issue7395.cs" />
    <Compile Include="$(MSBuildThisFileDirectory)Issue7582.cs" />
    <Compile Include="$(MSBuildThisFileDirectory)Issue7563.cs" />
    <Compile Include="$(MSBuildThisFileDirectory)Issue7742.cs" />
    <Compile Include="$(MSBuildThisFileDirectory)Issue7678.cs" />
    <Compile Include="$(MSBuildThisFileDirectory)Issue6491.cs" />
    <Compile Include="$(MSBuildThisFileDirectory)Issue6127.cs" />
    <Compile Include="$(MSBuildThisFileDirectory)Issue7283.cs" />
    <Compile Include="$(MSBuildThisFileDirectory)Issue1658.cs" />
    <Compile Include="$(MSBuildThisFileDirectory)Issue5395.cs" />
    <Compile Include="$(MSBuildThisFileDirectory)Issue7878.cs" />
    <Compile Include="$(MSBuildThisFileDirectory)Issue6663.cs" />
    <Compile Include="$(MSBuildThisFileDirectory)Issue8004.cs" />
    <Compile Include="$(MSBuildThisFileDirectory)Issue7886.xaml.cs">
      <DependentUpon>Issue7886.xaml</DependentUpon>
    </Compile>
    <Compile Include="$(MSBuildThisFileDirectory)Issue7898.cs" />
    <Compile Include="$(MSBuildThisFileDirectory)Issue8198.cs" />
    <Compile Include="$(MSBuildThisFileDirectory)Issue7249.cs" />
    <Compile Include="$(MSBuildThisFileDirectory)Issue8200.cs" />
    <Compile Include="$(MSBuildThisFileDirectory)Issue6932.xaml.cs">
      <SubType>Code</SubType>
      <DependentUpon>Issue6932.xaml</DependentUpon>
    </Compile>
    <Compile Include="$(MSBuildThisFileDirectory)Issue6932_emptyviewtemplate.xaml.cs">
      <SubType>Code</SubType>
      <DependentUpon>Issue6932_emptyviewtemplate.xaml</DependentUpon>
    </Compile>
    <Compile Include="$(MSBuildThisFileDirectory)Issue6932_emptyviewstring.xaml.cs">
      <SubType>Code</SubType>
      <DependentUpon>Issue6932_emptyviewstring.xaml</DependentUpon>
    </Compile>
    <Compile Include="$(MSBuildThisFileDirectory)Issue8417.xaml.cs" />
    <Compile Include="$(MSBuildThisFileDirectory)Issue8647.cs" />
    <Compile Include="$(MSBuildThisFileDirectory)Issue7510.cs" />
    <Compile Include="$(MSBuildThisFileDirectory)Issue8557.xaml.cs" />
    <Compile Include="$(MSBuildThisFileDirectory)Issue8753.cs" />
    <Compile Include="$(MSBuildThisFileDirectory)Issue8693.cs" />
    <Compile Include="$(MSBuildThisFileDirectory)Issue7813.xaml.cs" />
    <Compile Include="$(MSBuildThisFileDirectory)Issue8638.xaml.cs" />
    <Compile Include="$(MSBuildThisFileDirectory)Issue8294.cs" />
    <Compile Include="$(MSBuildThisFileDirectory)Issue8392.cs" />
    <Compile Include="$(MSBuildThisFileDirectory)Issue8672.cs" />
    <Compile Include="$(MSBuildThisFileDirectory)Issue8779.xaml.cs" />
    <Compile Include="$(MSBuildThisFileDirectory)Issue8806.cs" />
    <Compile Include="$(MSBuildThisFileDirectory)Issue8781.xaml.cs" />
    <Compile Include="$(MSBuildThisFileDirectory)Issue8782.xaml.cs" />
    <Compile Include="$(MSBuildThisFileDirectory)Issue8821.cs" />
    <Compile Include="$(MSBuildThisFileDirectory)Issue8326.xaml.cs" />
    <Compile Include="$(MSBuildThisFileDirectory)Issue8449.xaml.cs" />
    <Compile Include="$(MSBuildThisFileDirectory)Issue7875.cs" />
    <Compile Include="$(MSBuildThisFileDirectory)Issue8973.cs" />
    <Compile Include="$(MSBuildThisFileDirectory)Issue7924.xaml.cs" />
    <Compile Include="$(MSBuildThisFileDirectory)Issue8461.cs" />
    <Compile Include="$(MSBuildThisFileDirectory)Issue8777.cs" />
    <Compile Include="$(MSBuildThisFileDirectory)Issue9143.cs" />
    <Compile Include="$(MSBuildThisFileDirectory)Issue9588.xaml.cs" />
    <Compile Include="$(MSBuildThisFileDirectory)Issue9329.cs" />
    <Compile Include="$(MSBuildThisFileDirectory)Issue9734.xaml.cs" />
    <Compile Include="$(MSBuildThisFileDirectory)Issue8767.xaml.cs" />
    <Compile Include="$(MSBuildThisFileDirectory)Issue8778.xaml.cs" />
    <Compile Include="$(MSBuildThisFileDirectory)Issue9088.cs" />
    <Compile Include="$(MSBuildThisFileDirectory)Issue9646.xaml.cs" />
    <Compile Include="$(MSBuildThisFileDirectory)Issue9735.xaml.cs" />
    <Compile Include="$(MSBuildThisFileDirectory)Issue9305.xaml.cs" />
    <Compile Include="$(MSBuildThisFileDirectory)Issue9767.cs" />
    <Compile Include="$(MSBuildThisFileDirectory)Issue9054.cs" />
    <Compile Include="$(MSBuildThisFileDirectory)Issue9326.xaml.cs" />
    <Compile Include="$(MSBuildThisFileDirectory)Issue8689.xaml.cs" />
    <Compile Include="$(MSBuildThisFileDirectory)Issue9306.cs" />
    <Compile Include="$(MSBuildThisFileDirectory)Issue9417.xaml.cs" />
    <Compile Include="$(MSBuildThisFileDirectory)Issue8272.cs" />
    <Compile Include="$(MSBuildThisFileDirectory)Issue8964.cs" />
    <Compile Include="$(MSBuildThisFileDirectory)Issue9951.cs" />
    <Compile Include="$(MSBuildThisFileDirectory)Issue9962.cs" />
    <Compile Include="$(MSBuildThisFileDirectory)Controls\INativeColorService.cs" />
    <Compile Include="$(MSBuildThisFileDirectory)Issue10337.cs" />
    <Compile Include="$(MSBuildThisFileDirectory)Issue9794.cs" />
    <Compile Include="$(MSBuildThisFileDirectory)Issue10134.cs" />
    <Compile Include="$(MSBuildThisFileDirectory)Issue10300.cs" />
    <Compile Include="$(MSBuildThisFileDirectory)Issue10438.cs" />
    <Compile Include="$(MSBuildThisFileDirectory)Issue8958.xaml.cs" />
    <Compile Include="$(MSBuildThisFileDirectory)Issue10497.cs" />
  </ItemGroup>
  <ItemGroup>
    <EmbeddedResource Include="$(MSBuildThisFileDirectory)Bugzilla22229.xaml">
      <Generator>MSBuild:UpdateDesignTimeXaml</Generator>
    </EmbeddedResource>
    <EmbeddedResource Include="$(MSBuildThisFileDirectory)Issue10672.xaml">
      <Generator>MSBuild:UpdateDesignTimeXaml</Generator>
    </EmbeddedResource>
    <EmbeddedResource Include="$(MSBuildThisFileDirectory)Issue1497.xaml">
      <Generator>MSBuild:UpdateDesignTimeXaml</Generator>
    </EmbeddedResource>
    <EmbeddedResource Include="$(MSBuildThisFileDirectory)Issue1545.xaml">
      <Generator>MSBuild:UpdateDesignTimeXaml</Generator>
    </EmbeddedResource>
    <EmbeddedResource Include="$(MSBuildThisFileDirectory)Issue1554.xaml">
      <Generator>MSBuild:UpdateDesignTimeXaml</Generator>
    </EmbeddedResource>
    <EmbeddedResource Include="$(MSBuildThisFileDirectory)Issue1568.xaml">
      <Generator>MSBuild:UpdateDesignTimeXaml</Generator>
    </EmbeddedResource>
    <EmbeddedResource Include="$(MSBuildThisFileDirectory)Issue1641.xaml">
      <Generator>MSBuild:UpdateDesignTimeXaml</Generator>
    </EmbeddedResource>
    <EmbeddedResource Include="$(MSBuildThisFileDirectory)Issue1653.xaml">
      <Generator>MSBuild:UpdateDesignTimeXaml</Generator>
    </EmbeddedResource>
    <EmbeddedResource Include="$(MSBuildThisFileDirectory)Issue1653v2.xaml">
      <Generator>MSBuild:UpdateDesignTimeXaml</Generator>
    </EmbeddedResource>
    <EmbeddedResource Include="$(MSBuildThisFileDirectory)Issue1712.xaml">
      <Generator>MSBuild:UpdateDesignTimeXaml</Generator>
    </EmbeddedResource>
    <EmbeddedResource Include="$(MSBuildThisFileDirectory)Issue1741.xaml">
      <Generator>MSBuild:UpdateDesignTimeXaml</Generator>
    </EmbeddedResource>
    <EmbeddedResource Include="$(MSBuildThisFileDirectory)Issue1747.xaml">
      <Generator>MSBuild:UpdateDesignTimeXaml</Generator>
    </EmbeddedResource>
    <EmbeddedResource Include="$(MSBuildThisFileDirectory)Issue1766.xaml">
      <Generator>MSBuild:UpdateDesignTimeXaml</Generator>
    </EmbeddedResource>
    <EmbeddedResource Include="$(MSBuildThisFileDirectory)Issue2282.xaml">
      <Generator>MSBuild:UpdateDesignTimeXaml</Generator>
    </EmbeddedResource>
    <EmbeddedResource Include="$(MSBuildThisFileDirectory)Issue2288.xaml">
      <Generator>MSBuild:UpdateDesignTimeXaml</Generator>
    </EmbeddedResource>
    <EmbeddedResource Include="$(MSBuildThisFileDirectory)Issue2289.xaml">
      <Generator>MSBuild:UpdateDesignTimeXaml</Generator>
    </EmbeddedResource>
    <EmbeddedResource Include="$(MSBuildThisFileDirectory)Issue2357.xaml">
      <Generator>MSBuild:UpdateDesignTimeXaml</Generator>
    </EmbeddedResource>
    <EmbeddedResource Include="$(MSBuildThisFileDirectory)Issue2470.xaml">
      <Generator>MSBuild:UpdateDesignTimeXaml</Generator>
    </EmbeddedResource>
    <EmbeddedResource Include="$(MSBuildThisFileDirectory)Issue8207.xaml">
      <SubType>Designer</SubType>
      <Generator>MSBuild:UpdateDesignTimeXaml</Generator>
    </EmbeddedResource>
    <EmbeddedResource Include="$(MSBuildThisFileDirectory)Issue6282.xaml">
      <Generator>MSBuild:UpdateDesignTimeXaml</Generator>
    </EmbeddedResource>
    <EmbeddedResource Include="$(MSBuildThisFileDirectory)Issue2659.xaml">
      <Generator>MSBuild:UpdateDesignTimeXaml</Generator>
    </EmbeddedResource>
    <EmbeddedResource Include="$(MSBuildThisFileDirectory)Issue2951.xaml">
      <Generator>MSBuild:UpdateDesignTimeXaml</Generator>
    </EmbeddedResource>
    <EmbeddedResource Include="$(MSBuildThisFileDirectory)Issue2777.xaml">
      <Generator>MSBuild:UpdateDesignTimeXaml</Generator>
    </EmbeddedResource>
    <EmbeddedResource Include="$(MSBuildThisFileDirectory)Issue3086.xaml">
      <Generator>MSBuild:UpdateDesignTimeXaml</Generator>
    </EmbeddedResource>
    <EmbeddedResource Include="$(MSBuildThisFileDirectory)Bugzilla27318.xaml">
      <Generator>MSBuild:UpdateDesignTimeXaml</Generator>
    </EmbeddedResource>
    <EmbeddedResource Include="$(MSBuildThisFileDirectory)Bugzilla29107.xaml">
      <Generator>MSBuild:UpdateDesignTimeXaml</Generator>
    </EmbeddedResource>
    <EmbeddedResource Include="$(MSBuildThisFileDirectory)Bugzilla26032.xaml">
      <Generator>MSBuild:UpdateDesignTimeXaml</Generator>
    </EmbeddedResource>
    <EmbeddedResource Include="$(MSBuildThisFileDirectory)Bugzilla31967.xaml">
      <Generator>MSBuild:UpdateDesignTimeXaml</Generator>
    </EmbeddedResource>
    <EmbeddedResource Include="$(MSBuildThisFileDirectory)Issue3319.xaml">
      <Generator>MSBuild:UpdateDesignTimeXaml</Generator>
    </EmbeddedResource>
    <EmbeddedResource Include="$(MSBuildThisFileDirectory)Bugzilla32447.xaml">
      <Generator>MSBuild:UpdateDesignTimeXaml</Generator>
    </EmbeddedResource>
    <EmbeddedResource Include="$(MSBuildThisFileDirectory)Bugzilla38827.xaml">
      <SubType>Designer</SubType>
      <Generator>MSBuild:UpdateDesignTimeXaml</Generator>
    </EmbeddedResource>
    <EmbeddedResource Include="$(MSBuildThisFileDirectory)Bugzilla32842.xaml">
      <SubType>Designer</SubType>
      <Generator>MSBuild:UpdateDesignTimeXaml</Generator>
    </EmbeddedResource>
    <EmbeddedResource Include="$(MSBuildThisFileDirectory)Bugzilla39463.xaml">
      <SubType>Designer</SubType>
      <Generator>MSBuild:UpdateDesignTimeXaml</Generator>
    </EmbeddedResource>
    <EmbeddedResource Include="$(MSBuildThisFileDirectory)Bugzilla38416.xaml">
      <SubType>Designer</SubType>
      <Generator>MSBuild:UpdateDesignTimeXaml</Generator>
    </EmbeddedResource>
    <EmbeddedResource Include="$(MSBuildThisFileDirectory)Bugzilla39483.xaml">
      <SubType>Designer</SubType>
      <Generator>MSBuild:UpdateDesignTimeXaml</Generator>
    </EmbeddedResource>
    <EmbeddedResource Include="$(MSBuildThisFileDirectory)Bugzilla39378.xaml">
      <Generator>MSBuild:UpdateDesignTimeXaml</Generator>
    </EmbeddedResource>
    <EmbeddedResource Include="$(MSBuildThisFileDirectory)Bugzilla45284.xaml">
      <Generator>MSBuild:UpdateDesignTimeXaml</Generator>
    </EmbeddedResource>
    <EmbeddedResource Include="$(MSBuildThisFileDirectory)Bugzilla54977.xaml">
      <Generator>MSBuild:UpdateDesignTimeXaml</Generator>
    </EmbeddedResource>
    <EmbeddedResource Include="$(MSBuildThisFileDirectory)Issue4040.xaml">
      <Generator>MSBuild:UpdateDesignTimeXaml</Generator>
    </EmbeddedResource>
    <EmbeddedResource Include="$(MSBuildThisFileDirectory)Issue9771.xaml">
      <SubType>Designer</SubType>
      <Generator>MSBuild:UpdateDesignTimeXaml</Generator>
    </EmbeddedResource>
    <EmbeddedResource Include="$(MSBuildThisFileDirectory)VisualControlsPage.xaml">
      <SubType>Designer</SubType>
      <Generator>MSBuild:UpdateDesignTimeXaml</Generator>
    </EmbeddedResource>
    <EmbeddedResource Include="$(MSBuildThisFileDirectory)Issue4356.xaml">
      <Generator>MSBuild:UpdateDesignTimeXaml</Generator>
    </EmbeddedResource>
    <EmbeddedResource Include="$(MSBuildThisFileDirectory)Issue7035.xaml">
      <SubType>Designer</SubType>
      <Generator>MSBuild:UpdateDesignTimeXaml</Generator>
    </EmbeddedResource>
    <EmbeddedResource Include="$(MSBuildThisFileDirectory)Issue7525.xaml">
      <Generator>UpdateDesignTimeXaml</Generator>
    </EmbeddedResource>
    <EmbeddedResource Include="$(MSBuildThisFileDirectory)Issue7886.xaml">
      <Generator>MSBuild:UpdateDesignTimeXaml</Generator>
    </EmbeddedResource>
    <EmbeddedResource Include="$(MSBuildThisFileDirectory)Issue6932.xaml" />
    <EmbeddedResource Include="$(MSBuildThisFileDirectory)Issue6932_emptyviewtemplate.xaml" />
    <EmbeddedResource Include="$(MSBuildThisFileDirectory)Issue6932_emptyviewstring.xaml" />
    <EmbeddedResource Include="$(MSBuildThisFileDirectory)Issue8417.xaml" />
    <EmbeddedResource Include="$(MSBuildThisFileDirectory)Issue8557.xaml" />
    <EmbeddedResource Include="$(MSBuildThisFileDirectory)Issue7813.xaml" />
    <EmbeddedResource Include="$(MSBuildThisFileDirectory)Issue8638.xaml" />
    <EmbeddedResource Include="$(MSBuildThisFileDirectory)Issue8779.xaml" />
    <EmbeddedResource Include="$(MSBuildThisFileDirectory)Issue8781.xaml" />
    <EmbeddedResource Include="$(MSBuildThisFileDirectory)Issue8782.xaml" />
    <EmbeddedResource Include="$(MSBuildThisFileDirectory)Issue8326.xaml" />
    <EmbeddedResource Include="$(MSBuildThisFileDirectory)Issue8449.xaml" />
    <EmbeddedResource Include="$(MSBuildThisFileDirectory)Issue7924.xaml" />
    <EmbeddedResource Include="$(MSBuildThisFileDirectory)Issue9734.xaml">
      <Generator>MSBuild:UpdateDesignTimeXaml</Generator>
    </EmbeddedResource>
    <EmbeddedResource Include="$(MSBuildThisFileDirectory)Issue8767.xaml">
      <Generator>MSBuild:UpdateDesignTimeXaml</Generator>
    </EmbeddedResource>
    <EmbeddedResource Include="$(MSBuildThisFileDirectory)Issue8778.xaml">
      <Generator>MSBuild:UpdateDesignTimeXaml</Generator>
    </EmbeddedResource>
    <EmbeddedResource Include="$(MSBuildThisFileDirectory)Issue9646.xaml">
      <Generator>MSBuild:UpdateDesignTimeXaml</Generator>
    </EmbeddedResource>
    <EmbeddedResource Include="$(MSBuildThisFileDirectory)Issue9735.xaml">
      <SubType>Designer</SubType>
      <Generator>MSBuild:UpdateDesignTimeXaml</Generator>
    </EmbeddedResource>
    <EmbeddedResource Include="$(MSBuildThisFileDirectory)Issue9305.xaml">
      <SubType>Designer</SubType>
      <Generator>MSBuild:UpdateDesignTimeXaml</Generator>
    </EmbeddedResource>
    <EmbeddedResource Include="$(MSBuildThisFileDirectory)Issue9588.xaml">
      <Generator>MSBuild:UpdateDesignTimeXaml</Generator>
    </EmbeddedResource>
    <EmbeddedResource Include="$(MSBuildThisFileDirectory)Issue9326.xaml">
      <Generator>MSBuild:UpdateDesignTimeXaml</Generator>
    </EmbeddedResource>
    <EmbeddedResource Include="$(MSBuildThisFileDirectory)Issue8689.xaml">
      <Generator>MSBuild:UpdateDesignTimeXaml</Generator>
    </EmbeddedResource>
    <EmbeddedResource Include="$(MSBuildThisFileDirectory)Issue9417.xaml">
      <Generator>MSBuild:UpdateDesignTimeXaml</Generator>
    </EmbeddedResource>
    <EmbeddedResource Include="$(MSBuildThisFileDirectory)Issue8958.xaml">
      <Generator>MSBuild:UpdateDesignTimeXaml</Generator>
    </EmbeddedResource>
    <EmbeddedResource Include="$(MSBuildThisFileDirectory)Issue9827.xaml">
      <SubType>Designer</SubType>
      <Generator>MSBuild:UpdateDesignTimeXaml</Generator>
    </EmbeddedResource>
  </ItemGroup>
  <ItemGroup>
    <EmbeddedResource Include="$(MSBuildThisFileDirectory)Bugzilla27417Xaml.xaml">
      <SubType>Designer</SubType>
      <Generator>MSBuild:UpdateDesignTimeXaml</Generator>
    </EmbeddedResource>
  </ItemGroup>
  <ItemGroup>
    <EmbeddedResource Include="$(MSBuildThisFileDirectory)Bugzilla23942.xaml">
      <SubType>Designer</SubType>
      <Generator>MSBuild:UpdateDesignTimeXaml</Generator>
    </EmbeddedResource>
  </ItemGroup>
  <ItemGroup>
    <EmbeddedResource Include="$(MSBuildThisFileDirectory)Bugzilla39636.xaml">
      <SubType>Designer</SubType>
      <Generator>MSBuild:UpdateDesignTimeXaml</Generator>
    </EmbeddedResource>
  </ItemGroup>
  <ItemGroup>
    <EmbeddedResource Include="$(MSBuildThisFileDirectory)PlatformSpecifics_iOSTranslucentNavBarX.xaml">
      <SubType>Designer</SubType>
      <Generator>MSBuild:UpdateDesignTimeXaml</Generator>
    </EmbeddedResource>
  </ItemGroup>
  <ItemGroup>
    <EmbeddedResource Include="$(MSBuildThisFileDirectory)Bugzilla42069_Page.xaml">
      <SubType>Designer</SubType>
      <Generator>MSBuild:UpdateDesignTimeXaml</Generator>
    </EmbeddedResource>
  </ItemGroup>
  <ItemGroup>
    <EmbeddedResource Include="$(MSBuildThisFileDirectory)Bugzilla51642.xaml">
      <SubType>Designer</SubType>
      <Generator>MSBuild:UpdateDesignTimeXaml</Generator>
    </EmbeddedResource>
  </ItemGroup>
  <ItemGroup>
    <EmbeddedResource Include="$(MSBuildThisFileDirectory)Bugzilla45722Xaml0.xaml">
      <SubType>Designer</SubType>
      <Generator>MSBuild:UpdateDesignTimeXaml</Generator>
    </EmbeddedResource>
  </ItemGroup>
  <ItemGroup>
    <EmbeddedResource Include="$(MSBuildThisFileDirectory)GitHub1331.xaml">
      <SubType>Designer</SubType>
      <Generator>MSBuild:UpdateDesignTimeXaml</Generator>
    </EmbeddedResource>
  </ItemGroup>
  <ItemGroup>
    <EmbeddedResource Include="$(MSBuildThisFileDirectory)Bugzilla60045.xaml">
      <SubType>Designer</SubType>
      <Generator>MSBuild:UpdateDesignTimeXaml</Generator>
    </EmbeddedResource>
  </ItemGroup>
  <ItemGroup>
    <EmbeddedResource Include="$(MSBuildThisFileDirectory)Issue2625.xaml">
      <SubType>Designer</SubType>
      <Generator>MSBuild:UpdateDesignTimeXaml</Generator>
    </EmbeddedResource>
  </ItemGroup>
  <ItemGroup>
    <Folder Include="$(MSBuildThisFileDirectory)Controls\" />
    <EmbeddedResource Include="$(MSBuildThisFileDirectory)Issue2858.xaml">
      <SubType>Designer</SubType>
      <Generator>MSBuild:UpdateDesignTimeXaml</Generator>
    </EmbeddedResource>
  </ItemGroup>
  <ItemGroup>
    <EmbeddedResource Include="$(MSBuildThisFileDirectory)Issue1588.xaml">
      <SubType>Designer</SubType>
      <Generator>MSBuild:UpdateDesignTimeXaml</Generator>
    </EmbeddedResource>
  </ItemGroup>
  <ItemGroup>
    <EmbeddedResource Include="$(MSBuildThisFileDirectory)Bugzilla60787.xaml">
      <SubType>Designer</SubType>
      <Generator>MSBuild:UpdateDesignTimeXaml</Generator>
    </EmbeddedResource>
  </ItemGroup>
  <ItemGroup>
    <EmbeddedResource Include="$(MSBuildThisFileDirectory)Issue3979.xaml">
      <SubType>Designer</SubType>
      <Generator>MSBuild:UpdateDesignTimeXaml</Generator>
    </EmbeddedResource>
  </ItemGroup>
  <ItemGroup>
    <EmbeddedResource Include="$(MSBuildThisFileDirectory)Issue7167.xaml">
      <SubType>Designer</SubType>
      <Generator>MSBuild:UpdateDesignTimeXaml</Generator>
    </EmbeddedResource>
  </ItemGroup>
  <ItemGroup>
    <EmbeddedResource Include="$(MSBuildThisFileDirectory)Issue4194.xaml">
      <SubType>Designer</SubType>
      <Generator>MSBuild:UpdateDesignTimeXaml</Generator>
    </EmbeddedResource>
  </ItemGroup>
  <ItemGroup>
    <EmbeddedResource Include="$(MSBuildThisFileDirectory)Issue4360.xaml">
      <SubType>Designer</SubType>
      <Generator>MSBuild:UpdateDesignTimeXaml</Generator>
    </EmbeddedResource>
  </ItemGroup>
  <ItemGroup>
    <EmbeddedResource Include="$(MSBuildThisFileDirectory)Issue5057.xaml">
      <SubType>Designer</SubType>
      <Generator>MSBuild:UpdateDesignTimeXaml</Generator>
    </EmbeddedResource>
  </ItemGroup>
  <ItemGroup>
    <EmbeddedResource Include="$(MSBuildThisFileDirectory)Issue5003.xaml">
      <SubType>Designer</SubType>
      <Generator>MSBuild:UpdateDesignTimeXaml</Generator>
    </EmbeddedResource>
  </ItemGroup>
  <ItemGroup>
    <EmbeddedResource Include="$(MSBuildThisFileDirectory)CollectionViewBindingErrors.xaml">
      <SubType>Designer</SubType>
      <Generator>MSBuild:UpdateDesignTimeXaml</Generator>
    </EmbeddedResource>
  </ItemGroup>
  <ItemGroup>
    <EmbeddedResource Include="$(MSBuildThisFileDirectory)Github3847.xaml">
      <SubType>Designer</SubType>
      <Generator>MSBuild:UpdateDesignTimeXaml</Generator>
    </EmbeddedResource>
  </ItemGroup>
  <ItemGroup>
    <EmbeddedResource Include="$(MSBuildThisFileDirectory)Issue4684.xaml">
      <SubType>Designer</SubType>
      <Generator>MSBuild:UpdateDesignTimeXaml</Generator>
    </EmbeddedResource>
  </ItemGroup>
  <ItemGroup>
    <EmbeddedResource Include="$(MSBuildThisFileDirectory)_TemplateMarkup.xaml">
      <SubType>Designer</SubType>
      <Generator>MSBuild:UpdateDesignTimeXaml</Generator>
    </EmbeddedResource>
    <EmbeddedResource Include="$(MSBuildThisFileDirectory)Issue5801.xaml">
      <SubType>Designer</SubType>
      <Generator>MSBuild:UpdateDesignTimeXaml</Generator>
    </EmbeddedResource>
    <EmbeddedResource Include="$(MSBuildThisFileDirectory)A11yTabIndex.xaml">
      <SubType>Designer</SubType>
      <Generator>MSBuild:UpdateDesignTimeXaml</Generator>
    </EmbeddedResource>
  </ItemGroup>
  <ItemGroup>
    <EmbeddedResource Include="$(MSBuildThisFileDirectory)Issue4915.xaml">
      <SubType>Designer</SubType>
      <Generator>MSBuild:UpdateDesignTimeXaml</Generator>
    </EmbeddedResource>
  </ItemGroup>
  <ItemGroup>
    <EmbeddedResource Include="$(MSBuildThisFileDirectory)Issue5949_1.xaml">
      <SubType>Designer</SubType>
      <Generator>MSBuild:UpdateDesignTimeXaml</Generator>
    </EmbeddedResource>
  </ItemGroup>
  <ItemGroup>
    <EmbeddedResource Include="$(MSBuildThisFileDirectory)Issue5949_2.xaml">
      <SubType>Designer</SubType>
      <Generator>MSBuild:UpdateDesignTimeXaml</Generator>
    </EmbeddedResource>
  </ItemGroup>
  <ItemGroup>
    <EmbeddedResource Include="$(MSBuildThisFileDirectory)Issue4992.xaml">
      <SubType>Designer</SubType>
      <Generator>MSBuild:UpdateDesignTimeXaml</Generator>
    </EmbeddedResource>
  </ItemGroup>
  <ItemGroup>
    <EmbeddedResource Include="$(MSBuildThisFileDirectory)Issue6130.xaml">
      <SubType>Designer</SubType>
      <Generator>MSBuild:UpdateDesignTimeXaml</Generator>
    </EmbeddedResource>
  </ItemGroup>
  <ItemGroup>
    <Compile Update="$(MSBuildThisFileDirectory)Issue6130.xaml.cs">
      <DependentUpon>Issue6130.xaml</DependentUpon>
    </Compile>
    <Compile Update="$(MSBuildThisFileDirectory)Issue6644.xaml.cs">
      <DependentUpon>Issue6644.xaml</DependentUpon>
    </Compile>
    <Compile Update="$(MSBuildThisFileDirectory)Issue6254.xaml.cs">
      <DependentUpon>Issue6254.xaml</DependentUpon>
    </Compile>
    <Compile Update="$(MSBuildThisFileDirectory)Issue5749.xaml.cs">
      <DependentUpon>Issue5749.xaml</DependentUpon>
    </Compile>
    <Compile Update="$(MSBuildThisFileDirectory)Issue5108.xaml.cs">
      <DependentUpon>Issue5108.xaml</DependentUpon>
    </Compile>
    <Compile Update="$(MSBuildThisFileDirectory)Issue7357.xaml.cs">
      <DependentUpon>Issue7357.xaml</DependentUpon>
    </Compile>
    <Compile Update="$(MSBuildThisFileDirectory)Issue7792.xaml.cs">
      <DependentUpon>Issue7792.xaml</DependentUpon>
    </Compile>
    <Compile Update="$(MSBuildThisFileDirectory)Issue7789.xaml.cs">
      <DependentUpon>Issue7789.xaml</DependentUpon>
    </Compile>
    <Compile Update="$(MSBuildThisFileDirectory)Issue7519Xaml.xaml.cs">
      <DependentUpon>Issue7519Xaml.xaml</DependentUpon>
    </Compile>
    <Compile Update="$(MSBuildThisFileDirectory)Issue7817.xaml.cs">
      <DependentUpon>Issue7817.xaml</DependentUpon>
    </Compile>
    <Compile Update="$(MSBuildThisFileDirectory)Issue7519Xaml.xaml.cs">
      <DependentUpon>Issue7519Xaml.xaml</DependentUpon>
    </Compile>
    <Compile Update="$(MSBuildThisFileDirectory)Issue5354.xaml.cs">
      <DependentUpon>Issue5354.xaml</DependentUpon>
    </Compile>
    <Compile Update="$(MSBuildThisFileDirectory)Issue7621.xaml.cs">
      <DependentUpon>Issue7621.xaml</DependentUpon>
    </Compile>
    <Compile Update="$(MSBuildThisFileDirectory)Issue7512.xaml.cs">
      <DependentUpon>Issue7512.xaml</DependentUpon>
    </Compile>
    <Compile Update="$(MSBuildThisFileDirectory)Issue7593.xaml.cs">
      <DependentUpon>Issue7593.xaml</DependentUpon>
    </Compile>
    <Compile Update="$(MSBuildThisFileDirectory)Issue7758.xaml.cs">
      <DependentUpon>Issue7758.xaml</DependentUpon>
    </Compile>
    <Compile Update="$(MSBuildThisFileDirectory)Issue7943.xaml.cs">
      <DependentUpon>Issue7943.xaml</DependentUpon>
    </Compile>
    <Compile Update="$(MSBuildThisFileDirectory)Issue7993.xaml.cs">
      <DependentUpon>Issue7993.xaml</DependentUpon>
    </Compile>
    <Compile Update="$(MSBuildThisFileDirectory)Issue7865.xaml.cs">
      <DependentUpon>Issue7865.xaml</DependentUpon>
    </Compile>
    <Compile Update="$(MSBuildThisFileDirectory)Issue8263.xaml.cs">
      <DependentUpon>Issue8263.xaml</DependentUpon>
    </Compile>
    <Compile Update="$(MSBuildThisFileDirectory)Issue8508.xaml.cs">
      <DependentUpon>Issue8508.xaml</DependentUpon>
    </Compile>
  </ItemGroup>
  <ItemGroup>
    <EmbeddedResource Include="$(MSBuildThisFileDirectory)Issue1455.xaml">
      <SubType>Designer</SubType>
      <Generator>MSBuild:UpdateDesignTimeXaml</Generator>
    </EmbeddedResource>
    <EmbeddedResource Include="$(MSBuildThisFileDirectory)Issue5268.xaml">
      <SubType>Designer</SubType>
      <Generator>MSBuild:UpdateDesignTimeXaml</Generator>
    </EmbeddedResource>
  </ItemGroup>
  <ItemGroup>
    <EmbeddedResource Include="$(MSBuildThisFileDirectory)Issue5046.xaml">
      <SubType>Designer</SubType>
      <Generator>MSBuild:UpdateDesignTimeXaml</Generator>
    </EmbeddedResource>
  </ItemGroup>
  <ItemGroup>
    <EmbeddedResource Include="$(MSBuildThisFileDirectory)Issue6644.xaml">
    </EmbeddedResource>
    <EmbeddedResource Include="$(MSBuildThisFileDirectory)Github5623.xaml">
      <SubType>Designer</SubType>
      <Generator>MSBuild:UpdateDesignTimeXaml</Generator>
    </EmbeddedResource>
    <EmbeddedResource Include="$(MSBuildThisFileDirectory)Issue3798.xaml">
      <SubType>Designer</SubType>
      <Generator>MSBuild:UpdateDesignTimeXaml</Generator>
    </EmbeddedResource>
  </ItemGroup>
  <ItemGroup>
    <EmbeddedResource Include="$(MSBuildThisFileDirectory)Issue5749.xaml">
      <SubType>Designer</SubType>
      <Generator>MSBuild:UpdateDesignTimeXaml</Generator>
    </EmbeddedResource>
  </ItemGroup>
  <ItemGroup>
    <EmbeddedResource Include="$(MSBuildThisFileDirectory)Issue5108.xaml">
      <SubType>Designer</SubType>
      <Generator>MSBuild:UpdateDesignTimeXaml</Generator>
    </EmbeddedResource>
  </ItemGroup>
  <ItemGroup>
    <EmbeddedResource Include="$(MSBuildThisFileDirectory)Issue7357.xaml">
      <SubType>Designer</SubType>
      <Generator>MSBuild:UpdateDesignTimeXaml</Generator>
    </EmbeddedResource>
  </ItemGroup>
  <ItemGroup>
    <EmbeddedResource Include="$(MSBuildThisFileDirectory)Issue7519Xaml.xaml">
      <SubType>Designer</SubType>
      <Generator>MSBuild:UpdateDesignTimeXaml</Generator>
    </EmbeddedResource>
  </ItemGroup>
  <ItemGroup>
    <EmbeddedResource Include="$(MSBuildThisFileDirectory)Issue7621.xaml">
      <SubType>Designer</SubType>
      <Generator>MSBuild:UpdateDesignTimeXaml</Generator>
    </EmbeddedResource>
  </ItemGroup>
  <ItemGroup>
    <EmbeddedResource Include="$(MSBuildThisFileDirectory)Issue7512.xaml">
      <SubType>Designer</SubType>
      <Generator>MSBuild:UpdateDesignTimeXaml</Generator>
    </EmbeddedResource>
  </ItemGroup>
  <ItemGroup>
    <EmbeddedResource Include="$(MSBuildThisFileDirectory)Issue5354.xaml">
      <SubType>Designer</SubType>
      <Generator>MSBuild:UpdateDesignTimeXaml</Generator>
    </EmbeddedResource>
  </ItemGroup>
  <ItemGroup>
    <EmbeddedResource Include="$(MSBuildThisFileDirectory)Issue4459.xaml">
      <SubType>Designer</SubType>
      <Generator>MSBuild:UpdateDesignTimeXaml</Generator>
    </EmbeddedResource>
  </ItemGroup>
  <ItemGroup>
    <EmbeddedResource Include="$(MSBuildThisFileDirectory)Issue7593.xaml">
      <SubType>Designer</SubType>
      <Generator>MSBuild:UpdateDesignTimeXaml</Generator>
    </EmbeddedResource>
    <EmbeddedResource Include="$(MSBuildThisFileDirectory)Issue7789.xaml">
      <SubType>Designer</SubType>
      <Generator>MSBuild:UpdateDesignTimeXaml</Generator>
    </EmbeddedResource>
  </ItemGroup>
  <ItemGroup>
    <EmbeddedResource Include="$(MSBuildThisFileDirectory)Issue7865.xaml">
      <SubType>Designer</SubType>
      <Generator>MSBuild:UpdateDesignTimeXaml</Generator>
    </EmbeddedResource>
  </ItemGroup>
  <ItemGroup>
    <EmbeddedResource Include="$(MSBuildThisFileDirectory)Issue7792.xaml">
      <SubType>Designer</SubType>
      <Generator>MSBuild:UpdateDesignTimeXaml</Generator>
    </EmbeddedResource>
    <EmbeddedResource Include="$(MSBuildThisFileDirectory)Issue7758.xaml">
      <SubType>Designer</SubType>
      <Generator>MSBuild:UpdateDesignTimeXaml</Generator>
    </EmbeddedResource>
  </ItemGroup>
  <ItemGroup>
    <EmbeddedResource Include="$(MSBuildThisFileDirectory)Issue7817.xaml">
      <SubType>Designer</SubType>
      <Generator>MSBuild:UpdateDesignTimeXaml</Generator>
    </EmbeddedResource>
    <EmbeddedResource Include="$(MSBuildThisFileDirectory)Issue7943.xaml">
      <SubType>Designer</SubType>
      <Generator>MSBuild:UpdateDesignTimeXaml</Generator>
    </EmbeddedResource>
  </ItemGroup>
  <ItemGroup>
    <EmbeddedResource Include="$(MSBuildThisFileDirectory)Issue7993.xaml">
      <SubType>Designer</SubType>
      <Generator>MSBuild:UpdateDesignTimeXaml</Generator>
    </EmbeddedResource>
  </ItemGroup>
  <ItemGroup>
    <EmbeddedResource Include="$(MSBuildThisFileDirectory)Issue7803.xaml">
      <SubType>Designer</SubType>
      <Generator>MSBuild:UpdateDesignTimeXaml</Generator>
    </EmbeddedResource>
  </ItemGroup>
  <ItemGroup>
    <EmbeddedResource Include="$(MSBuildThisFileDirectory)Issue8263.xaml">
      <Generator>MSBuild:UpdateDesignTimeXaml</Generator>
    </EmbeddedResource>
  </ItemGroup>
  <ItemGroup>
    <EmbeddedResource Include="$(MSBuildThisFileDirectory)Issue7048.xaml">
      <SubType>Designer</SubType>
      <Generator>MSBuild:UpdateDesignTimeXaml</Generator>
    </EmbeddedResource>
  </ItemGroup>
  <ItemGroup>
    <EmbeddedResource Include="$(MSBuildThisFileDirectory)Issue8529_1.xaml">
      <Generator>MSBuild:UpdateDesignTimeXaml</Generator>
    </EmbeddedResource>
  </ItemGroup>
  <ItemGroup>
    <EmbeddedResource Include="$(MSBuildThisFileDirectory)Issue6693.xaml">
      <SubType>Designer</SubType>
      <Generator>MSBuild:UpdateDesignTimeXaml</Generator>
    </EmbeddedResource>
  </ItemGroup>
  <ItemGroup>
    <EmbeddedResource Include="$(MSBuildThisFileDirectory)Issue8508.xaml">
      <SubType>Designer</SubType>
      <Generator>MSBuild:UpdateDesignTimeXaml</Generator>
    </EmbeddedResource>
  </ItemGroup>
  <ItemGroup>
    <EmbeddedResource Include="$(MSBuildThisFileDirectory)Issue4744.xaml">
      <SubType>Designer</SubType>
      <Generator>MSBuild:UpdateDesignTimeXaml</Generator>
    </EmbeddedResource>
  </ItemGroup>
  <ItemGroup>
    <EmbeddedResource Include="$(MSBuildThisFileDirectory)Issue3228.xaml">
      <SubType>Designer</SubType>
      <Generator>MSBuild:UpdateDesignTimeXaml</Generator>
    </EmbeddedResource>
  </ItemGroup>
  <ItemGroup>
    <EmbeddedResource Include="$(MSBuildThisFileDirectory)Issue2172.xaml">
      <SubType>Designer</SubType>
      <Generator>MSBuild:UpdateDesignTimeXaml</Generator>
    </EmbeddedResource>
    <EmbeddedResource Include="$(MSBuildThisFileDirectory)Issue8902.xaml">
      <SubType>Designer</SubType>
      <Generator>MSBuild:UpdateDesignTimeXaml</Generator>
    </EmbeddedResource>
    <EmbeddedResource Include="$(MSBuildThisFileDirectory)Issue9682.xaml">
      <SubType>Designer</SubType>
      <Generator>MSBuild:UpdateDesignTimeXaml</Generator>
    </EmbeddedResource>
  </ItemGroup>
  <ItemGroup>
    <EmbeddedResource Include="$(MSBuildThisFileDirectory)Issue6403.xaml">
      <SubType>Designer</SubType>
      <Generator>MSBuild:UpdateDesignTimeXaml</Generator>
    </EmbeddedResource>
    <EmbeddedResource Include="$(MSBuildThisFileDirectory)Issue9196.xaml">
      <SubType>Designer</SubType>
      <Generator>MSBuild:UpdateDesignTimeXaml</Generator>
    </EmbeddedResource>
  </ItemGroup>
  <ItemGroup>
    <EmbeddedResource Include="$(MSBuildThisFileDirectory)Issue8715.xaml">
      <SubType>Designer</SubType>
      <Generator>MSBuild:UpdateDesignTimeXaml</Generator>
    </EmbeddedResource>
    <EmbeddedResource Include="$(MSBuildThisFileDirectory)Issue9783.xaml">
      <SubType>Designer</SubType>
      <Generator>MSBuild:UpdateDesignTimeXaml</Generator>
    </EmbeddedResource>
  </ItemGroup>
  <ItemGroup>
    <EmbeddedResource Include="$(MSBuildThisFileDirectory)Issue8308.xaml">
      <SubType>Designer</SubType>
      <Generator>MSBuild:UpdateDesignTimeXaml</Generator>
    </EmbeddedResource>
    <EmbeddedResource Include="$(MSBuildThisFileDirectory)Issue6698View2.xaml">
      <SubType>Designer</SubType>
      <Generator>MSBuild:UpdateDesignTimeXaml</Generator>
    </EmbeddedResource>
  </ItemGroup>
  <ItemGroup>
    <EmbeddedResource Include="$(MSBuildThisFileDirectory)Issue7242.xaml">
      <SubType>Designer</SubType>
      <Generator>MSBuild:UpdateDesignTimeXaml</Generator>
    </EmbeddedResource>
  </ItemGroup>
  <ItemGroup>
<<<<<<< HEAD
      <EmbeddedResource Include="$(MSBuildThisFileDirectory)Github9536.xaml">
        <SubType>Designer</SubType>
        <Generator>MSBuild:UpdateDesignTimeXaml</Generator>
      </EmbeddedResource>
    </ItemGroup>
=======
    <EmbeddedResource Include="$(MSBuildThisFileDirectory)Issue9279.xaml">
      <SubType>Designer</SubType>
      <Generator>MSBuild:UpdateDesignTimeXaml</Generator>
    </EmbeddedResource>
  </ItemGroup>
>>>>>>> fccebe62
</Project><|MERGE_RESOLUTION|>--- conflicted
+++ resolved
@@ -2036,17 +2036,13 @@
     </EmbeddedResource>
   </ItemGroup>
   <ItemGroup>
-<<<<<<< HEAD
-      <EmbeddedResource Include="$(MSBuildThisFileDirectory)Github9536.xaml">
-        <SubType>Designer</SubType>
-        <Generator>MSBuild:UpdateDesignTimeXaml</Generator>
-      </EmbeddedResource>
-    </ItemGroup>
-=======
+    <EmbeddedResource Include="$(MSBuildThisFileDirectory)Github9536.xaml">
+      <SubType>Designer</SubType>
+      <Generator>MSBuild:UpdateDesignTimeXaml</Generator>
+    </EmbeddedResource>
     <EmbeddedResource Include="$(MSBuildThisFileDirectory)Issue9279.xaml">
       <SubType>Designer</SubType>
       <Generator>MSBuild:UpdateDesignTimeXaml</Generator>
     </EmbeddedResource>
   </ItemGroup>
->>>>>>> fccebe62
 </Project>