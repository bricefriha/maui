<?xml version="1.0" encoding="utf-8"?>
<Project xmlns="http://schemas.microsoft.com/developer/msbuild/2003">
  <PropertyGroup>
    <MSBuildAllProjects>$(MSBuildAllProjects);$(MSBuildThisFileFullPath)</MSBuildAllProjects>
    <HasSharedItems>true</HasSharedItems>
    <SharedGUID>0f0db9cc-ea65-429c-9363-38624bf8f49c</SharedGUID>
  </PropertyGroup>
  <PropertyGroup Label="Configuration">
    <Import_RootNamespace>Xamarin.Forms.Controls.Issues</Import_RootNamespace>
  </PropertyGroup>
  <ItemGroup>
    <Compile Include="$(MSBuildThisFileDirectory)CollectionViewGroupTypeIssue.cs" />
<<<<<<< HEAD
    <Compile Include="$(MSBuildThisFileDirectory)Github9536.xaml.cs">
      <DependentUpon>Github9536.xaml</DependentUpon>
      <SubType>Code</SubType>
    </Compile>
=======
    <Compile Include="$(MSBuildThisFileDirectory)Issue10324.cs" />
>>>>>>> 21caf89d
    <Compile Include="$(MSBuildThisFileDirectory)Issue10482.xaml.cs">
      <DependentUpon>Issue10482.xaml</DependentUpon>
      <SubType>Code</SubType>
    </Compile>
    <Compile Include="$(MSBuildThisFileDirectory)Issue10110.cs" />
    <Compile Include="$(MSBuildThisFileDirectory)Issue10672.xaml.cs">
      <DependentUpon>Issue10672.xaml</DependentUpon>
      <SubType>Code</SubType>
    </Compile>
    <Compile Include="$(MSBuildThisFileDirectory)Issue10744.cs" />
    <Compile Include="$(MSBuildThisFileDirectory)Issue10909.cs" />
    <Compile Include="$(MSBuildThisFileDirectory)Issue11106.cs" />
    <Compile Include="$(MSBuildThisFileDirectory)Issue8291.cs" />
    <Compile Include="$(MSBuildThisFileDirectory)Issue2674.cs" />
    <Compile Include="$(MSBuildThisFileDirectory)Issue6484.cs" />
    <Compile Include="$(MSBuildThisFileDirectory)Issue6187.cs" />
    <Compile Include="$(MSBuildThisFileDirectory)Issue3228.xaml.cs">
      <DependentUpon>Issue3228.xaml</DependentUpon>
      <SubType>Code</SubType>
    </Compile>
    <Compile Include="$(MSBuildThisFileDirectory)Issue3262.cs" />
    <Compile Include="$(MSBuildThisFileDirectory)Issue8308.xaml.cs">
      <DependentUpon>Issue8308.xaml</DependentUpon>
      <SubType>Code</SubType>
    </Compile>
    <Compile Include="$(MSBuildThisFileDirectory)Issue8715.xaml.cs">
      <DependentUpon>Issue8715.xaml</DependentUpon>
      <SubType>Code</SubType>
    </Compile>
    <Compile Include="$(MSBuildThisFileDirectory)Issue8766.cs" />
    <Compile Include="$(MSBuildThisFileDirectory)Issue8801.cs" />
    <Compile Include="$(MSBuildThisFileDirectory)Issue9279.xaml.cs">
      <DependentUpon>Issue9279.xaml</DependentUpon>
    </Compile>
    <Compile Include="$(MSBuildThisFileDirectory)Issue8870.cs" />
    <Compile Include="$(MSBuildThisFileDirectory)Issue9428.cs" />
    <Compile Include="$(MSBuildThisFileDirectory)Issue9419.cs" />
    <Compile Include="$(MSBuildThisFileDirectory)Issue8262.cs" />
    <Compile Include="$(MSBuildThisFileDirectory)Issue8899.cs" />
    <Compile Include="$(MSBuildThisFileDirectory)Issue8551.cs" />
    <Compile Include="$(MSBuildThisFileDirectory)Issue8836.cs" />
    <Compile Include="$(MSBuildThisFileDirectory)Issue8902.xaml.cs">
      <DependentUpon>Issue8902.xaml</DependentUpon>
      <SubType>Code</SubType>
    </Compile>
    <Compile Include="$(MSBuildThisFileDirectory)Issue9580.cs" />
    <Compile Include="$(MSBuildThisFileDirectory)Issue9682.xaml.cs">
      <DependentUpon>Issue9682.xaml</DependentUpon>
      <SubType>Code</SubType>
    </Compile>
    <Compile Include="$(MSBuildThisFileDirectory)Issue9006.cs" />
    <Compile Include="$(MSBuildThisFileDirectory)Issue8207.xaml.cs" />
    <Compile Include="$(MSBuildThisFileDirectory)Issue6362.cs" />
    <Compile Include="$(MSBuildThisFileDirectory)Issue6698.cs" />
    <Compile Include="$(MSBuildThisFileDirectory)Issue7393.cs" />
    <Compile Include="$(MSBuildThisFileDirectory)Issue7505.cs" />
    <Compile Include="$(MSBuildThisFileDirectory)Issue4459.xaml.cs">
      <DependentUpon>Issue4459.xaml</DependentUpon>
      <SubType>Code</SubType>
    </Compile>
    <Compile Include="$(MSBuildThisFileDirectory)CollectionViewItemsSourceTypes.cs" />
    <Compile Include="$(MSBuildThisFileDirectory)Issue1455.xaml.cs">
      <DependentUpon>Issue1455.xaml</DependentUpon>
      <SubType>Code</SubType>
    </Compile>
    <Compile Include="$(MSBuildThisFileDirectory)CollectionViewHeaderFooterString.cs" />
    <Compile Include="$(MSBuildThisFileDirectory)CollectionViewHeaderFooterTemplate.cs" />
    <Compile Include="$(MSBuildThisFileDirectory)CollectionViewHeaderFooterView.cs" />
    <Compile Include="$(MSBuildThisFileDirectory)CollectionViewItemsUpdatingScrollMode.cs" />
    <Compile Include="$(MSBuildThisFileDirectory)Issue4606.cs" />
    <Compile Include="$(MSBuildThisFileDirectory)Issue8161.cs" />
    <Compile Include="$(MSBuildThisFileDirectory)Issue8644.cs" />
    <Compile Include="$(MSBuildThisFileDirectory)Issue7534.cs" />
    <Compile Include="$(MSBuildThisFileDirectory)Issue8177.cs" />
    <Compile Include="$(MSBuildThisFileDirectory)Issue4744.xaml.cs">
      <DependentUpon>Issue4744.xaml</DependentUpon>
    </Compile>
    <Compile Include="$(MSBuildThisFileDirectory)Issue7773.cs" />
    <Compile Include="$(MSBuildThisFileDirectory)Issue8186.cs" />
    <Compile Include="$(MSBuildThisFileDirectory)Issue2172.xaml.cs">
      <DependentUpon>Issue2172.xaml</DependentUpon>
      <SubType>Code</SubType>
    </Compile>
    <Compile Include="$(MSBuildThisFileDirectory)Issue3475.cs" />
    <Compile Include="$(MSBuildThisFileDirectory)Issue5168.cs" />
    <Compile Include="$(MSBuildThisFileDirectory)Issue5749.xaml.cs">
      <SubType>Code</SubType>
    </Compile>
    <Compile Include="$(MSBuildThisFileDirectory)Issue6556.cs" />
    <Compile Include="$(MSBuildThisFileDirectory)Issue5830.cs" />
    <Compile Include="$(MSBuildThisFileDirectory)Issue6476.cs" />
    <Compile Include="$(MSBuildThisFileDirectory)Issue6693.xaml.cs">
      <DependentUpon>Issue6693.xaml</DependentUpon>
      <SubType>Code</SubType>
    </Compile>
    <Compile Include="$(MSBuildThisFileDirectory)Issue7396.cs" />
    <Compile Include="$(MSBuildThisFileDirectory)Issue6403.xaml.cs">
      <DependentUpon>Issue6403.xaml</DependentUpon>
      <SubType>Code</SubType>
    </Compile>
    <Compile Include="$(MSBuildThisFileDirectory)Issue7825.cs" />
    <Compile Include="$(MSBuildThisFileDirectory)Issue2271.cs" />
    <Compile Include="$(MSBuildThisFileDirectory)Issue5354.xaml.cs">
      <DependentUpon>Issue5354.xaml</DependentUpon>
      <SubType>Code</SubType>
    </Compile>
    <Compile Include="$(MSBuildThisFileDirectory)Issue5868.cs" />
    <Compile Include="$(MSBuildThisFileDirectory)Issue6963.cs" />
    <Compile Include="$(MSBuildThisFileDirectory)Issue7048.xaml.cs">
      <DependentUpon>Issue7048.xaml</DependentUpon>
      <SubType>Code</SubType>
    </Compile>
    <Compile Include="$(MSBuildThisFileDirectory)Issue5577.xaml.cs">
      <DependentUpon>Issue5577.xaml</DependentUpon>
      <SubType>Code</SubType>
    </Compile>
    <Compile Include="$(MSBuildThisFileDirectory)Issue6804.cs" />
    <Compile Include="$(MSBuildThisFileDirectory)Issue7181.cs" />
    <Compile Include="$(MSBuildThisFileDirectory)Issue5367.cs" />
    <Compile Include="$(MSBuildThisFileDirectory)Issue6878.cs" />
    <Compile Include="$(MSBuildThisFileDirectory)Issue7253.cs" />
    <Compile Include="$(MSBuildThisFileDirectory)Issue7581.cs" />
    <Compile Include="$(MSBuildThisFileDirectory)Issue7361.cs" />
    <Compile Include="$(MSBuildThisFileDirectory)Issue7621.xaml.cs">
      <SubType>Code</SubType>
    </Compile>
    <Compile Include="$(MSBuildThisFileDirectory)Issue6889.cs" />
    <Compile Include="$(MSBuildThisFileDirectory)Issue6945.cs" />
    <Compile Include="$(MSBuildThisFileDirectory)Issue7313.cs" />
    <Compile Include="$(MSBuildThisFileDirectory)Issue5500.cs" />
    <Compile Include="$(MSBuildThisFileDirectory)Issue8148.cs" />
    <Compile Include="$(MSBuildThisFileDirectory)Issue8008.cs" />
    <Compile Include="$(MSBuildThisFileDirectory)Issue6640.cs" />
    <Compile Include="$(MSBuildThisFileDirectory)Issue7890.cs" />
    <Compile Include="$(MSBuildThisFileDirectory)Issue7556.cs" />
    <Compile Include="$(MSBuildThisFileDirectory)Issue5108.xaml.cs">
      <SubType>Code</SubType>
    </Compile>
    <Compile Include="$(MSBuildThisFileDirectory)Issue7329.cs" />
    <Compile Include="$(MSBuildThisFileDirectory)Issue7290.cs" />
    <Compile Include="$(MSBuildThisFileDirectory)Issue7240.cs" />
    <Compile Include="$(MSBuildThisFileDirectory)Issue5046.xaml.cs">
      <DependentUpon>Issue5046.xaml</DependentUpon>
      <SubType>Code</SubType>
    </Compile>
    <Compile Include="$(MSBuildThisFileDirectory)Issue6609.cs" />
    <Compile Include="$(MSBuildThisFileDirectory)Issue6802.cs" />
    <Compile Include="$(MSBuildThisFileDirectory)Issue6644.xaml.cs">
      <SubType>Code</SubType>
    </Compile>
    <Compile Include="$(MSBuildThisFileDirectory)Issue7049.cs" />
    <Compile Include="$(MSBuildThisFileDirectory)Issue7061.cs" />
    <Compile Include="$(MSBuildThisFileDirectory)Issue7385.cs" />
    <Compile Include="$(MSBuildThisFileDirectory)Issue7111.cs" />
    <Compile Include="$(MSBuildThisFileDirectory)Issue7357.xaml.cs">
      <SubType>Code</SubType>
    </Compile>
    <Compile Include="$(MSBuildThisFileDirectory)Issue7512.xaml.cs">
      <SubType>Code</SubType>
    </Compile>
    <Compile Include="$(MSBuildThisFileDirectory)Issue7519.cs" />
    <Compile Include="$(MSBuildThisFileDirectory)Issue7519Xaml.xaml.cs">
      <SubType>Code</SubType>
    </Compile>
    <Compile Include="$(MSBuildThisFileDirectory)Issue7700.cs" />
    <Compile Include="$(MSBuildThisFileDirectory)Issue7758.xaml.cs">
      <SubType>Code</SubType>
    </Compile>
    <Compile Include="$(MSBuildThisFileDirectory)Issue7593.xaml.cs">
      <SubType>Code</SubType>
    </Compile>
    <Compile Include="$(MSBuildThisFileDirectory)Issue7992.cs" />
    <Compile Include="$(MSBuildThisFileDirectory)Issue7792.xaml.cs">
      <SubType>Code</SubType>
    </Compile>
    <Compile Include="$(MSBuildThisFileDirectory)Issue7789.xaml.cs">
      <SubType>Code</SubType>
    </Compile>
    <Compile Include="$(MSBuildThisFileDirectory)Issue7817.xaml.cs">
      <SubType>Code</SubType>
    </Compile>
    <Compile Include="$(MSBuildThisFileDirectory)Issue7823.cs" />
    <Compile Include="$(MSBuildThisFileDirectory)Issue7943.xaml.cs">
      <SubType>Code</SubType>
    </Compile>
    <Compile Include="$(MSBuildThisFileDirectory)Issue7993.xaml.cs">
      <SubType>Code</SubType>
    </Compile>
    <Compile Include="$(MSBuildThisFileDirectory)Issue7865.xaml.cs">
      <SubType>Code</SubType>
    </Compile>
    <Compile Include="$(MSBuildThisFileDirectory)Issue7803.xaml.cs">
      <DependentUpon>Issue7803.xaml</DependentUpon>
    </Compile>
    <Compile Include="$(MSBuildThisFileDirectory)Issue8087.cs" />
    <Compile Include="$(MSBuildThisFileDirectory)Issue8203.cs" />
    <Compile Include="$(MSBuildThisFileDirectory)Issue8222.cs" />
    <Compile Include="$(MSBuildThisFileDirectory)Issue8167.cs" />
    <Compile Include="$(MSBuildThisFileDirectory)Issue8263.xaml.cs">
      <DependentUpon>Issue8263.xaml</DependentUpon>
      <SubType>Code</SubType>
    </Compile>
    <Compile Include="$(MSBuildThisFileDirectory)Issue8345.cs" />
    <Compile Include="$(MSBuildThisFileDirectory)Issue8366.cs" />
    <Compile Include="$(MSBuildThisFileDirectory)Issue8526.cs" />
    <Compile Include="$(MSBuildThisFileDirectory)Issue8529.cs" />
    <Compile Include="$(MSBuildThisFileDirectory)Issue8529_1.xaml.cs">
      <DependentUpon>Issue8529_1.xaml</DependentUpon>
      <SubType>Code</SubType>
    </Compile>
    <Compile Include="$(MSBuildThisFileDirectory)Issue8508.xaml.cs">
      <SubType>Code</SubType>
    </Compile>
    <Compile Include="$(MSBuildThisFileDirectory)Issue7963.cs" />
    <Compile Include="$(MSBuildThisFileDirectory)Issue8741.cs" />
    <Compile Include="$(MSBuildThisFileDirectory)Issue8743.cs" />
    <Compile Include="$(MSBuildThisFileDirectory)Issue9092.cs" />
    <Compile Include="$(MSBuildThisFileDirectory)Issue9087.cs" />
    <Compile Include="$(MSBuildThisFileDirectory)Issue9196.xaml.cs">
      <DependentUpon>Issue9196.xaml</DependentUpon>
      <SubType>Code</SubType>
    </Compile>
    <Compile Include="$(MSBuildThisFileDirectory)Issue9355.cs" />
    <Compile Include="$(MSBuildThisFileDirectory)Issue8784.cs" />
    <Compile Include="$(MSBuildThisFileDirectory)Issue9360.cs" />
    <Compile Include="$(MSBuildThisFileDirectory)Issue9440.cs" />
    <Compile Include="$(MSBuildThisFileDirectory)Issue7242.xaml.cs">
      <DependentUpon>Issue7242.xaml</DependentUpon>
      <SubType>Code</SubType>
    </Compile>
    <Compile Include="$(MSBuildThisFileDirectory)Issue9783.xaml.cs">
      <DependentUpon>Issue9783.xaml</DependentUpon>
      <SubType>Code</SubType>
    </Compile>
    <Compile Include="$(MSBuildThisFileDirectory)Issue9686.cs" />
    <Compile Include="$(MSBuildThisFileDirectory)Issue9694.cs" />
    <Compile Include="$(MSBuildThisFileDirectory)Issue9771.xaml.cs">
      <SubType>Code</SubType>
      <DependentUpon>Issue9771.xaml</DependentUpon>
    </Compile>
    <Compile Include="$(MSBuildThisFileDirectory)Issue9833.cs" />
    <Compile Include="$(MSBuildThisFileDirectory)Issue9929.cs" />
    <Compile Include="$(MSBuildThisFileDirectory)RefreshViewTests.cs" />
    <Compile Include="$(MSBuildThisFileDirectory)Issue7338.cs" />
    <Compile Include="$(MSBuildThisFileDirectory)ScrollToGroup.cs" />
    <Compile Include="$(MSBuildThisFileDirectory)NestedCollectionViews.cs" />
    <Compile Include="$(MSBuildThisFileDirectory)Issue7339.cs" />
    <Compile Include="$(MSBuildThisFileDirectory)ShellAppearanceChange.cs" />
    <Compile Include="$(MSBuildThisFileDirectory)Issue10234.cs" />
    <Compile Include="$(MSBuildThisFileDirectory)ShellModal.cs" />
    <Compile Include="$(MSBuildThisFileDirectory)ShellFlyoutBehavior.cs" />
    <Compile Include="$(MSBuildThisFileDirectory)Issue7128.cs" />
    <Compile Include="$(MSBuildThisFileDirectory)ShellItemIsVisible.cs" />
    <Compile Include="$(MSBuildThisFileDirectory)ShellGestures.cs" />
    <Compile Include="$(MSBuildThisFileDirectory)ShellBackButtonBehavior.cs" />
    <Compile Include="$(MSBuildThisFileDirectory)Issue7102.cs" />
    <Compile Include="$(MSBuildThisFileDirectory)ShellInsets.cs" />
    <Compile Include="$(MSBuildThisFileDirectory)CollectionViewGrouping.cs" />
    <Compile Include="$(MSBuildThisFileDirectory)Issue5412.cs" />
    <Compile Include="$(MSBuildThisFileDirectory)Helpers\GarbageCollectionHelper.cs" />
    <Compile Include="$(MSBuildThisFileDirectory)Issue4879.cs" />
    <Compile Include="$(MSBuildThisFileDirectory)Issue5518.cs" />
    <Compile Include="$(MSBuildThisFileDirectory)Issue5555.cs" />
    <Compile Include="$(MSBuildThisFileDirectory)Issue6458.cs" />
    <Compile Include="$(MSBuildThisFileDirectory)Issue6258.cs" />
    <Compile Include="$(MSBuildThisFileDirectory)Issue3150.cs" />
    <Compile Include="$(MSBuildThisFileDirectory)Issue6262.cs" />
    <Compile Include="$(MSBuildThisFileDirectory)Github5623.xaml.cs">
      <DependentUpon>Github5623.xaml</DependentUpon>
      <SubType>Code</SubType>
    </Compile>
    <Compile Include="$(MSBuildThisFileDirectory)Bugzilla59172.cs" />
    <Compile Include="$(MSBuildThisFileDirectory)FlagTestHelpers.cs" />
    <Compile Include="$(MSBuildThisFileDirectory)Issue5886.cs" />
    <Compile Include="$(MSBuildThisFileDirectory)Issue6260.cs" />
    <Compile Include="$(MSBuildThisFileDirectory)Issue5766.cs" />
    <Compile Include="$(MSBuildThisFileDirectory)CollectionViewBoundMultiSelection.cs" />
    <Compile Include="$(MSBuildThisFileDirectory)CollectionViewBoundSingleSelection.cs" />
    <Compile Include="$(MSBuildThisFileDirectory)Issue5765.cs" />
    <Compile Include="$(MSBuildThisFileDirectory)Issue4684.xaml.cs" />
    <Compile Include="$(MSBuildThisFileDirectory)Issue4992.xaml.cs">
      <DependentUpon>Issue4992.xaml</DependentUpon>
      <SubType>Code</SubType>
    </Compile>
    <Compile Include="$(MSBuildThisFileDirectory)Issue4915.xaml.cs">
      <SubType>Code</SubType>
    </Compile>
    <Compile Include="$(MSBuildThisFileDirectory)Issue5131.cs" />
    <Compile Include="$(MSBuildThisFileDirectory)Issue5376.cs" />
    <Compile Include="$(MSBuildThisFileDirectory)Bugzilla60787.xaml.cs">
      <DependentUpon>Bugzilla60787.xaml</DependentUpon>
      <SubType>Code</SubType>
    </Compile>
    <Compile Include="$(MSBuildThisFileDirectory)Issue4919.cs" />
    <Compile Include="$(MSBuildThisFileDirectory)Issue4756.cs" />
    <Compile Include="$(MSBuildThisFileDirectory)Issue5461.cs" />
    <Compile Include="$(MSBuildThisFileDirectory)CollectionViewBindingErrors.xaml.cs">
      <DependentUpon>CollectionViewBindingErrors.xaml</DependentUpon>
      <SubType>Code</SubType>
    </Compile>
    <Compile Include="$(MSBuildThisFileDirectory)Github3847.xaml.cs">
      <DependentUpon>Github3847.xaml</DependentUpon>
      <SubType>Code</SubType>
    </Compile>
    <Compile Include="$(MSBuildThisFileDirectory)Issue2102.cs" />
    <Compile Include="$(MSBuildThisFileDirectory)Issue1588.xaml.cs">
      <DependentUpon>Issue1588.xaml</DependentUpon>
      <SubType>Code</SubType>
    </Compile>
    <Compile Include="$(MSBuildThisFileDirectory)Issue4961.cs" />
    <Compile Include="$(MSBuildThisFileDirectory)Issue4629.cs" />
    <Compile Include="$(MSBuildThisFileDirectory)Issue4384.cs" />
    <Compile Include="$(MSBuildThisFileDirectory)Issue4782.cs" />
    <Compile Include="$(MSBuildThisFileDirectory)Issue4484.cs" />
    <Compile Include="$(MSBuildThisFileDirectory)Issue3509.cs" />
    <Compile Include="$(MSBuildThisFileDirectory)Issue4597.cs" />
    <Compile Include="$(MSBuildThisFileDirectory)A11yTabIndex.xaml.cs">
      <DependentUpon>A11yTabIndex.xaml</DependentUpon>
      <SubType>Code</SubType>
    </Compile>
    <Compile Include="$(MSBuildThisFileDirectory)Github3856.cs" />
    <Compile Include="$(MSBuildThisFileDirectory)Issue1937.cs" />
    <Compile Include="$(MSBuildThisFileDirectory)Issue3555.cs" />
    <Compile Include="$(MSBuildThisFileDirectory)Issue3843.cs" />
    <Compile Include="$(MSBuildThisFileDirectory)Issue4053.cs" />
    <Compile Include="$(MSBuildThisFileDirectory)Issue3809.cs" />
    <Compile Include="$(MSBuildThisFileDirectory)Issue2894.cs" />
    <Compile Include="$(MSBuildThisFileDirectory)Issue3306.cs" />
    <Compile Include="$(MSBuildThisFileDirectory)Issue3454.cs" />
    <Compile Include="$(MSBuildThisFileDirectory)Issue3308.cs" />
    <Compile Include="$(MSBuildThisFileDirectory)Issue3788.cs" />
    <Compile Include="$(MSBuildThisFileDirectory)Issue1724.cs" />
    <Compile Include="$(MSBuildThisFileDirectory)Issue3524.cs" />
    <Compile Include="$(MSBuildThisFileDirectory)Issue1678.cs" />
    <Compile Include="$(MSBuildThisFileDirectory)Issue7701.cs" />
    <Compile Include="$(MSBuildThisFileDirectory)Issue2004.cs" />
    <Compile Include="$(MSBuildThisFileDirectory)Issue3333.cs" />
    <Compile Include="$(MSBuildThisFileDirectory)Issue2338.cs" />
    <Compile Include="$(MSBuildThisFileDirectory)Bugzilla60045.xaml.cs">
      <DependentUpon>Bugzilla60045.xaml</DependentUpon>
    </Compile>
    <Compile Include="$(MSBuildThisFileDirectory)Issue6282.xaml.cs">
      <DependentUpon>Issue6282.xaml</DependentUpon>
      <SubType>Code</SubType>
    </Compile>
    <Compile Include="$(MSBuildThisFileDirectory)AddingMultipleItemsListView.cs" />
    <Compile Include="$(MSBuildThisFileDirectory)AndroidStatusBarColor.cs" />
    <Compile Include="$(MSBuildThisFileDirectory)AppBarIconColors.cs" />
    <Compile Include="$(MSBuildThisFileDirectory)Bugzilla21368.cs" />
    <Compile Include="$(MSBuildThisFileDirectory)Bugzilla21501.cs" />
    <Compile Include="$(MSBuildThisFileDirectory)Bugzilla21780.cs" />
    <Compile Include="$(MSBuildThisFileDirectory)Bugzilla22229.xaml.cs">
      <DependentUpon>Bugzilla22229.xaml</DependentUpon>
    </Compile>
    <Compile Include="$(MSBuildThisFileDirectory)Bugzilla22401.cs" />
    <Compile Include="$(MSBuildThisFileDirectory)Bugzilla23942.xaml.cs">
      <DependentUpon>Bugzilla23942.xaml</DependentUpon>
    </Compile>
    <Compile Include="$(MSBuildThisFileDirectory)Bugzilla24769.cs" />
    <Compile Include="$(MSBuildThisFileDirectory)Bugzilla25234.cs" />
    <Compile Include="$(MSBuildThisFileDirectory)Bugzilla25662.cs" />
    <Compile Include="$(MSBuildThisFileDirectory)Bugzilla25943.cs" />
    <Compile Include="$(MSBuildThisFileDirectory)Bugzilla26501.cs" />
    <Compile Include="$(MSBuildThisFileDirectory)Bugzilla26868.cs" />
    <Compile Include="$(MSBuildThisFileDirectory)Bugzilla27378.cs" />
    <Compile Include="$(MSBuildThisFileDirectory)Bugzilla27417.cs" />
    <Compile Include="$(MSBuildThisFileDirectory)Bugzilla27417Xaml.xaml.cs">
      <DependentUpon>Bugzilla27417Xaml.xaml</DependentUpon>
      <SubType>Code</SubType>
    </Compile>
    <Compile Include="$(MSBuildThisFileDirectory)Bugzilla27581.cs" />
    <Compile Include="$(MSBuildThisFileDirectory)Bugzilla28570.cs" />
    <Compile Include="$(MSBuildThisFileDirectory)Bugzilla28796.cs" />
    <Compile Include="$(MSBuildThisFileDirectory)Bugzilla28939.cs" />
    <Compile Include="$(MSBuildThisFileDirectory)Bugzilla28953.cs" />
    <Compile Include="$(MSBuildThisFileDirectory)Bugzilla29107.xaml.cs">
      <DependentUpon>Bugzilla29107.xaml</DependentUpon>
    </Compile>
    <Compile Include="$(MSBuildThisFileDirectory)Bugzilla29110.cs" />
    <Compile Include="$(MSBuildThisFileDirectory)Bugzilla29158.cs" />
    <Compile Include="$(MSBuildThisFileDirectory)Bugzilla29363.cs" />
    <Compile Include="$(MSBuildThisFileDirectory)Bugzilla29229.cs" />
    <Compile Include="$(MSBuildThisFileDirectory)Bugzilla30166.cs" />
    <Compile Include="$(MSBuildThisFileDirectory)Bugzilla31141.cs" />
    <Compile Include="$(MSBuildThisFileDirectory)Bugzilla31145.cs" />
    <Compile Include="$(MSBuildThisFileDirectory)Bugzilla31333.cs" />
    <Compile Include="$(MSBuildThisFileDirectory)Bugzilla31366.cs" />
    <Compile Include="$(MSBuildThisFileDirectory)Issue4653.cs" />
    <Compile Include="$(MSBuildThisFileDirectory)Bugzilla31964.cs" />
    <Compile Include="$(MSBuildThisFileDirectory)Bugzilla32033.cs" />
    <Compile Include="$(MSBuildThisFileDirectory)Bugzilla32034.cs" />
    <Compile Include="$(MSBuildThisFileDirectory)Bugzilla32206.cs" />
    <Compile Include="$(MSBuildThisFileDirectory)Bugzilla32776.cs" />
    <Compile Include="$(MSBuildThisFileDirectory)Bugzilla32842.xaml.cs">
      <DependentUpon>Bugzilla32842.xaml</DependentUpon>
      <SubType>Code</SubType>
    </Compile>
    <Compile Include="$(MSBuildThisFileDirectory)Bugzilla32847.cs" />
    <Compile Include="$(MSBuildThisFileDirectory)Bugzilla32865.cs" />
    <Compile Include="$(MSBuildThisFileDirectory)Bugzilla32956.cs" />
    <Compile Include="$(MSBuildThisFileDirectory)Bugzilla33248.cs" />
    <Compile Include="$(MSBuildThisFileDirectory)Bugzilla33268.cs" />
    <Compile Include="$(MSBuildThisFileDirectory)Bugzilla33612.cs" />
    <Compile Include="$(MSBuildThisFileDirectory)Bugzilla33714.cs" />
    <Compile Include="$(MSBuildThisFileDirectory)Bugzilla33890.cs" />
    <Compile Include="$(MSBuildThisFileDirectory)Bugzilla34072.cs" />
    <Compile Include="$(MSBuildThisFileDirectory)Bugzilla34007.cs" />
    <Compile Include="$(MSBuildThisFileDirectory)Bugzilla35078.cs" />
    <Compile Include="$(MSBuildThisFileDirectory)Bugzilla35127.cs" />
    <Compile Include="$(MSBuildThisFileDirectory)Bugzilla35132.cs" />
    <Compile Include="$(MSBuildThisFileDirectory)Bugzilla35157.cs" />
    <Compile Include="$(MSBuildThisFileDirectory)Bugzilla35294.cs" />
    <Compile Include="$(MSBuildThisFileDirectory)Bugzilla35472.cs" />
    <Compile Include="$(MSBuildThisFileDirectory)Bugzilla35477.cs" />
    <Compile Include="$(MSBuildThisFileDirectory)Bugzilla35490.cs" />
    <Compile Include="$(MSBuildThisFileDirectory)Bugzilla36014.cs" />
    <Compile Include="$(MSBuildThisFileDirectory)Bugzilla36649.cs" />
    <Compile Include="$(MSBuildThisFileDirectory)Bugzilla36559.cs" />
    <Compile Include="$(MSBuildThisFileDirectory)Bugzilla36171.cs" />
    <Compile Include="$(MSBuildThisFileDirectory)Bugzilla36780.cs" />
    <Compile Include="$(MSBuildThisFileDirectory)Bugzilla36651.cs" />
    <Compile Include="$(MSBuildThisFileDirectory)Bugzilla36703.cs" />
    <Compile Include="$(MSBuildThisFileDirectory)Bugzilla36846.cs" />
    <Compile Include="$(MSBuildThisFileDirectory)Bugzilla36955.cs" />
    <Compile Include="$(MSBuildThisFileDirectory)Bugzilla37285.cs" />
    <Compile Include="$(MSBuildThisFileDirectory)Bugzilla37462.cs" />
    <Compile Include="$(MSBuildThisFileDirectory)Bugzilla37841.cs" />
    <Compile Include="$(MSBuildThisFileDirectory)Bugzilla37863.cs" />
    <Compile Include="$(MSBuildThisFileDirectory)Bugzilla37601.cs" />
    <Compile Include="$(MSBuildThisFileDirectory)Bugzilla38105.cs" />
    <Compile Include="$(MSBuildThisFileDirectory)Issue3652.cs" />
    <Compile Include="$(MSBuildThisFileDirectory)Issue4891.cs" />
    <Compile Include="$(MSBuildThisFileDirectory)Bugzilla38723.cs" />
    <Compile Include="$(MSBuildThisFileDirectory)Bugzilla38770.cs" />
    <Compile Include="$(MSBuildThisFileDirectory)Bugzilla38827.xaml.cs">
      <DependentUpon>Bugzilla38827.xaml</DependentUpon>
      <SubType>Code</SubType>
    </Compile>
    <Compile Include="$(MSBuildThisFileDirectory)Bugzilla38989.cs" />
    <Compile Include="$(MSBuildThisFileDirectory)Bugzilla39395.cs" />
    <Compile Include="$(MSBuildThisFileDirectory)Bugzilla39461.cs" />
    <Compile Include="$(MSBuildThisFileDirectory)Bugzilla39483.xaml.cs">
      <DependentUpon>Bugzilla39483.xaml</DependentUpon>
      <SubType>Code</SubType>
    </Compile>
    <Compile Include="$(MSBuildThisFileDirectory)Bugzilla39530.cs" />
    <Compile Include="$(MSBuildThisFileDirectory)Bugzilla39624.cs" />
    <Compile Include="$(MSBuildThisFileDirectory)Bugzilla39463.xaml.cs">
      <DependentUpon>Bugzilla39463.xaml</DependentUpon>
      <SubType>Code</SubType>
    </Compile>
    <Compile Include="$(MSBuildThisFileDirectory)Bugzilla39636.xaml.cs">
      <DependentUpon>Bugzilla39636.xaml</DependentUpon>
      <SubType>Code</SubType>
    </Compile>
    <Compile Include="$(MSBuildThisFileDirectory)Bugzilla39702.cs" />
    <Compile Include="$(MSBuildThisFileDirectory)Bugzilla40005.cs" />
    <Compile Include="$(MSBuildThisFileDirectory)Bugzilla40073.cs" />
    <Compile Include="$(MSBuildThisFileDirectory)Bugzilla40139.cs" />
    <Compile Include="$(MSBuildThisFileDirectory)Bugzilla40173.cs" />
    <Compile Include="$(MSBuildThisFileDirectory)Bugzilla39821.cs" />
    <Compile Include="$(MSBuildThisFileDirectory)Bugzilla40185.cs" />
    <Compile Include="$(MSBuildThisFileDirectory)Bugzilla40251.cs" />
    <Compile Include="$(MSBuildThisFileDirectory)Bugzilla40333.cs" />
    <Compile Include="$(MSBuildThisFileDirectory)Bugzilla31806.cs" />
    <Compile Include="$(MSBuildThisFileDirectory)Bugzilla40408.cs" />
    <Compile Include="$(MSBuildThisFileDirectory)Bugzilla40858.cs" />
    <Compile Include="$(MSBuildThisFileDirectory)Bugzilla40824.cs" />
    <Compile Include="$(MSBuildThisFileDirectory)Bugzilla40911.cs" />
    <Compile Include="$(MSBuildThisFileDirectory)Bugzilla40955.cs" />
    <Compile Include="$(MSBuildThisFileDirectory)Bugzilla41054.cs" />
    <Compile Include="$(MSBuildThisFileDirectory)Bugzilla41078.cs" />
    <Compile Include="$(MSBuildThisFileDirectory)Bugzilla40998.cs" />
    <Compile Include="$(MSBuildThisFileDirectory)Bugzilla41205.cs" />
    <Compile Include="$(MSBuildThisFileDirectory)Bugzilla41415.cs" />
    <Compile Include="$(MSBuildThisFileDirectory)Bugzilla41418.cs" />
    <Compile Include="$(MSBuildThisFileDirectory)Bugzilla41424.cs" />
    <Compile Include="$(MSBuildThisFileDirectory)Bugzilla41778.cs" />
    <Compile Include="$(MSBuildThisFileDirectory)Bugzilla41600.cs" />
    <Compile Include="$(MSBuildThisFileDirectory)Bugzilla41619.cs" />
    <Compile Include="$(MSBuildThisFileDirectory)Bugzilla42000.cs" />
    <Compile Include="$(MSBuildThisFileDirectory)Bugzilla42069.cs" />
    <Compile Include="$(MSBuildThisFileDirectory)Bugzilla42069_Page.xaml.cs">
      <DependentUpon>Bugzilla42069_Page.xaml</DependentUpon>
      <SubType>Code</SubType>
    </Compile>
    <Compile Include="$(MSBuildThisFileDirectory)Bugzilla42074.cs" />
    <Compile Include="$(MSBuildThisFileDirectory)Bugzilla42075.cs" />
    <Compile Include="$(MSBuildThisFileDirectory)Bugzilla42329.cs" />
    <Compile Include="$(MSBuildThisFileDirectory)Bugzilla42364.cs" />
    <Compile Include="$(MSBuildThisFileDirectory)Bugzilla42519.cs" />
    <Compile Include="$(MSBuildThisFileDirectory)Bugzilla32871.cs" />
    <Compile Include="$(MSBuildThisFileDirectory)Bugzilla43313.cs" />
    <Compile Include="$(MSBuildThisFileDirectory)Bugzilla43469.cs" />
    <Compile Include="$(MSBuildThisFileDirectory)Bugzilla43516.cs" />
    <Compile Include="$(MSBuildThisFileDirectory)Bugzilla43519.cs" />
    <Compile Include="$(MSBuildThisFileDirectory)Bugzilla43527.cs" />
    <Compile Include="$(MSBuildThisFileDirectory)Bugzilla44047.cs" />
    <Compile Include="$(MSBuildThisFileDirectory)Bugzilla43941.cs" />
    <Compile Include="$(MSBuildThisFileDirectory)Bugzilla43663.cs" />
    <Compile Include="$(MSBuildThisFileDirectory)Bugzilla43867.cs" />
    <Compile Include="$(MSBuildThisFileDirectory)Bugzilla43735.cs" />
    <Compile Include="$(MSBuildThisFileDirectory)Bugzilla43783.cs" />
    <Compile Include="$(MSBuildThisFileDirectory)Bugzilla44096.cs" />
    <Compile Include="$(MSBuildThisFileDirectory)Bugzilla44176.cs" />
    <Compile Include="$(MSBuildThisFileDirectory)Bugzilla44453.cs" />
    <Compile Include="$(MSBuildThisFileDirectory)Bugzilla45215.cs" />
    <Compile Include="$(MSBuildThisFileDirectory)Bugzilla44500.cs" />
    <Compile Include="$(MSBuildThisFileDirectory)Bugzilla45722.cs" />
    <Compile Include="$(MSBuildThisFileDirectory)Bugzilla45722Xaml0.xaml.cs">
      <DependentUpon>Bugzilla45722Xaml0.xaml</DependentUpon>
      <SubType>Code</SubType>
    </Compile>
    <Compile Include="$(MSBuildThisFileDirectory)Bugzilla46363.cs" />
    <Compile Include="$(MSBuildThisFileDirectory)Bugzilla46363_2.cs" />
    <Compile Include="$(MSBuildThisFileDirectory)Bugzilla47548.cs" />
    <Compile Include="$(MSBuildThisFileDirectory)Bugzilla50787.cs" />
    <Compile Include="$(MSBuildThisFileDirectory)Bugzilla52299.cs" />
    <Compile Include="$(MSBuildThisFileDirectory)Bugzilla52419.cs" />
    <Compile Include="$(MSBuildThisFileDirectory)Bugzilla49304.cs" />
    <Compile Include="$(MSBuildThisFileDirectory)Bugzilla53834.cs" />
    <Compile Include="$(MSBuildThisFileDirectory)Bugzilla51536.cs" />
    <Compile Include="$(MSBuildThisFileDirectory)Bugzilla44940.cs" />
    <Compile Include="$(MSBuildThisFileDirectory)Bugzilla44944.cs" />
    <Compile Include="$(MSBuildThisFileDirectory)Bugzilla44166.cs" />
    <Compile Include="$(MSBuildThisFileDirectory)Bugzilla44461.cs" />
    <Compile Include="$(MSBuildThisFileDirectory)Bugzilla44584.cs" />
    <Compile Include="$(MSBuildThisFileDirectory)Bugzilla42832.cs" />
    <Compile Include="$(MSBuildThisFileDirectory)Bugzilla44044.cs" />
    <Compile Include="$(MSBuildThisFileDirectory)Bugzilla44338.cs" />
    <Compile Include="$(MSBuildThisFileDirectory)Bugzilla44980.cs" />
    <Compile Include="$(MSBuildThisFileDirectory)Bugzilla45067.cs" />
    <Compile Include="$(MSBuildThisFileDirectory)Bugzilla45723.cs" />
    <Compile Include="$(MSBuildThisFileDirectory)Bugzilla45027.cs" />
    <Compile Include="$(MSBuildThisFileDirectory)Bugzilla45330.cs" />
    <Compile Include="$(MSBuildThisFileDirectory)Bugzilla44955.cs" />
    <Compile Include="$(MSBuildThisFileDirectory)Bugzilla45277.cs" />
    <Compile Include="$(MSBuildThisFileDirectory)Bugzilla45743.cs" />
    <Compile Include="$(MSBuildThisFileDirectory)Bugzilla46458.cs" />
    <Compile Include="$(MSBuildThisFileDirectory)Bugzilla46494.cs" />
    <Compile Include="$(MSBuildThisFileDirectory)Bugzilla44476.cs" />
    <Compile Include="$(MSBuildThisFileDirectory)Bugzilla46630.cs" />
    <Compile Include="$(MSBuildThisFileDirectory)Bugzilla47923.cs" />
    <Compile Include="$(MSBuildThisFileDirectory)Bugzilla48236.cs" />
    <Compile Include="$(MSBuildThisFileDirectory)Bugzilla47971.cs" />
    <Compile Include="$(MSBuildThisFileDirectory)Bugzilla52318.cs" />
    <Compile Include="$(MSBuildThisFileDirectory)Bugzilla37290.cs" />
    <Compile Include="$(MSBuildThisFileDirectory)Bugzilla51553.cs" />
    <Compile Include="$(MSBuildThisFileDirectory)Bugzilla51802.cs" />
    <Compile Include="$(MSBuildThisFileDirectory)Bugzilla51236.cs" />
    <Compile Include="$(MSBuildThisFileDirectory)Bugzilla51238.cs" />
    <Compile Include="$(MSBuildThisFileDirectory)Bugzilla51642.xaml.cs">
      <DependentUpon>Bugzilla51642.xaml</DependentUpon>
      <SubType>Code</SubType>
    </Compile>
    <Compile Include="$(MSBuildThisFileDirectory)Bugzilla53445.cs" />
    <Compile Include="$(MSBuildThisFileDirectory)Bugzilla55714.cs" />
    <Compile Include="$(MSBuildThisFileDirectory)Bugzilla54649.cs" />
    <Compile Include="$(MSBuildThisFileDirectory)Bugzilla56609.cs" />
    <Compile Include="$(MSBuildThisFileDirectory)Bugzilla55674.cs" />
    <Compile Include="$(MSBuildThisFileDirectory)Bugzilla55912.cs" />
    <Compile Include="$(MSBuildThisFileDirectory)Bugzilla57317.cs" />
    <Compile Include="$(MSBuildThisFileDirectory)Bugzilla57114.cs" />
    <Compile Include="$(MSBuildThisFileDirectory)Bugzilla57515.cs" />
    <Compile Include="$(MSBuildThisFileDirectory)Bugzilla57674.cs" />
    <Compile Include="$(MSBuildThisFileDirectory)Bugzilla57758.cs" />
    <Compile Include="$(MSBuildThisFileDirectory)Bugzilla57910.cs" />
    <Compile Include="$(MSBuildThisFileDirectory)Bugzilla58406.cs" />
    <Compile Include="$(MSBuildThisFileDirectory)Bugzilla58833.cs" />
    <Compile Include="$(MSBuildThisFileDirectory)Bugzilla51427.cs" />
    <Compile Include="$(MSBuildThisFileDirectory)Bugzilla59248.cs" />
    <Compile Include="$(MSBuildThisFileDirectory)Bugzilla59457.cs" />
    <Compile Include="$(MSBuildThisFileDirectory)Bugzilla59580.cs" />
    <Compile Include="$(MSBuildThisFileDirectory)Issue1469.cs" />
    <Compile Include="$(MSBuildThisFileDirectory)Effects\AttachedStateEffect.cs" />
    <Compile Include="$(MSBuildThisFileDirectory)Effects\AttachedStateEffectLabel.cs" />
    <Compile Include="$(MSBuildThisFileDirectory)Effects\AttachedStateEffectList.cs" />
    <Compile Include="$(MSBuildThisFileDirectory)GitHub1648.cs" />
    <Compile Include="$(MSBuildThisFileDirectory)GitHub1702.cs" />
    <Compile Include="$(MSBuildThisFileDirectory)GitHub2642.cs" />
    <Compile Include="$(MSBuildThisFileDirectory)GitHub1700.cs" />
    <Compile Include="$(MSBuildThisFileDirectory)GitHub2598.cs" />
    <Compile Include="$(MSBuildThisFileDirectory)Issue1483.cs" />
    <Compile Include="$(MSBuildThisFileDirectory)Issue1556.cs" />
    <Compile Include="$(MSBuildThisFileDirectory)Issue1799.cs" />
    <Compile Include="$(MSBuildThisFileDirectory)Issue1931.cs" />
    <Compile Include="$(MSBuildThisFileDirectory)Issue1399.cs" />
    <Compile Include="$(MSBuildThisFileDirectory)Issue2187.cs" />
    <Compile Include="$(MSBuildThisFileDirectory)Issue3001.cs" />
    <Compile Include="$(MSBuildThisFileDirectory)Issue3271.cs" />
    <Compile Include="$(MSBuildThisFileDirectory)Issue3390.cs" />
    <Compile Include="$(MSBuildThisFileDirectory)Issue3000.cs" />
    <Compile Include="$(MSBuildThisFileDirectory)Issue3273.cs" />
    <Compile Include="$(MSBuildThisFileDirectory)Issue3053.cs" />
    <Compile Include="$(MSBuildThisFileDirectory)Issue2617.cs" />
    <Compile Include="$(MSBuildThisFileDirectory)Issue3139.cs" />
    <Compile Include="$(MSBuildThisFileDirectory)Issue3087.cs" />
    <Compile Include="$(MSBuildThisFileDirectory)Issue1760_1.cs" />
    <Compile Include="$(MSBuildThisFileDirectory)Issue1332.cs" />
    <Compile Include="$(MSBuildThisFileDirectory)Issue5184.cs" />
    <Compile Include="$(MSBuildThisFileDirectory)Issue3089.cs" />
    <Compile Include="$(MSBuildThisFileDirectory)Issue1342.cs" />
    <Compile Include="$(MSBuildThisFileDirectory)Issue2482.cs" />
    <Compile Include="$(MSBuildThisFileDirectory)Issue2680ScrollView.cs" />
    <Compile Include="$(MSBuildThisFileDirectory)Issue2767.cs" />
    <Compile Include="$(MSBuildThisFileDirectory)Issue2499.cs" />
    <Compile Include="$(MSBuildThisFileDirectory)GitHub1878.cs" />
    <Compile Include="$(MSBuildThisFileDirectory)Helpers\ISampleNativeControl.cs" />
    <Compile Include="$(MSBuildThisFileDirectory)Helpers\UITestHelper.cs" />
    <Compile Include="$(MSBuildThisFileDirectory)Helpers\ViewHelper.cs" />
    <Compile Include="$(MSBuildThisFileDirectory)Issue1544.cs" />
    <Compile Include="$(MSBuildThisFileDirectory)Issue1677.cs" />
    <Compile Include="$(MSBuildThisFileDirectory)Issue1704.cs" />
    <Compile Include="$(MSBuildThisFileDirectory)Issue1801.cs" />
    <Compile Include="$(MSBuildThisFileDirectory)Issue1734.cs" />
    <Compile Include="$(MSBuildThisFileDirectory)Issue1683.cs" />
    <Compile Include="$(MSBuildThisFileDirectory)Issue1705_2.cs" />
    <Compile Include="$(MSBuildThisFileDirectory)Issue1396.cs" />
    <Compile Include="$(MSBuildThisFileDirectory)Issue1415.cs" />
    <Compile Include="$(MSBuildThisFileDirectory)Issue2829.cs" />
    <Compile Include="$(MSBuildThisFileDirectory)Issue2653.cs" />
    <Compile Include="$(MSBuildThisFileDirectory)Issue1942.cs" />
    <Compile Include="$(MSBuildThisFileDirectory)Issue2763.cs" />
    <Compile Include="$(MSBuildThisFileDirectory)Issue2247.cs" />
    <Compile Include="$(MSBuildThisFileDirectory)GroupListViewHeaderIndexOutOfRange.cs" />
    <Compile Include="$(MSBuildThisFileDirectory)Issue1760.cs" />
    <Compile Include="$(MSBuildThisFileDirectory)Issue1975.cs" />
    <Compile Include="$(MSBuildThisFileDirectory)Issue1601.cs" />
    <Compile Include="$(MSBuildThisFileDirectory)Issue1717.cs" />
    <Compile Include="$(MSBuildThisFileDirectory)Bugzilla60001.cs" />
    <Compile Include="$(MSBuildThisFileDirectory)Issue1355.cs" />
    <Compile Include="$(MSBuildThisFileDirectory)Bugzilla60056.cs" />
    <Compile Include="$(MSBuildThisFileDirectory)Bugzilla60122.cs" />
    <Compile Include="$(MSBuildThisFileDirectory)Bugzilla59863_0.cs" />
    <Compile Include="$(MSBuildThisFileDirectory)Bugzilla59863_1.cs" />
    <Compile Include="$(MSBuildThisFileDirectory)Bugzilla59863_2.cs" />
    <Compile Include="$(MSBuildThisFileDirectory)Bugzilla60563.cs" />
    <Compile Include="$(MSBuildThisFileDirectory)Bugzilla60774.cs" />
    <Compile Include="$(MSBuildThisFileDirectory)Bugzilla60774_1.cs" />
    <Compile Include="$(MSBuildThisFileDirectory)Bugzilla60774_2.cs" />
    <Compile Include="$(MSBuildThisFileDirectory)ButtonBackgroundColorTest.cs" />
    <Compile Include="$(MSBuildThisFileDirectory)CarouselAsync.cs" />
    <Compile Include="$(MSBuildThisFileDirectory)Bugzilla34561.cs" />
    <Compile Include="$(MSBuildThisFileDirectory)Bugzilla34727.cs" />
    <Compile Include="$(MSBuildThisFileDirectory)ComplexListView.cs" />
    <Compile Include="$(MSBuildThisFileDirectory)CustomImageRendererErrorHandling.cs" />
    <Compile Include="$(MSBuildThisFileDirectory)DefaultColorToggleTest.cs" />
    <Compile Include="$(MSBuildThisFileDirectory)Bugzilla38416.xaml.cs">
      <DependentUpon>Bugzilla38416.xaml</DependentUpon>
    </Compile>
    <Compile Include="$(MSBuildThisFileDirectory)Effects.cs" />
    <Compile Include="$(MSBuildThisFileDirectory)GestureBubblingTests.cs" />
    <Compile Include="$(MSBuildThisFileDirectory)Github1461.cs" />
    <Compile Include="$(MSBuildThisFileDirectory)CascadeInputTransparent.cs" />
    <Compile Include="$(MSBuildThisFileDirectory)GitHub1331.xaml.cs">
      <DependentUpon>GitHub1331.xaml</DependentUpon>
    </Compile>
    <Compile Include="$(MSBuildThisFileDirectory)Issue1691_2.cs" />
    <Compile Include="$(MSBuildThisFileDirectory)Github1625.cs" />
    <Compile Include="$(MSBuildThisFileDirectory)InputTransparentTests.cs" />
    <Compile Include="$(MSBuildThisFileDirectory)Issue1614.cs" />
    <Compile Include="$(MSBuildThisFileDirectory)IsInvokeRequiredRaceCondition.cs" />
    <Compile Include="$(MSBuildThisFileDirectory)IsPasswordToggleTest.cs" />
    <Compile Include="$(MSBuildThisFileDirectory)Issue1023.cs" />
    <Compile Include="$(MSBuildThisFileDirectory)Issue1024.cs" />
    <Compile Include="$(MSBuildThisFileDirectory)Issue1025.cs" />
    <Compile Include="$(MSBuildThisFileDirectory)Issue1026.cs" />
    <Compile Include="$(MSBuildThisFileDirectory)Issue1347.cs" />
    <Compile Include="$(MSBuildThisFileDirectory)Issue1356.cs" />
    <Compile Include="$(MSBuildThisFileDirectory)Issue1439.cs" />
    <Compile Include="$(MSBuildThisFileDirectory)Issue1660.cs" />
    <Compile Include="$(MSBuildThisFileDirectory)Issue1691.cs" />
    <Compile Include="$(MSBuildThisFileDirectory)Issue1665.cs" />
    <Compile Include="$(MSBuildThisFileDirectory)Issue1707.cs" />
    <Compile Include="$(MSBuildThisFileDirectory)Issue1864.cs" />
    <Compile Include="$(MSBuildThisFileDirectory)Issue2104.cs" />
    <Compile Include="$(MSBuildThisFileDirectory)Issue1908.cs" />
    <Compile Include="$(MSBuildThisFileDirectory)Issue1672.cs" />
    <Compile Include="$(MSBuildThisFileDirectory)Issue2394.cs" />
    <Compile Include="$(MSBuildThisFileDirectory)Issue2595.cs" />
    <Compile Include="$(MSBuildThisFileDirectory)Issue2625.xaml.cs">
      <DependentUpon>Issue2625.xaml</DependentUpon>
      <SubType>Code</SubType>
    </Compile>
    <Compile Include="$(MSBuildThisFileDirectory)Issue2681.cs" />
    <Compile Include="$(MSBuildThisFileDirectory)Issue2858.xaml.cs">
      <DependentUpon>Issue2858.xaml</DependentUpon>
      <SubType>Code</SubType>
    </Compile>
    <Compile Include="$(MSBuildThisFileDirectory)Issue2929.cs" />
    <Compile Include="$(MSBuildThisFileDirectory)Issue2983.cs" />
    <Compile Include="$(MSBuildThisFileDirectory)Issue2963.cs" />
    <Compile Include="$(MSBuildThisFileDirectory)Issue2981.cs" />
    <Compile Include="$(MSBuildThisFileDirectory)Issue2964.cs" />
    <Compile Include="$(MSBuildThisFileDirectory)Bugzilla29017.cs" />
    <Compile Include="$(MSBuildThisFileDirectory)Issue2927.cs" />
    <Compile Include="$(MSBuildThisFileDirectory)IsShowingUserIssue.cs" />
    <Compile Include="$(MSBuildThisFileDirectory)Bugzilla25979.cs" />
    <Compile Include="$(MSBuildThisFileDirectory)Bugzilla30317.cs" />
    <Compile Include="$(MSBuildThisFileDirectory)Bugzilla29128.cs" />
    <Compile Include="$(MSBuildThisFileDirectory)Bugzilla31029.cs" />
    <Compile Include="$(MSBuildThisFileDirectory)Bugzilla24574.cs" />
    <Compile Include="$(MSBuildThisFileDirectory)Bugzilla26233.cs" />
    <Compile Include="$(MSBuildThisFileDirectory)Bugzilla27642.cs" />
    <Compile Include="$(MSBuildThisFileDirectory)Bugzilla36393.cs" />
    <Compile Include="$(MSBuildThisFileDirectory)Bugzilla33870.cs" />
    <Compile Include="$(MSBuildThisFileDirectory)Bugzilla32462.cs" />
    <Compile Include="$(MSBuildThisFileDirectory)Bugzilla36681.cs" />
    <Compile Include="$(MSBuildThisFileDirectory)Bugzilla36479.cs" />
    <Compile Include="$(MSBuildThisFileDirectory)Issue3008.cs" />
    <Compile Include="$(MSBuildThisFileDirectory)Issue3019.cs" />
    <Compile Include="$(MSBuildThisFileDirectory)Issue2993.cs" />
    <Compile Include="$(MSBuildThisFileDirectory)Issue3507.cs" />
    <Compile Include="$(MSBuildThisFileDirectory)Issue3367.cs" />
    <Compile Include="$(MSBuildThisFileDirectory)Issue3398.cs" />
    <Compile Include="$(MSBuildThisFileDirectory)Issue3558.cs" />
    <Compile Include="$(MSBuildThisFileDirectory)Issue3541.cs" />
    <Compile Include="$(MSBuildThisFileDirectory)Issue3840.cs" />
    <Compile Include="$(MSBuildThisFileDirectory)Issue4561.cs" />
    <Compile Include="$(MSBuildThisFileDirectory)Issue3913.cs" />
    <Compile Include="$(MSBuildThisFileDirectory)Issue3979.xaml.cs">
      <DependentUpon>Issue3979.xaml</DependentUpon>
      <SubType>Code</SubType>
    </Compile>
    <Compile Include="$(MSBuildThisFileDirectory)Issue7167.xaml.cs">
      <DependentUpon>Issue7167.xaml</DependentUpon>
      <SubType>Code</SubType>
    </Compile>
    <Compile Include="$(MSBuildThisFileDirectory)Issue4194.xaml.cs">
      <DependentUpon>Issue4194.xaml</DependentUpon>
      <SubType>Code</SubType>
    </Compile>
    <Compile Include="$(MSBuildThisFileDirectory)Issue4136.cs" />
    <Compile Include="$(MSBuildThisFileDirectory)Issue4262.cs" />
    <Compile Include="$(MSBuildThisFileDirectory)Issue4360.xaml.cs">
      <DependentUpon>Issue4360.xaml</DependentUpon>
      <SubType>Code</SubType>
    </Compile>
    <Compile Include="$(MSBuildThisFileDirectory)Issue4600.cs" />
    <Compile Include="$(MSBuildThisFileDirectory)Issue4973.cs" />
    <Compile Include="$(MSBuildThisFileDirectory)Issue5252.cs" />
    <Compile Include="$(MSBuildThisFileDirectory)Issue5057.xaml.cs">
      <DependentUpon>Issue5057.xaml</DependentUpon>
      <SubType>Code</SubType>
    </Compile>
    <Compile Include="$(MSBuildThisFileDirectory)Issue5003.xaml.cs">
      <DependentUpon>Issue5003.xaml</DependentUpon>
      <SubType>Code</SubType>
    </Compile>
    <Compile Include="$(MSBuildThisFileDirectory)Issue5801.xaml.cs">
      <DependentUpon>Issue5801.xaml</DependentUpon>
      <SubType>Code</SubType>
    </Compile>
    <Compile Include="$(MSBuildThisFileDirectory)Issue5695.cs" />
    <Compile Include="$(MSBuildThisFileDirectory)Issue5535.cs" />
    <Compile Include="$(MSBuildThisFileDirectory)Issue5949.cs" />
    <Compile Include="$(MSBuildThisFileDirectory)Issue5949_1.xaml.cs">
      <DependentUpon>Issue5949_1.xaml</DependentUpon>
      <SubType>Code</SubType>
    </Compile>
    <Compile Include="$(MSBuildThisFileDirectory)Issue5949_2.xaml.cs">
      <DependentUpon>Issue5949_2.xaml</DependentUpon>
      <SubType>Code</SubType>
    </Compile>
    <Compile Include="$(MSBuildThisFileDirectory)Issue5793.cs" />
    <Compile Include="$(MSBuildThisFileDirectory)Issue6957.cs" />
    <Compile Include="$(MSBuildThisFileDirectory)Issue6130.xaml.cs">
      <SubType>Code</SubType>
    </Compile>
    <Compile Include="$(MSBuildThisFileDirectory)Issue5268.xaml.cs">
      <DependentUpon>Issue5268.xaml</DependentUpon>
      <SubType>Code</SubType>
    </Compile>
    <Compile Include="$(MSBuildThisFileDirectory)Issue6713.cs" />
    <Compile Include="$(MSBuildThisFileDirectory)Issue6705.cs" />
    <Compile Include="$(MSBuildThisFileDirectory)LegacyComponents\NonAppCompatSwitch.cs" />
    <Compile Include="$(MSBuildThisFileDirectory)MapsModalCrash.cs" />
    <Compile Include="$(MSBuildThisFileDirectory)ModalActivityIndicatorTest.cs" />
    <Compile Include="$(MSBuildThisFileDirectory)Bugzilla37625.cs" />
    <Compile Include="$(MSBuildThisFileDirectory)Bugzilla38658.cs" />
    <Compile Include="$(MSBuildThisFileDirectory)DataTemplateGridImageTest.cs" />
    <Compile Include="$(MSBuildThisFileDirectory)Bugzilla39331.cs" />
    <Compile Include="$(MSBuildThisFileDirectory)Bugzilla36788.cs" />
    <Compile Include="$(MSBuildThisFileDirectory)Bugzilla38978.cs" />
    <Compile Include="$(MSBuildThisFileDirectory)Bugzilla38112.cs" />
    <Compile Include="$(MSBuildThisFileDirectory)Bugzilla39668.cs" />
    <Compile Include="$(MSBuildThisFileDirectory)Bugzilla21177.cs" />
    <Compile Include="$(MSBuildThisFileDirectory)Bugzilla39829.cs" />
    <Compile Include="$(MSBuildThisFileDirectory)Bugzilla39458.cs" />
    <Compile Include="$(MSBuildThisFileDirectory)Bugzilla39853.cs" />
    <Compile Include="$(MSBuildThisFileDirectory)MultipleClipToBounds.cs" />
    <Compile Include="$(MSBuildThisFileDirectory)Issue6994.cs" />
    <Compile Include="$(MSBuildThisFileDirectory)Issue7371.cs" />
    <Compile Include="$(MSBuildThisFileDirectory)Issue6698View2.xaml.cs">
      <DependentUpon>Issue6698View2.xaml</DependentUpon>
      <SubType>Code</SubType>
    </Compile>
    <Compile Include="$(MSBuildThisFileDirectory)ViewModel.cs" />
    <Compile Include="$(MSBuildThisFileDirectory)Issue8145.cs" />
    <Compile Include="$(MSBuildThisFileDirectory)Issue10222.cs" />
    <Compile Include="$(MSBuildThisFileDirectory)Issue4714.cs" />
    <Compile Include="$(MSBuildThisFileDirectory)Issue9827.xaml.cs">
      <SubType>Code</SubType>
      <DependentUpon>Issue9827.xaml</DependentUpon>
    </Compile>
    <Compile Include="$(MSBuildThisFileDirectory)Issue10699.cs" />
    <Compile Include="$(MSBuildThisFileDirectory)_TemplateMarkup.xaml.cs">
      <DependentUpon>_TemplateMarkup.xaml</DependentUpon>
      <SubType>Code</SubType>
    </Compile>
    <Compile Include="$(MSBuildThisFileDirectory)PerformanceGallery\PerformanceDataManager.cs" />
    <Compile Include="$(MSBuildThisFileDirectory)PerformanceGallery\PerformanceGallery.cs" />
    <Compile Include="$(MSBuildThisFileDirectory)PerformanceGallery\PerformanceScenario.cs" />
    <Compile Include="$(MSBuildThisFileDirectory)PerformanceGallery\PerformanceTracker.cs" />
    <Compile Include="$(MSBuildThisFileDirectory)PerformanceGallery\PerformanceTrackerTemplate.cs" />
    <Compile Include="$(MSBuildThisFileDirectory)PerformanceGallery\PerformanceTrackerWatcher.cs" />
    <Compile Include="$(MSBuildThisFileDirectory)PerformanceGallery\PerformanceViewModel.cs" />
    <Compile Include="$(MSBuildThisFileDirectory)PerformanceGallery\Scenarios\SearchBarScenarios.cs" />
    <Compile Include="$(MSBuildThisFileDirectory)PerformanceGallery\Scenarios\SliderScenarios.cs" />
    <Compile Include="$(MSBuildThisFileDirectory)PerformanceGallery\Scenarios\StepperScenarios.cs" />
    <Compile Include="$(MSBuildThisFileDirectory)PerformanceGallery\Scenarios\TableViewScenarios.cs" />
    <Compile Include="$(MSBuildThisFileDirectory)PerformanceGallery\Scenarios\TimePickerScenarios.cs" />
    <Compile Include="$(MSBuildThisFileDirectory)PerformanceGallery\Scenarios\WebViewScenarios.cs" />
    <Compile Include="$(MSBuildThisFileDirectory)PerformanceGallery\Scenarios\ProgressBarScenarios.cs" />
    <Compile Include="$(MSBuildThisFileDirectory)PerformanceGallery\Scenarios\PickerScenarios.cs" />
    <Compile Include="$(MSBuildThisFileDirectory)PerformanceGallery\Scenarios\MapScenarios.cs" />
    <Compile Include="$(MSBuildThisFileDirectory)PerformanceGallery\Scenarios\EntryScenarios.cs" />
    <Compile Include="$(MSBuildThisFileDirectory)PerformanceGallery\Scenarios\EditorScenarios.cs" />
    <Compile Include="$(MSBuildThisFileDirectory)PerformanceGallery\Scenarios\ActivityIndicatorScenarios.cs" />
    <Compile Include="$(MSBuildThisFileDirectory)PerformanceGallery\Scenarios\LabelScenarios.cs" />
    <Compile Include="$(MSBuildThisFileDirectory)PerformanceGallery\Scenarios\BoxViewScenarios.cs" />
    <Compile Include="$(MSBuildThisFileDirectory)PerformanceGallery\Scenarios\SwitchScenarios.cs" />
    <Compile Include="$(MSBuildThisFileDirectory)PerformanceGallery\Scenarios\DatePickerScenarios.cs" />
    <Compile Include="$(MSBuildThisFileDirectory)PerformanceGallery\Scenarios\ButtonScenarios.cs" />
    <Compile Include="$(MSBuildThisFileDirectory)PerformanceGallery\Scenarios\ImageScenarios.cs" />
    <Compile Include="$(MSBuildThisFileDirectory)PerformanceGallery\Scenarios\ListViewScenarios.cs" />
    <Compile Include="$(MSBuildThisFileDirectory)Bugzilla53179_2.cs" />
    <Compile Include="$(MSBuildThisFileDirectory)ScrollViewIsEnabled.cs" />
    <Compile Include="$(MSBuildThisFileDirectory)PlatformSpecifics_iOSTranslucentNavBarX.xaml.cs">
      <DependentUpon>PlatformSpecifics_iOSTranslucentNavBarX.xaml</DependentUpon>
      <SubType>Code</SubType>
    </Compile>
    <Compile Include="$(MSBuildThisFileDirectory)Bugzilla53179_1.cs" />
    <Compile Include="$(MSBuildThisFileDirectory)RestartAppTest.cs" />
    <Compile Include="$(MSBuildThisFileDirectory)BottomTabbedPageTests.cs" />
    <Compile Include="$(MSBuildThisFileDirectory)TestPages\QuickCollectNavigationPage.cs" />
    <Compile Include="$(MSBuildThisFileDirectory)TestPages\ScreenshotConditionalApp.cs" />
    <Compile Include="$(MSBuildThisFileDirectory)Bugzilla41842.cs" />
    <Compile Include="$(MSBuildThisFileDirectory)Bugzilla42277.cs" />
    <Compile Include="$(MSBuildThisFileDirectory)Bugzilla51173.cs" />
    <Compile Include="$(MSBuildThisFileDirectory)Bugzilla33561.cs" />
    <Compile Include="$(MSBuildThisFileDirectory)Bugzilla43214.cs" />
    <Compile Include="$(MSBuildThisFileDirectory)Bugzilla42602.cs" />
    <Compile Include="$(MSBuildThisFileDirectory)Bugzilla43161.cs" />
    <Compile Include="$(MSBuildThisFileDirectory)Bugzilla39768.cs" />
    <Compile Include="$(MSBuildThisFileDirectory)Bugzilla41271.cs" />
    <Compile Include="$(MSBuildThisFileDirectory)Bugzilla40722.cs" />
    <Compile Include="$(MSBuildThisFileDirectory)Bugzilla41153.cs" />
    <Compile Include="$(MSBuildThisFileDirectory)Bugzilla44129.cs" />
    <Compile Include="$(MSBuildThisFileDirectory)Bugzilla44525.cs" />
    <Compile Include="$(MSBuildThisFileDirectory)Bugzilla28650.cs" />
    <Compile Include="$(MSBuildThisFileDirectory)Bugzilla37431.cs" />
    <Compile Include="$(MSBuildThisFileDirectory)Bugzilla44777.cs" />
    <Compile Include="$(MSBuildThisFileDirectory)Bugzilla42599.cs" />
    <Compile Include="$(MSBuildThisFileDirectory)Bugzilla51503.cs" />
    <Compile Include="$(MSBuildThisFileDirectory)Bugzilla51505.cs" />
    <Compile Include="$(MSBuildThisFileDirectory)Bugzilla52533.cs" />
    <Compile Include="$(MSBuildThisFileDirectory)Bugzilla53362.cs" />
    <Compile Include="$(MSBuildThisFileDirectory)Bugzilla45874.cs" />
    <Compile Include="$(MSBuildThisFileDirectory)TransparentOverlayTests.cs" />
    <Compile Include="$(MSBuildThisFileDirectory)Unreported1.cs" />
    <Compile Include="$(MSBuildThisFileDirectory)Bugzilla53909.cs" />
    <Compile Include="$(MSBuildThisFileDirectory)ListViewNRE.cs" />
    <Compile Include="$(MSBuildThisFileDirectory)Bugzilla55745.cs" />
    <Compile Include="$(MSBuildThisFileDirectory)AndroidHelpText.cs" />
    <Compile Include="$(MSBuildThisFileDirectory)Bugzilla32830.cs" />
    <Compile Include="$(MSBuildThisFileDirectory)Bugzilla55365.cs" />
    <Compile Include="$(MSBuildThisFileDirectory)Bugzilla39802.cs" />
    <Compile Include="$(MSBuildThisFileDirectory)Bugzilla53179.cs" />
    <Compile Include="$(MSBuildThisFileDirectory)Bugzilla54036.cs" />
    <Compile Include="$(MSBuildThisFileDirectory)Bugzilla56896.cs" />
    <Compile Include="$(MSBuildThisFileDirectory)Bugzilla40161.cs" />
    <Compile Include="$(MSBuildThisFileDirectory)Bugzilla44886.cs" />
    <Compile Include="$(MSBuildThisFileDirectory)Bugzilla57749.cs" />
    <Compile Include="$(MSBuildThisFileDirectory)Bugzilla45125.cs" />
    <Compile Include="$(MSBuildThisFileDirectory)ScrollViewObjectDisposed.cs" />
    <Compile Include="$(MSBuildThisFileDirectory)Bugzilla58645.cs" />
    <Compile Include="$(MSBuildThisFileDirectory)Bugzilla27731.cs" />
    <Compile Include="$(MSBuildThisFileDirectory)Bugzilla59097.cs" />
    <Compile Include="$(MSBuildThisFileDirectory)Bugzilla58875.cs" />
    <Compile Include="$(MSBuildThisFileDirectory)Bugzilla45702.cs" />
    <Compile Include="$(MSBuildThisFileDirectory)Bugzilla59718.cs" />
    <Compile Include="$(MSBuildThisFileDirectory)Bugzilla59896.cs" />
    <Compile Include="$(MSBuildThisFileDirectory)Bugzilla56771.cs" />
    <Compile Include="$(MSBuildThisFileDirectory)Bugzilla60382.cs" />
    <Compile Include="$(MSBuildThisFileDirectory)Bugzilla60524.cs" />
    <Compile Include="$(MSBuildThisFileDirectory)Bugzilla59925.cs" />
    <Compile Include="$(MSBuildThisFileDirectory)Bugzilla60691.cs" />
    <Compile Include="$(MSBuildThisFileDirectory)Issue1326.cs" />
    <Compile Include="$(MSBuildThisFileDirectory)Issue1436.cs" />
    <Compile Include="$(MSBuildThisFileDirectory)GitHub1567.cs" />
    <Compile Include="$(MSBuildThisFileDirectory)Issue1909.cs" />
    <Compile Include="$(MSBuildThisFileDirectory)Bugzilla60699.cs" />
    <Compile Include="$(MSBuildThisFileDirectory)Issue2035.cs" />
    <Compile Include="$(MSBuildThisFileDirectory)Issue2299.cs" />
    <Compile Include="$(MSBuildThisFileDirectory)Issue1900.cs" />
    <Compile Include="$(MSBuildThisFileDirectory)Issue2837.cs" />
    <Compile Include="$(MSBuildThisFileDirectory)Issue2740.cs" />
    <Compile Include="$(MSBuildThisFileDirectory)Issue1939.cs" />
    <Compile Include="$(MSBuildThisFileDirectory)Issue3385.cs" />
    <Compile Include="$(MSBuildThisFileDirectory)Issue3343.cs" />
    <Compile Include="$(MSBuildThisFileDirectory)Issue2842.cs" />
    <Compile Include="$(MSBuildThisFileDirectory)Issue1666.cs" />
    <Compile Include="$(MSBuildThisFileDirectory)Issue2838.cs" />
    <Compile Include="$(MSBuildThisFileDirectory)Issue3342.cs" />
    <Compile Include="$(MSBuildThisFileDirectory)Issue3415.cs" />
    <Compile Include="$(MSBuildThisFileDirectory)Issue3049.cs" />
    <Compile Include="$(MSBuildThisFileDirectory)Issue5030.cs" />
    <Compile Include="$(MSBuildThisFileDirectory)ViewClipBoundsShouldUpdate.cs" />
    <Compile Include="$(MSBuildThisFileDirectory)Issue3988.cs" />
    <Compile Include="$(MSBuildThisFileDirectory)Issue2580.cs" />
    <Compile Include="$(MSBuildThisFileDirectory)Issue4026.cs" />
    <Compile Include="$(MSBuildThisFileDirectory)Issue4748.cs" />
    <Compile Include="$(MSBuildThisFileDirectory)VisualControlsPage.xaml.cs">
      <SubType>Code</SubType>
      <DependentUpon>VisualControlsPage.xaml</DependentUpon>
    </Compile>
    <Compile Include="$(MSBuildThisFileDirectory)Issue5470.cs" />
    <Compile Include="$(MSBuildThisFileDirectory)Issue5724.cs" />
    <Compile Include="$(MSBuildThisFileDirectory)Issue6132.cs" />
    <Compile Include="$(MSBuildThisFileDirectory)Issue2577.cs" />
    <Compile Include="$(MSBuildThisFileDirectory)Issue6286.cs" />
    <Compile Include="$(MSBuildThisFileDirectory)_Template.cs" />
    <Compile Include="$(MSBuildThisFileDirectory)Bugzilla56298.cs" />
    <Compile Include="$(MSBuildThisFileDirectory)Bugzilla42620.cs" />
    <Compile Include="$(MSBuildThisFileDirectory)Issue1028.cs" />
    <Compile Include="$(MSBuildThisFileDirectory)Issue1075.cs" />
    <Compile Include="$(MSBuildThisFileDirectory)Issue1097.cs" />
    <Compile Include="$(MSBuildThisFileDirectory)Issue1146.cs" />
    <Compile Include="$(MSBuildThisFileDirectory)Issue1219.cs" />
    <Compile Include="$(MSBuildThisFileDirectory)Issue1228.cs" />
    <Compile Include="$(MSBuildThisFileDirectory)Issue1236.cs" />
    <Compile Include="$(MSBuildThisFileDirectory)Issue1259.cs" />
    <Compile Include="$(MSBuildThisFileDirectory)Issue1267.cs" />
    <Compile Include="$(MSBuildThisFileDirectory)Issue4187.cs" />
    <Compile Include="$(MSBuildThisFileDirectory)Issue1305.cs" />
    <Compile Include="$(MSBuildThisFileDirectory)Issue1329.cs" />
    <Compile Include="$(MSBuildThisFileDirectory)Issue1384.cs" />
    <Compile Include="$(MSBuildThisFileDirectory)Issue1400.cs" />
    <Compile Include="$(MSBuildThisFileDirectory)Issue1414.cs" />
    <Compile Include="$(MSBuildThisFileDirectory)Issue1461.cs" />
    <Compile Include="$(MSBuildThisFileDirectory)Issue1497.xaml.cs">
      <DependentUpon>Issue1497.xaml</DependentUpon>
    </Compile>
    <Compile Include="$(MSBuildThisFileDirectory)Issue1538.cs" />
    <Compile Include="$(MSBuildThisFileDirectory)Issue1545.xaml.cs">
      <DependentUpon>Issue1545.xaml</DependentUpon>
    </Compile>
    <Compile Include="$(MSBuildThisFileDirectory)Issue1546.cs" />
    <Compile Include="$(MSBuildThisFileDirectory)Issue1554.xaml.cs">
      <DependentUpon>Issue1554.xaml</DependentUpon>
    </Compile>
    <Compile Include="$(MSBuildThisFileDirectory)Issue1557.cs" />
    <Compile Include="$(MSBuildThisFileDirectory)Issue1566.cs" />
    <Compile Include="$(MSBuildThisFileDirectory)Issue1567.cs" />
    <Compile Include="$(MSBuildThisFileDirectory)Issue1568.xaml.cs">
      <DependentUpon>Issue1568.xaml</DependentUpon>
    </Compile>
    <Compile Include="$(MSBuildThisFileDirectory)Issue1583.cs" />
    <Compile Include="$(MSBuildThisFileDirectory)Issue1590.cs" />
    <Compile Include="$(MSBuildThisFileDirectory)Issue1593.cs" />
    <Compile Include="$(MSBuildThisFileDirectory)Issue1598.cs" />
    <Compile Include="$(MSBuildThisFileDirectory)Issue1613.cs" />
    <Compile Include="$(MSBuildThisFileDirectory)Issue1618.cs" />
    <Compile Include="$(MSBuildThisFileDirectory)Issue1641.xaml.cs">
      <DependentUpon>Issue1641.xaml</DependentUpon>
    </Compile>
    <Compile Include="$(MSBuildThisFileDirectory)Issue1644.cs" />
    <Compile Include="$(MSBuildThisFileDirectory)Issue1653.xaml.cs">
      <DependentUpon>Issue1653.xaml</DependentUpon>
    </Compile>
    <Compile Include="$(MSBuildThisFileDirectory)Issue1653v2.xaml.cs">
      <DependentUpon>Issue1653v2.xaml</DependentUpon>
    </Compile>
    <Compile Include="$(MSBuildThisFileDirectory)Issue1664.cs" />
    <Compile Include="$(MSBuildThisFileDirectory)Issue1680.cs" />
    <Compile Include="$(MSBuildThisFileDirectory)Issue3624.cs" />
    <Compile Include="$(MSBuildThisFileDirectory)Issue1682.cs" />
    <Compile Include="$(MSBuildThisFileDirectory)Issue1685.cs" />
    <Compile Include="$(MSBuildThisFileDirectory)Issue1698.cs" />
    <Compile Include="$(MSBuildThisFileDirectory)Issue1700.cs" />
    <Compile Include="$(MSBuildThisFileDirectory)Issue1703.cs" />
    <Compile Include="$(MSBuildThisFileDirectory)Issue1705.cs" />
    <Compile Include="$(MSBuildThisFileDirectory)Issue1712.xaml.cs">
      <DependentUpon>Issue1712.xaml</DependentUpon>
    </Compile>
    <Compile Include="$(MSBuildThisFileDirectory)Issue1722.cs" />
    <Compile Include="$(MSBuildThisFileDirectory)Issue1723.cs" />
    <Compile Include="$(MSBuildThisFileDirectory)Issue1741.xaml.cs">
      <DependentUpon>Issue1741.xaml</DependentUpon>
    </Compile>
    <Compile Include="$(MSBuildThisFileDirectory)Issue1742.cs" />
    <Compile Include="$(MSBuildThisFileDirectory)Issue1747.xaml.cs">
      <DependentUpon>Issue1747.xaml</DependentUpon>
    </Compile>
    <Compile Include="$(MSBuildThisFileDirectory)Issue1755.cs" />
    <Compile Include="$(MSBuildThisFileDirectory)Issue1758.cs" />
    <Compile Include="$(MSBuildThisFileDirectory)Issue1763.cs" />
    <Compile Include="$(MSBuildThisFileDirectory)Issue1766.xaml.cs">
      <DependentUpon>Issue1766.xaml</DependentUpon>
    </Compile>
    <Compile Include="$(MSBuildThisFileDirectory)Issue1769.cs" />
    <Compile Include="$(MSBuildThisFileDirectory)Issue1777.cs" />
    <Compile Include="$(MSBuildThisFileDirectory)Issue181.cs" />
    <Compile Include="$(MSBuildThisFileDirectory)Issue1851.cs" />
    <Compile Include="$(MSBuildThisFileDirectory)Issue1875.cs" />
    <Compile Include="$(MSBuildThisFileDirectory)Issue1888.cs" />
    <Compile Include="$(MSBuildThisFileDirectory)Issue1891.cs" />
    <Compile Include="$(MSBuildThisFileDirectory)Issue1895.cs" />
    <Compile Include="$(MSBuildThisFileDirectory)Issue1905.cs" />
    <Compile Include="$(MSBuildThisFileDirectory)Issue1914.cs" />
    <Compile Include="$(MSBuildThisFileDirectory)Issue194.cs" />
    <Compile Include="$(MSBuildThisFileDirectory)Issue198.cs" />
    <Compile Include="$(MSBuildThisFileDirectory)Issue206.cs" />
    <Compile Include="$(MSBuildThisFileDirectory)Issue214.cs" />
    <Compile Include="$(MSBuildThisFileDirectory)Issue2143.cs" />
    <Compile Include="$(MSBuildThisFileDirectory)Issue2222.cs" />
    <Compile Include="$(MSBuildThisFileDirectory)Issue22246_BZ.cs" />
    <Compile Include="$(MSBuildThisFileDirectory)Issue2241.cs" />
    <Compile Include="$(MSBuildThisFileDirectory)Issue2248.cs" />
    <Compile Include="$(MSBuildThisFileDirectory)Issue2259.cs" />
    <Compile Include="$(MSBuildThisFileDirectory)Issue2266.cs" />
    <Compile Include="$(MSBuildThisFileDirectory)Issue2270.cs" />
    <Compile Include="$(MSBuildThisFileDirectory)Issue2272.cs" />
    <Compile Include="$(MSBuildThisFileDirectory)Issue2282.xaml.cs">
      <DependentUpon>Issue2282.xaml</DependentUpon>
    </Compile>
    <Compile Include="$(MSBuildThisFileDirectory)Issue2288.xaml.cs">
      <DependentUpon>Issue2288.xaml</DependentUpon>
    </Compile>
    <Compile Include="$(MSBuildThisFileDirectory)Issue2289.xaml.cs">
      <DependentUpon>Issue2289.xaml</DependentUpon>
    </Compile>
    <Compile Include="$(MSBuildThisFileDirectory)Issue229.cs" />
    <Compile Include="$(MSBuildThisFileDirectory)Issue2291.cs" />
    <Compile Include="$(MSBuildThisFileDirectory)Issue2292.cs" />
    <Compile Include="$(MSBuildThisFileDirectory)Issue2294.cs" />
    <Compile Include="$(MSBuildThisFileDirectory)Issue2333.cs" />
    <Compile Include="$(MSBuildThisFileDirectory)Issue2339.cs" />
    <Compile Include="$(MSBuildThisFileDirectory)Issue2354.cs" />
    <Compile Include="$(MSBuildThisFileDirectory)Issue2357.xaml.cs">
      <DependentUpon>Issue2357.xaml</DependentUpon>
    </Compile>
    <Compile Include="$(MSBuildThisFileDirectory)Issue2411.cs" />
    <Compile Include="$(MSBuildThisFileDirectory)Issue2414.cs" />
    <Compile Include="$(MSBuildThisFileDirectory)Issue2470.xaml.cs">
      <DependentUpon>Issue2470.xaml</DependentUpon>
    </Compile>
    <Compile Include="$(MSBuildThisFileDirectory)Issue2563.cs" />
    <Compile Include="$(MSBuildThisFileDirectory)Issue2594.cs" />
    <Compile Include="$(MSBuildThisFileDirectory)Issue2597.cs" />
    <Compile Include="$(MSBuildThisFileDirectory)Issue260.cs" />
    <Compile Include="$(MSBuildThisFileDirectory)Issue2615.cs" />
    <Compile Include="$(MSBuildThisFileDirectory)Issue2628.cs" />
    <Compile Include="$(MSBuildThisFileDirectory)Issue2634.cs" />
    <Compile Include="$(MSBuildThisFileDirectory)Issue264.cs" />
    <Compile Include="$(MSBuildThisFileDirectory)Issue2659.xaml.cs">
      <DependentUpon>Issue2659.xaml</DependentUpon>
    </Compile>
    <Compile Include="$(MSBuildThisFileDirectory)Issue2783.cs" />
    <Compile Include="$(MSBuildThisFileDirectory)Issue2794.cs" />
    <Compile Include="$(MSBuildThisFileDirectory)Issue2809.cs" />
    <Compile Include="$(MSBuildThisFileDirectory)Issue2923.cs" />
    <Compile Include="$(MSBuildThisFileDirectory)Issue342.cs" />
    <Compile Include="$(MSBuildThisFileDirectory)Issue416.cs" />
    <Compile Include="$(MSBuildThisFileDirectory)Issue417.cs" />
    <Compile Include="$(MSBuildThisFileDirectory)Issue488.cs" />
    <Compile Include="$(MSBuildThisFileDirectory)Issue530.cs" />
    <Compile Include="$(MSBuildThisFileDirectory)Issue764.cs" />
    <Compile Include="$(MSBuildThisFileDirectory)Issue773.cs" />
    <Compile Include="$(MSBuildThisFileDirectory)Issue774.cs" />
    <Compile Include="$(MSBuildThisFileDirectory)Issue852.cs" />
    <Compile Include="$(MSBuildThisFileDirectory)Issue886.cs" />
    <Compile Include="$(MSBuildThisFileDirectory)Issue892.cs" />
    <Compile Include="$(MSBuildThisFileDirectory)Issue889.cs" />
    <Compile Include="$(MSBuildThisFileDirectory)Issue935.cs" />
    <Compile Include="$(MSBuildThisFileDirectory)Issue968.cs" />
    <Compile Include="$(MSBuildThisFileDirectory)Issue973.cs" />
    <Compile Include="$(MSBuildThisFileDirectory)Issue465.cs" />
    <Compile Include="$(MSBuildThisFileDirectory)ListViewViewCellBinding.cs" />
    <Compile Include="$(MSBuildThisFileDirectory)ModelContentPage.cs" />
    <Compile Include="$(MSBuildThisFileDirectory)NavigationStackTests.cs" />
    <Compile Include="$(MSBuildThisFileDirectory)NavPage.cs" />
    <Compile Include="$(MSBuildThisFileDirectory)ScrollViewOutOfBounds.cs" />
    <Compile Include="$(MSBuildThisFileDirectory)StackLayoutIssue.cs" />
    <Compile Include="$(MSBuildThisFileDirectory)SwipeBackNavCrash.cs" />
    <Compile Include="$(MSBuildThisFileDirectory)TabbedPageTests.cs" />
    <Compile Include="$(MSBuildThisFileDirectory)TabbedPageWithList.cs" />
    <Compile Include="$(MSBuildThisFileDirectory)TestPages\TestPages.cs" />
    <Compile Include="$(MSBuildThisFileDirectory)Issue2965.cs" />
    <Compile Include="$(MSBuildThisFileDirectory)Issue2775.cs" />
    <Compile Include="$(MSBuildThisFileDirectory)Issue2987.cs" />
    <Compile Include="$(MSBuildThisFileDirectory)Issue2976.cs" />
    <Compile Include="$(MSBuildThisFileDirectory)Issue2951.xaml.cs">
      <DependentUpon>Issue2951.xaml</DependentUpon>
    </Compile>
    <Compile Include="$(MSBuildThisFileDirectory)Issue2961.cs" />
    <Compile Include="$(MSBuildThisFileDirectory)Issue2948.cs" />
    <Compile Include="$(MSBuildThisFileDirectory)Issue2883.cs" />
    <Compile Include="$(MSBuildThisFileDirectory)Issue2953.cs" />
    <Compile Include="$(MSBuildThisFileDirectory)Issue2777.xaml.cs">
      <DependentUpon>Issue2777.xaml</DependentUpon>
    </Compile>
    <Compile Include="$(MSBuildThisFileDirectory)Issue2954.cs" />
    <Compile Include="$(MSBuildThisFileDirectory)Issue3086.xaml.cs">
      <DependentUpon>Issue3086.xaml</DependentUpon>
    </Compile>
    <Compile Include="$(MSBuildThisFileDirectory)Bugzilla27779.cs" />
    <Compile Include="$(MSBuildThisFileDirectory)Bugzilla27698.cs" />
    <Compile Include="$(MSBuildThisFileDirectory)Bugzilla29247.cs" />
    <Compile Include="$(MSBuildThisFileDirectory)Bugzilla27318.xaml.cs">
      <DependentUpon>Bugzilla27318.xaml</DependentUpon>
    </Compile>
    <Compile Include="$(MSBuildThisFileDirectory)Bugzilla29453.cs" />
    <Compile Include="$(MSBuildThisFileDirectory)Bugzilla28001.cs" />
    <Compile Include="$(MSBuildThisFileDirectory)Bugzilla30935.cs" />
    <Compile Include="$(MSBuildThisFileDirectory)Bugzilla26032.xaml.cs">
      <DependentUpon>Bugzilla26032.xaml</DependentUpon>
    </Compile>
    <Compile Include="$(MSBuildThisFileDirectory)Bugzilla30835.cs" />
    <Compile Include="$(MSBuildThisFileDirectory)Bugzilla27085.cs" />
    <Compile Include="$(MSBuildThisFileDirectory)Bugzilla31395.cs" />
    <Compile Include="$(MSBuildThisFileDirectory)Bugzilla30651.cs" />
    <Compile Include="$(MSBuildThisFileDirectory)Bugzilla26171.cs" />
    <Compile Include="$(MSBuildThisFileDirectory)Bugzilla31602.cs" />
    <Compile Include="$(MSBuildThisFileDirectory)Bugzilla30353.cs" />
    <Compile Include="$(MSBuildThisFileDirectory)Bugzilla28240.cs" />
    <Compile Include="$(MSBuildThisFileDirectory)Bugzilla30324.cs" />
    <Compile Include="$(MSBuildThisFileDirectory)Bugzilla31255.cs" />
    <Compile Include="$(MSBuildThisFileDirectory)Bugzilla28498.cs" />
    <Compile Include="$(MSBuildThisFileDirectory)Bugzilla32148.cs" />
    <Compile Include="$(MSBuildThisFileDirectory)Bugzilla31967.xaml.cs">
      <DependentUpon>Bugzilla31967.xaml</DependentUpon>
    </Compile>
    <Compile Include="$(MSBuildThisFileDirectory)Issue3276.cs" />
    <Compile Include="$(MSBuildThisFileDirectory)Bugzilla26993.cs" />
    <Compile Include="$(MSBuildThisFileDirectory)Issue3292.cs" />
    <Compile Include="$(MSBuildThisFileDirectory)Bugzilla32898.cs" />
    <Compile Include="$(MSBuildThisFileDirectory)Bugzilla31330.cs" />
    <Compile Include="$(MSBuildThisFileDirectory)Bugzilla31114.cs" />
    <Compile Include="$(MSBuildThisFileDirectory)Issue3319.xaml.cs">
      <DependentUpon>Issue3319.xaml</DependentUpon>
    </Compile>
    <Compile Include="$(MSBuildThisFileDirectory)Bugzilla32691.cs" />
    <Compile Include="$(MSBuildThisFileDirectory)Bugzilla32487.cs" />
    <Compile Include="$(MSBuildThisFileDirectory)Bugzilla34061.cs" />
    <Compile Include="$(MSBuildThisFileDirectory)Bugzilla34632.cs" />
    <Compile Include="$(MSBuildThisFileDirectory)Bugzilla32902.cs" />
    <Compile Include="$(MSBuildThisFileDirectory)Bugzilla32801.cs" />
    <Compile Include="$(MSBuildThisFileDirectory)Bugzilla32447.xaml.cs">
      <DependentUpon>Bugzilla32447.xaml</DependentUpon>
    </Compile>
    <Compile Include="$(MSBuildThisFileDirectory)Bugzilla29257.cs" />
    <Compile Include="$(MSBuildThisFileDirectory)Bugzilla32040.cs" />
    <Compile Include="$(MSBuildThisFileDirectory)Bugzilla33450.cs" />
    <Compile Include="$(MSBuildThisFileDirectory)Bugzilla34720.cs" />
    <Compile Include="$(MSBuildThisFileDirectory)Bugzilla35733.cs" />
    <Compile Include="$(MSBuildThisFileDirectory)Bugzilla36009.cs" />
    <Compile Include="$(MSBuildThisFileDirectory)Bugzilla34912.cs" />
    <Compile Include="$(MSBuildThisFileDirectory)Bugzilla32615.cs" />
    <Compile Include="$(MSBuildThisFileDirectory)Bugzilla27350.cs" />
    <Compile Include="$(MSBuildThisFileDirectory)Bugzilla28709.cs" />
    <Compile Include="$(MSBuildThisFileDirectory)Bugzilla33578.cs" />
    <Compile Include="$(MSBuildThisFileDirectory)Bugzilla39378.xaml.cs">
      <DependentUpon>Bugzilla39378.xaml</DependentUpon>
    </Compile>
    <Compile Include="$(MSBuildThisFileDirectory)Bugzilla39963.cs" />
    <Compile Include="$(MSBuildThisFileDirectory)Bugzilla39987.cs" />
    <Compile Include="$(MSBuildThisFileDirectory)Bugzilla40704.cs" />
    <Compile Include="$(MSBuildThisFileDirectory)Bugzilla41038.cs" />
    <Compile Include="$(MSBuildThisFileDirectory)Bugzilla38284.cs" />
    <Compile Include="$(MSBuildThisFileDirectory)Bugzilla39486.cs" />
    <Compile Include="$(MSBuildThisFileDirectory)Issue6323.cs" />
    <Compile Include="$(MSBuildThisFileDirectory)Issue55555.cs" />
    <Compile Include="$(MSBuildThisFileDirectory)Bugzilla41029.cs" />
    <Compile Include="$(MSBuildThisFileDirectory)Bugzilla39908.cs" />
    <Compile Include="$(MSBuildThisFileDirectory)Bugzilla39489.cs" />
    <Compile Include="$(MSBuildThisFileDirectory)Bugzilla36802.cs" />
    <Compile Include="$(MSBuildThisFileDirectory)Bugzilla35736.cs" />
    <Compile Include="$(MSBuildThisFileDirectory)Bugzilla48158.cs" />
    <Compile Include="$(MSBuildThisFileDirectory)Bugzilla45926.cs" />
    <Compile Include="$(MSBuildThisFileDirectory)Bugzilla45284.xaml.cs">
      <DependentUpon>Bugzilla45284.xaml</DependentUpon>
    </Compile>
    <Compile Include="$(MSBuildThisFileDirectory)Bugzilla54977.xaml.cs">
      <DependentUpon>Bugzilla54977.xaml</DependentUpon>
    </Compile>
    <Compile Include="$(MSBuildThisFileDirectory)Bugzilla49069.cs" />
    <Compile Include="$(MSBuildThisFileDirectory)Bugzilla42956.cs" />
    <Compile Include="$(MSBuildThisFileDirectory)Bugzilla38731.cs" />
    <Compile Include="$(MSBuildThisFileDirectory)Bugzilla56710.cs" />
    <Compile Include="$(MSBuildThisFileDirectory)Bugzilla52700.cs" />
    <Compile Include="$(MSBuildThisFileDirectory)Bugzilla39407.cs" />
    <Compile Include="$(MSBuildThisFileDirectory)ButtonFastRendererTest.cs" />
    <Compile Include="$(MSBuildThisFileDirectory)DesktopSupportTestPage.cs" />
    <Compile Include="$(MSBuildThisFileDirectory)Bugzilla58779.cs" />
    <Compile Include="$(MSBuildThisFileDirectory)Bugzilla51825.cs" />
    <Compile Include="$(MSBuildThisFileDirectory)Bugzilla31688.cs" />
    <Compile Include="$(MSBuildThisFileDirectory)Bugzilla40092.cs" />
    <Compile Include="$(MSBuildThisFileDirectory)Issue1426.cs" />
    <Compile Include="$(MSBuildThisFileDirectory)Issue1733.cs" />
    <Compile Include="$(MSBuildThisFileDirectory)Issue1898.cs" />
    <Compile Include="$(MSBuildThisFileDirectory)Issue1583_1.cs" />
    <Compile Include="$(MSBuildThisFileDirectory)Issue1323.cs" />
    <Compile Include="$(MSBuildThisFileDirectory)Issue2399.cs" />
    <Compile Include="$(MSBuildThisFileDirectory)Issue1729.cs" />
    <Compile Include="$(MSBuildThisFileDirectory)Issue2728.cs" />
    <Compile Include="$(MSBuildThisFileDirectory)Issue1667.cs" />
    <Compile Include="$(MSBuildThisFileDirectory)Issue3012.cs" />
    <Compile Include="$(MSBuildThisFileDirectory)Issue3872.cs" />
    <Compile Include="$(MSBuildThisFileDirectory)GitHub1650.cs" />
    <Compile Include="$(MSBuildThisFileDirectory)GitHub3216.cs" />
    <Compile Include="$(MSBuildThisFileDirectory)GitHub1776.cs" />
    <Compile Include="$(MSBuildThisFileDirectory)Issue3408.cs" />
    <Compile Include="$(MSBuildThisFileDirectory)Issue3413.cs" />
    <Compile Include="$(MSBuildThisFileDirectory)Issue3667.cs" />
    <Compile Include="$(MSBuildThisFileDirectory)Issue3525.cs" />
    <Compile Include="$(MSBuildThisFileDirectory)Issue3275.cs" />
    <Compile Include="$(MSBuildThisFileDirectory)Issue3884.cs" />
    <Compile Include="$(MSBuildThisFileDirectory)Issue2818.cs" />
    <Compile Include="$(MSBuildThisFileDirectory)Issue2831.cs" />
    <Compile Include="$(MSBuildThisFileDirectory)Issue4040.xaml.cs">
      <DependentUpon>Issue4040.xaml</DependentUpon>
    </Compile>
    <Compile Include="$(MSBuildThisFileDirectory)Issue4097.cs" />
    <Compile Include="$(MSBuildThisFileDirectory)Issue1480.cs" />
    <Compile Include="$(MSBuildThisFileDirectory)Issue2223.cs" />
    <Compile Include="$(MSBuildThisFileDirectory)Issue4001.cs" />
    <Compile Include="$(MSBuildThisFileDirectory)Issue4303.cs" />
    <Compile Include="$(MSBuildThisFileDirectory)Controls\GridExtension.cs" />
    <Compile Include="$(MSBuildThisFileDirectory)Controls\ViewModelBase.cs" />
    <Compile Include="$(MSBuildThisFileDirectory)Controls\DisposedSharedPages.cs" />
    <Compile Include="$(MSBuildThisFileDirectory)Controls\PerformanceProvider.cs" />
    <Compile Include="$(MSBuildThisFileDirectory)Controls\GenericValueConverter.cs" />
    <Compile Include="$(MSBuildThisFileDirectory)Controls\ContactsPage.cs" />
    <Compile Include="$(MSBuildThisFileDirectory)Controls\FailImageSource.cs" />
    <Compile Include="$(MSBuildThisFileDirectory)Controls\ICacheService.cs" />
    <Compile Include="$(MSBuildThisFileDirectory)Issue1386.cs" />
    <Compile Include="$(MSBuildThisFileDirectory)Issue3622.cs" />
    <Compile Include="$(MSBuildThisFileDirectory)Issue4138.cs" />
    <Compile Include="$(MSBuildThisFileDirectory)Issue4314.cs" />
    <Compile Include="$(MSBuildThisFileDirectory)Issue3318.cs" />
    <Compile Include="$(MSBuildThisFileDirectory)Issue4493.cs" />
    <Compile Include="$(MSBuildThisFileDirectory)Issue5172.cs" />
    <Compile Include="$(MSBuildThisFileDirectory)Issue5204.cs" />
    <Compile Include="$(MSBuildThisFileDirectory)Issue2204.cs" />
    <Compile Include="$(MSBuildThisFileDirectory)Issue4356.cs">
      <DependentUpon>Issue4356.xaml</DependentUpon>
    </Compile>
    <Compile Include="$(MSBuildThisFileDirectory)Issue4854.cs" />
    <Compile Include="$(MSBuildThisFileDirectory)Issue5951.cs" />
    <Compile Include="$(MSBuildThisFileDirectory)Github6021.cs" />
    <Compile Include="$(MSBuildThisFileDirectory)Issue5132.cs" />
    <Compile Include="$(MSBuildThisFileDirectory)Issue5888.cs" />
    <Compile Include="$(MSBuildThisFileDirectory)Issue6334.cs" />
    <Compile Include="$(MSBuildThisFileDirectory)Issue5728.cs" />
    <Compile Include="$(MSBuildThisFileDirectory)Issue6368.cs" />
    <Compile Include="$(MSBuildThisFileDirectory)Issue6077.cs" />
    <Compile Include="$(MSBuildThisFileDirectory)Issue3548.cs" />
    <Compile Include="$(MSBuildThisFileDirectory)Issue6472.cs" />
    <Compile Include="$(MSBuildThisFileDirectory)Issue6614.cs" />
    <Compile Include="$(MSBuildThisFileDirectory)Issue5239.cs" />
    <Compile Include="$(MSBuildThisFileDirectory)Issue6738.cs" />
    <Compile Include="$(MSBuildThisFileDirectory)GitHub6926.cs" />
    <Compile Include="$(MSBuildThisFileDirectory)Issue5503.cs" />
    <Compile Include="$(MSBuildThisFileDirectory)Issue5831.cs" />
    <Compile Include="$(MSBuildThisFileDirectory)LabelTextType.cs" />
    <Compile Include="$(MSBuildThisFileDirectory)ShellTitleView.cs" />
    <Compile Include="$(MSBuildThisFileDirectory)Issue5159.cs" />
    <Compile Include="$(MSBuildThisFileDirectory)Issue7311.cs" />
    <Compile Include="$(MSBuildThisFileDirectory)Issue7053.cs" />
    <Compile Include="$(MSBuildThisFileDirectory)Issue6894.cs" />
    <Compile Include="$(MSBuildThisFileDirectory)Issue6929.cs" />
    <Compile Include="$(MSBuildThisFileDirectory)Issue3798.xaml.cs">
      <DependentUpon>Issue3798.xaml</DependentUpon>
      <SubType>Code</SubType>
    </Compile>
    <Compile Include="$(MSBuildThisFileDirectory)Controls\ApiLabel.cs" />
    <Compile Include="$(MSBuildThisFileDirectory)Github6384.cs" />
    <Compile Include="$(MSBuildThisFileDirectory)Issue7035.xaml.cs">
      <DependentUpon>Issue7035.xaml</DependentUpon>
      <SubType>Code</SubType>
    </Compile>
    <Compile Include="$(MSBuildThisFileDirectory)Issue7525.xaml.cs" />
    <Compile Include="$(MSBuildThisFileDirectory)Issue7395.cs" />
    <Compile Include="$(MSBuildThisFileDirectory)Issue7582.cs" />
    <Compile Include="$(MSBuildThisFileDirectory)Issue7563.cs" />
    <Compile Include="$(MSBuildThisFileDirectory)Issue7742.cs" />
    <Compile Include="$(MSBuildThisFileDirectory)Issue7678.cs" />
    <Compile Include="$(MSBuildThisFileDirectory)Issue6491.cs" />
    <Compile Include="$(MSBuildThisFileDirectory)Issue6127.cs" />
    <Compile Include="$(MSBuildThisFileDirectory)Issue7283.cs" />
    <Compile Include="$(MSBuildThisFileDirectory)Issue1658.cs" />
    <Compile Include="$(MSBuildThisFileDirectory)Issue5395.cs" />
    <Compile Include="$(MSBuildThisFileDirectory)Issue7878.cs" />
    <Compile Include="$(MSBuildThisFileDirectory)Issue6663.cs" />
    <Compile Include="$(MSBuildThisFileDirectory)Issue8004.cs" />
    <Compile Include="$(MSBuildThisFileDirectory)Issue7886.xaml.cs">
      <DependentUpon>Issue7886.xaml</DependentUpon>
    </Compile>
    <Compile Include="$(MSBuildThisFileDirectory)Issue7898.cs" />
    <Compile Include="$(MSBuildThisFileDirectory)Issue8198.cs" />
    <Compile Include="$(MSBuildThisFileDirectory)Issue7249.cs" />
    <Compile Include="$(MSBuildThisFileDirectory)Issue8200.cs" />
    <Compile Include="$(MSBuildThisFileDirectory)Issue6932.xaml.cs">
      <SubType>Code</SubType>
      <DependentUpon>Issue6932.xaml</DependentUpon>
    </Compile>
    <Compile Include="$(MSBuildThisFileDirectory)Issue6932_emptyviewtemplate.xaml.cs">
      <SubType>Code</SubType>
      <DependentUpon>Issue6932_emptyviewtemplate.xaml</DependentUpon>
    </Compile>
    <Compile Include="$(MSBuildThisFileDirectory)Issue6932_emptyviewstring.xaml.cs">
      <SubType>Code</SubType>
      <DependentUpon>Issue6932_emptyviewstring.xaml</DependentUpon>
    </Compile>
    <Compile Include="$(MSBuildThisFileDirectory)Issue8417.xaml.cs" />
    <Compile Include="$(MSBuildThisFileDirectory)Issue8647.cs" />
    <Compile Include="$(MSBuildThisFileDirectory)Issue7510.cs" />
    <Compile Include="$(MSBuildThisFileDirectory)Issue8557.xaml.cs" />
    <Compile Include="$(MSBuildThisFileDirectory)Issue8753.cs" />
    <Compile Include="$(MSBuildThisFileDirectory)Issue8693.cs" />
    <Compile Include="$(MSBuildThisFileDirectory)Issue7813.xaml.cs" />
    <Compile Include="$(MSBuildThisFileDirectory)Issue8638.xaml.cs" />
    <Compile Include="$(MSBuildThisFileDirectory)Issue8294.cs" />
    <Compile Include="$(MSBuildThisFileDirectory)Issue8392.cs" />
    <Compile Include="$(MSBuildThisFileDirectory)Issue8672.cs" />
    <Compile Include="$(MSBuildThisFileDirectory)Issue8779.xaml.cs" />
    <Compile Include="$(MSBuildThisFileDirectory)Issue8806.cs" />
    <Compile Include="$(MSBuildThisFileDirectory)Issue8781.xaml.cs" />
    <Compile Include="$(MSBuildThisFileDirectory)Issue8782.xaml.cs" />
    <Compile Include="$(MSBuildThisFileDirectory)Issue8821.cs" />
    <Compile Include="$(MSBuildThisFileDirectory)Issue8326.xaml.cs" />
    <Compile Include="$(MSBuildThisFileDirectory)Issue8449.xaml.cs" />
    <Compile Include="$(MSBuildThisFileDirectory)Issue7875.cs" />
    <Compile Include="$(MSBuildThisFileDirectory)Issue8973.cs" />
    <Compile Include="$(MSBuildThisFileDirectory)Issue7924.xaml.cs" />
    <Compile Include="$(MSBuildThisFileDirectory)Issue8461.cs" />
    <Compile Include="$(MSBuildThisFileDirectory)Issue8777.cs" />
    <Compile Include="$(MSBuildThisFileDirectory)Issue9143.cs" />
    <Compile Include="$(MSBuildThisFileDirectory)Issue9588.xaml.cs" />
    <Compile Include="$(MSBuildThisFileDirectory)Issue9329.cs" />
    <Compile Include="$(MSBuildThisFileDirectory)Issue9734.xaml.cs" />
    <Compile Include="$(MSBuildThisFileDirectory)Issue8767.xaml.cs" />
    <Compile Include="$(MSBuildThisFileDirectory)Issue8778.xaml.cs" />
    <Compile Include="$(MSBuildThisFileDirectory)Issue9088.cs" />
    <Compile Include="$(MSBuildThisFileDirectory)Issue9646.xaml.cs" />
    <Compile Include="$(MSBuildThisFileDirectory)Issue9735.xaml.cs" />
    <Compile Include="$(MSBuildThisFileDirectory)Issue9305.xaml.cs" />
    <Compile Include="$(MSBuildThisFileDirectory)Issue9767.cs" />
    <Compile Include="$(MSBuildThisFileDirectory)Issue7856.cs" />
    <Compile Include="$(MSBuildThisFileDirectory)Issue7856_1.xaml.cs">
      <DependentUpon>Issue7856_1.xaml</DependentUpon>
    </Compile>
    <Compile Include="$(MSBuildThisFileDirectory)Issue9054.cs" />
    <Compile Include="$(MSBuildThisFileDirectory)Issue9326.xaml.cs" />
    <Compile Include="$(MSBuildThisFileDirectory)Issue8689.xaml.cs" />
    <Compile Include="$(MSBuildThisFileDirectory)Issue9306.cs" />
    <Compile Include="$(MSBuildThisFileDirectory)Issue9417.xaml.cs" />
    <Compile Include="$(MSBuildThisFileDirectory)Issue8272.cs" />
    <Compile Include="$(MSBuildThisFileDirectory)Issue8964.cs" />
    <Compile Include="$(MSBuildThisFileDirectory)Issue9951.cs" />
    <Compile Include="$(MSBuildThisFileDirectory)Issue9962.cs" />
    <Compile Include="$(MSBuildThisFileDirectory)Controls\INativeColorService.cs" />
    <Compile Include="$(MSBuildThisFileDirectory)Issue10337.cs" />
    <Compile Include="$(MSBuildThisFileDirectory)Issue9794.cs" />
    <Compile Include="$(MSBuildThisFileDirectory)Issue10134.cs" />
    <Compile Include="$(MSBuildThisFileDirectory)Issue10300.cs" />
    <Compile Include="$(MSBuildThisFileDirectory)Issue10438.cs" />
    <Compile Include="$(MSBuildThisFileDirectory)Issue10530.cs" />
    <Compile Include="$(MSBuildThisFileDirectory)Issue7780.cs" />
    <Compile Include="$(MSBuildThisFileDirectory)Issue8958.xaml.cs" />
    <Compile Include="$(MSBuildThisFileDirectory)Issue10497.cs" />
    <Compile Include="$(MSBuildThisFileDirectory)Issue10477.xaml.cs" />
    <Compile Include="$(MSBuildThisFileDirectory)Issue10875.xaml.cs" />
    <Compile Include="$(MSBuildThisFileDirectory)Issue10708.cs" />
    <Compile Include="$(MSBuildThisFileDirectory)Issue9711.xaml.cs">
      <DependentUpon>Issue9711.xaml</DependentUpon>
      <SubType>Code</SubType>
    </Compile>
    <Compile Include="$(MSBuildThisFileDirectory)Issue10166.xaml.cs">
      <DependentUpon>Issue10166.xaml</DependentUpon>
      <SubType>Code</SubType>
    </Compile>
    <Compile Include="$(MSBuildThisFileDirectory)Issue10422.xaml.cs">
      <DependentUpon>Issue10422.xaml</DependentUpon>
    </Compile>
    <Compile Include="$(MSBuildThisFileDirectory)Issue9990.xaml.cs">
      <DependentUpon>Issue9990.xaml</DependentUpon>
    </Compile>
    <Compile Include="$(MSBuildThisFileDirectory)Issue9774.xaml.cs">
      <DependentUpon>Issue9774.xaml</DependentUpon>
      <SubType>Code</SubType>
    </Compile>
    <Compile Include="$(MSBuildThisFileDirectory)Issue10024.xaml.cs">
      <DependentUpon>Issue10024.xaml</DependentUpon>
      <SubType>Code</SubType>
    </Compile>
    <Compile Include="$(MSBuildThisFileDirectory)Issue10348.xaml.cs">
      <DependentUpon>Issue10348.xaml</DependentUpon>
    </Compile>
    <Compile Include="$(MSBuildThisFileDirectory)Issue10333.xaml.cs">
      <DependentUpon>Issue10333.xaml</DependentUpon>
    </Compile>
    <Compile Include="$(MSBuildThisFileDirectory)Issue9555.xaml.cs">
      <DependentUpon>Issue9555.xaml</DependentUpon>
    </Compile>
    <Compile Include="$(MSBuildThisFileDirectory)Issue11031.cs" />
    <Compile Include="$(MSBuildThisFileDirectory)Issue10940.cs" />
    <Compile Include="$(MSBuildThisFileDirectory)Issue10182.cs" />
    <Compile Include="$(MSBuildThisFileDirectory)Issue11107.cs" />
  </ItemGroup>
  <ItemGroup>
    <EmbeddedResource Include="$(MSBuildThisFileDirectory)Bugzilla22229.xaml">
      <Generator>MSBuild:UpdateDesignTimeXaml</Generator>
    </EmbeddedResource>
    <EmbeddedResource Include="$(MSBuildThisFileDirectory)Issue10672.xaml">
      <Generator>MSBuild:UpdateDesignTimeXaml</Generator>
    </EmbeddedResource>
    <EmbeddedResource Include="$(MSBuildThisFileDirectory)Issue1497.xaml">
      <Generator>MSBuild:UpdateDesignTimeXaml</Generator>
    </EmbeddedResource>
    <EmbeddedResource Include="$(MSBuildThisFileDirectory)Issue1545.xaml">
      <Generator>MSBuild:UpdateDesignTimeXaml</Generator>
    </EmbeddedResource>
    <EmbeddedResource Include="$(MSBuildThisFileDirectory)Issue1554.xaml">
      <Generator>MSBuild:UpdateDesignTimeXaml</Generator>
    </EmbeddedResource>
    <EmbeddedResource Include="$(MSBuildThisFileDirectory)Issue1568.xaml">
      <Generator>MSBuild:UpdateDesignTimeXaml</Generator>
    </EmbeddedResource>
    <EmbeddedResource Include="$(MSBuildThisFileDirectory)Issue1641.xaml">
      <Generator>MSBuild:UpdateDesignTimeXaml</Generator>
    </EmbeddedResource>
    <EmbeddedResource Include="$(MSBuildThisFileDirectory)Issue1653.xaml">
      <Generator>MSBuild:UpdateDesignTimeXaml</Generator>
    </EmbeddedResource>
    <EmbeddedResource Include="$(MSBuildThisFileDirectory)Issue1653v2.xaml">
      <Generator>MSBuild:UpdateDesignTimeXaml</Generator>
    </EmbeddedResource>
    <EmbeddedResource Include="$(MSBuildThisFileDirectory)Issue1712.xaml">
      <Generator>MSBuild:UpdateDesignTimeXaml</Generator>
    </EmbeddedResource>
    <EmbeddedResource Include="$(MSBuildThisFileDirectory)Issue1741.xaml">
      <Generator>MSBuild:UpdateDesignTimeXaml</Generator>
    </EmbeddedResource>
    <EmbeddedResource Include="$(MSBuildThisFileDirectory)Issue1747.xaml">
      <Generator>MSBuild:UpdateDesignTimeXaml</Generator>
    </EmbeddedResource>
    <EmbeddedResource Include="$(MSBuildThisFileDirectory)Issue1766.xaml">
      <Generator>MSBuild:UpdateDesignTimeXaml</Generator>
    </EmbeddedResource>
    <EmbeddedResource Include="$(MSBuildThisFileDirectory)Issue2282.xaml">
      <Generator>MSBuild:UpdateDesignTimeXaml</Generator>
    </EmbeddedResource>
    <EmbeddedResource Include="$(MSBuildThisFileDirectory)Issue2288.xaml">
      <Generator>MSBuild:UpdateDesignTimeXaml</Generator>
    </EmbeddedResource>
    <EmbeddedResource Include="$(MSBuildThisFileDirectory)Issue2289.xaml">
      <Generator>MSBuild:UpdateDesignTimeXaml</Generator>
    </EmbeddedResource>
    <EmbeddedResource Include="$(MSBuildThisFileDirectory)Issue2357.xaml">
      <Generator>MSBuild:UpdateDesignTimeXaml</Generator>
    </EmbeddedResource>
    <EmbeddedResource Include="$(MSBuildThisFileDirectory)Issue2470.xaml">
      <Generator>MSBuild:UpdateDesignTimeXaml</Generator>
    </EmbeddedResource>
    <EmbeddedResource Include="$(MSBuildThisFileDirectory)Issue8207.xaml">
      <SubType>Designer</SubType>
      <Generator>MSBuild:UpdateDesignTimeXaml</Generator>
    </EmbeddedResource>
    <EmbeddedResource Include="$(MSBuildThisFileDirectory)Issue6282.xaml">
      <Generator>MSBuild:UpdateDesignTimeXaml</Generator>
    </EmbeddedResource>
    <EmbeddedResource Include="$(MSBuildThisFileDirectory)Issue2659.xaml">
      <Generator>MSBuild:UpdateDesignTimeXaml</Generator>
    </EmbeddedResource>
    <EmbeddedResource Include="$(MSBuildThisFileDirectory)Issue2951.xaml">
      <Generator>MSBuild:UpdateDesignTimeXaml</Generator>
    </EmbeddedResource>
    <EmbeddedResource Include="$(MSBuildThisFileDirectory)Issue2777.xaml">
      <Generator>MSBuild:UpdateDesignTimeXaml</Generator>
    </EmbeddedResource>
    <EmbeddedResource Include="$(MSBuildThisFileDirectory)Issue3086.xaml">
      <Generator>MSBuild:UpdateDesignTimeXaml</Generator>
    </EmbeddedResource>
    <EmbeddedResource Include="$(MSBuildThisFileDirectory)Bugzilla27318.xaml">
      <Generator>MSBuild:UpdateDesignTimeXaml</Generator>
    </EmbeddedResource>
    <EmbeddedResource Include="$(MSBuildThisFileDirectory)Bugzilla29107.xaml">
      <Generator>MSBuild:UpdateDesignTimeXaml</Generator>
    </EmbeddedResource>
    <EmbeddedResource Include="$(MSBuildThisFileDirectory)Bugzilla26032.xaml">
      <Generator>MSBuild:UpdateDesignTimeXaml</Generator>
    </EmbeddedResource>
    <EmbeddedResource Include="$(MSBuildThisFileDirectory)Bugzilla31967.xaml">
      <Generator>MSBuild:UpdateDesignTimeXaml</Generator>
    </EmbeddedResource>
    <EmbeddedResource Include="$(MSBuildThisFileDirectory)Issue3319.xaml">
      <Generator>MSBuild:UpdateDesignTimeXaml</Generator>
    </EmbeddedResource>
    <EmbeddedResource Include="$(MSBuildThisFileDirectory)Bugzilla32447.xaml">
      <Generator>MSBuild:UpdateDesignTimeXaml</Generator>
    </EmbeddedResource>
    <EmbeddedResource Include="$(MSBuildThisFileDirectory)Bugzilla38827.xaml">
      <SubType>Designer</SubType>
      <Generator>MSBuild:UpdateDesignTimeXaml</Generator>
    </EmbeddedResource>
    <EmbeddedResource Include="$(MSBuildThisFileDirectory)Bugzilla32842.xaml">
      <SubType>Designer</SubType>
      <Generator>MSBuild:UpdateDesignTimeXaml</Generator>
    </EmbeddedResource>
    <EmbeddedResource Include="$(MSBuildThisFileDirectory)Bugzilla39463.xaml">
      <SubType>Designer</SubType>
      <Generator>MSBuild:UpdateDesignTimeXaml</Generator>
    </EmbeddedResource>
    <EmbeddedResource Include="$(MSBuildThisFileDirectory)Bugzilla38416.xaml">
      <SubType>Designer</SubType>
      <Generator>MSBuild:UpdateDesignTimeXaml</Generator>
    </EmbeddedResource>
    <EmbeddedResource Include="$(MSBuildThisFileDirectory)Bugzilla39483.xaml">
      <SubType>Designer</SubType>
      <Generator>MSBuild:UpdateDesignTimeXaml</Generator>
    </EmbeddedResource>
    <EmbeddedResource Include="$(MSBuildThisFileDirectory)Bugzilla39378.xaml">
      <Generator>MSBuild:UpdateDesignTimeXaml</Generator>
    </EmbeddedResource>
    <EmbeddedResource Include="$(MSBuildThisFileDirectory)Bugzilla45284.xaml">
      <Generator>MSBuild:UpdateDesignTimeXaml</Generator>
    </EmbeddedResource>
    <EmbeddedResource Include="$(MSBuildThisFileDirectory)Bugzilla54977.xaml">
      <Generator>MSBuild:UpdateDesignTimeXaml</Generator>
    </EmbeddedResource>
    <EmbeddedResource Include="$(MSBuildThisFileDirectory)Issue4040.xaml">
      <Generator>MSBuild:UpdateDesignTimeXaml</Generator>
    </EmbeddedResource>
    <EmbeddedResource Include="$(MSBuildThisFileDirectory)Issue9771.xaml">
      <SubType>Designer</SubType>
      <Generator>MSBuild:UpdateDesignTimeXaml</Generator>
    </EmbeddedResource>
    <EmbeddedResource Include="$(MSBuildThisFileDirectory)VisualControlsPage.xaml">
      <SubType>Designer</SubType>
      <Generator>MSBuild:UpdateDesignTimeXaml</Generator>
    </EmbeddedResource>
    <EmbeddedResource Include="$(MSBuildThisFileDirectory)Issue4356.xaml">
      <Generator>MSBuild:UpdateDesignTimeXaml</Generator>
    </EmbeddedResource>
    <EmbeddedResource Include="$(MSBuildThisFileDirectory)Issue7035.xaml">
      <SubType>Designer</SubType>
      <Generator>MSBuild:UpdateDesignTimeXaml</Generator>
    </EmbeddedResource>
    <EmbeddedResource Include="$(MSBuildThisFileDirectory)Issue7525.xaml">
      <Generator>UpdateDesignTimeXaml</Generator>
    </EmbeddedResource>
    <EmbeddedResource Include="$(MSBuildThisFileDirectory)Issue7886.xaml">
      <Generator>MSBuild:UpdateDesignTimeXaml</Generator>
    </EmbeddedResource>
    <EmbeddedResource Include="$(MSBuildThisFileDirectory)Issue6932.xaml" />
    <EmbeddedResource Include="$(MSBuildThisFileDirectory)Issue6932_emptyviewtemplate.xaml" />
    <EmbeddedResource Include="$(MSBuildThisFileDirectory)Issue6932_emptyviewstring.xaml" />
    <EmbeddedResource Include="$(MSBuildThisFileDirectory)Issue8417.xaml" />
    <EmbeddedResource Include="$(MSBuildThisFileDirectory)Issue8557.xaml" />
    <EmbeddedResource Include="$(MSBuildThisFileDirectory)Issue7813.xaml" />
    <EmbeddedResource Include="$(MSBuildThisFileDirectory)Issue8638.xaml" />
    <EmbeddedResource Include="$(MSBuildThisFileDirectory)Issue8779.xaml" />
    <EmbeddedResource Include="$(MSBuildThisFileDirectory)Issue8781.xaml" />
    <EmbeddedResource Include="$(MSBuildThisFileDirectory)Issue8782.xaml" />
    <EmbeddedResource Include="$(MSBuildThisFileDirectory)Issue8326.xaml" />
    <EmbeddedResource Include="$(MSBuildThisFileDirectory)Issue8449.xaml" />
    <EmbeddedResource Include="$(MSBuildThisFileDirectory)Issue7924.xaml" />
    <EmbeddedResource Include="$(MSBuildThisFileDirectory)Issue7856_1.xaml">
      <SubType>Designer</SubType>
      <Generator>MSBuild:UpdateDesignTimeXaml</Generator>
    </EmbeddedResource>
    <EmbeddedResource Include="$(MSBuildThisFileDirectory)Issue9734.xaml">
      <Generator>MSBuild:UpdateDesignTimeXaml</Generator>
    </EmbeddedResource>
    <EmbeddedResource Include="$(MSBuildThisFileDirectory)Issue8767.xaml">
      <Generator>MSBuild:UpdateDesignTimeXaml</Generator>
    </EmbeddedResource>
    <EmbeddedResource Include="$(MSBuildThisFileDirectory)Issue8778.xaml">
      <Generator>MSBuild:UpdateDesignTimeXaml</Generator>
    </EmbeddedResource>
    <EmbeddedResource Include="$(MSBuildThisFileDirectory)Issue9646.xaml">
      <Generator>MSBuild:UpdateDesignTimeXaml</Generator>
    </EmbeddedResource>
    <EmbeddedResource Include="$(MSBuildThisFileDirectory)Issue9735.xaml">
      <SubType>Designer</SubType>
      <Generator>MSBuild:UpdateDesignTimeXaml</Generator>
    </EmbeddedResource>
    <EmbeddedResource Include="$(MSBuildThisFileDirectory)Issue9305.xaml">
      <SubType>Designer</SubType>
      <Generator>MSBuild:UpdateDesignTimeXaml</Generator>
    </EmbeddedResource>
    <EmbeddedResource Include="$(MSBuildThisFileDirectory)Issue9588.xaml">
      <Generator>MSBuild:UpdateDesignTimeXaml</Generator>
    </EmbeddedResource>
    <EmbeddedResource Include="$(MSBuildThisFileDirectory)Issue9326.xaml">
      <Generator>MSBuild:UpdateDesignTimeXaml</Generator>
    </EmbeddedResource>
    <EmbeddedResource Include="$(MSBuildThisFileDirectory)Issue8689.xaml">
      <Generator>MSBuild:UpdateDesignTimeXaml</Generator>
    </EmbeddedResource>
    <EmbeddedResource Include="$(MSBuildThisFileDirectory)Issue9417.xaml">
      <Generator>MSBuild:UpdateDesignTimeXaml</Generator>
    </EmbeddedResource>
    <EmbeddedResource Include="$(MSBuildThisFileDirectory)Issue8958.xaml">
      <Generator>MSBuild:UpdateDesignTimeXaml</Generator>
    </EmbeddedResource>
    <EmbeddedResource Include="$(MSBuildThisFileDirectory)Issue10477.xaml">
      <SubType>Designer</SubType>
      <Generator>MSBuild:UpdateDesignTimeXaml</Generator>
    </EmbeddedResource>
    <EmbeddedResource Include="$(MSBuildThisFileDirectory)Issue10875.xaml">
      <SubType>Designer</SubType>
      <Generator>MSBuild:UpdateDesignTimeXaml</Generator>
    </EmbeddedResource>
    <EmbeddedResource Include="$(MSBuildThisFileDirectory)Issue9827.xaml">
      <SubType>Designer</SubType>
      <Generator>MSBuild:UpdateDesignTimeXaml</Generator>
    </EmbeddedResource>
    <EmbeddedResource Include="$(MSBuildThisFileDirectory)Issue9711.xaml" />
    <EmbeddedResource Include="$(MSBuildThisFileDirectory)Issue10166.xaml">
      <SubType>Designer</SubType>
      <Generator>MSBuild:UpdateDesignTimeXaml</Generator>
    </EmbeddedResource>
    <EmbeddedResource Include="$(MSBuildThisFileDirectory)Issue10422.xaml">
      <Generator>MSBuild:UpdateDesignTimeXaml</Generator>
    </EmbeddedResource>
    <EmbeddedResource Include="$(MSBuildThisFileDirectory)Issue9990.xaml">
      <Generator>MSBuild:UpdateDesignTimeXaml</Generator>
    </EmbeddedResource>
    <EmbeddedResource Include="$(MSBuildThisFileDirectory)Issue9774.xaml">
      <SubType>Designer</SubType>
      <Generator>MSBuild:UpdateDesignTimeXaml</Generator>
    </EmbeddedResource>
    <EmbeddedResource Include="$(MSBuildThisFileDirectory)Issue10024.xaml">
      <SubType>Designer</SubType>
      <Generator>MSBuild:UpdateDesignTimeXaml</Generator>
    </EmbeddedResource>
    <EmbeddedResource Include="$(MSBuildThisFileDirectory)Issue10348.xaml">
      <Generator>MSBuild:UpdateDesignTimeXaml</Generator>
    </EmbeddedResource>
    <EmbeddedResource Include="$(MSBuildThisFileDirectory)Issue10333.xaml">
      <Generator>MSBuild:UpdateDesignTimeXaml</Generator>
    </EmbeddedResource>
    <EmbeddedResource Include="$(MSBuildThisFileDirectory)Issue9555.xaml">
      <Generator>MSBuild:UpdateDesignTimeXaml</Generator>
    </EmbeddedResource>
  </ItemGroup>
  <ItemGroup>
    <EmbeddedResource Include="$(MSBuildThisFileDirectory)Bugzilla27417Xaml.xaml">
      <SubType>Designer</SubType>
      <Generator>MSBuild:UpdateDesignTimeXaml</Generator>
    </EmbeddedResource>
  </ItemGroup>
  <ItemGroup>
    <EmbeddedResource Include="$(MSBuildThisFileDirectory)Bugzilla23942.xaml">
      <SubType>Designer</SubType>
      <Generator>MSBuild:UpdateDesignTimeXaml</Generator>
    </EmbeddedResource>
  </ItemGroup>
  <ItemGroup>
    <EmbeddedResource Include="$(MSBuildThisFileDirectory)Bugzilla39636.xaml">
      <SubType>Designer</SubType>
      <Generator>MSBuild:UpdateDesignTimeXaml</Generator>
    </EmbeddedResource>
  </ItemGroup>
  <ItemGroup>
    <EmbeddedResource Include="$(MSBuildThisFileDirectory)PlatformSpecifics_iOSTranslucentNavBarX.xaml">
      <SubType>Designer</SubType>
      <Generator>MSBuild:UpdateDesignTimeXaml</Generator>
    </EmbeddedResource>
  </ItemGroup>
  <ItemGroup>
    <EmbeddedResource Include="$(MSBuildThisFileDirectory)Bugzilla42069_Page.xaml">
      <SubType>Designer</SubType>
      <Generator>MSBuild:UpdateDesignTimeXaml</Generator>
    </EmbeddedResource>
  </ItemGroup>
  <ItemGroup>
    <EmbeddedResource Include="$(MSBuildThisFileDirectory)Bugzilla51642.xaml">
      <SubType>Designer</SubType>
      <Generator>MSBuild:UpdateDesignTimeXaml</Generator>
    </EmbeddedResource>
  </ItemGroup>
  <ItemGroup>
    <EmbeddedResource Include="$(MSBuildThisFileDirectory)Bugzilla45722Xaml0.xaml">
      <SubType>Designer</SubType>
      <Generator>MSBuild:UpdateDesignTimeXaml</Generator>
    </EmbeddedResource>
  </ItemGroup>
  <ItemGroup>
    <EmbeddedResource Include="$(MSBuildThisFileDirectory)GitHub1331.xaml">
      <SubType>Designer</SubType>
      <Generator>MSBuild:UpdateDesignTimeXaml</Generator>
    </EmbeddedResource>
  </ItemGroup>
  <ItemGroup>
    <EmbeddedResource Include="$(MSBuildThisFileDirectory)Bugzilla60045.xaml">
      <SubType>Designer</SubType>
      <Generator>MSBuild:UpdateDesignTimeXaml</Generator>
    </EmbeddedResource>
  </ItemGroup>
  <ItemGroup>
    <EmbeddedResource Include="$(MSBuildThisFileDirectory)Issue2625.xaml">
      <SubType>Designer</SubType>
      <Generator>MSBuild:UpdateDesignTimeXaml</Generator>
    </EmbeddedResource>
  </ItemGroup>
  <ItemGroup>
    <Folder Include="$(MSBuildThisFileDirectory)Controls\" />
    <EmbeddedResource Include="$(MSBuildThisFileDirectory)Issue2858.xaml">
      <SubType>Designer</SubType>
      <Generator>MSBuild:UpdateDesignTimeXaml</Generator>
    </EmbeddedResource>
  </ItemGroup>
  <ItemGroup>
    <EmbeddedResource Include="$(MSBuildThisFileDirectory)Issue1588.xaml">
      <SubType>Designer</SubType>
      <Generator>MSBuild:UpdateDesignTimeXaml</Generator>
    </EmbeddedResource>
  </ItemGroup>
  <ItemGroup>
    <EmbeddedResource Include="$(MSBuildThisFileDirectory)Bugzilla60787.xaml">
      <SubType>Designer</SubType>
      <Generator>MSBuild:UpdateDesignTimeXaml</Generator>
    </EmbeddedResource>
  </ItemGroup>
  <ItemGroup>
    <EmbeddedResource Include="$(MSBuildThisFileDirectory)Issue3979.xaml">
      <SubType>Designer</SubType>
      <Generator>MSBuild:UpdateDesignTimeXaml</Generator>
    </EmbeddedResource>
  </ItemGroup>
  <ItemGroup>
    <EmbeddedResource Include="$(MSBuildThisFileDirectory)Issue7167.xaml">
      <SubType>Designer</SubType>
      <Generator>MSBuild:UpdateDesignTimeXaml</Generator>
    </EmbeddedResource>
  </ItemGroup>
  <ItemGroup>
    <EmbeddedResource Include="$(MSBuildThisFileDirectory)Issue4194.xaml">
      <SubType>Designer</SubType>
      <Generator>MSBuild:UpdateDesignTimeXaml</Generator>
    </EmbeddedResource>
  </ItemGroup>
  <ItemGroup>
    <EmbeddedResource Include="$(MSBuildThisFileDirectory)Issue4360.xaml">
      <SubType>Designer</SubType>
      <Generator>MSBuild:UpdateDesignTimeXaml</Generator>
    </EmbeddedResource>
  </ItemGroup>
  <ItemGroup>
    <EmbeddedResource Include="$(MSBuildThisFileDirectory)Issue5057.xaml">
      <SubType>Designer</SubType>
      <Generator>MSBuild:UpdateDesignTimeXaml</Generator>
    </EmbeddedResource>
  </ItemGroup>
  <ItemGroup>
    <EmbeddedResource Include="$(MSBuildThisFileDirectory)Issue5003.xaml">
      <SubType>Designer</SubType>
      <Generator>MSBuild:UpdateDesignTimeXaml</Generator>
    </EmbeddedResource>
  </ItemGroup>
  <ItemGroup>
    <EmbeddedResource Include="$(MSBuildThisFileDirectory)CollectionViewBindingErrors.xaml">
      <SubType>Designer</SubType>
      <Generator>MSBuild:UpdateDesignTimeXaml</Generator>
    </EmbeddedResource>
  </ItemGroup>
  <ItemGroup>
    <EmbeddedResource Include="$(MSBuildThisFileDirectory)Github3847.xaml">
      <SubType>Designer</SubType>
      <Generator>MSBuild:UpdateDesignTimeXaml</Generator>
    </EmbeddedResource>
  </ItemGroup>
  <ItemGroup>
    <EmbeddedResource Include="$(MSBuildThisFileDirectory)Issue4684.xaml">
      <SubType>Designer</SubType>
      <Generator>MSBuild:UpdateDesignTimeXaml</Generator>
    </EmbeddedResource>
  </ItemGroup>
  <ItemGroup>
    <EmbeddedResource Include="$(MSBuildThisFileDirectory)_TemplateMarkup.xaml">
      <SubType>Designer</SubType>
      <Generator>MSBuild:UpdateDesignTimeXaml</Generator>
    </EmbeddedResource>
    <EmbeddedResource Include="$(MSBuildThisFileDirectory)Issue5801.xaml">
      <SubType>Designer</SubType>
      <Generator>MSBuild:UpdateDesignTimeXaml</Generator>
    </EmbeddedResource>
    <EmbeddedResource Include="$(MSBuildThisFileDirectory)A11yTabIndex.xaml">
      <SubType>Designer</SubType>
      <Generator>MSBuild:UpdateDesignTimeXaml</Generator>
    </EmbeddedResource>
  </ItemGroup>
  <ItemGroup>
    <EmbeddedResource Include="$(MSBuildThisFileDirectory)Issue4915.xaml">
      <SubType>Designer</SubType>
      <Generator>MSBuild:UpdateDesignTimeXaml</Generator>
    </EmbeddedResource>
  </ItemGroup>
  <ItemGroup>
    <EmbeddedResource Include="$(MSBuildThisFileDirectory)Issue5949_1.xaml">
      <SubType>Designer</SubType>
      <Generator>MSBuild:UpdateDesignTimeXaml</Generator>
    </EmbeddedResource>
  </ItemGroup>
  <ItemGroup>
    <EmbeddedResource Include="$(MSBuildThisFileDirectory)Issue5949_2.xaml">
      <SubType>Designer</SubType>
      <Generator>MSBuild:UpdateDesignTimeXaml</Generator>
    </EmbeddedResource>
  </ItemGroup>
  <ItemGroup>
    <EmbeddedResource Include="$(MSBuildThisFileDirectory)Issue4992.xaml">
      <SubType>Designer</SubType>
      <Generator>MSBuild:UpdateDesignTimeXaml</Generator>
    </EmbeddedResource>
  </ItemGroup>
  <ItemGroup>
    <EmbeddedResource Include="$(MSBuildThisFileDirectory)Issue6130.xaml">
      <SubType>Designer</SubType>
      <Generator>MSBuild:UpdateDesignTimeXaml</Generator>
    </EmbeddedResource>
  </ItemGroup>
  <ItemGroup>
    <Compile Update="$(MSBuildThisFileDirectory)Issue6130.xaml.cs">
      <DependentUpon>Issue6130.xaml</DependentUpon>
    </Compile>
    <Compile Update="$(MSBuildThisFileDirectory)Issue6644.xaml.cs">
      <DependentUpon>Issue6644.xaml</DependentUpon>
    </Compile>
    <Compile Update="$(MSBuildThisFileDirectory)Issue6254.xaml.cs">
      <DependentUpon>Issue6254.xaml</DependentUpon>
    </Compile>
    <Compile Update="$(MSBuildThisFileDirectory)Issue5749.xaml.cs">
      <DependentUpon>Issue5749.xaml</DependentUpon>
    </Compile>
    <Compile Update="$(MSBuildThisFileDirectory)Issue5108.xaml.cs">
      <DependentUpon>Issue5108.xaml</DependentUpon>
    </Compile>
    <Compile Update="$(MSBuildThisFileDirectory)Issue7357.xaml.cs">
      <DependentUpon>Issue7357.xaml</DependentUpon>
    </Compile>
    <Compile Update="$(MSBuildThisFileDirectory)Issue7792.xaml.cs">
      <DependentUpon>Issue7792.xaml</DependentUpon>
    </Compile>
    <Compile Update="$(MSBuildThisFileDirectory)Issue7789.xaml.cs">
      <DependentUpon>Issue7789.xaml</DependentUpon>
    </Compile>
    <Compile Update="$(MSBuildThisFileDirectory)Issue7519Xaml.xaml.cs">
      <DependentUpon>Issue7519Xaml.xaml</DependentUpon>
    </Compile>
    <Compile Update="$(MSBuildThisFileDirectory)Issue7817.xaml.cs">
      <DependentUpon>Issue7817.xaml</DependentUpon>
    </Compile>
    <Compile Update="$(MSBuildThisFileDirectory)Issue7519Xaml.xaml.cs">
      <DependentUpon>Issue7519Xaml.xaml</DependentUpon>
    </Compile>
    <Compile Update="$(MSBuildThisFileDirectory)Issue5354.xaml.cs">
      <DependentUpon>Issue5354.xaml</DependentUpon>
    </Compile>
    <Compile Update="$(MSBuildThisFileDirectory)Issue7621.xaml.cs">
      <DependentUpon>Issue7621.xaml</DependentUpon>
    </Compile>
    <Compile Update="$(MSBuildThisFileDirectory)Issue7512.xaml.cs">
      <DependentUpon>Issue7512.xaml</DependentUpon>
    </Compile>
    <Compile Update="$(MSBuildThisFileDirectory)Issue7593.xaml.cs">
      <DependentUpon>Issue7593.xaml</DependentUpon>
    </Compile>
    <Compile Update="$(MSBuildThisFileDirectory)Issue7758.xaml.cs">
      <DependentUpon>Issue7758.xaml</DependentUpon>
    </Compile>
    <Compile Update="$(MSBuildThisFileDirectory)Issue7943.xaml.cs">
      <DependentUpon>Issue7943.xaml</DependentUpon>
    </Compile>
    <Compile Update="$(MSBuildThisFileDirectory)Issue7993.xaml.cs">
      <DependentUpon>Issue7993.xaml</DependentUpon>
    </Compile>
    <Compile Update="$(MSBuildThisFileDirectory)Issue7865.xaml.cs">
      <DependentUpon>Issue7865.xaml</DependentUpon>
    </Compile>
    <Compile Update="$(MSBuildThisFileDirectory)Issue8263.xaml.cs">
      <DependentUpon>Issue8263.xaml</DependentUpon>
    </Compile>
    <Compile Update="$(MSBuildThisFileDirectory)Issue8508.xaml.cs">
      <DependentUpon>Issue8508.xaml</DependentUpon>
    </Compile>
  </ItemGroup>
  <ItemGroup>
    <EmbeddedResource Include="$(MSBuildThisFileDirectory)Issue1455.xaml">
      <SubType>Designer</SubType>
      <Generator>MSBuild:UpdateDesignTimeXaml</Generator>
    </EmbeddedResource>
    <EmbeddedResource Include="$(MSBuildThisFileDirectory)Issue5268.xaml">
      <SubType>Designer</SubType>
      <Generator>MSBuild:UpdateDesignTimeXaml</Generator>
    </EmbeddedResource>
  </ItemGroup>
  <ItemGroup>
    <EmbeddedResource Include="$(MSBuildThisFileDirectory)Issue5046.xaml">
      <SubType>Designer</SubType>
      <Generator>MSBuild:UpdateDesignTimeXaml</Generator>
    </EmbeddedResource>
  </ItemGroup>
  <ItemGroup>
    <EmbeddedResource Include="$(MSBuildThisFileDirectory)Issue6644.xaml">
    </EmbeddedResource>
    <EmbeddedResource Include="$(MSBuildThisFileDirectory)Github5623.xaml">
      <SubType>Designer</SubType>
      <Generator>MSBuild:UpdateDesignTimeXaml</Generator>
    </EmbeddedResource>
    <EmbeddedResource Include="$(MSBuildThisFileDirectory)Issue3798.xaml">
      <SubType>Designer</SubType>
      <Generator>MSBuild:UpdateDesignTimeXaml</Generator>
    </EmbeddedResource>
  </ItemGroup>
  <ItemGroup>
    <EmbeddedResource Include="$(MSBuildThisFileDirectory)Issue5749.xaml">
      <SubType>Designer</SubType>
      <Generator>MSBuild:UpdateDesignTimeXaml</Generator>
    </EmbeddedResource>
  </ItemGroup>
  <ItemGroup>
    <EmbeddedResource Include="$(MSBuildThisFileDirectory)Issue5108.xaml">
      <SubType>Designer</SubType>
      <Generator>MSBuild:UpdateDesignTimeXaml</Generator>
    </EmbeddedResource>
  </ItemGroup>
  <ItemGroup>
    <EmbeddedResource Include="$(MSBuildThisFileDirectory)Issue7357.xaml">
      <SubType>Designer</SubType>
      <Generator>MSBuild:UpdateDesignTimeXaml</Generator>
    </EmbeddedResource>
  </ItemGroup>
  <ItemGroup>
    <EmbeddedResource Include="$(MSBuildThisFileDirectory)Issue7519Xaml.xaml">
      <SubType>Designer</SubType>
      <Generator>MSBuild:UpdateDesignTimeXaml</Generator>
    </EmbeddedResource>
  </ItemGroup>
  <ItemGroup>
    <EmbeddedResource Include="$(MSBuildThisFileDirectory)Issue7621.xaml">
      <SubType>Designer</SubType>
      <Generator>MSBuild:UpdateDesignTimeXaml</Generator>
    </EmbeddedResource>
  </ItemGroup>
  <ItemGroup>
    <EmbeddedResource Include="$(MSBuildThisFileDirectory)Issue7512.xaml">
      <SubType>Designer</SubType>
      <Generator>MSBuild:UpdateDesignTimeXaml</Generator>
    </EmbeddedResource>
  </ItemGroup>
  <ItemGroup>
    <EmbeddedResource Include="$(MSBuildThisFileDirectory)Issue5354.xaml">
      <SubType>Designer</SubType>
      <Generator>MSBuild:UpdateDesignTimeXaml</Generator>
    </EmbeddedResource>
  </ItemGroup>
  <ItemGroup>
    <EmbeddedResource Include="$(MSBuildThisFileDirectory)Issue4459.xaml">
      <SubType>Designer</SubType>
      <Generator>MSBuild:UpdateDesignTimeXaml</Generator>
    </EmbeddedResource>
  </ItemGroup>
  <ItemGroup>
    <EmbeddedResource Include="$(MSBuildThisFileDirectory)Issue7593.xaml">
      <SubType>Designer</SubType>
      <Generator>MSBuild:UpdateDesignTimeXaml</Generator>
    </EmbeddedResource>
    <EmbeddedResource Include="$(MSBuildThisFileDirectory)Issue7789.xaml">
      <SubType>Designer</SubType>
      <Generator>MSBuild:UpdateDesignTimeXaml</Generator>
    </EmbeddedResource>
  </ItemGroup>
  <ItemGroup>
    <EmbeddedResource Include="$(MSBuildThisFileDirectory)Issue7865.xaml">
      <SubType>Designer</SubType>
      <Generator>MSBuild:UpdateDesignTimeXaml</Generator>
    </EmbeddedResource>
  </ItemGroup>
  <ItemGroup>
    <EmbeddedResource Include="$(MSBuildThisFileDirectory)Issue7792.xaml">
      <SubType>Designer</SubType>
      <Generator>MSBuild:UpdateDesignTimeXaml</Generator>
    </EmbeddedResource>
    <EmbeddedResource Include="$(MSBuildThisFileDirectory)Issue7758.xaml">
      <SubType>Designer</SubType>
      <Generator>MSBuild:UpdateDesignTimeXaml</Generator>
    </EmbeddedResource>
  </ItemGroup>
  <ItemGroup>
    <EmbeddedResource Include="$(MSBuildThisFileDirectory)Issue7817.xaml">
      <SubType>Designer</SubType>
      <Generator>MSBuild:UpdateDesignTimeXaml</Generator>
    </EmbeddedResource>
    <EmbeddedResource Include="$(MSBuildThisFileDirectory)Issue7943.xaml">
      <SubType>Designer</SubType>
      <Generator>MSBuild:UpdateDesignTimeXaml</Generator>
    </EmbeddedResource>
  </ItemGroup>
  <ItemGroup>
    <EmbeddedResource Include="$(MSBuildThisFileDirectory)Issue7993.xaml">
      <SubType>Designer</SubType>
      <Generator>MSBuild:UpdateDesignTimeXaml</Generator>
    </EmbeddedResource>
  </ItemGroup>
  <ItemGroup>
    <EmbeddedResource Include="$(MSBuildThisFileDirectory)Issue7803.xaml">
      <SubType>Designer</SubType>
      <Generator>MSBuild:UpdateDesignTimeXaml</Generator>
    </EmbeddedResource>
  </ItemGroup>
  <ItemGroup>
    <EmbeddedResource Include="$(MSBuildThisFileDirectory)Issue5577.xaml">
      <SubType>Designer</SubType>
      <Generator>MSBuild:Compile</Generator>
    </EmbeddedResource>
  </ItemGroup>
  <ItemGroup>
    <EmbeddedResource Include="$(MSBuildThisFileDirectory)Issue8263.xaml">
      <Generator>MSBuild:UpdateDesignTimeXaml</Generator>
    </EmbeddedResource>
  </ItemGroup>
  <ItemGroup>
    <EmbeddedResource Include="$(MSBuildThisFileDirectory)Issue7048.xaml">
      <SubType>Designer</SubType>
      <Generator>MSBuild:UpdateDesignTimeXaml</Generator>
    </EmbeddedResource>
  </ItemGroup>
  <ItemGroup>
    <EmbeddedResource Include="$(MSBuildThisFileDirectory)Issue8529_1.xaml">
      <Generator>MSBuild:UpdateDesignTimeXaml</Generator>
    </EmbeddedResource>
  </ItemGroup>
  <ItemGroup>
    <EmbeddedResource Include="$(MSBuildThisFileDirectory)Issue6693.xaml">
      <SubType>Designer</SubType>
      <Generator>MSBuild:UpdateDesignTimeXaml</Generator>
    </EmbeddedResource>
  </ItemGroup>
  <ItemGroup>
    <EmbeddedResource Include="$(MSBuildThisFileDirectory)Issue8508.xaml">
      <SubType>Designer</SubType>
      <Generator>MSBuild:UpdateDesignTimeXaml</Generator>
    </EmbeddedResource>
  </ItemGroup>
  <ItemGroup>
    <EmbeddedResource Include="$(MSBuildThisFileDirectory)Issue4744.xaml">
      <SubType>Designer</SubType>
      <Generator>MSBuild:UpdateDesignTimeXaml</Generator>
    </EmbeddedResource>
  </ItemGroup>
  <ItemGroup>
    <EmbeddedResource Include="$(MSBuildThisFileDirectory)Issue3228.xaml">
      <SubType>Designer</SubType>
      <Generator>MSBuild:UpdateDesignTimeXaml</Generator>
    </EmbeddedResource>
  </ItemGroup>
  <ItemGroup>
    <EmbeddedResource Include="$(MSBuildThisFileDirectory)Issue2172.xaml">
      <SubType>Designer</SubType>
      <Generator>MSBuild:UpdateDesignTimeXaml</Generator>
    </EmbeddedResource>
    <EmbeddedResource Include="$(MSBuildThisFileDirectory)Issue8902.xaml">
      <SubType>Designer</SubType>
      <Generator>MSBuild:UpdateDesignTimeXaml</Generator>
    </EmbeddedResource>
    <EmbeddedResource Include="$(MSBuildThisFileDirectory)Issue9682.xaml">
      <SubType>Designer</SubType>
      <Generator>MSBuild:UpdateDesignTimeXaml</Generator>
    </EmbeddedResource>
  </ItemGroup>
  <ItemGroup>
    <EmbeddedResource Include="$(MSBuildThisFileDirectory)Issue6403.xaml">
      <SubType>Designer</SubType>
      <Generator>MSBuild:UpdateDesignTimeXaml</Generator>
    </EmbeddedResource>
    <EmbeddedResource Include="$(MSBuildThisFileDirectory)Issue9196.xaml">
      <SubType>Designer</SubType>
      <Generator>MSBuild:UpdateDesignTimeXaml</Generator>
    </EmbeddedResource>
  </ItemGroup>
  <ItemGroup>
    <EmbeddedResource Include="$(MSBuildThisFileDirectory)Issue8715.xaml">
      <SubType>Designer</SubType>
      <Generator>MSBuild:UpdateDesignTimeXaml</Generator>
    </EmbeddedResource>
    <EmbeddedResource Include="$(MSBuildThisFileDirectory)Issue9783.xaml">
      <SubType>Designer</SubType>
      <Generator>MSBuild:UpdateDesignTimeXaml</Generator>
    </EmbeddedResource>
  </ItemGroup>
  <ItemGroup>
    <EmbeddedResource Include="$(MSBuildThisFileDirectory)Issue8308.xaml">
      <SubType>Designer</SubType>
      <Generator>MSBuild:UpdateDesignTimeXaml</Generator>
    </EmbeddedResource>
    <EmbeddedResource Include="$(MSBuildThisFileDirectory)Issue6698View2.xaml">
      <SubType>Designer</SubType>
      <Generator>MSBuild:UpdateDesignTimeXaml</Generator>
    </EmbeddedResource>
  </ItemGroup>
  <ItemGroup>
    <EmbeddedResource Include="$(MSBuildThisFileDirectory)Issue7242.xaml">
      <SubType>Designer</SubType>
      <Generator>MSBuild:UpdateDesignTimeXaml</Generator>
    </EmbeddedResource>
  </ItemGroup>
  <ItemGroup>
    <EmbeddedResource Include="$(MSBuildThisFileDirectory)Github9536.xaml">
      <SubType>Designer</SubType>
      <Generator>MSBuild:UpdateDesignTimeXaml</Generator>
    </EmbeddedResource>
    <EmbeddedResource Include="$(MSBuildThisFileDirectory)Issue10482.xaml">
      <SubType>Designer</SubType>
      <Generator>MSBuild:UpdateDesignTimeXaml</Generator>
    </EmbeddedResource>
    <EmbeddedResource Include="$(MSBuildThisFileDirectory)Issue9279.xaml">
      <SubType>Designer</SubType>
      <Generator>MSBuild:UpdateDesignTimeXaml</Generator>
    </EmbeddedResource>
  </ItemGroup>
</Project><|MERGE_RESOLUTION|>--- conflicted
+++ resolved
@@ -10,14 +10,11 @@
   </PropertyGroup>
   <ItemGroup>
     <Compile Include="$(MSBuildThisFileDirectory)CollectionViewGroupTypeIssue.cs" />
-<<<<<<< HEAD
+    <Compile Include="$(MSBuildThisFileDirectory)Issue10324.cs" />
     <Compile Include="$(MSBuildThisFileDirectory)Github9536.xaml.cs">
       <DependentUpon>Github9536.xaml</DependentUpon>
       <SubType>Code</SubType>
     </Compile>
-=======
-    <Compile Include="$(MSBuildThisFileDirectory)Issue10324.cs" />
->>>>>>> 21caf89d
     <Compile Include="$(MSBuildThisFileDirectory)Issue10482.xaml.cs">
       <DependentUpon>Issue10482.xaml</DependentUpon>
       <SubType>Code</SubType>
