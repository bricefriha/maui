<?xml version="1.0" encoding="utf-8"?>
<Project xmlns="http://schemas.microsoft.com/developer/msbuild/2003">
  <PropertyGroup>
    <MSBuildAllProjects>$(MSBuildAllProjects);$(MSBuildThisFileFullPath)</MSBuildAllProjects>
    <HasSharedItems>true</HasSharedItems>
    <SharedGUID>0f0db9cc-ea65-429c-9363-38624bf8f49c</SharedGUID>
  </PropertyGroup>
  <PropertyGroup Label="Configuration">
    <Import_RootNamespace>Xamarin.Forms.Controls.Issues</Import_RootNamespace>
  </PropertyGroup>
  <ItemGroup>
<<<<<<< HEAD
    <Compile Include="$(MSBuildThisFileDirectory)Github3856.cs" />
    <Compile Include="$(MSBuildThisFileDirectory)Issue3788.cs" />
=======
    <Compile Include="$(MSBuildThisFileDirectory)Issue3809.cs" />
>>>>>>> 4c367911
    <Compile Include="$(MSBuildThisFileDirectory)Issue2894.cs" />
    <Compile Include="$(MSBuildThisFileDirectory)Issue3524.cs" />
    <Compile Include="$(MSBuildThisFileDirectory)Issue2004.cs" />
    <Compile Include="$(MSBuildThisFileDirectory)Issue3333.cs" />
    <Compile Include="$(MSBuildThisFileDirectory)Issue2338.cs" />
    <Compile Include="$(MSBuildThisFileDirectory)Bugzilla60045.xaml.cs">
      <DependentUpon>Bugzilla60045.xaml</DependentUpon>
    </Compile>
    <Compile Include="$(MSBuildThisFileDirectory)AddingMultipleItemsListView.cs" />
    <Compile Include="$(MSBuildThisFileDirectory)AndroidStatusBarColor.cs" />
    <Compile Include="$(MSBuildThisFileDirectory)AppBarIconColors.cs" />
    <Compile Include="$(MSBuildThisFileDirectory)Bugzilla21368.cs" />
    <Compile Include="$(MSBuildThisFileDirectory)Bugzilla21501.cs" />
    <Compile Include="$(MSBuildThisFileDirectory)Bugzilla21780.cs" />
    <Compile Include="$(MSBuildThisFileDirectory)Bugzilla22229.xaml.cs">
      <DependentUpon>Bugzilla22229.xaml</DependentUpon>
    </Compile>
    <Compile Include="$(MSBuildThisFileDirectory)Bugzilla22401.cs" />
    <Compile Include="$(MSBuildThisFileDirectory)Bugzilla23942.xaml.cs">
      <DependentUpon>Bugzilla23942.xaml</DependentUpon>
    </Compile>
    <Compile Include="$(MSBuildThisFileDirectory)Bugzilla24769.cs" />
    <Compile Include="$(MSBuildThisFileDirectory)Bugzilla25234.cs" />
    <Compile Include="$(MSBuildThisFileDirectory)Bugzilla25662.cs" />
    <Compile Include="$(MSBuildThisFileDirectory)Bugzilla25943.cs" />
    <Compile Include="$(MSBuildThisFileDirectory)Bugzilla26501.cs" />
    <Compile Include="$(MSBuildThisFileDirectory)Bugzilla26868.cs" />
    <Compile Include="$(MSBuildThisFileDirectory)Bugzilla27378.cs" />
    <Compile Include="$(MSBuildThisFileDirectory)Bugzilla27417.cs" />
    <Compile Include="$(MSBuildThisFileDirectory)Bugzilla27417Xaml.xaml.cs">
      <DependentUpon>Bugzilla27417Xaml.xaml</DependentUpon>
      <SubType>Code</SubType>
    </Compile>
    <Compile Include="$(MSBuildThisFileDirectory)Bugzilla27581.cs" />
    <Compile Include="$(MSBuildThisFileDirectory)Bugzilla28570.cs" />
    <Compile Include="$(MSBuildThisFileDirectory)Bugzilla28796.cs" />
    <Compile Include="$(MSBuildThisFileDirectory)Bugzilla28939.cs" />
    <Compile Include="$(MSBuildThisFileDirectory)Bugzilla28953.cs" />
    <Compile Include="$(MSBuildThisFileDirectory)Bugzilla29107.xaml.cs">
      <DependentUpon>Bugzilla29107.xaml</DependentUpon>
    </Compile>
    <Compile Include="$(MSBuildThisFileDirectory)Bugzilla29110.cs" />
    <Compile Include="$(MSBuildThisFileDirectory)Bugzilla29158.cs" />
    <Compile Include="$(MSBuildThisFileDirectory)Bugzilla29363.cs" />
    <Compile Include="$(MSBuildThisFileDirectory)Bugzilla29229.cs" />
    <Compile Include="$(MSBuildThisFileDirectory)Bugzilla30166.cs" />
    <Compile Include="$(MSBuildThisFileDirectory)Bugzilla31141.cs" />
    <Compile Include="$(MSBuildThisFileDirectory)Bugzilla31145.cs" />
    <Compile Include="$(MSBuildThisFileDirectory)Bugzilla31333.cs" />
    <Compile Include="$(MSBuildThisFileDirectory)Bugzilla31366.cs" />
    <Compile Include="$(MSBuildThisFileDirectory)Bugzilla31964.cs" />
    <Compile Include="$(MSBuildThisFileDirectory)Bugzilla32033.cs" />
    <Compile Include="$(MSBuildThisFileDirectory)Bugzilla32034.cs" />
    <Compile Include="$(MSBuildThisFileDirectory)Bugzilla32206.cs" />
    <Compile Include="$(MSBuildThisFileDirectory)Bugzilla32776.cs" />
    <Compile Include="$(MSBuildThisFileDirectory)Bugzilla32842.xaml.cs">
      <DependentUpon>Bugzilla32842.xaml</DependentUpon>
      <SubType>Code</SubType>
    </Compile>
    <Compile Include="$(MSBuildThisFileDirectory)Bugzilla32847.cs" />
    <Compile Include="$(MSBuildThisFileDirectory)Bugzilla32865.cs" />
    <Compile Include="$(MSBuildThisFileDirectory)Bugzilla32956.cs" />
    <Compile Include="$(MSBuildThisFileDirectory)Bugzilla33248.cs" />
    <Compile Include="$(MSBuildThisFileDirectory)Bugzilla33268.cs" />
    <Compile Include="$(MSBuildThisFileDirectory)Bugzilla33612.cs" />
    <Compile Include="$(MSBuildThisFileDirectory)Bugzilla33714.cs" />
    <Compile Include="$(MSBuildThisFileDirectory)Bugzilla33890.cs" />
    <Compile Include="$(MSBuildThisFileDirectory)Bugzilla34072.cs" />
    <Compile Include="$(MSBuildThisFileDirectory)Bugzilla34007.cs" />
    <Compile Include="$(MSBuildThisFileDirectory)Bugzilla35078.cs" />
    <Compile Include="$(MSBuildThisFileDirectory)Bugzilla35127.cs" />
    <Compile Include="$(MSBuildThisFileDirectory)Bugzilla35132.cs" />
    <Compile Include="$(MSBuildThisFileDirectory)Bugzilla35157.cs" />
    <Compile Include="$(MSBuildThisFileDirectory)Bugzilla35294.cs" />
    <Compile Include="$(MSBuildThisFileDirectory)Bugzilla35472.cs" />
    <Compile Include="$(MSBuildThisFileDirectory)Bugzilla35477.cs" />
    <Compile Include="$(MSBuildThisFileDirectory)Bugzilla35490.cs" />
    <Compile Include="$(MSBuildThisFileDirectory)Bugzilla35738.cs" />
    <Compile Include="$(MSBuildThisFileDirectory)Bugzilla36014.cs" />
    <Compile Include="$(MSBuildThisFileDirectory)Bugzilla36649.cs" />
    <Compile Include="$(MSBuildThisFileDirectory)Bugzilla36559.cs" />
    <Compile Include="$(MSBuildThisFileDirectory)Bugzilla36171.cs" />
    <Compile Include="$(MSBuildThisFileDirectory)Bugzilla36780.cs" />
    <Compile Include="$(MSBuildThisFileDirectory)Bugzilla36651.cs" />
    <Compile Include="$(MSBuildThisFileDirectory)Bugzilla36703.cs" />
    <Compile Include="$(MSBuildThisFileDirectory)Bugzilla36846.cs" />
    <Compile Include="$(MSBuildThisFileDirectory)Bugzilla36955.cs" />
    <Compile Include="$(MSBuildThisFileDirectory)Bugzilla37285.cs" />
    <Compile Include="$(MSBuildThisFileDirectory)Bugzilla37462.cs" />
    <Compile Include="$(MSBuildThisFileDirectory)Bugzilla37841.cs" />
    <Compile Include="$(MSBuildThisFileDirectory)Bugzilla37863.cs" />
    <Compile Include="$(MSBuildThisFileDirectory)Bugzilla37601.cs" />
    <Compile Include="$(MSBuildThisFileDirectory)Bugzilla38105.cs" />
    <Compile Include="$(MSBuildThisFileDirectory)Bugzilla38723.cs" />
    <Compile Include="$(MSBuildThisFileDirectory)Bugzilla38770.cs" />
    <Compile Include="$(MSBuildThisFileDirectory)Bugzilla38827.xaml.cs">
      <DependentUpon>Bugzilla38827.xaml</DependentUpon>
      <SubType>Code</SubType>
    </Compile>
    <Compile Include="$(MSBuildThisFileDirectory)Bugzilla38989.cs" />
    <Compile Include="$(MSBuildThisFileDirectory)Bugzilla39395.cs" />
    <Compile Include="$(MSBuildThisFileDirectory)Bugzilla39461.cs" />
    <Compile Include="$(MSBuildThisFileDirectory)Bugzilla39483.xaml.cs">
      <DependentUpon>Bugzilla39483.xaml</DependentUpon>
      <SubType>Code</SubType>
    </Compile>
    <Compile Include="$(MSBuildThisFileDirectory)Bugzilla39530.cs" />
    <Compile Include="$(MSBuildThisFileDirectory)Bugzilla39624.cs" />
    <Compile Include="$(MSBuildThisFileDirectory)Bugzilla39463.xaml.cs">
      <DependentUpon>Bugzilla39463.xaml</DependentUpon>
      <SubType>Code</SubType>
    </Compile>
    <Compile Include="$(MSBuildThisFileDirectory)Bugzilla39636.xaml.cs">
      <DependentUpon>Bugzilla39636.xaml</DependentUpon>
      <SubType>Code</SubType>
    </Compile>
    <Compile Include="$(MSBuildThisFileDirectory)Bugzilla39702.cs" />
    <Compile Include="$(MSBuildThisFileDirectory)Bugzilla40005.cs" />
    <Compile Include="$(MSBuildThisFileDirectory)Bugzilla40073.cs" />
    <Compile Include="$(MSBuildThisFileDirectory)Bugzilla40139.cs" />
    <Compile Include="$(MSBuildThisFileDirectory)Bugzilla40173.cs" />
    <Compile Include="$(MSBuildThisFileDirectory)Bugzilla39821.cs" />
    <Compile Include="$(MSBuildThisFileDirectory)Bugzilla40185.cs" />
    <Compile Include="$(MSBuildThisFileDirectory)Bugzilla40251.cs" />
    <Compile Include="$(MSBuildThisFileDirectory)Bugzilla40333.cs" />
    <Compile Include="$(MSBuildThisFileDirectory)Bugzilla31806.cs" />
    <Compile Include="$(MSBuildThisFileDirectory)Bugzilla40408.cs" />
    <Compile Include="$(MSBuildThisFileDirectory)Bugzilla40858.cs" />
    <Compile Include="$(MSBuildThisFileDirectory)Bugzilla40824.cs" />
    <Compile Include="$(MSBuildThisFileDirectory)Bugzilla40911.cs" />
    <Compile Include="$(MSBuildThisFileDirectory)Bugzilla40955.cs" />
    <Compile Include="$(MSBuildThisFileDirectory)Bugzilla41054.cs" />
    <Compile Include="$(MSBuildThisFileDirectory)Bugzilla41078.cs" />
    <Compile Include="$(MSBuildThisFileDirectory)Bugzilla40998.cs" />
    <Compile Include="$(MSBuildThisFileDirectory)Bugzilla41205.cs" />
    <Compile Include="$(MSBuildThisFileDirectory)Bugzilla41415.cs" />
    <Compile Include="$(MSBuildThisFileDirectory)Bugzilla41418.cs" />
    <Compile Include="$(MSBuildThisFileDirectory)Bugzilla41424.cs" />
    <Compile Include="$(MSBuildThisFileDirectory)Bugzilla41778.cs" />
    <Compile Include="$(MSBuildThisFileDirectory)Bugzilla41600.cs" />
    <Compile Include="$(MSBuildThisFileDirectory)Bugzilla41619.cs" />
    <Compile Include="$(MSBuildThisFileDirectory)Bugzilla42000.cs" />
    <Compile Include="$(MSBuildThisFileDirectory)Bugzilla42069.cs" />
    <Compile Include="$(MSBuildThisFileDirectory)Bugzilla42069_Page.xaml.cs">
      <DependentUpon>Bugzilla42069_Page.xaml</DependentUpon>
      <SubType>Code</SubType>
    </Compile>
    <Compile Include="$(MSBuildThisFileDirectory)Bugzilla42074.cs" />
    <Compile Include="$(MSBuildThisFileDirectory)Bugzilla42075.cs" />
    <Compile Include="$(MSBuildThisFileDirectory)Bugzilla42329.cs" />
    <Compile Include="$(MSBuildThisFileDirectory)Bugzilla42364.cs" />
    <Compile Include="$(MSBuildThisFileDirectory)Bugzilla42519.cs" />
    <Compile Include="$(MSBuildThisFileDirectory)Bugzilla32871.cs" />
    <Compile Include="$(MSBuildThisFileDirectory)Bugzilla43313.cs" />
    <Compile Include="$(MSBuildThisFileDirectory)Bugzilla43469.cs" />
    <Compile Include="$(MSBuildThisFileDirectory)Bugzilla43516.cs" />
    <Compile Include="$(MSBuildThisFileDirectory)Bugzilla43519.cs" />
    <Compile Include="$(MSBuildThisFileDirectory)Bugzilla43527.cs" />
    <Compile Include="$(MSBuildThisFileDirectory)Bugzilla44047.cs" />
    <Compile Include="$(MSBuildThisFileDirectory)Bugzilla43941.cs" />
    <Compile Include="$(MSBuildThisFileDirectory)Bugzilla43663.cs" />
    <Compile Include="$(MSBuildThisFileDirectory)Bugzilla43867.cs" />
    <Compile Include="$(MSBuildThisFileDirectory)Bugzilla43735.cs" />
    <Compile Include="$(MSBuildThisFileDirectory)Bugzilla43783.cs" />
    <Compile Include="$(MSBuildThisFileDirectory)Bugzilla44096.cs" />
    <Compile Include="$(MSBuildThisFileDirectory)Bugzilla44176.cs" />
    <Compile Include="$(MSBuildThisFileDirectory)Bugzilla44453.cs" />
    <Compile Include="$(MSBuildThisFileDirectory)Bugzilla45215.cs" />
    <Compile Include="$(MSBuildThisFileDirectory)Bugzilla44500.cs" />
    <Compile Include="$(MSBuildThisFileDirectory)Bugzilla45722.cs" />
    <Compile Include="$(MSBuildThisFileDirectory)Bugzilla45722Xaml0.xaml.cs">
      <DependentUpon>Bugzilla45722Xaml0.xaml</DependentUpon>
      <SubType>Code</SubType>
    </Compile>
    <Compile Include="$(MSBuildThisFileDirectory)Bugzilla46363.cs" />
    <Compile Include="$(MSBuildThisFileDirectory)Bugzilla46363_2.cs" />
    <Compile Include="$(MSBuildThisFileDirectory)Bugzilla47548.cs" />
    <Compile Include="$(MSBuildThisFileDirectory)Bugzilla50787.cs" />
    <Compile Include="$(MSBuildThisFileDirectory)Bugzilla52299.cs" />
    <Compile Include="$(MSBuildThisFileDirectory)Bugzilla52419.cs" />
    <Compile Include="$(MSBuildThisFileDirectory)Bugzilla49304.cs" />
    <Compile Include="$(MSBuildThisFileDirectory)Bugzilla53834.cs" />
    <Compile Include="$(MSBuildThisFileDirectory)Bugzilla51536.cs" />
    <Compile Include="$(MSBuildThisFileDirectory)Bugzilla44940.cs" />
    <Compile Include="$(MSBuildThisFileDirectory)Bugzilla44944.cs" />
    <Compile Include="$(MSBuildThisFileDirectory)Bugzilla44166.cs" />
    <Compile Include="$(MSBuildThisFileDirectory)Bugzilla44461.cs" />
    <Compile Include="$(MSBuildThisFileDirectory)Bugzilla44584.cs" />
    <Compile Include="$(MSBuildThisFileDirectory)Bugzilla42832.cs" />
    <Compile Include="$(MSBuildThisFileDirectory)Bugzilla44044.cs" />
    <Compile Include="$(MSBuildThisFileDirectory)Bugzilla44338.cs" />
    <Compile Include="$(MSBuildThisFileDirectory)Bugzilla44980.cs" />
    <Compile Include="$(MSBuildThisFileDirectory)Bugzilla45067.cs" />
    <Compile Include="$(MSBuildThisFileDirectory)Bugzilla45027.cs" />
    <Compile Include="$(MSBuildThisFileDirectory)Bugzilla45330.cs" />
    <Compile Include="$(MSBuildThisFileDirectory)Bugzilla44955.cs" />
    <Compile Include="$(MSBuildThisFileDirectory)Bugzilla45277.cs" />
    <Compile Include="$(MSBuildThisFileDirectory)Bugzilla45743.cs" />
    <Compile Include="$(MSBuildThisFileDirectory)Bugzilla46458.cs" />
    <Compile Include="$(MSBuildThisFileDirectory)Bugzilla46494.cs" />
    <Compile Include="$(MSBuildThisFileDirectory)Bugzilla44476.cs" />
    <Compile Include="$(MSBuildThisFileDirectory)Bugzilla46630.cs" />
    <Compile Include="$(MSBuildThisFileDirectory)Bugzilla47923.cs" />
    <Compile Include="$(MSBuildThisFileDirectory)Bugzilla48236.cs" />
    <Compile Include="$(MSBuildThisFileDirectory)Bugzilla47971.cs" />
    <Compile Include="$(MSBuildThisFileDirectory)Bugzilla52318.cs" />
    <Compile Include="$(MSBuildThisFileDirectory)Bugzilla37290.cs" />
    <Compile Include="$(MSBuildThisFileDirectory)Bugzilla51553.cs" />
    <Compile Include="$(MSBuildThisFileDirectory)Bugzilla51802.cs" />
    <Compile Include="$(MSBuildThisFileDirectory)Bugzilla51236.cs" />
    <Compile Include="$(MSBuildThisFileDirectory)Bugzilla51238.cs" />
    <Compile Include="$(MSBuildThisFileDirectory)Bugzilla51642.xaml.cs">
      <DependentUpon>Bugzilla51642.xaml</DependentUpon>
      <SubType>Code</SubType>
    </Compile>
    <Compile Include="$(MSBuildThisFileDirectory)Bugzilla53445.cs" />
    <Compile Include="$(MSBuildThisFileDirectory)Bugzilla55714.cs" />
    <Compile Include="$(MSBuildThisFileDirectory)Bugzilla54649.cs" />
    <Compile Include="$(MSBuildThisFileDirectory)Bugzilla56609.cs" />
    <Compile Include="$(MSBuildThisFileDirectory)Bugzilla55674.cs" />
    <Compile Include="$(MSBuildThisFileDirectory)Bugzilla55912.cs" />
    <Compile Include="$(MSBuildThisFileDirectory)Bugzilla57317.cs" />
    <Compile Include="$(MSBuildThisFileDirectory)Bugzilla57114.cs" />
    <Compile Include="$(MSBuildThisFileDirectory)Bugzilla57515.cs" />
    <Compile Include="$(MSBuildThisFileDirectory)Bugzilla57674.cs" />
    <Compile Include="$(MSBuildThisFileDirectory)Bugzilla57758.cs" />
    <Compile Include="$(MSBuildThisFileDirectory)Bugzilla57910.cs" />
    <Compile Include="$(MSBuildThisFileDirectory)Bugzilla58406.cs" />
    <Compile Include="$(MSBuildThisFileDirectory)Bugzilla58833.cs" />
    <Compile Include="$(MSBuildThisFileDirectory)Bugzilla51427.cs" />
    <Compile Include="$(MSBuildThisFileDirectory)Bugzilla59248.cs" />
    <Compile Include="$(MSBuildThisFileDirectory)Bugzilla59457.cs" />
    <Compile Include="$(MSBuildThisFileDirectory)Bugzilla59580.cs" />
    <Compile Include="$(MSBuildThisFileDirectory)Issue1469.cs" />
    <Compile Include="$(MSBuildThisFileDirectory)Effects\AttachedStateEffect.cs" />
    <Compile Include="$(MSBuildThisFileDirectory)Effects\AttachedStateEffectLabel.cs" />
    <Compile Include="$(MSBuildThisFileDirectory)Effects\AttachedStateEffectList.cs" />
    <Compile Include="$(MSBuildThisFileDirectory)GitHub1648.cs" />
    <Compile Include="$(MSBuildThisFileDirectory)GitHub1702.cs" />
    <Compile Include="$(MSBuildThisFileDirectory)GitHub1700.cs" />
    <Compile Include="$(MSBuildThisFileDirectory)GitHub2598.cs" />
    <Compile Include="$(MSBuildThisFileDirectory)Issue1483.cs" />
    <Compile Include="$(MSBuildThisFileDirectory)Issue1556.cs" />
    <Compile Include="$(MSBuildThisFileDirectory)Issue1799.cs" />
    <Compile Include="$(MSBuildThisFileDirectory)Issue1931.cs" />
    <Compile Include="$(MSBuildThisFileDirectory)Issue2187.cs" />
    <Compile Include="$(MSBuildThisFileDirectory)Issue3001.cs" />
    <Compile Include="$(MSBuildThisFileDirectory)Issue3271.cs" />
    <Compile Include="$(MSBuildThisFileDirectory)Issue3390.cs" />
    <Compile Include="$(MSBuildThisFileDirectory)Issue3000.cs" />
    <Compile Include="$(MSBuildThisFileDirectory)Issue3273.cs" />
    <Compile Include="$(MSBuildThisFileDirectory)Issue3053.cs" />
    <Compile Include="$(MSBuildThisFileDirectory)Issue2617.cs" />
    <Compile Include="$(MSBuildThisFileDirectory)Issue3087.cs" />
    <Compile Include="$(MSBuildThisFileDirectory)Issue3089.cs" />
    <Compile Include="$(MSBuildThisFileDirectory)Issue1342.cs" />
    <Compile Include="$(MSBuildThisFileDirectory)Issue2482.cs" />
    <Compile Include="$(MSBuildThisFileDirectory)Issue2767.cs" />
    <Compile Include="$(MSBuildThisFileDirectory)Issue2499.cs" />
    <Compile Include="$(MSBuildThisFileDirectory)GitHub1878.cs" />
    <Compile Include="$(MSBuildThisFileDirectory)Helpers\ISampleNativeControl.cs" />
    <Compile Include="$(MSBuildThisFileDirectory)Helpers\UITestHelper.cs" />
    <Compile Include="$(MSBuildThisFileDirectory)Helpers\ViewHelper.cs" />
    <Compile Include="$(MSBuildThisFileDirectory)Issue1677.cs" />
    <Compile Include="$(MSBuildThisFileDirectory)Issue1801.cs" />
    <Compile Include="$(MSBuildThisFileDirectory)Issue1734.cs" />
    <Compile Include="$(MSBuildThisFileDirectory)Issue1683.cs" />
    <Compile Include="$(MSBuildThisFileDirectory)Issue1705_2.cs" />
    <Compile Include="$(MSBuildThisFileDirectory)Issue1396.cs" />
    <Compile Include="$(MSBuildThisFileDirectory)Issue1415.cs" />
    <Compile Include="$(MSBuildThisFileDirectory)Issue2829.cs" />
    <Compile Include="$(MSBuildThisFileDirectory)Issue2653.cs" />
    <Compile Include="$(MSBuildThisFileDirectory)Issue1942.cs" />
    <Compile Include="$(MSBuildThisFileDirectory)Issue2763.cs" />
    <Compile Include="$(MSBuildThisFileDirectory)Issue2247.cs" />
    <Compile Include="$(MSBuildThisFileDirectory)GroupListViewHeaderIndexOutOfRange.cs" />
    <Compile Include="$(MSBuildThisFileDirectory)Issue1760.cs" />
    <Compile Include="$(MSBuildThisFileDirectory)Issue1975.cs" />
    <Compile Include="$(MSBuildThisFileDirectory)Issue1601.cs" />
    <Compile Include="$(MSBuildThisFileDirectory)Issue1717.cs" />
    <Compile Include="$(MSBuildThisFileDirectory)Bugzilla60001.cs" />
    <Compile Include="$(MSBuildThisFileDirectory)Issue1355.cs" />
    <Compile Include="$(MSBuildThisFileDirectory)Bugzilla60056.cs" />
    <Compile Include="$(MSBuildThisFileDirectory)Bugzilla60122.cs" />
    <Compile Include="$(MSBuildThisFileDirectory)Bugzilla59863_0.cs" />
    <Compile Include="$(MSBuildThisFileDirectory)Bugzilla59863_1.cs" />
    <Compile Include="$(MSBuildThisFileDirectory)Bugzilla59863_2.cs" />
    <Compile Include="$(MSBuildThisFileDirectory)Bugzilla60563.cs" />
    <Compile Include="$(MSBuildThisFileDirectory)Bugzilla60774.cs" />
    <Compile Include="$(MSBuildThisFileDirectory)Bugzilla60774_1.cs" />
    <Compile Include="$(MSBuildThisFileDirectory)Bugzilla60774_2.cs" />
    <Compile Include="$(MSBuildThisFileDirectory)ButtonBackgroundColorTest.cs" />
    <Compile Include="$(MSBuildThisFileDirectory)CarouselAsync.cs" />
    <Compile Include="$(MSBuildThisFileDirectory)Bugzilla34561.cs" />
    <Compile Include="$(MSBuildThisFileDirectory)Bugzilla34727.cs" />
    <Compile Include="$(MSBuildThisFileDirectory)ComplexListView.cs" />
    <Compile Include="$(MSBuildThisFileDirectory)CustomImageRendererErrorHandling.cs" />
    <Compile Include="$(MSBuildThisFileDirectory)DefaultColorToggleTest.cs" />
    <Compile Include="$(MSBuildThisFileDirectory)Bugzilla38416.xaml.cs">
      <DependentUpon>Bugzilla38416.xaml</DependentUpon>
    </Compile>
    <Compile Include="$(MSBuildThisFileDirectory)Effects.cs" />
    <Compile Include="$(MSBuildThisFileDirectory)FailImageSource.cs" />
    <Compile Include="$(MSBuildThisFileDirectory)GestureBubblingTests.cs" />
    <Compile Include="$(MSBuildThisFileDirectory)Github1461.cs" />
    <Compile Include="$(MSBuildThisFileDirectory)CascadeInputTransparent.cs" />
    <Compile Include="$(MSBuildThisFileDirectory)GitHub1331.xaml.cs">
      <DependentUpon>GitHub1331.xaml</DependentUpon>
    </Compile>
    <Compile Include="$(MSBuildThisFileDirectory)Issue1691_2.cs" />
    <Compile Include="$(MSBuildThisFileDirectory)Github1625.cs" />
    <Compile Include="$(MSBuildThisFileDirectory)InputTransparentTests.cs" />
    <Compile Include="$(MSBuildThisFileDirectory)Issue1614.cs" />
    <Compile Include="$(MSBuildThisFileDirectory)IsInvokeRequiredRaceCondition.cs" />
    <Compile Include="$(MSBuildThisFileDirectory)IsPasswordToggleTest.cs" />
    <Compile Include="$(MSBuildThisFileDirectory)Issue1023.cs" />
    <Compile Include="$(MSBuildThisFileDirectory)Issue1024.cs" />
    <Compile Include="$(MSBuildThisFileDirectory)Issue1025.cs" />
    <Compile Include="$(MSBuildThisFileDirectory)Issue1026.cs" />
    <Compile Include="$(MSBuildThisFileDirectory)Issue1347.cs" />
    <Compile Include="$(MSBuildThisFileDirectory)Issue1356.cs" />
    <Compile Include="$(MSBuildThisFileDirectory)Issue1439.cs" />
    <Compile Include="$(MSBuildThisFileDirectory)Issue1660.cs" />
    <Compile Include="$(MSBuildThisFileDirectory)Issue1691.cs" />
    <Compile Include="$(MSBuildThisFileDirectory)Issue1665.cs" />
    <Compile Include="$(MSBuildThisFileDirectory)Issue1707.cs" />
    <Compile Include="$(MSBuildThisFileDirectory)Issue1864.cs" />
    <Compile Include="$(MSBuildThisFileDirectory)Issue2104.cs" />
    <Compile Include="$(MSBuildThisFileDirectory)Issue1908.cs" />
    <Compile Include="$(MSBuildThisFileDirectory)Issue1672.cs" />
    <Compile Include="$(MSBuildThisFileDirectory)Issue2394.cs" />
    <Compile Include="$(MSBuildThisFileDirectory)Issue2595.cs" />
    <Compile Include="$(MSBuildThisFileDirectory)Issue2625.xaml.cs">
      <DependentUpon>Issue2625.xaml</DependentUpon>
      <SubType>Code</SubType>
    </Compile>
    <Compile Include="$(MSBuildThisFileDirectory)Issue2681.cs" />
    <Compile Include="$(MSBuildThisFileDirectory)Issue2858.xaml.cs">
      <DependentUpon>Issue2858.xaml</DependentUpon>
      <SubType>Code</SubType>
    </Compile>
    <Compile Include="$(MSBuildThisFileDirectory)Issue2929.cs" />
    <Compile Include="$(MSBuildThisFileDirectory)Issue2983.cs" />
    <Compile Include="$(MSBuildThisFileDirectory)Issue2963.cs" />
    <Compile Include="$(MSBuildThisFileDirectory)Issue2981.cs" />
    <Compile Include="$(MSBuildThisFileDirectory)Issue2964.cs" />
    <Compile Include="$(MSBuildThisFileDirectory)Bugzilla29017.cs" />
    <Compile Include="$(MSBuildThisFileDirectory)Issue2927.cs" />
    <Compile Include="$(MSBuildThisFileDirectory)IsShowingUserIssue.cs" />
    <Compile Include="$(MSBuildThisFileDirectory)Bugzilla25979.cs" />
    <Compile Include="$(MSBuildThisFileDirectory)Bugzilla30317.cs" />
    <Compile Include="$(MSBuildThisFileDirectory)Bugzilla29128.cs" />
    <Compile Include="$(MSBuildThisFileDirectory)Bugzilla31029.cs" />
    <Compile Include="$(MSBuildThisFileDirectory)Bugzilla24574.cs" />
    <Compile Include="$(MSBuildThisFileDirectory)Bugzilla26233.cs" />
    <Compile Include="$(MSBuildThisFileDirectory)Bugzilla27642.cs" />
    <Compile Include="$(MSBuildThisFileDirectory)Bugzilla36393.cs" />
    <Compile Include="$(MSBuildThisFileDirectory)Bugzilla33870.cs" />
    <Compile Include="$(MSBuildThisFileDirectory)Bugzilla32462.cs" />
    <Compile Include="$(MSBuildThisFileDirectory)Bugzilla36681.cs" />
    <Compile Include="$(MSBuildThisFileDirectory)Bugzilla36479.cs" />
    <Compile Include="$(MSBuildThisFileDirectory)Issue3008.cs" />
    <Compile Include="$(MSBuildThisFileDirectory)Issue3019.cs" />
    <Compile Include="$(MSBuildThisFileDirectory)Issue2993.cs" />
    <Compile Include="$(MSBuildThisFileDirectory)Issue3507.cs" />
    <Compile Include="$(MSBuildThisFileDirectory)Issue3367.cs" />
    <Compile Include="$(MSBuildThisFileDirectory)Issue3398.cs" />
    <Compile Include="$(MSBuildThisFileDirectory)Issue3541.cs" />
    <Compile Include="$(MSBuildThisFileDirectory)LegacyComponents\NonAppCompatSwitch.cs" />
    <Compile Include="$(MSBuildThisFileDirectory)MapsModalCrash.cs" />
    <Compile Include="$(MSBuildThisFileDirectory)ModalActivityIndicatorTest.cs" />
    <Compile Include="$(MSBuildThisFileDirectory)Bugzilla37625.cs" />
    <Compile Include="$(MSBuildThisFileDirectory)Bugzilla38658.cs" />
    <Compile Include="$(MSBuildThisFileDirectory)DataTemplateGridImageTest.cs" />
    <Compile Include="$(MSBuildThisFileDirectory)Bugzilla39331.cs" />
    <Compile Include="$(MSBuildThisFileDirectory)Bugzilla36788.cs" />
    <Compile Include="$(MSBuildThisFileDirectory)Bugzilla38978.cs" />
    <Compile Include="$(MSBuildThisFileDirectory)Bugzilla38112.cs" />
    <Compile Include="$(MSBuildThisFileDirectory)Bugzilla39668.cs" />
    <Compile Include="$(MSBuildThisFileDirectory)Bugzilla21177.cs" />
    <Compile Include="$(MSBuildThisFileDirectory)Bugzilla39829.cs" />
    <Compile Include="$(MSBuildThisFileDirectory)Bugzilla39458.cs" />
    <Compile Include="$(MSBuildThisFileDirectory)Bugzilla39853.cs" />
    <Compile Include="$(MSBuildThisFileDirectory)MultipleClipToBounds.cs" />
    <Compile Include="$(MSBuildThisFileDirectory)PerformanceGallery\PerformanceDataManager.cs" />
    <Compile Include="$(MSBuildThisFileDirectory)PerformanceGallery\PerformanceGallery.cs" />
    <Compile Include="$(MSBuildThisFileDirectory)PerformanceGallery\PerformanceScenario.cs" />
    <Compile Include="$(MSBuildThisFileDirectory)PerformanceGallery\PerformanceTracker.cs" />
    <Compile Include="$(MSBuildThisFileDirectory)PerformanceGallery\PerformanceTrackerTemplate.cs" />
    <Compile Include="$(MSBuildThisFileDirectory)PerformanceGallery\PerformanceTrackerWatcher.cs" />
    <Compile Include="$(MSBuildThisFileDirectory)PerformanceGallery\PerformanceViewModel.cs" />
    <Compile Include="$(MSBuildThisFileDirectory)PerformanceGallery\Scenarios\SearchBarScenarios.cs" />
    <Compile Include="$(MSBuildThisFileDirectory)PerformanceGallery\Scenarios\SliderScenarios.cs" />
    <Compile Include="$(MSBuildThisFileDirectory)PerformanceGallery\Scenarios\StepperScenarios.cs" />
    <Compile Include="$(MSBuildThisFileDirectory)PerformanceGallery\Scenarios\TableViewScenarios.cs" />
    <Compile Include="$(MSBuildThisFileDirectory)PerformanceGallery\Scenarios\TimePickerScenarios.cs" />
    <Compile Include="$(MSBuildThisFileDirectory)PerformanceGallery\Scenarios\WebViewScenarios.cs" />
    <Compile Include="$(MSBuildThisFileDirectory)PerformanceGallery\Scenarios\ProgressBarScenarios.cs" />
    <Compile Include="$(MSBuildThisFileDirectory)PerformanceGallery\Scenarios\PickerScenarios.cs" />
    <Compile Include="$(MSBuildThisFileDirectory)PerformanceGallery\Scenarios\MapScenarios.cs" />
    <Compile Include="$(MSBuildThisFileDirectory)PerformanceGallery\Scenarios\EntryScenarios.cs" />
    <Compile Include="$(MSBuildThisFileDirectory)PerformanceGallery\Scenarios\EditorScenarios.cs" />
    <Compile Include="$(MSBuildThisFileDirectory)PerformanceGallery\Scenarios\ActivityIndicatorScenarios.cs" />
    <Compile Include="$(MSBuildThisFileDirectory)PerformanceGallery\Scenarios\LabelScenarios.cs" />
    <Compile Include="$(MSBuildThisFileDirectory)PerformanceGallery\Scenarios\BoxViewScenarios.cs" />
    <Compile Include="$(MSBuildThisFileDirectory)PerformanceGallery\Scenarios\SwitchScenarios.cs" />
    <Compile Include="$(MSBuildThisFileDirectory)PerformanceGallery\Scenarios\DatePickerScenarios.cs" />
    <Compile Include="$(MSBuildThisFileDirectory)PerformanceGallery\Scenarios\ButtonScenarios.cs" />
    <Compile Include="$(MSBuildThisFileDirectory)PerformanceGallery\Scenarios\ImageScenarios.cs" />
    <Compile Include="$(MSBuildThisFileDirectory)PerformanceGallery\Scenarios\ListViewScenarios.cs" />
    <Compile Include="$(MSBuildThisFileDirectory)PerformanceProvider.cs" />
    <Compile Include="$(MSBuildThisFileDirectory)Bugzilla53179_2.cs" />
    <Compile Include="$(MSBuildThisFileDirectory)ScrollViewIsEnabled.cs" />
    <Compile Include="$(MSBuildThisFileDirectory)PlatformSpecifics_iOSTranslucentNavBarX.xaml.cs">
      <DependentUpon>PlatformSpecifics_iOSTranslucentNavBarX.xaml</DependentUpon>
      <SubType>Code</SubType>
    </Compile>
    <Compile Include="$(MSBuildThisFileDirectory)Bugzilla53179_1.cs" />
    <Compile Include="$(MSBuildThisFileDirectory)RestartAppTest.cs" />
    <Compile Include="$(MSBuildThisFileDirectory)BottomTabbedPageTests.cs" />
    <Compile Include="$(MSBuildThisFileDirectory)TestPages\QuickCollectNavigationPage.cs" />
    <Compile Include="$(MSBuildThisFileDirectory)TestPages\ScreenshotConditionalApp.cs" />
    <Compile Include="$(MSBuildThisFileDirectory)Bugzilla41842.cs" />
    <Compile Include="$(MSBuildThisFileDirectory)Bugzilla42277.cs" />
    <Compile Include="$(MSBuildThisFileDirectory)Bugzilla51173.cs" />
    <Compile Include="$(MSBuildThisFileDirectory)Bugzilla33561.cs" />
    <Compile Include="$(MSBuildThisFileDirectory)Bugzilla43214.cs" />
    <Compile Include="$(MSBuildThisFileDirectory)Bugzilla42602.cs" />
    <Compile Include="$(MSBuildThisFileDirectory)Bugzilla43161.cs" />
    <Compile Include="$(MSBuildThisFileDirectory)Bugzilla39768.cs" />
    <Compile Include="$(MSBuildThisFileDirectory)Bugzilla41271.cs" />
    <Compile Include="$(MSBuildThisFileDirectory)Bugzilla40722.cs" />
    <Compile Include="$(MSBuildThisFileDirectory)Bugzilla41153.cs" />
    <Compile Include="$(MSBuildThisFileDirectory)Bugzilla44129.cs" />
    <Compile Include="$(MSBuildThisFileDirectory)Bugzilla44525.cs" />
    <Compile Include="$(MSBuildThisFileDirectory)Bugzilla28650.cs" />
    <Compile Include="$(MSBuildThisFileDirectory)Bugzilla37431.cs" />
    <Compile Include="$(MSBuildThisFileDirectory)Bugzilla44777.cs" />
    <Compile Include="$(MSBuildThisFileDirectory)Bugzilla42599.cs" />
    <Compile Include="$(MSBuildThisFileDirectory)Bugzilla51503.cs" />
    <Compile Include="$(MSBuildThisFileDirectory)Bugzilla51505.cs" />
    <Compile Include="$(MSBuildThisFileDirectory)Bugzilla52533.cs" />
    <Compile Include="$(MSBuildThisFileDirectory)Bugzilla53362.cs" />
    <Compile Include="$(MSBuildThisFileDirectory)Bugzilla45874.cs" />
    <Compile Include="$(MSBuildThisFileDirectory)TransparentOverlayTests.cs" />
    <Compile Include="$(MSBuildThisFileDirectory)Unreported1.cs" />
    <Compile Include="$(MSBuildThisFileDirectory)Bugzilla53909.cs" />
    <Compile Include="$(MSBuildThisFileDirectory)ListViewNRE.cs" />
    <Compile Include="$(MSBuildThisFileDirectory)Bugzilla55745.cs" />
    <Compile Include="$(MSBuildThisFileDirectory)AndroidHelpText.cs" />
    <Compile Include="$(MSBuildThisFileDirectory)Bugzilla32830.cs" />
    <Compile Include="$(MSBuildThisFileDirectory)Bugzilla55365.cs" />
    <Compile Include="$(MSBuildThisFileDirectory)Bugzilla39802.cs" />
    <Compile Include="$(MSBuildThisFileDirectory)Bugzilla53179.cs" />
    <Compile Include="$(MSBuildThisFileDirectory)Bugzilla54036.cs" />
    <Compile Include="$(MSBuildThisFileDirectory)Bugzilla56896.cs" />
    <Compile Include="$(MSBuildThisFileDirectory)Bugzilla40161.cs" />
    <Compile Include="$(MSBuildThisFileDirectory)Bugzilla44886.cs" />
    <Compile Include="$(MSBuildThisFileDirectory)Bugzila57749.cs" />
    <Compile Include="$(MSBuildThisFileDirectory)Bugzilla45125.cs" />
    <Compile Include="$(MSBuildThisFileDirectory)ScrollViewObjectDisposed.cs" />
    <Compile Include="$(MSBuildThisFileDirectory)Bugzilla58645.cs" />
    <Compile Include="$(MSBuildThisFileDirectory)Bugzilla27731.cs" />
    <Compile Include="$(MSBuildThisFileDirectory)Bugzilla59097.cs" />
    <Compile Include="$(MSBuildThisFileDirectory)Bugzilla58875.cs" />
    <Compile Include="$(MSBuildThisFileDirectory)Bugzilla45702.cs" />
    <Compile Include="$(MSBuildThisFileDirectory)Bugzilla59718.cs" />
    <Compile Include="$(MSBuildThisFileDirectory)Bugzilla59896.cs" />
    <Compile Include="$(MSBuildThisFileDirectory)Bugzilla56771.cs" />
    <Compile Include="$(MSBuildThisFileDirectory)Bugzilla60382.cs" />
    <Compile Include="$(MSBuildThisFileDirectory)Bugzilla60524.cs" />
    <Compile Include="$(MSBuildThisFileDirectory)Bugzilla59925.cs" />
    <Compile Include="$(MSBuildThisFileDirectory)Bugzilla60691.cs" />
    <Compile Include="$(MSBuildThisFileDirectory)Issue1326.cs" />
    <Compile Include="$(MSBuildThisFileDirectory)Issue1436.cs" />
    <Compile Include="$(MSBuildThisFileDirectory)GitHub1567.cs" />
    <Compile Include="$(MSBuildThisFileDirectory)Issue1909.cs" />
    <Compile Include="$(MSBuildThisFileDirectory)Bugzilla60699.cs" />
    <Compile Include="$(MSBuildThisFileDirectory)Issue2035.cs" />
    <Compile Include="$(MSBuildThisFileDirectory)Issue2299.cs" />
    <Compile Include="$(MSBuildThisFileDirectory)Issue1900.cs" />
    <Compile Include="$(MSBuildThisFileDirectory)Issue2837.cs" />
    <Compile Include="$(MSBuildThisFileDirectory)Issue2740.cs" />
    <Compile Include="$(MSBuildThisFileDirectory)Issue1939.cs" />
    <Compile Include="$(MSBuildThisFileDirectory)Issue3343.cs" />
    <Compile Include="$(MSBuildThisFileDirectory)Issue2842.cs" />
    <Compile Include="$(MSBuildThisFileDirectory)Issue1666.cs" />
    <Compile Include="$(MSBuildThisFileDirectory)Issue2838.cs" />
    <Compile Include="$(MSBuildThisFileDirectory)Issue3342.cs" />
    <Compile Include="$(MSBuildThisFileDirectory)Issue3415.cs" />
    <Compile Include="$(MSBuildThisFileDirectory)Issue3049.cs" />
    <Compile Include="$(MSBuildThisFileDirectory)ViewClipBoundsShouldUpdate.cs" />
    <Compile Include="$(MSBuildThisFileDirectory)_Template.cs" />
    <Compile Include="$(MSBuildThisFileDirectory)Bugzilla56298.cs" />
    <Compile Include="$(MSBuildThisFileDirectory)Bugzilla42620.cs" />
    <Compile Include="$(MSBuildThisFileDirectory)Issue1028.cs" />
    <Compile Include="$(MSBuildThisFileDirectory)Issue1075.cs" />
    <Compile Include="$(MSBuildThisFileDirectory)Issue1097.cs" />
    <Compile Include="$(MSBuildThisFileDirectory)Issue1146.cs" />
    <Compile Include="$(MSBuildThisFileDirectory)Issue1219.cs" />
    <Compile Include="$(MSBuildThisFileDirectory)Issue1228.cs" />
    <Compile Include="$(MSBuildThisFileDirectory)Issue1236.cs" />
    <Compile Include="$(MSBuildThisFileDirectory)Issue1259.cs" />
    <Compile Include="$(MSBuildThisFileDirectory)Issue1267.cs" />
    <Compile Include="$(MSBuildThisFileDirectory)Issue1305.cs" />
    <Compile Include="$(MSBuildThisFileDirectory)Issue1329.cs" />
    <Compile Include="$(MSBuildThisFileDirectory)Issue1384.cs" />
    <Compile Include="$(MSBuildThisFileDirectory)Issue1400.cs" />
    <Compile Include="$(MSBuildThisFileDirectory)Issue1414.cs" />
    <Compile Include="$(MSBuildThisFileDirectory)Issue1461.cs" />
    <Compile Include="$(MSBuildThisFileDirectory)Issue1497.xaml.cs">
      <DependentUpon>Issue1497.xaml</DependentUpon>
    </Compile>
    <Compile Include="$(MSBuildThisFileDirectory)Issue1538.cs" />
    <Compile Include="$(MSBuildThisFileDirectory)Issue1545.xaml.cs">
      <DependentUpon>Issue1545.xaml</DependentUpon>
    </Compile>
    <Compile Include="$(MSBuildThisFileDirectory)Issue1546.cs" />
    <Compile Include="$(MSBuildThisFileDirectory)Issue1554.xaml.cs">
      <DependentUpon>Issue1554.xaml</DependentUpon>
    </Compile>
    <Compile Include="$(MSBuildThisFileDirectory)Issue1557.cs" />
    <Compile Include="$(MSBuildThisFileDirectory)Issue1566.cs" />
    <Compile Include="$(MSBuildThisFileDirectory)Issue1567.cs" />
    <Compile Include="$(MSBuildThisFileDirectory)Issue1568.xaml.cs">
      <DependentUpon>Issue1568.xaml</DependentUpon>
    </Compile>
    <Compile Include="$(MSBuildThisFileDirectory)Issue1583.cs" />
    <Compile Include="$(MSBuildThisFileDirectory)Issue1590.cs" />
    <Compile Include="$(MSBuildThisFileDirectory)Issue1593.cs" />
    <Compile Include="$(MSBuildThisFileDirectory)Issue1598.cs" />
    <Compile Include="$(MSBuildThisFileDirectory)Issue1613.cs" />
    <Compile Include="$(MSBuildThisFileDirectory)Issue1618.cs" />
    <Compile Include="$(MSBuildThisFileDirectory)Issue1641.xaml.cs">
      <DependentUpon>Issue1641.xaml</DependentUpon>
    </Compile>
    <Compile Include="$(MSBuildThisFileDirectory)Issue1644.cs" />
    <Compile Include="$(MSBuildThisFileDirectory)Issue1653.xaml.cs">
      <DependentUpon>Issue1653.xaml</DependentUpon>
    </Compile>
    <Compile Include="$(MSBuildThisFileDirectory)Issue1653v2.xaml.cs">
      <DependentUpon>Issue1653v2.xaml</DependentUpon>
    </Compile>
    <Compile Include="$(MSBuildThisFileDirectory)Issue1664.cs" />
    <Compile Include="$(MSBuildThisFileDirectory)Issue1680.cs" />
    <Compile Include="$(MSBuildThisFileDirectory)Issue3624.cs" />
    <Compile Include="$(MSBuildThisFileDirectory)Issue1682.cs" />
    <Compile Include="$(MSBuildThisFileDirectory)Issue1685.cs" />
    <Compile Include="$(MSBuildThisFileDirectory)Issue1698.cs" />
    <Compile Include="$(MSBuildThisFileDirectory)Issue1700.cs" />
    <Compile Include="$(MSBuildThisFileDirectory)Issue1703.cs" />
    <Compile Include="$(MSBuildThisFileDirectory)Issue1705.cs" />
    <Compile Include="$(MSBuildThisFileDirectory)Issue1712.xaml.cs">
      <DependentUpon>Issue1712.xaml</DependentUpon>
    </Compile>
    <Compile Include="$(MSBuildThisFileDirectory)Issue1722.cs" />
    <Compile Include="$(MSBuildThisFileDirectory)Issue1723.cs" />
    <Compile Include="$(MSBuildThisFileDirectory)Issue1741.xaml.cs">
      <DependentUpon>Issue1741.xaml</DependentUpon>
    </Compile>
    <Compile Include="$(MSBuildThisFileDirectory)Issue1742.cs" />
    <Compile Include="$(MSBuildThisFileDirectory)Issue1747.xaml.cs">
      <DependentUpon>Issue1747.xaml</DependentUpon>
    </Compile>
    <Compile Include="$(MSBuildThisFileDirectory)Issue1755.cs" />
    <Compile Include="$(MSBuildThisFileDirectory)Issue1758.cs" />
    <Compile Include="$(MSBuildThisFileDirectory)Issue1763.cs" />
    <Compile Include="$(MSBuildThisFileDirectory)Issue1766.xaml.cs">
      <DependentUpon>Issue1766.xaml</DependentUpon>
    </Compile>
    <Compile Include="$(MSBuildThisFileDirectory)Issue1769.cs" />
    <Compile Include="$(MSBuildThisFileDirectory)Issue1777.cs" />
    <Compile Include="$(MSBuildThisFileDirectory)Issue181.cs" />
    <Compile Include="$(MSBuildThisFileDirectory)Issue1851.cs" />
    <Compile Include="$(MSBuildThisFileDirectory)Issue1875.cs" />
    <Compile Include="$(MSBuildThisFileDirectory)Issue1888.cs" />
    <Compile Include="$(MSBuildThisFileDirectory)Issue1891.cs" />
    <Compile Include="$(MSBuildThisFileDirectory)Issue1895.cs" />
    <Compile Include="$(MSBuildThisFileDirectory)Issue1905.cs" />
    <Compile Include="$(MSBuildThisFileDirectory)Issue1914.cs" />
    <Compile Include="$(MSBuildThisFileDirectory)Issue194.cs" />
    <Compile Include="$(MSBuildThisFileDirectory)Issue198.cs" />
    <Compile Include="$(MSBuildThisFileDirectory)Issue206.cs" />
    <Compile Include="$(MSBuildThisFileDirectory)Issue214.cs" />
    <Compile Include="$(MSBuildThisFileDirectory)Issue2143.cs" />
    <Compile Include="$(MSBuildThisFileDirectory)Issue2222.cs" />
    <Compile Include="$(MSBuildThisFileDirectory)Issue22246_BZ.cs" />
    <Compile Include="$(MSBuildThisFileDirectory)Issue2241.cs" />
    <Compile Include="$(MSBuildThisFileDirectory)Issue2248.cs" />
    <Compile Include="$(MSBuildThisFileDirectory)Issue2259.cs" />
    <Compile Include="$(MSBuildThisFileDirectory)Issue2266.cs" />
    <Compile Include="$(MSBuildThisFileDirectory)Issue2270.cs" />
    <Compile Include="$(MSBuildThisFileDirectory)Issue2272.cs" />
    <Compile Include="$(MSBuildThisFileDirectory)Issue2282.xaml.cs">
      <DependentUpon>Issue2282.xaml</DependentUpon>
    </Compile>
    <Compile Include="$(MSBuildThisFileDirectory)Issue2288.xaml.cs">
      <DependentUpon>Issue2288.xaml</DependentUpon>
    </Compile>
    <Compile Include="$(MSBuildThisFileDirectory)Issue2289.xaml.cs">
      <DependentUpon>Issue2289.xaml</DependentUpon>
    </Compile>
    <Compile Include="$(MSBuildThisFileDirectory)Issue229.cs" />
    <Compile Include="$(MSBuildThisFileDirectory)Issue2291.cs" />
    <Compile Include="$(MSBuildThisFileDirectory)Issue2292.cs" />
    <Compile Include="$(MSBuildThisFileDirectory)Issue2294.cs" />
    <Compile Include="$(MSBuildThisFileDirectory)Issue2333.cs" />
    <Compile Include="$(MSBuildThisFileDirectory)Issue2339.cs" />
    <Compile Include="$(MSBuildThisFileDirectory)Issue2354.cs" />
    <Compile Include="$(MSBuildThisFileDirectory)Issue2357.xaml.cs">
      <DependentUpon>Issue2357.xaml</DependentUpon>
    </Compile>
    <Compile Include="$(MSBuildThisFileDirectory)Issue2411.cs" />
    <Compile Include="$(MSBuildThisFileDirectory)Issue2414.cs" />
    <Compile Include="$(MSBuildThisFileDirectory)Issue2470.xaml.cs">
      <DependentUpon>Issue2470.xaml</DependentUpon>
    </Compile>
    <Compile Include="$(MSBuildThisFileDirectory)Issue2563.cs" />
    <Compile Include="$(MSBuildThisFileDirectory)Issue2594.cs" />
    <Compile Include="$(MSBuildThisFileDirectory)Issue2597.cs" />
    <Compile Include="$(MSBuildThisFileDirectory)Issue260.cs" />
    <Compile Include="$(MSBuildThisFileDirectory)Issue2615.cs" />
    <Compile Include="$(MSBuildThisFileDirectory)Issue2628.cs" />
    <Compile Include="$(MSBuildThisFileDirectory)Issue2634.cs" />
    <Compile Include="$(MSBuildThisFileDirectory)Issue264.cs" />
    <Compile Include="$(MSBuildThisFileDirectory)Issue2659.xaml.cs">
      <DependentUpon>Issue2659.xaml</DependentUpon>
    </Compile>
    <Compile Include="$(MSBuildThisFileDirectory)Issue2783.cs" />
    <Compile Include="$(MSBuildThisFileDirectory)Issue2794.cs" />
    <Compile Include="$(MSBuildThisFileDirectory)Issue2809.cs" />
    <Compile Include="$(MSBuildThisFileDirectory)Issue2923.cs" />
    <Compile Include="$(MSBuildThisFileDirectory)Issue342.cs" />
    <Compile Include="$(MSBuildThisFileDirectory)Issue416.cs" />
    <Compile Include="$(MSBuildThisFileDirectory)Issue417.cs" />
    <Compile Include="$(MSBuildThisFileDirectory)Issue488.cs" />
    <Compile Include="$(MSBuildThisFileDirectory)Issue530.cs" />
    <Compile Include="$(MSBuildThisFileDirectory)Issue764.cs" />
    <Compile Include="$(MSBuildThisFileDirectory)Issue773.cs" />
    <Compile Include="$(MSBuildThisFileDirectory)Issue774.cs" />
    <Compile Include="$(MSBuildThisFileDirectory)Issue852.cs" />
    <Compile Include="$(MSBuildThisFileDirectory)Issue886.cs" />
    <Compile Include="$(MSBuildThisFileDirectory)Issue892.cs" />
    <Compile Include="$(MSBuildThisFileDirectory)Issue889.cs" />
    <Compile Include="$(MSBuildThisFileDirectory)Issue935.cs" />
    <Compile Include="$(MSBuildThisFileDirectory)Issue968.cs" />
    <Compile Include="$(MSBuildThisFileDirectory)Issue973.cs" />
    <Compile Include="$(MSBuildThisFileDirectory)Issue465.cs" />
    <Compile Include="$(MSBuildThisFileDirectory)ListViewViewCellBinding.cs" />
    <Compile Include="$(MSBuildThisFileDirectory)ModelContentPage.cs" />
    <Compile Include="$(MSBuildThisFileDirectory)NavigationStackTests.cs" />
    <Compile Include="$(MSBuildThisFileDirectory)NavPage.cs" />
    <Compile Include="$(MSBuildThisFileDirectory)ScrollViewOutOfBounds.cs" />
    <Compile Include="$(MSBuildThisFileDirectory)StackLayoutIssue.cs" />
    <Compile Include="$(MSBuildThisFileDirectory)SwipeBackNavCrash.cs" />
    <Compile Include="$(MSBuildThisFileDirectory)TabbedPageTests.cs" />
    <Compile Include="$(MSBuildThisFileDirectory)TabbedPageWithList.cs" />
    <Compile Include="$(MSBuildThisFileDirectory)TestPages\TestPages.cs" />
    <Compile Include="$(MSBuildThisFileDirectory)Issue2965.cs" />
    <Compile Include="$(MSBuildThisFileDirectory)Issue2775.cs" />
    <Compile Include="$(MSBuildThisFileDirectory)Issue2987.cs" />
    <Compile Include="$(MSBuildThisFileDirectory)Issue2976.cs" />
    <Compile Include="$(MSBuildThisFileDirectory)Issue2951.xaml.cs">
      <DependentUpon>Issue2951.xaml</DependentUpon>
    </Compile>
    <Compile Include="$(MSBuildThisFileDirectory)Issue2961.cs" />
    <Compile Include="$(MSBuildThisFileDirectory)Issue2948.cs" />
    <Compile Include="$(MSBuildThisFileDirectory)Issue2883.cs" />
    <Compile Include="$(MSBuildThisFileDirectory)Issue2953.cs" />
    <Compile Include="$(MSBuildThisFileDirectory)Issue2777.xaml.cs">
      <DependentUpon>Issue2777.xaml</DependentUpon>
    </Compile>
    <Compile Include="$(MSBuildThisFileDirectory)Issue2954.cs" />
    <Compile Include="$(MSBuildThisFileDirectory)Issue3086.xaml.cs">
      <DependentUpon>Issue3086.xaml</DependentUpon>
    </Compile>
    <Compile Include="$(MSBuildThisFileDirectory)Bugzilla27779.cs" />
    <Compile Include="$(MSBuildThisFileDirectory)Bugzilla27698.cs" />
    <Compile Include="$(MSBuildThisFileDirectory)Bugzilla29247.cs" />
    <Compile Include="$(MSBuildThisFileDirectory)Bugzilla27318.xaml.cs">
      <DependentUpon>Bugzilla27318.xaml</DependentUpon>
    </Compile>
    <Compile Include="$(MSBuildThisFileDirectory)Bugzilla29453.cs" />
    <Compile Include="$(MSBuildThisFileDirectory)Bugzilla28001.cs" />
    <Compile Include="$(MSBuildThisFileDirectory)DisposedSharedPages.cs" />
    <Compile Include="$(MSBuildThisFileDirectory)Bugzilla28575.cs" />
    <Compile Include="$(MSBuildThisFileDirectory)Bugzilla30935.cs" />
    <Compile Include="$(MSBuildThisFileDirectory)Bugzilla26032.xaml.cs">
      <DependentUpon>Bugzilla26032.xaml</DependentUpon>
    </Compile>
    <Compile Include="$(MSBuildThisFileDirectory)Bugzilla30835.cs" />
    <Compile Include="$(MSBuildThisFileDirectory)Bugzilla27085.cs" />
    <Compile Include="$(MSBuildThisFileDirectory)Bugzilla31395.cs" />
    <Compile Include="$(MSBuildThisFileDirectory)Bugzilla30651.cs" />
    <Compile Include="$(MSBuildThisFileDirectory)Bugzilla26171.cs" />
    <Compile Include="$(MSBuildThisFileDirectory)Bugzilla31602.cs" />
    <Compile Include="$(MSBuildThisFileDirectory)Bugzilla30353.cs" />
    <Compile Include="$(MSBuildThisFileDirectory)Bugzilla28240.cs" />
    <Compile Include="$(MSBuildThisFileDirectory)Bugzilla30324.cs" />
    <Compile Include="$(MSBuildThisFileDirectory)Bugzilla31255.cs" />
    <Compile Include="$(MSBuildThisFileDirectory)Bugzilla28498.cs" />
    <Compile Include="$(MSBuildThisFileDirectory)Bugzilla32148.cs" />
    <Compile Include="$(MSBuildThisFileDirectory)Bugzilla31967.xaml.cs">
      <DependentUpon>Bugzilla31967.xaml</DependentUpon>
    </Compile>
    <Compile Include="$(MSBuildThisFileDirectory)Issue3276.cs" />
    <Compile Include="$(MSBuildThisFileDirectory)Bugzilla26993.cs" />
    <Compile Include="$(MSBuildThisFileDirectory)Issue3292.cs" />
    <Compile Include="$(MSBuildThisFileDirectory)Bugzilla32230.cs" />
    <Compile Include="$(MSBuildThisFileDirectory)Bugzilla32898.cs" />
    <Compile Include="$(MSBuildThisFileDirectory)Bugzilla31330.cs" />
    <Compile Include="$(MSBuildThisFileDirectory)Bugzilla31114.cs" />
    <Compile Include="$(MSBuildThisFileDirectory)Issue3319.xaml.cs">
      <DependentUpon>Issue3319.xaml</DependentUpon>
    </Compile>
    <Compile Include="$(MSBuildThisFileDirectory)Bugzilla32691.cs" />
    <Compile Include="$(MSBuildThisFileDirectory)Bugzilla32487.cs" />
    <Compile Include="$(MSBuildThisFileDirectory)Bugzilla34061.cs" />
    <Compile Include="$(MSBuildThisFileDirectory)Bugzilla34632.cs" />
    <Compile Include="$(MSBuildThisFileDirectory)Bugzilla32902.cs" />
    <Compile Include="$(MSBuildThisFileDirectory)Bugzilla32801.cs" />
    <Compile Include="$(MSBuildThisFileDirectory)Bugzilla32447.xaml.cs">
      <DependentUpon>Bugzilla32447.xaml</DependentUpon>
    </Compile>
    <Compile Include="$(MSBuildThisFileDirectory)Bugzilla29257.cs" />
    <Compile Include="$(MSBuildThisFileDirectory)Bugzilla32040.cs" />
    <Compile Include="$(MSBuildThisFileDirectory)Bugzilla33450.cs" />
    <Compile Include="$(MSBuildThisFileDirectory)Bugzilla34720.cs" />
    <Compile Include="$(MSBuildThisFileDirectory)Bugzilla35733.cs" />
    <Compile Include="$(MSBuildThisFileDirectory)Bugzilla36009.cs" />
    <Compile Include="$(MSBuildThisFileDirectory)Bugzilla34912.cs" />
    <Compile Include="$(MSBuildThisFileDirectory)Bugzilla32615.cs" />
    <Compile Include="$(MSBuildThisFileDirectory)Bugzilla27350.cs" />
    <Compile Include="$(MSBuildThisFileDirectory)Bugzilla28709.cs" />
    <Compile Include="$(MSBuildThisFileDirectory)Bugzilla33578.cs" />
    <Compile Include="$(MSBuildThisFileDirectory)Bugzilla39378.xaml.cs">
      <DependentUpon>Bugzilla39378.xaml</DependentUpon>
    </Compile>
    <Compile Include="$(MSBuildThisFileDirectory)Bugzilla39963.cs" />
    <Compile Include="$(MSBuildThisFileDirectory)Bugzilla39987.cs" />
    <Compile Include="$(MSBuildThisFileDirectory)Bugzilla40704.cs" />
    <Compile Include="$(MSBuildThisFileDirectory)Bugzilla41038.cs" />
    <Compile Include="$(MSBuildThisFileDirectory)Bugzilla38284.cs" />
    <Compile Include="$(MSBuildThisFileDirectory)Bugzilla39486.cs" />
    <Compile Include="$(MSBuildThisFileDirectory)Issue55555.cs" />
    <Compile Include="$(MSBuildThisFileDirectory)Bugzilla41029.cs" />
    <Compile Include="$(MSBuildThisFileDirectory)Bugzilla39908.cs" />
    <Compile Include="$(MSBuildThisFileDirectory)Bugzilla39489.cs" />
    <Compile Include="$(MSBuildThisFileDirectory)Bugzilla36802.cs" />
    <Compile Include="$(MSBuildThisFileDirectory)Bugzilla35736.cs" />
    <Compile Include="$(MSBuildThisFileDirectory)Bugzilla48158.cs" />
    <Compile Include="$(MSBuildThisFileDirectory)Bugzilla45926.cs" />
    <Compile Include="$(MSBuildThisFileDirectory)Bugzilla45284.xaml.cs">
      <DependentUpon>Bugzilla45284.xaml</DependentUpon>
    </Compile>
    <Compile Include="$(MSBuildThisFileDirectory)Bugzilla54977.xaml.cs">
      <DependentUpon>Bugzilla54977.xaml</DependentUpon>
    </Compile>
    <Compile Include="$(MSBuildThisFileDirectory)Bugzilla49069.cs" />
    <Compile Include="$(MSBuildThisFileDirectory)Bugzilla42956.cs" />
    <Compile Include="$(MSBuildThisFileDirectory)Bugzilla38731.cs" />
    <Compile Include="$(MSBuildThisFileDirectory)Bugzilla56710.cs" />
    <Compile Include="$(MSBuildThisFileDirectory)Bugzilla52700.cs" />
    <Compile Include="$(MSBuildThisFileDirectory)Bugzilla39407.cs" />
    <Compile Include="$(MSBuildThisFileDirectory)ButtonFastRendererTest.cs" />
    <Compile Include="$(MSBuildThisFileDirectory)DesktopSupportTestPage.cs" />
    <Compile Include="$(MSBuildThisFileDirectory)Bugzilla58779.cs" />
    <Compile Include="$(MSBuildThisFileDirectory)Bugzilla51825.cs" />
    <Compile Include="$(MSBuildThisFileDirectory)Bugzilla31688.cs" />
    <Compile Include="$(MSBuildThisFileDirectory)Bugzilla40092.cs" />
    <Compile Include="$(MSBuildThisFileDirectory)Issue1426.cs" />
    <Compile Include="$(MSBuildThisFileDirectory)Issue1733.cs" />
    <Compile Include="$(MSBuildThisFileDirectory)Issue1898.cs" />
    <Compile Include="$(MSBuildThisFileDirectory)Issue1583_1.cs" />
    <Compile Include="$(MSBuildThisFileDirectory)Issue1323.cs" />
    <Compile Include="$(MSBuildThisFileDirectory)Issue2399.cs" />
    <Compile Include="$(MSBuildThisFileDirectory)Issue1729.cs" />
    <Compile Include="$(MSBuildThisFileDirectory)Issue2728.cs" />
    <Compile Include="$(MSBuildThisFileDirectory)Issue1667.cs" />
    <Compile Include="$(MSBuildThisFileDirectory)Issue3012.cs" />
    <Compile Include="$(MSBuildThisFileDirectory)Issue3872.cs" />
    <Compile Include="$(MSBuildThisFileDirectory)GitHub1650.cs" />
    <Compile Include="$(MSBuildThisFileDirectory)GitHub3216.cs" />
    <Compile Include="$(MSBuildThisFileDirectory)GitHub1776.cs" />
    <Compile Include="$(MSBuildThisFileDirectory)Issue3408.cs" />
    <Compile Include="$(MSBuildThisFileDirectory)Issue3413.cs" />
    <Compile Include="$(MSBuildThisFileDirectory)Issue3525.cs" />
    <Compile Include="$(MSBuildThisFileDirectory)Issue3275.cs" />
  </ItemGroup>
  <ItemGroup>
    <EmbeddedResource Include="$(MSBuildThisFileDirectory)Bugzilla22229.xaml">
      <Generator>MSBuild:UpdateDesignTimeXaml</Generator>
    </EmbeddedResource>
    <EmbeddedResource Include="$(MSBuildThisFileDirectory)Issue1497.xaml">
      <Generator>MSBuild:UpdateDesignTimeXaml</Generator>
    </EmbeddedResource>
    <EmbeddedResource Include="$(MSBuildThisFileDirectory)Issue1545.xaml">
      <Generator>MSBuild:UpdateDesignTimeXaml</Generator>
    </EmbeddedResource>
    <EmbeddedResource Include="$(MSBuildThisFileDirectory)Issue1554.xaml">
      <Generator>MSBuild:UpdateDesignTimeXaml</Generator>
    </EmbeddedResource>
    <EmbeddedResource Include="$(MSBuildThisFileDirectory)Issue1568.xaml">
      <Generator>MSBuild:UpdateDesignTimeXaml</Generator>
    </EmbeddedResource>
    <EmbeddedResource Include="$(MSBuildThisFileDirectory)Issue1641.xaml">
      <Generator>MSBuild:UpdateDesignTimeXaml</Generator>
    </EmbeddedResource>
    <EmbeddedResource Include="$(MSBuildThisFileDirectory)Issue1653.xaml">
      <Generator>MSBuild:UpdateDesignTimeXaml</Generator>
    </EmbeddedResource>
    <EmbeddedResource Include="$(MSBuildThisFileDirectory)Issue1653v2.xaml">
      <Generator>MSBuild:UpdateDesignTimeXaml</Generator>
    </EmbeddedResource>
    <EmbeddedResource Include="$(MSBuildThisFileDirectory)Issue1712.xaml">
      <Generator>MSBuild:UpdateDesignTimeXaml</Generator>
    </EmbeddedResource>
    <EmbeddedResource Include="$(MSBuildThisFileDirectory)Issue1741.xaml">
      <Generator>MSBuild:UpdateDesignTimeXaml</Generator>
    </EmbeddedResource>
    <EmbeddedResource Include="$(MSBuildThisFileDirectory)Issue1747.xaml">
      <Generator>MSBuild:UpdateDesignTimeXaml</Generator>
    </EmbeddedResource>
    <EmbeddedResource Include="$(MSBuildThisFileDirectory)Issue1766.xaml">
      <Generator>MSBuild:UpdateDesignTimeXaml</Generator>
    </EmbeddedResource>
    <EmbeddedResource Include="$(MSBuildThisFileDirectory)Issue2282.xaml">
      <Generator>MSBuild:UpdateDesignTimeXaml</Generator>
    </EmbeddedResource>
    <EmbeddedResource Include="$(MSBuildThisFileDirectory)Issue2288.xaml">
      <Generator>MSBuild:UpdateDesignTimeXaml</Generator>
    </EmbeddedResource>
    <EmbeddedResource Include="$(MSBuildThisFileDirectory)Issue2289.xaml">
      <Generator>MSBuild:UpdateDesignTimeXaml</Generator>
    </EmbeddedResource>
    <EmbeddedResource Include="$(MSBuildThisFileDirectory)Issue2357.xaml">
      <Generator>MSBuild:UpdateDesignTimeXaml</Generator>
    </EmbeddedResource>
    <EmbeddedResource Include="$(MSBuildThisFileDirectory)Issue2470.xaml">
      <Generator>MSBuild:UpdateDesignTimeXaml</Generator>
    </EmbeddedResource>
    <EmbeddedResource Include="$(MSBuildThisFileDirectory)Issue2659.xaml">
      <Generator>MSBuild:UpdateDesignTimeXaml</Generator>
    </EmbeddedResource>
    <EmbeddedResource Include="$(MSBuildThisFileDirectory)Issue2951.xaml">
      <Generator>MSBuild:UpdateDesignTimeXaml</Generator>
    </EmbeddedResource>
    <EmbeddedResource Include="$(MSBuildThisFileDirectory)Issue2777.xaml">
      <Generator>MSBuild:UpdateDesignTimeXaml</Generator>
    </EmbeddedResource>
    <EmbeddedResource Include="$(MSBuildThisFileDirectory)Issue3086.xaml">
      <Generator>MSBuild:UpdateDesignTimeXaml</Generator>
    </EmbeddedResource>
    <EmbeddedResource Include="$(MSBuildThisFileDirectory)Bugzilla27318.xaml">
      <Generator>MSBuild:UpdateDesignTimeXaml</Generator>
    </EmbeddedResource>
    <EmbeddedResource Include="$(MSBuildThisFileDirectory)Bugzilla29107.xaml">
      <Generator>MSBuild:UpdateDesignTimeXaml</Generator>
    </EmbeddedResource>
    <EmbeddedResource Include="$(MSBuildThisFileDirectory)Bugzilla26032.xaml">
      <Generator>MSBuild:UpdateDesignTimeXaml</Generator>
    </EmbeddedResource>
    <EmbeddedResource Include="$(MSBuildThisFileDirectory)Bugzilla31967.xaml">
      <Generator>MSBuild:UpdateDesignTimeXaml</Generator>
    </EmbeddedResource>
    <EmbeddedResource Include="$(MSBuildThisFileDirectory)Issue3319.xaml">
      <Generator>MSBuild:UpdateDesignTimeXaml</Generator>
    </EmbeddedResource>
    <EmbeddedResource Include="$(MSBuildThisFileDirectory)Bugzilla32447.xaml">
      <Generator>MSBuild:UpdateDesignTimeXaml</Generator>
    </EmbeddedResource>
    <EmbeddedResource Include="$(MSBuildThisFileDirectory)Bugzilla38827.xaml">
      <SubType>Designer</SubType>
      <Generator>MSBuild:UpdateDesignTimeXaml</Generator>
    </EmbeddedResource>
    <EmbeddedResource Include="$(MSBuildThisFileDirectory)Bugzilla32842.xaml">
      <SubType>Designer</SubType>
      <Generator>MSBuild:UpdateDesignTimeXaml</Generator>
    </EmbeddedResource>
    <EmbeddedResource Include="$(MSBuildThisFileDirectory)Bugzilla39463.xaml">
      <SubType>Designer</SubType>
      <Generator>MSBuild:UpdateDesignTimeXaml</Generator>
    </EmbeddedResource>
    <EmbeddedResource Include="$(MSBuildThisFileDirectory)Bugzilla38416.xaml">
      <SubType>Designer</SubType>
      <Generator>MSBuild:UpdateDesignTimeXaml</Generator>
    </EmbeddedResource>
    <EmbeddedResource Include="$(MSBuildThisFileDirectory)Bugzilla39483.xaml">
      <SubType>Designer</SubType>
      <Generator>MSBuild:UpdateDesignTimeXaml</Generator>
    </EmbeddedResource>
    <EmbeddedResource Include="$(MSBuildThisFileDirectory)Bugzilla39378.xaml">
      <Generator>MSBuild:UpdateDesignTimeXaml</Generator>
    </EmbeddedResource>
    <EmbeddedResource Include="$(MSBuildThisFileDirectory)Bugzilla45284.xaml">
      <Generator>MSBuild:UpdateDesignTimeXaml</Generator>
    </EmbeddedResource>
    <EmbeddedResource Include="$(MSBuildThisFileDirectory)Bugzilla54977.xaml">
      <Generator>MSBuild:UpdateDesignTimeXaml</Generator>
    </EmbeddedResource>
  </ItemGroup>
  <ItemGroup>
    <EmbeddedResource Include="$(MSBuildThisFileDirectory)Bugzilla27417Xaml.xaml">
      <SubType>Designer</SubType>
      <Generator>MSBuild:UpdateDesignTimeXaml</Generator>
    </EmbeddedResource>
  </ItemGroup>
  <ItemGroup>
    <EmbeddedResource Include="$(MSBuildThisFileDirectory)Bugzilla23942.xaml">
      <SubType>Designer</SubType>
      <Generator>MSBuild:UpdateDesignTimeXaml</Generator>
    </EmbeddedResource>
  </ItemGroup>
  <ItemGroup>
    <EmbeddedResource Include="$(MSBuildThisFileDirectory)Bugzilla39636.xaml">
      <SubType>Designer</SubType>
      <Generator>MSBuild:UpdateDesignTimeXaml</Generator>
    </EmbeddedResource>
  </ItemGroup>
  <ItemGroup>
    <EmbeddedResource Include="$(MSBuildThisFileDirectory)PlatformSpecifics_iOSTranslucentNavBarX.xaml">
      <SubType>Designer</SubType>
      <Generator>MSBuild:UpdateDesignTimeXaml</Generator>
    </EmbeddedResource>
  </ItemGroup>
  <ItemGroup>
    <EmbeddedResource Include="$(MSBuildThisFileDirectory)Bugzilla42069_Page.xaml">
      <SubType>Designer</SubType>
      <Generator>MSBuild:UpdateDesignTimeXaml</Generator>
    </EmbeddedResource>
  </ItemGroup>
  <ItemGroup>
    <EmbeddedResource Include="$(MSBuildThisFileDirectory)Bugzilla51642.xaml">
      <SubType>Designer</SubType>
      <Generator>MSBuild:UpdateDesignTimeXaml</Generator>
    </EmbeddedResource>
  </ItemGroup>
  <ItemGroup>
    <EmbeddedResource Include="$(MSBuildThisFileDirectory)Bugzilla45722Xaml0.xaml">
      <SubType>Designer</SubType>
      <Generator>MSBuild:UpdateDesignTimeXaml</Generator>
    </EmbeddedResource>
  </ItemGroup>
  <ItemGroup>
    <EmbeddedResource Include="$(MSBuildThisFileDirectory)GitHub1331.xaml">
      <SubType>Designer</SubType>
      <Generator>MSBuild:UpdateDesignTimeXaml</Generator>
    </EmbeddedResource>
  </ItemGroup>
  <ItemGroup>
    <EmbeddedResource Include="$(MSBuildThisFileDirectory)Bugzilla60045.xaml">
      <SubType>Designer</SubType>
      <Generator>MSBuild:UpdateDesignTimeXaml</Generator>
    </EmbeddedResource>
  </ItemGroup>
  <ItemGroup>
    <EmbeddedResource Include="$(MSBuildThisFileDirectory)Issue2625.xaml">
      <SubType>Designer</SubType>
      <Generator>MSBuild:UpdateDesignTimeXaml</Generator>
    </EmbeddedResource>
  </ItemGroup>
  <ItemGroup>
    <EmbeddedResource Include="$(MSBuildThisFileDirectory)Issue2858.xaml">
      <SubType>Designer</SubType>
      <Generator>MSBuild:UpdateDesignTimeXaml</Generator>
    </EmbeddedResource>
  </ItemGroup>
</Project><|MERGE_RESOLUTION|>--- conflicted
+++ resolved
@@ -9,12 +9,9 @@
     <Import_RootNamespace>Xamarin.Forms.Controls.Issues</Import_RootNamespace>
   </PropertyGroup>
   <ItemGroup>
-<<<<<<< HEAD
     <Compile Include="$(MSBuildThisFileDirectory)Github3856.cs" />
     <Compile Include="$(MSBuildThisFileDirectory)Issue3788.cs" />
-=======
     <Compile Include="$(MSBuildThisFileDirectory)Issue3809.cs" />
->>>>>>> 4c367911
     <Compile Include="$(MSBuildThisFileDirectory)Issue2894.cs" />
     <Compile Include="$(MSBuildThisFileDirectory)Issue3524.cs" />
     <Compile Include="$(MSBuildThisFileDirectory)Issue2004.cs" />
