--- conflicted
+++ resolved
@@ -1774,7 +1774,6 @@
     </EmbeddedResource>
   </ItemGroup>
   <ItemGroup>
-<<<<<<< HEAD
     <EmbeddedResource Include="$(MSBuildThisFileDirectory)Issue4459.xaml">
       <SubType>Designer</SubType>
       <Generator>MSBuild:UpdateDesignTimeXaml</Generator>
@@ -1782,9 +1781,10 @@
   </ItemGroup>
   <ItemGroup>
     <EmbeddedResource Include="$(MSBuildThisFileDirectory)Issue7593.xaml">
-=======
+      <SubType>Designer</SubType>
+      <Generator>MSBuild:UpdateDesignTimeXaml</Generator>
+    </EmbeddedResource>
     <EmbeddedResource Include="$(MSBuildThisFileDirectory)Issue7789.xaml">
->>>>>>> 3d9d7700
       <SubType>Designer</SubType>
       <Generator>MSBuild:UpdateDesignTimeXaml</Generator>
     </EmbeddedResource>
@@ -1796,12 +1796,6 @@
     </EmbeddedResource>
   </ItemGroup>
   <ItemGroup>
-    <EmbeddedResource Include="$(MSBuildThisFileDirectory)Issue7593.xaml">
-      <SubType>Designer</SubType>
-      <Generator>MSBuild:UpdateDesignTimeXaml</Generator>
-    </EmbeddedResource>
-  </ItemGroup>
-  <ItemGroup>
     <EmbeddedResource Include="$(MSBuildThisFileDirectory)Issue7792.xaml">
       <SubType>Designer</SubType>
       <Generator>MSBuild:UpdateDesignTimeXaml</Generator>
@@ -1889,22 +1883,19 @@
     </EmbeddedResource>
   </ItemGroup>
   <ItemGroup>
-<<<<<<< HEAD
     <EmbeddedResource Include="$(MSBuildThisFileDirectory)Issue8715.xaml">
-=======
+      <SubType>Designer</SubType>
+      <Generator>MSBuild:UpdateDesignTimeXaml</Generator>
+    </EmbeddedResource>
     <EmbeddedResource Include="$(MSBuildThisFileDirectory)Issue9783.xaml">
->>>>>>> 3d9d7700
-      <SubType>Designer</SubType>
-      <Generator>MSBuild:Compile</Generator>
-    </EmbeddedResource>
-  </ItemGroup>
-<<<<<<< HEAD
+      <SubType>Designer</SubType>
+      <Generator>MSBuild:UpdateDesignTimeXaml</Generator>
+    </EmbeddedResource>
+  </ItemGroup>
   <ItemGroup>
     <EmbeddedResource Include="$(MSBuildThisFileDirectory)Issue6698View2.xaml">
       <SubType>Designer</SubType>
       <Generator>MSBuild:UpdateDesignTimeXaml</Generator>
     </EmbeddedResource>
   </ItemGroup>
-=======
->>>>>>> 3d9d7700
 </Project>