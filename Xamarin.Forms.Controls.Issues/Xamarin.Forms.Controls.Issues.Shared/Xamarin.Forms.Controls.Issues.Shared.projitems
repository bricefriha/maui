--- conflicted
+++ resolved
@@ -372,11 +372,8 @@
     <Compile Include="$(MSBuildThisFileDirectory)Issue3019.cs" />
     <Compile Include="$(MSBuildThisFileDirectory)Issue2993.cs" />
     <Compile Include="$(MSBuildThisFileDirectory)Issue3507.cs" />
-<<<<<<< HEAD
     <Compile Include="$(MSBuildThisFileDirectory)Issue3367.cs" />
-=======
     <Compile Include="$(MSBuildThisFileDirectory)Issue3398.cs" />
->>>>>>> 9ad4cb85
     <Compile Include="$(MSBuildThisFileDirectory)LegacyComponents\NonAppCompatSwitch.cs" />
     <Compile Include="$(MSBuildThisFileDirectory)MapsModalCrash.cs" />
     <Compile Include="$(MSBuildThisFileDirectory)ModalActivityIndicatorTest.cs" />
@@ -786,13 +783,10 @@
     <Compile Include="$(MSBuildThisFileDirectory)Issue2728.cs" />
     <Compile Include="$(MSBuildThisFileDirectory)Issue1667.cs" />
     <Compile Include="$(MSBuildThisFileDirectory)Issue3012.cs" />
-<<<<<<< HEAD
     <Compile Include="$(MSBuildThisFileDirectory)GitHub1650.cs" />
     <Compile Include="$(MSBuildThisFileDirectory)GitHub3216.cs" />
     <Compile Include="$(MSBuildThisFileDirectory)GitHub1776.cs" />
-=======
     <Compile Include="$(MSBuildThisFileDirectory)Issue3413.cs" />
->>>>>>> 9ad4cb85
     <Compile Include="$(MSBuildThisFileDirectory)Issue3525.cs" />
   </ItemGroup>
   <ItemGroup>
