--- conflicted
+++ resolved
@@ -251,11 +251,8 @@
     <Compile Include="$(MSBuildThisFileDirectory)Issue1705_2.cs" />
     <Compile Include="$(MSBuildThisFileDirectory)Issue1396.cs" />
     <Compile Include="$(MSBuildThisFileDirectory)Issue1415.cs" />
-<<<<<<< HEAD
+    <Compile Include="$(MSBuildThisFileDirectory)Issue2653.cs" />
     <Compile Include="$(MSBuildThisFileDirectory)Issue1942.cs" />
-=======
-    <Compile Include="$(MSBuildThisFileDirectory)Issue2653.cs" />
->>>>>>> a6a3b25a
     <Compile Include="$(MSBuildThisFileDirectory)Issue2247.cs" />
     <Compile Include="$(MSBuildThisFileDirectory)GroupListViewHeaderIndexOutOfRange.cs" />
     <Compile Include="$(MSBuildThisFileDirectory)Issue1760.cs" />
