--- conflicted
+++ resolved
@@ -129,12 +129,6 @@
     <PackageReference Include="Microsoft.Win32.Primitives">
       <Version>4.3.0</Version>
     </PackageReference>
-<<<<<<< HEAD
-=======
-    <PackageReference Include="NETStandard.Library">
-      <Version>2.0.3</Version>
-    </PackageReference>
->>>>>>> 50612ef5
     <PackageReference Include="Newtonsoft.Json">
       <Version>11.0.2</Version>
     </PackageReference>
