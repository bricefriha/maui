using System;
using System.ComponentModel;
using Android.Content;
using Android.Graphics;
using Android.Graphics.Drawables;
#if __ANDROID_29__
using AndroidX.Core.View;
using AndroidX.Core.Widget;
using AndroidX.AppCompat.Widget;
#else
using Android.Support.V4.View;
using Android.Support.V4.Widget;
using Android.Support.V7.Widget;
#endif
using Xamarin.Forms.Internals;
using AView = Android.Views.View;
using AButton = Android.Widget.Button;

namespace Xamarin.Forms.Platform.Android
{
	// TODO: Currently the drawable is reloaded if the text or the layout changes.
	//       This is obviously not great, but it works. An optimization should
	//       be made to find the drawable in the view and just re-position.
	//       If we do this, we must remember to undo the offset in OnLayout.

	public class ButtonLayoutManager : IDisposable
	{
		// we use left/right as this does not resize the button when there is no text
		Button.ButtonContentLayout _imageOnlyLayout = new Button.ButtonContentLayout(Button.ButtonContentLayout.ImagePosition.Left, 0);

		// reuse this instance to save on allocations
		Rect _drawableBounds = new Rect();

		bool _disposed;
		IButtonLayoutRenderer _renderer;
		Thickness? _defaultPaddingPix;
		Button _element;
		bool _alignIconWithText;
		bool _preserveInitialPadding;
		bool _borderAdjustsPadding;
		bool _maintainLegacyMeasurements;
		bool _hasLayoutOccurred;

		public ButtonLayoutManager(IButtonLayoutRenderer renderer)
			: this(renderer, false, false, false, true)
		{
		}

		public ButtonLayoutManager(IButtonLayoutRenderer renderer,
			bool alignIconWithText,
			bool preserveInitialPadding,
			bool borderAdjustsPadding,
			bool maintainLegacyMeasurements)
		{
			_renderer = renderer ?? throw new ArgumentNullException(nameof(renderer));
			_renderer.ElementChanged += OnElementChanged;
			_alignIconWithText = alignIconWithText;
			_preserveInitialPadding = preserveInitialPadding;
			_borderAdjustsPadding = borderAdjustsPadding;
			_maintainLegacyMeasurements = maintainLegacyMeasurements;
		}

		AButton View => _renderer?.View ?? _renderer as AButton;

		Context Context => _renderer?.View?.Context;

		public void Dispose()
		{
			Dispose(true);
		}

		protected virtual void Dispose(bool disposing)
		{
			if (!_disposed)
			{
				if (disposing)
				{
					if (_renderer != null)
					{
						if (_element != null)
						{
							_element.PropertyChanged -= OnElementPropertyChanged;
						}

						_renderer.ElementChanged -= OnElementChanged;
						_renderer = null;
					}
				}
				_disposed = true;
			}
		}

		internal SizeRequest GetDesiredSize(int widthConstraint, int heightConstraint)
		{
			var previousHeight = View.MeasuredHeight;
			var previousWidth = View.MeasuredWidth;

			View.Measure(widthConstraint, heightConstraint);

			// if the measure of the view has changed then trigger a request for layout
			// if the measure hasn't changed then force a layout of the button
			if (previousHeight != View.MeasuredHeight || previousWidth != View.MeasuredWidth)
				View.MaybeRequestLayout();
			else
				View.ForceLayout();

			return new SizeRequest(new Size(View.MeasuredWidth, View.MeasuredHeight), Size.Zero);
		}

		public void OnLayout(bool changed, int left, int top, int right, int bottom)
		{
			if (_disposed || _renderer == null || _element == null)
				return;

			AButton view = View;
			if (view == null)
				return;

			Drawable drawable = null;
			Drawable[] drawables = TextViewCompat.GetCompoundDrawablesRelative(view);
			if (drawables != null)
			{
				foreach (var compoundDrawable in drawables)
				{
					if (compoundDrawable != null)
					{
						drawable = compoundDrawable;
						break;
					}
				}
			}

			if (drawable != null)
			{
				int iconWidth = drawable.IntrinsicWidth;
				drawable.CopyBounds(_drawableBounds);

				// Center the drawable in the button if there is no text.
				// We do not need to undo this as when we get some text, the drawable recreated
				if (string.IsNullOrEmpty(_element.Text))
				{
					var newLeft = (right - left - iconWidth) / 2 - view.PaddingLeft;

					_drawableBounds.Set(newLeft, _drawableBounds.Top, newLeft + iconWidth, _drawableBounds.Bottom);
					drawable.Bounds = _drawableBounds;
				}
				else
				{
					if (_alignIconWithText && _element.ContentLayout.IsHorizontal())
					{
						var buttonText = view.TextFormatted;

						// if text is transformed, add that transformation to to ensure correct calculation of icon padding
						if (view.TransformationMethod != null)
							buttonText = view.TransformationMethod.GetTransformationFormatted(buttonText, view);

						var measuredTextWidth = view.Paint.MeasureText(buttonText, 0, buttonText.Length());
						var textWidth = Math.Min((int)measuredTextWidth, view.Layout.Width);
						var contentsWidth = ViewCompat.GetPaddingStart(view) + iconWidth + view.CompoundDrawablePadding + textWidth + ViewCompat.GetPaddingEnd(view);

						var newLeft = (view.MeasuredWidth - contentsWidth) / 2;
						if (_element.ContentLayout.Position == Button.ButtonContentLayout.ImagePosition.Right)
							newLeft = -newLeft;
						if (ViewCompat.GetLayoutDirection(view) == ViewCompat.LayoutDirectionRtl)
							newLeft = -newLeft;

						_drawableBounds.Set(newLeft, _drawableBounds.Top, newLeft + iconWidth, _drawableBounds.Bottom);
						drawable.Bounds = _drawableBounds;
					}
				}
			}

			_hasLayoutOccurred = true;
		}

		public void OnViewAttachedToWindow(AView attachedView)
		{
			Update();
		}

		public void OnViewDetachedFromWindow(AView detachedView)
		{
		}

		public void Update()
		{
			if (View?.LayoutParameters == null && _hasLayoutOccurred)
				return;

			if (!UpdateTextAndImage())
				UpdateImage();
			UpdatePadding();
		}

		void OnElementChanged(object sender, VisualElementChangedEventArgs e)
		{
			if (_element != null)
			{
				_element.PropertyChanged -= OnElementPropertyChanged;
				_element = null;
			}

			if (e.NewElement is Button button)
			{
				_element = button;
				_element.PropertyChanged += OnElementPropertyChanged;
			}

			Update();
		}

		void OnElementPropertyChanged(object sender, PropertyChangedEventArgs e)
		{
			if (_disposed || _renderer == null || _element == null)
				return;

			if (e.PropertyName == Button.PaddingProperty.PropertyName)
				UpdatePadding();
			else if (e.PropertyName == Button.ImageSourceProperty.PropertyName || e.PropertyName == Button.ContentLayoutProperty.PropertyName)
				UpdateImage();
			else if (e.PropertyName == Button.TextProperty.PropertyName || e.PropertyName == VisualElement.IsVisibleProperty.PropertyName)
				UpdateTextAndImage();
			else if (e.PropertyName == Button.BorderWidthProperty.PropertyName && _borderAdjustsPadding)
				_element.InvalidateMeasureNonVirtual(InvalidationTrigger.MeasureChanged);
		}

		void UpdatePadding()
		{
			AButton view = View;
			if (view == null)
				return;

			if (_disposed || _renderer == null || _element == null)
				return;

			if (!_defaultPaddingPix.HasValue)
				_defaultPaddingPix = new Thickness(view.PaddingLeft, view.PaddingTop, view.PaddingRight, view.PaddingBottom);

			// Currently the Padding Bindable property uses a creator factory so once it is set it can't become unset
			// I would say this is currently a bug but it's a bug that exists already in the code base.
			// Having this comment and this code more accurately demonstrates behavior then
			// having an else clause for when the PaddingProperty isn't set
			if (!_element.IsSet(Button.PaddingProperty))
				return;

			var padding = _element.Padding;
			var adjustment = 0.0;
			if (_borderAdjustsPadding && _element is IBorderElement borderElement && borderElement.IsBorderWidthSet() && borderElement.BorderWidth != borderElement.BorderWidthDefaultValue)
				adjustment = borderElement.BorderWidth;

			var defaultPadding = _preserveInitialPadding && _defaultPaddingPix.HasValue
				? _defaultPaddingPix.Value
				: new Thickness();

			view.SetPadding(
				(int)(Context.ToPixels(padding.Left + adjustment) + defaultPadding.Left),
				(int)(Context.ToPixels(padding.Top + adjustment) + defaultPadding.Top),
				(int)(Context.ToPixels(padding.Right + adjustment) + defaultPadding.Right),
				(int)(Context.ToPixels(padding.Bottom + adjustment) + defaultPadding.Bottom));
		}

		bool UpdateTextAndImage()
		{
			if (_disposed || _renderer == null || _element == null)
				return false;

<<<<<<< HEAD
			AButton view = View;
=======
			if (View?.LayoutParameters == null && _hasLayoutOccurred)
				return false;
			
			AppCompatButton view = View;
>>>>>>> 8d47e7dd
			if (view == null)
				return false;

			string oldText = view.Text;
			view.Text = _element.Text;

			// If we went from or to having no text, we need to update the image position
			if (string.IsNullOrEmpty(oldText) != string.IsNullOrEmpty(view.Text))
			{
				UpdateImage();
				return true;
			}

			return false;
		}

		void UpdateImage()
		{
			if (_disposed || _renderer == null || _element == null)
				return;

			AButton view = View;
			if (view == null)
				return;

			ImageSource elementImage = _element.ImageSource;

			if (elementImage == null || elementImage.IsEmpty)
			{
				view.SetCompoundDrawablesWithIntrinsicBounds(null, null, null, null);
				return;
			}

			// No text, so no need for relative position; just center the image
			// There's no option for just plain-old centering, so we'll use Top 
			// (which handles the horizontal centering) and some tricksy padding (in OnLayout)
			// to handle the vertical centering 
			var layout = string.IsNullOrEmpty(_element.Text) ? _imageOnlyLayout : _element.ContentLayout;

			if (_maintainLegacyMeasurements)
				view.CompoundDrawablePadding = (int)layout.Spacing;
			else
				view.CompoundDrawablePadding = (int)Context.ToPixels(layout.Spacing);

			Drawable existingImage = null;
			var images = TextViewCompat.GetCompoundDrawablesRelative(view);
			for (int i = 0; i < images.Length; i++)
				if (images[i] != null)
				{
					existingImage = images[i];
					break;
				}

			if (_renderer is IVisualElementRenderer visualElementRenderer)
			{
				visualElementRenderer.ApplyDrawableAsync(Button.ImageSourceProperty, Context, image =>
				{
					if (image == existingImage)
						return;

					switch (layout.Position)
					{
						case Button.ButtonContentLayout.ImagePosition.Top:
							TextViewCompat.SetCompoundDrawablesRelativeWithIntrinsicBounds(view, null, image, null, null);
							break;
						case Button.ButtonContentLayout.ImagePosition.Right:
							TextViewCompat.SetCompoundDrawablesRelativeWithIntrinsicBounds(view, null, null, image, null);
							break;
						case Button.ButtonContentLayout.ImagePosition.Bottom:
							TextViewCompat.SetCompoundDrawablesRelativeWithIntrinsicBounds(view, null, null, null, image);
							break;
						default:
							// Defaults to image on the left
							TextViewCompat.SetCompoundDrawablesRelativeWithIntrinsicBounds(view, image, null, null, null);
							break;
					}

					if (_hasLayoutOccurred)
						_element?.InvalidateMeasureNonVirtual(InvalidationTrigger.MeasureChanged);
				});
			}
		}
	}
}<|MERGE_RESOLUTION|>--- conflicted
+++ resolved
@@ -264,14 +264,10 @@
 			if (_disposed || _renderer == null || _element == null)
 				return false;
 
-<<<<<<< HEAD
-			AButton view = View;
-=======
 			if (View?.LayoutParameters == null && _hasLayoutOccurred)
 				return false;
 			
-			AppCompatButton view = View;
->>>>>>> 8d47e7dd
+			AButton view = View;
 			if (view == null)
 				return false;
 
