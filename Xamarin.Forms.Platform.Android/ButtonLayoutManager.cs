using System;
using System.ComponentModel;
using Android.Content;
using Android.Graphics.Drawables;
using AndroidX.Core.View;
using AndroidX.Core.Widget;
using Xamarin.Forms.Internals;
using AButton = Android.Widget.Button;
using ARect = Android.Graphics.Rect;
using AView = Android.Views.View;
<<<<<<< HEAD
=======
using AButton = Android.Widget.Button;
using Android.Text.Method;
>>>>>>> a26b0178

namespace Xamarin.Forms.Platform.Android
{
	// TODO: Currently the drawable is reloaded if the text or the layout changes.
	//       This is obviously not great, but it works. An optimization should
	//       be made to find the drawable in the view and just re-position.
	//       If we do this, we must remember to undo the offset in OnLayout.

	public class ButtonLayoutManager : IDisposable
	{
		// we use left/right as this does not resize the button when there is no text
		Button.ButtonContentLayout _imageOnlyLayout = new Button.ButtonContentLayout(Button.ButtonContentLayout.ImagePosition.Left, 0);

		// reuse this instance to save on allocations
		ARect _drawableBounds = new ARect();

		bool _disposed;
		IButtonLayoutRenderer _renderer;
		Thickness? _defaultPaddingPix;
		Button _element;
		bool _alignIconWithText;
		bool _preserveInitialPadding;
		bool _borderAdjustsPadding;
		bool _maintainLegacyMeasurements;
		bool _hasLayoutOccurred;
		ITransformationMethod _defaultTransformationMethod;
		bool _elementAlreadyChanged = false;

		public ButtonLayoutManager(IButtonLayoutRenderer renderer)
			: this(renderer, false, false, false, true)
		{
		}

		public ButtonLayoutManager(IButtonLayoutRenderer renderer,
			bool alignIconWithText,
			bool preserveInitialPadding,
			bool borderAdjustsPadding,
			bool maintainLegacyMeasurements)
		{
			_renderer = renderer ?? throw new ArgumentNullException(nameof(renderer));
			_renderer.ElementChanged += OnElementChanged;
			_alignIconWithText = alignIconWithText;
			_preserveInitialPadding = preserveInitialPadding;
			_borderAdjustsPadding = borderAdjustsPadding;
			_maintainLegacyMeasurements = maintainLegacyMeasurements;
		}

		AButton View => _renderer?.View ?? _renderer as AButton;

		Context Context => _renderer?.View?.Context;

		public void Dispose()
		{
			Dispose(true);
		}

		protected virtual void Dispose(bool disposing)
		{
			if (!_disposed)
			{
				if (disposing)
				{
					if (_renderer != null)
					{
						if (_element != null)
						{
							_element.PropertyChanged -= OnElementPropertyChanged;
						}

						_renderer.ElementChanged -= OnElementChanged;
						_renderer = null;
					}
				}
				_disposed = true;
			}
		}

		internal SizeRequest GetDesiredSize(int widthConstraint, int heightConstraint)
		{
			var previousHeight = View.MeasuredHeight;
			var previousWidth = View.MeasuredWidth;

			View.Measure(widthConstraint, heightConstraint);

			// if the measure of the view has changed then trigger a request for layout
			// if the measure hasn't changed then force a layout of the button
			if (previousHeight != View.MeasuredHeight || previousWidth != View.MeasuredWidth)
				View.MaybeRequestLayout();
			else
				View.ForceLayout();

			return new SizeRequest(new Size(View.MeasuredWidth, View.MeasuredHeight), Size.Zero);
		}

		public void OnLayout(bool changed, int left, int top, int right, int bottom)
		{
			if (_disposed || _renderer == null || _element == null)
				return;

			AButton view = View;
			if (view == null)
				return;

			Drawable drawable = null;
			Drawable[] drawables = TextViewCompat.GetCompoundDrawablesRelative(view);
			if (drawables != null)
			{
				foreach (var compoundDrawable in drawables)
				{
					if (compoundDrawable != null)
					{
						drawable = compoundDrawable;
						break;
					}
				}
			}

			if (drawable != null)
			{
				int iconWidth = drawable.IntrinsicWidth;
				drawable.CopyBounds(_drawableBounds);

				// Center the drawable in the button if there is no text.
				// We do not need to undo this as when we get some text, the drawable recreated
				if (string.IsNullOrEmpty(_element.Text))
				{
					var newLeft = (right - left - iconWidth) / 2 - view.PaddingLeft;

					_drawableBounds.Set(newLeft, _drawableBounds.Top, newLeft + iconWidth, _drawableBounds.Bottom);
					drawable.Bounds = _drawableBounds;
				}
				else
				{
					if (_alignIconWithText && _element.ContentLayout.IsHorizontal())
					{
						var buttonText = view.TextFormatted;

						// if text is transformed, add that transformation to to ensure correct calculation of icon padding
						if (view.TransformationMethod != null)
							buttonText = view.TransformationMethod.GetTransformationFormatted(buttonText, view);

						var measuredTextWidth = view.Paint.MeasureText(buttonText, 0, buttonText.Length());
						var textWidth = Math.Min((int)measuredTextWidth, view.Layout.Width);
						var contentsWidth = ViewCompat.GetPaddingStart(view) + iconWidth + view.CompoundDrawablePadding + textWidth + ViewCompat.GetPaddingEnd(view);

						var newLeft = (view.MeasuredWidth - contentsWidth) / 2;
						if (_element.ContentLayout.Position == Button.ButtonContentLayout.ImagePosition.Right)
							newLeft = -newLeft;
						if (ViewCompat.GetLayoutDirection(view) == ViewCompat.LayoutDirectionRtl)
							newLeft = -newLeft;

						_drawableBounds.Set(newLeft, _drawableBounds.Top, newLeft + iconWidth, _drawableBounds.Bottom);
						drawable.Bounds = _drawableBounds;
					}
				}
			}

			_hasLayoutOccurred = true;
		}

		public void OnViewAttachedToWindow(AView attachedView)
		{
			Update();
		}

		public void OnViewDetachedFromWindow(AView detachedView)
		{
		}

		public void Update()
		{
			if (View?.LayoutParameters == null && _hasLayoutOccurred)
				return;

			if (!UpdateTextAndImage())
				UpdateImage();

			UpdatePadding();
		}

		void OnElementChanged(object sender, VisualElementChangedEventArgs e)
		{
			if (_element != null)
			{
				_element.PropertyChanged -= OnElementPropertyChanged;
				_element = null;
			}

			if (e.NewElement is Button button)
			{
				_element = button;
				_element.PropertyChanged += OnElementPropertyChanged;

				if (!_elementAlreadyChanged)
				{
					_defaultTransformationMethod = _renderer.View.TransformationMethod;
					_elementAlreadyChanged = true;
				}
			}

			Update();
		}

		void OnElementPropertyChanged(object sender, PropertyChangedEventArgs e)
		{
			if (_disposed || _renderer == null || _element == null)
				return;

			if (e.PropertyName == Button.PaddingProperty.PropertyName)
				UpdatePadding();
			else if (e.PropertyName == Button.ImageSourceProperty.PropertyName || e.PropertyName == Button.ContentLayoutProperty.PropertyName)
				UpdateImage();
			else if (e.IsOneOf(Button.TextProperty, VisualElement.IsVisibleProperty, Button.TextTransformProperty))
				UpdateTextAndImage();
			else if (e.PropertyName == Button.BorderWidthProperty.PropertyName && _borderAdjustsPadding)
				_element.InvalidateMeasureNonVirtual(InvalidationTrigger.MeasureChanged);
		}

		void UpdatePadding()
		{
			AButton view = View;
			if (view == null)
				return;

			if (_disposed || _renderer == null || _element == null)
				return;

			if (!_defaultPaddingPix.HasValue)
				_defaultPaddingPix = new Thickness(view.PaddingLeft, view.PaddingTop, view.PaddingRight, view.PaddingBottom);

			// Currently the Padding Bindable property uses a creator factory so once it is set it can't become unset
			// I would say this is currently a bug but it's a bug that exists already in the code base.
			// Having this comment and this code more accurately demonstrates behavior then
			// having an else clause for when the PaddingProperty isn't set
			if (!_element.IsSet(Button.PaddingProperty))
				return;

			var padding = _element.Padding;
			var adjustment = 0.0;
			if (_borderAdjustsPadding && _element is IBorderElement borderElement && borderElement.IsBorderWidthSet() && borderElement.BorderWidth != borderElement.BorderWidthDefaultValue)
				adjustment = borderElement.BorderWidth;

			var defaultPadding = _preserveInitialPadding && _defaultPaddingPix.HasValue
				? _defaultPaddingPix.Value
				: new Thickness();

			view.SetPadding(
				(int)(Context.ToPixels(padding.Left + adjustment) + defaultPadding.Left),
				(int)(Context.ToPixels(padding.Top + adjustment) + defaultPadding.Top),
				(int)(Context.ToPixels(padding.Right + adjustment) + defaultPadding.Right),
				(int)(Context.ToPixels(padding.Bottom + adjustment) + defaultPadding.Bottom));
		}

		bool UpdateTextAndImage()
		{

			if (_disposed || _renderer?.View == null || _element == null)
				return false;

			if (View?.LayoutParameters == null && _hasLayoutOccurred)
				return false;

			AButton view = View;
			if (view == null)
				return false;

			var textTransform = _element.TextTransform;

<<<<<<< HEAD
			_renderer.View.SetAllCaps(textTransform == TextTransform.Default);
=======
			// Use defaults only when user hasn't specified alternative TextTransform settings
			if (textTransform == TextTransform.Default)
				_renderer.View.TransformationMethod = _defaultTransformationMethod;
			else
				_renderer.View.TransformationMethod = null;
>>>>>>> a26b0178

			string oldText = view.Text;
			view.Text = _element.UpdateFormsText(_element.Text, textTransform);

			// If we went from or to having no text, we need to update the image position
			if (string.IsNullOrEmpty(oldText) != string.IsNullOrEmpty(view.Text))
			{
				UpdateImage();
				return true;
			}

			return false;
		}

		void UpdateImage()
		{
			if (_disposed || _renderer == null || _element == null)
				return;

			AButton view = View;
			if (view == null)
				return;

			ImageSource elementImage = _element.ImageSource;

			if (elementImage == null || elementImage.IsEmpty)
			{
				view.SetCompoundDrawablesWithIntrinsicBounds(null, null, null, null);
				return;
			}

			// No text, so no need for relative position; just center the image
			// There's no option for just plain-old centering, so we'll use Top 
			// (which handles the horizontal centering) and some tricksy padding (in OnLayout)
			// to handle the vertical centering 
			var layout = string.IsNullOrEmpty(_element.Text) ? _imageOnlyLayout : _element.ContentLayout;

			if (_maintainLegacyMeasurements)
				view.CompoundDrawablePadding = (int)layout.Spacing;
			else
				view.CompoundDrawablePadding = (int)Context.ToPixels(layout.Spacing);

			Drawable existingImage = null;
			var images = TextViewCompat.GetCompoundDrawablesRelative(view);
			for (int i = 0; i < images.Length; i++)
				if (images[i] != null)
				{
					existingImage = images[i];
					break;
				}

			if (_renderer is IVisualElementRenderer visualElementRenderer)
			{
				visualElementRenderer.ApplyDrawableAsync(Button.ImageSourceProperty, Context, image =>
				{
					if (image == existingImage)
						return;

					switch (layout.Position)
					{
						case Button.ButtonContentLayout.ImagePosition.Top:
							TextViewCompat.SetCompoundDrawablesRelativeWithIntrinsicBounds(view, null, image, null, null);
							break;
						case Button.ButtonContentLayout.ImagePosition.Right:
							TextViewCompat.SetCompoundDrawablesRelativeWithIntrinsicBounds(view, null, null, image, null);
							break;
						case Button.ButtonContentLayout.ImagePosition.Bottom:
							TextViewCompat.SetCompoundDrawablesRelativeWithIntrinsicBounds(view, null, null, null, image);
							break;
						default:
							// Defaults to image on the left
							TextViewCompat.SetCompoundDrawablesRelativeWithIntrinsicBounds(view, image, null, null, null);
							break;
					}

					if (_hasLayoutOccurred)
						_element?.InvalidateMeasureNonVirtual(InvalidationTrigger.MeasureChanged);
				});
			}
		}
	}
}<|MERGE_RESOLUTION|>--- conflicted
+++ resolved
@@ -8,11 +8,7 @@
 using AButton = Android.Widget.Button;
 using ARect = Android.Graphics.Rect;
 using AView = Android.Views.View;
-<<<<<<< HEAD
-=======
-using AButton = Android.Widget.Button;
 using Android.Text.Method;
->>>>>>> a26b0178
 
 namespace Xamarin.Forms.Platform.Android
 {
@@ -281,15 +277,11 @@
 
 			var textTransform = _element.TextTransform;
 
-<<<<<<< HEAD
-			_renderer.View.SetAllCaps(textTransform == TextTransform.Default);
-=======
 			// Use defaults only when user hasn't specified alternative TextTransform settings
 			if (textTransform == TextTransform.Default)
 				_renderer.View.TransformationMethod = _defaultTransformationMethod;
 			else
 				_renderer.View.TransformationMethod = null;
->>>>>>> a26b0178
 
 			string oldText = view.Text;
 			view.Text = _element.UpdateFormsText(_element.Text, textTransform);
@@ -322,9 +314,9 @@
 			}
 
 			// No text, so no need for relative position; just center the image
-			// There's no option for just plain-old centering, so we'll use Top 
+			// There's no option for just plain-old centering, so we'll use Top
 			// (which handles the horizontal centering) and some tricksy padding (in OnLayout)
-			// to handle the vertical centering 
+			// to handle the vertical centering
 			var layout = string.IsNullOrEmpty(_element.Text) ? _imageOnlyLayout : _element.ContentLayout;
 
 			if (_maintainLegacyMeasurements)
