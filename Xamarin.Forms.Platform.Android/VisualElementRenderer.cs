--- conflicted
+++ resolved
@@ -235,15 +235,11 @@
 			if (AutoTrack && Tracker == null)
 				SetTracker(new VisualElementTracker(this));
 
-<<<<<<< HEAD
 			if (oldElement != null)
 				Tracker?.UpdateLayout();
 
-			SendVisualElementInitialized(element, this);
-=======
 			if (element != null)
 				SendVisualElementInitialized(element, this);
->>>>>>> f97439af
 
 			EffectUtilities.RegisterEffectControlProvider(this, oldElement, element);
 
