--- conflicted
+++ resolved
@@ -17,11 +17,7 @@
 	{
 		List<SelectableViewHolder> _currentViewHolders = new List<SelectableViewHolder>();
 
-<<<<<<< HEAD
-		internal SelectableItemsViewAdapter(TItemsView selectableItemsView, 
-=======
 		protected internal SelectableItemsViewAdapter(TItemsView selectableItemsView,
->>>>>>> de38e1d7
 			Func<View, Context, ItemContentView> createView = null) : base(selectableItemsView, createView)
 		{
 		}
