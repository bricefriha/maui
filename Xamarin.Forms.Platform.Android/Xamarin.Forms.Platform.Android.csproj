﻿<?xml version="1.0" encoding="utf-8"?>
<Project ToolsVersion="4.0" DefaultTargets="Build" xmlns="http://schemas.microsoft.com/developer/msbuild/2003">
  <PropertyGroup>
    <Description>Android Backend for Xamarin.Forms</Description>
    <AssemblyName>Xamarin.Forms.Platform.Android</AssemblyName>
  </PropertyGroup>
  <PropertyGroup>
    <Configuration Condition=" '$(Configuration)' == '' ">Debug</Configuration>
    <Platform Condition=" '$(Platform)' == '' ">AnyCPU</Platform>
    <ProductVersion>8.0.30703</ProductVersion>
    <SchemaVersion>2.0</SchemaVersion>
    <ProjectGuid>{0E16E70A-D6DD-4323-AD5D-363ABFF42D6A}</ProjectGuid>
    <ProjectTypeGuids>{EFBA0AD7-5A72-4C68-AF49-83D382785DCF};{FAE04EC0-301F-11D3-BF4B-00C04F79EFBC}</ProjectTypeGuids>
    <OutputType>Library</OutputType>
    <AppDesignerFolder>Properties</AppDesignerFolder>
    <RootNamespace>Xamarin.Forms.Platform.Android</RootNamespace>
    <FileAlignment>512</FileAlignment>
    <AndroidResgenFile>Resources\Resource.Designer.cs</AndroidResgenFile>
    <GenerateSerializationAssemblies>Off</GenerateSerializationAssemblies>
    <AndroidTargetFrameworkVersion Condition="'$(AndroidTargetFrameworkVersion)' == ''">v9.0</AndroidTargetFrameworkVersion>
    <TargetFrameworkVersion>$(AndroidTargetFrameworkVersion)</TargetFrameworkVersion>
    <SolutionDir Condition="$(SolutionDir) == '' Or $(SolutionDir) == '*Undefined*'">..\</SolutionDir>
    <RestorePackages>true</RestorePackages>
    <NuGetPackageImportStamp>
    </NuGetPackageImportStamp>
    <AndroidTlsProvider>
    </AndroidTlsProvider>
  </PropertyGroup>
  <PropertyGroup Condition=" '$(Configuration)|$(Platform)' == 'Debug|AnyCPU' ">
    <DebugSymbols>true</DebugSymbols>
    <Optimize>false</Optimize>
    <OutputPath Condition=" '$(TargetFrameworkVersion)' == 'v8.1' ">bin\Debug\monoandroid81\</OutputPath>
    <OutputPath Condition=" '$(TargetFrameworkVersion)' == 'v9.0' ">bin\Debug\monoandroid90\</OutputPath>
    <DefineConstants>TRACE;DEBUG</DefineConstants>
    <ErrorReport>prompt</ErrorReport>
    <WarningLevel>4</WarningLevel>
    <NoWarn>CS0109</NoWarn>
  </PropertyGroup>
  <PropertyGroup Condition=" '$(Configuration)|$(Platform)' == 'Release|AnyCPU' ">
    <Optimize>true</Optimize>
    <OutputPath Condition=" '$(TargetFrameworkVersion)' == 'v8.1' ">bin\Release\monoandroid81\</OutputPath>
    <OutputPath Condition=" '$(TargetFrameworkVersion)' == 'v9.0' ">bin\Release\monoandroid90\</OutputPath>
    <DefineConstants>TRACE</DefineConstants>
    <ErrorReport>prompt</ErrorReport>
    <WarningLevel>4</WarningLevel>
    <NoWarn>CS0109</NoWarn>
  </PropertyGroup>
  <ItemGroup>
    <Reference Include="Mono.Android" />
    <Reference Include="mscorlib" />
    <Reference Include="System" />
    <Reference Include="System.Core" />
    <Reference Include="System.Runtime.Serialization" />
    <Reference Include="System.Xml.Linq" />
    <Reference Include="System.Xml" />
    <Reference Include="System.Net.Http" />
  </ItemGroup>
  <ItemGroup>
<<<<<<< HEAD
    <Compile Include="Anticipator.cs" />
=======
    <Compile Include="..\Xamarin.Forms.Core\corefx\FormsQueue.cs">
      <Link>corefx\FormsQueue.cs</Link>
    </Compile>
    <Compile Include="..\Xamarin.Forms.Core\corefx\FormsStack.cs">
      <Link>corefx\FormsStack.cs</Link>
    </Compile>
>>>>>>> 17e6aa88
    <Compile Include="ActivityResultCallbackRegistry.cs" />
    <Compile Include="AndroidApplicationLifecycleState.cs" />
    <Compile Include="AndroidTitleBarVisibility.cs" />
    <Compile Include="AppCompat\FrameRenderer.cs" />
    <Compile Include="AppCompat\CheckBoxRendererBase.cs" />
    <Compile Include="BackgroundManager.cs" />
    <Compile Include="AppCompat\ILifeCycleState.cs" />
    <Compile Include="AppCompat\ShellFragmentContainer.cs" />
    <Compile Include="BorderBackgroundManager.cs" />
    <Compile Include="CollectionView\AdapterNotifier.cs" />
    <Compile Include="CollectionView\CarouselSpacingItemDecoration.cs" />
    <Compile Include="CollectionView\CarouselViewRenderer.cs" />
    <Compile Include="CollectionView\CenterSnapHelper.cs" />
    <Compile Include="CollectionView\DataChangeObserver.cs" />
    <Compile Include="CollectionView\EmptySource.cs" />
    <Compile Include="CollectionView\GroupableItemsViewAdapter.cs" />
    <Compile Include="CollectionView\GroupableItemsViewRenderer.cs" />
    <Compile Include="CollectionView\ICollectionChangedNotifier.cs" />
    <Compile Include="CollectionView\ObservableGroupedSource.cs" />
    <Compile Include="CollectionView\RecyclerViewScrollListener.cs" />
    <Compile Include="CollectionView\GridLayoutSpanSizeLookup.cs" />
    <Compile Include="CollectionView\NongreedySnapHelper.cs" />
    <Compile Include="CollectionView\SimpleViewHolder.cs" />
    <Compile Include="CollectionView\SingleSnapHelper.cs" />
    <Compile Include="CollectionView\EmptyViewAdapter.cs" />
    <Compile Include="CollectionView\EndSingleSnapHelper.cs" />
    <Compile Include="CollectionView\ItemsViewAdapter.cs" />
    <Compile Include="CollectionView\EdgeSnapHelper.cs" />
    <Compile Include="CollectionView\EndSnapHelper.cs" />
    <Compile Include="CollectionView\IItemsViewSource.cs" />
    <Compile Include="CollectionView\ItemContentView.cs" />
    <Compile Include="CollectionView\ItemsSourceFactory.cs" />
    <Compile Include="CollectionView\ItemsViewRenderer.cs" />
    <Compile Include="CollectionView\ListSource.cs" />
    <Compile Include="CollectionView\ObservableItemsSource.cs" />
    <Compile Include="CollectionView\PositionalSmoothScroller.cs" />
    <Compile Include="CollectionView\PropertyChangedEventArgsExtensions.cs" />
    <Compile Include="CollectionView\ScrollHelper.cs" />
    <Compile Include="CollectionView\SelectableItemsViewAdapter.cs" />
    <Compile Include="CollectionView\SelectableItemsViewRenderer.cs" />
    <Compile Include="CollectionView\SelectableViewHolder.cs" />
    <Compile Include="CollectionView\SizedItemContentView.cs" />
    <Compile Include="CollectionView\SnapManager.cs" />
    <Compile Include="CollectionView\SpacingItemDecoration.cs" />
    <Compile Include="CollectionView\StartSingleSnapHelper.cs" />
    <Compile Include="CollectionView\StartSnapHelper.cs" />
    <Compile Include="CollectionView\StructuredItemsViewAdapter.cs" />
    <Compile Include="CollectionView\StructuredItemsViewRenderer.cs" />
    <Compile Include="CollectionView\TemplatedItemViewHolder.cs" />
    <Compile Include="CollectionView\TextViewHolder.cs" />
    <Compile Include="CollectionView\ItemViewType.cs" />
    <Compile Include="CollectionView\UngroupedItemsSource.cs" />
    <Compile Include="Elevation.cs" />
    <Compile Include="Extensions\DrawableExtensions.cs" />
    <Compile Include="Extensions\EntryRendererExtensions.cs" />
    <Compile Include="Extensions\FragmentManagerExtensions.cs" />
    <Compile Include="Extensions\ScrollViewExtensions.cs" />
    <Compile Include="Extensions\TextAlignmentExtensions.cs" />
    <Compile Include="FastRenderers\AutomationPropertiesProvider.cs" />
    <Compile Include="AppCompat\PageExtensions.cs" />
    <Compile Include="Extensions\JavaObjectExtensions.cs" />
    <Compile Include="FastRenderers\ButtonRenderer.cs" />
    <Compile Include="AppCompat\FormsViewPager.cs" />
    <Compile Include="AppCompat\FragmentContainer.cs" />
    <Compile Include="FastRenderers\EffectControlProvider.cs" />
    <Compile Include="FastRenderers\FrameRenderer.cs" />
    <Compile Include="AppCompat\IManageFragments.cs" />
    <Compile Include="AppCompat\MasterDetailContainer.cs" />
    <Compile Include="AppCompat\Platform.cs" />
    <Compile Include="CellAdapter.cs" />
    <Compile Include="Cells\EntryCellEditText.cs" />
    <Compile Include="Cells\EntryCellView.cs" />
    <Compile Include="Cells\ImageCellRenderer.cs" />
    <Compile Include="Cells\SwitchCellView.cs" />
    <Compile Include="Deserializer.cs" />
    <Compile Include="AppCompat\FormsAppCompatActivity.cs" />
    <Compile Include="ElementChangedEventArgs.cs" />
    <Compile Include="ExportCellAttribute.cs" />
    <Compile Include="ExportImageSourceHandlerAttribute.cs" />
    <Compile Include="ExportRendererAttribute.cs" />
    <Compile Include="Extensions\FlowDirectionExtensions.cs" />
    <Compile Include="AppCompat\ImageButtonRenderer.cs" />
    <Compile Include="FastRenderers\ImageElementManager.cs" />
    <Compile Include="GestureManager.cs" />
    <Compile Include="FastRenderers\LabelRenderer.cs" />
    <Compile Include="FastRenderers\VisualElementRenderer.cs" />
    <Compile Include="Flags.cs" />
    <Compile Include="FormsApplicationActivity.cs" />
    <Compile Include="AndroidActivity.cs" />
    <Compile Include="AndroidTicker.cs" />
    <Compile Include="Cells\BaseCellView.cs" />
    <Compile Include="Cells\CellFactory.cs" />
    <Compile Include="Cells\CellRenderer.cs" />
    <Compile Include="Cells\EntryCellRenderer.cs" />
    <Compile Include="Cells\SwitchCellRenderer.cs" />
    <Compile Include="Cells\TextCellRenderer.cs" />
    <Compile Include="Cells\ViewCellRenderer.cs" />
    <Compile Include="ColorExtensions.cs" />
    <Compile Include="ContextExtensions.cs" />
    <Compile Include="GetDesiredSizeDelegate.cs" />
    <Compile Include="IBorderVisualElementRenderer.cs" />
    <Compile Include="IDeviceInfoProvider.cs" />
    <Compile Include="IDisposedState.cs" />
    <Compile Include="ILayoutChanges.cs" />
    <Compile Include="ImageCache.cs" />
    <Compile Include="IScrollView.cs" />
    <Compile Include="ITabStop.cs" />
    <Compile Include="IPickerRenderer.cs" />
    <Compile Include="PickerManager.cs" />
    <Compile Include="EntryAccessibilityDelegate.cs" />
    <Compile Include="Renderers\BottomNavigationViewTracker.cs" />
    <Compile Include="Renderers\CircularProgress.cs" />
    <Compile Include="Renderers\PickerEditText.cs" />
    <Compile Include="Renderers\FontImageSourceHandler.cs" />
    <Compile Include="Renderers\FormsWebViewClient.cs" />
    <Compile Include="Renderers\IFormsEditText.cs" />
    <Compile Include="Renderers\IImageViewHandler.cs" />
    <Compile Include="InnerGestureListener.cs" />
    <Compile Include="InnerScaleListener.cs" />
    <Compile Include="IPlatformLayout.cs" />
    <Compile Include="AppCompat\ButtonRenderer.cs" />
    <Compile Include="AppCompat\MasterDetailPageRenderer.cs" />
    <Compile Include="AppCompat\NavigationPageRenderer.cs" />
    <Compile Include="AppCompat\SwitchRenderer.cs" />
    <Compile Include="AppCompat\TabbedPageRenderer.cs" />
    <Compile Include="MeasureSpecFactory.cs" />
    <Compile Include="NativeViewWrapper.cs" />
    <Compile Include="NativeViewWrapperRenderer.cs" />
    <Compile Include="OnLayoutDelegate.cs" />
    <Compile Include="OnMeasureDelegate.cs" />
    <Compile Include="PopupManager.cs" />
    <Compile Include="PanGestureHandler.cs" />
    <Compile Include="PinchGestureHandler.cs" />
    <Compile Include="PlatformConfigurationExtensions.cs" />
    <Compile Include="PlatformEffect.cs" />
    <Compile Include="LayoutExtensions.cs" />
    <Compile Include="PowerSaveModeBroadcastReceiver.cs" />
    <Compile Include="Renderers\AHorizontalScrollView.cs" />
    <Compile Include="Renderers\BottomNavigationViewUtils.cs" />
    <Compile Include="Renderers\AlignmentExtensions.cs" />
    <Compile Include="Renderers\ColorChangeRevealDrawable.cs" />
    <Compile Include="Renderers\BorderDrawable.cs" />
    <Compile Include="Renderers\ButtonRenderer.cs" />
    <Compile Include="CollectionView\CollectionViewRenderer.cs" />
    <Compile Include="Renderers\ConditionalFocusLayout.cs" />
    <Compile Include="Renderers\ContainerView.cs" />
    <Compile Include="Renderers\CustomFrameLayout.cs" />
    <Compile Include="Renderers\DescendantFocusToggler.cs" />
    <Compile Include="Renderers\ElementSelectedEventArgs.cs" />
    <Compile Include="Renderers\FormsEditText.cs" />
    <Compile Include="Renderers\FileImageSourceHandler.cs" />
    <Compile Include="Renderers\FormattedStringExtensions.cs" />
    <Compile Include="Renderers\FormsImageView.cs" />
    <Compile Include="Renderers\FormsTextView.cs" />
    <Compile Include="Renderers\FormsWebChromeClient.cs" />
    <Compile Include="Renderers\GenericAnimatorListener.cs" />
    <Compile Include="Renderers\IDescendantFocusToggler.cs" />
    <Compile Include="Renderers\IImageSourceHandler.cs" />
    <Compile Include="Renderers\ImageExtensions.cs" />
    <Compile Include="Renderers\ImageLoaderSourceHandler.cs" />
    <Compile Include="Renderers\IOrderedTraversalController.cs" />
    <Compile Include="Renderers\IShellBottomNavigationViewAppearanceTracker.cs" />
    <Compile Include="Renderers\IShellContext.cs" />
    <Compile Include="Renderers\IShellFlyoutContentRenderer.cs" />
    <Compile Include="Renderers\IShellFlyoutRenderer.cs" />
    <Compile Include="Renderers\IShellItemRenderer.cs" />
    <Compile Include="Renderers\IShellObservableFragment.cs" />
    <Compile Include="Renderers\IShellSearchView.cs" />
    <Compile Include="Renderers\IShellSectionRenderer.cs" />
    <Compile Include="Renderers\IShellTabLayoutAppearanceTracker.cs" />
    <Compile Include="Renderers\IShellToolbarAppearanceTracker.cs" />
    <Compile Include="Renderers\IShellToolbarTracker.cs" />
    <Compile Include="Renderers\KeyboardExtensions.cs" />
    <Compile Include="AppCompat\PickerRenderer.cs" />
    <Compile Include="AppCompat\ViewRenderer.cs" />
    <Compile Include="Renderers\LocalizedDigitsKeyListener.cs" />
    <Compile Include="Renderers\MasterDetailContainer.cs" />
    <Compile Include="Renderers\MotionEventHelper.cs" />
    <Compile Include="Renderers\PageContainer.cs" />
    <Compile Include="Renderers\ScrollViewContainer.cs" />
    <Compile Include="Renderers\SearchHandlerAppearanceTracker.cs" />
    <Compile Include="Renderers\ShellBottomNavViewAppearanceTracker.cs" />
    <Compile Include="Renderers\ShellItemRenderer.cs" />
    <Compile Include="Renderers\ShellContentFragment.cs" />
    <Compile Include="Renderers\ShellFlyoutRecyclerAdapter.cs" />
    <Compile Include="Renderers\ShellFlyoutRenderer.cs" />
    <Compile Include="Renderers\ShellFlyoutTemplatedContentRenderer.cs" />
    <Compile Include="Renderers\ShellFragmentPagerAdapter.cs" />
    <Compile Include="Renderers\ShellItemRendererBase.cs" />
    <Compile Include="Renderers\ShellPageContainer.cs" />
    <Compile Include="Renderers\ShellRenderer.cs" />
    <Compile Include="Renderers\ShellSearchView.cs" />
    <Compile Include="Renderers\ShellSearchViewAdapter.cs" />
    <Compile Include="Renderers\ShellTabLayoutAppearanceTracker.cs" />
    <Compile Include="Renderers\ShellToolbarAppearanceTracker.cs" />
    <Compile Include="Renderers\ShellToolbarTracker.cs" />
    <Compile Include="Renderers\ShellSectionRenderer.cs" />
    <Compile Include="Renderers\StreamImagesourceHandler.cs" />
    <Compile Include="Renderers\ViewCellExtensions.cs" />
    <Compile Include="Renderers\ViewGroupExtensions.cs" />
    <AndroidResource Include="Resources\Layout\RootLayout.axml" />
    <Compile Include="StreamWrapper.cs" />
    <Compile Include="TapGestureHandler.cs" />
    <Compile Include="TextColorSwitcher.cs" />
    <Compile Include="ViewInitializedEventArgs.cs" />
    <Compile Include="VisualElementChangedEventArgs.cs" />
    <Compile Include="RendererPool.cs" />
    <Compile Include="ViewPool.cs" />
    <Compile Include="GenericMenuClickListener.cs" />
    <Compile Include="IVisualElementRenderer.cs" />
    <Compile Include="ViewRenderer.cs" />
    <Compile Include="Platform.cs" />
    <Compile Include="PlatformRenderer.cs" />
    <Compile Include="Properties\AssemblyInfo.cs" />
    <Compile Include="Forms.cs" />
    <Compile Include="RendererFactory.cs" />
    <Compile Include="Renderers\ActionSheetRenderer.cs" />
    <Compile Include="Renderers\ActivityIndicatorRenderer.cs" />
    <Compile Include="Renderers\BoxRenderer.cs" />
    <Compile Include="Renderers\CarouselPageRenderer.cs" />
    <Compile Include="Renderers\DatePickerRenderer.cs" />
    <Compile Include="Renderers\EditorRenderer.cs" />
    <Compile Include="Renderers\EntryRenderer.cs" />
    <Compile Include="Renderers\FontExtensions.cs" />
    <Compile Include="Renderers\FrameRenderer.cs" />
    <Compile Include="Renderers\ImageRenderer.cs" />
    <Compile Include="Renderers\LabelRenderer.cs" />
    <Compile Include="Renderers\ListViewAdapter.cs" />
    <Compile Include="Renderers\ListViewRenderer.cs" />
    <Compile Include="Renderers\MasterDetailRenderer.cs" />
    <Compile Include="Renderers\NavigationRenderer.cs" />
    <Compile Include="Renderers\ObjectJavaBox.cs" />
    <Compile Include="Renderers\CarouselPageAdapter.cs" />
    <Compile Include="Renderers\PageRenderer.cs" />
    <Compile Include="Renderers\ProgressBarRenderer.cs" />
    <Compile Include="Renderers\ScrollViewRenderer.cs" />
    <Compile Include="Renderers\SearchBarRenderer.cs" />
    <Compile Include="Renderers\SliderRenderer.cs" />
    <Compile Include="Renderers\StepperRenderer.cs" />
    <Compile Include="Renderers\SwitchRenderer.cs" />
    <Compile Include="Renderers\TabbedRenderer.cs" />
    <Compile Include="Renderers\TableViewModelRenderer.cs" />
    <Compile Include="Renderers\TableViewRenderer.cs" />
    <Compile Include="Renderers\TimePickerRenderer.cs" />
    <Compile Include="Renderers\WebViewRenderer.cs" />
    <Compile Include="ResourceManager.cs" />
    <Compile Include="ViewExtensions.cs" />
    <Compile Include="VisualElementExtensions.cs" />
    <Compile Include="VisualElementPackager.cs" />
    <Compile Include="VisualElementRenderer.cs" />
    <Compile Include="VisualElementRendererFlags.cs" />
    <Compile Include="VisualElementTracker.cs" />
    <Compile Include="Renderers\PickerRenderer.cs" />
    <Compile Include="KeyboardManager.cs" />
    <Compile Include="ResourcesProvider.cs" />
    <Compile Include="Extensions.cs" />
    <Compile Include="Renderers\OpenGLViewRenderer.cs" />
    <Compile Include="AppCompat\CarouselPageRenderer.cs" />
    <Compile Include="AppCompat\FormsFragmentPagerAdapter.cs" />
    <Compile Include="AndroidAppIndexProvider.cs" />
    <Compile Include="Renderers\FormsSeekBar.cs" />
    <Compile Include="Extensions\NativeBindingExtensions.cs" />
    <Compile Include="NativeValueConverterService.cs" />
    <Compile Include="NativeBindingservice.cs" />
    <Compile Include="Renderers\GroupedListViewAdapter.cs" />
    <Compile Include="FastRenderers\ImageRenderer.cs" />
    <Compile Include="Extensions\ImageViewExtensions.cs" />
    <Compile Include="Extensions\TextViewExtensions.cs" />
    <Compile Include="SwipeGestureHandler.cs" />
    <Compile Include="Extensions\AccessibilityExtensions.cs" />
    <Compile Include="Resources\Resource.Designer.cs" />
    <Compile Include="Renderers\IPopupTrigger.cs" />
    <Compile Include="ButtonElementManager.cs" />
    <Compile Include="IButtonLayoutRenderer.cs" />
    <Compile Include="ButtonLayoutManager.cs" />
    <Compile Include="IStepperRenderer.cs" />
    <Compile Include="StepperRendererManager.cs" />
    <Compile Include="AppCompat\CheckBoxRenderer.cs" />
    <Compile Include="AppCompat\CheckBoxDesignerRenderer.cs" />
    <Compile Include="Renderers\RefreshViewRenderer.cs" />
  </ItemGroup>
  <Import Project="$(MSBuildExtensionsPath)\Xamarin\Android\Xamarin.Android.CSharp.targets" />
  <!-- To modify your build process, add your task inside one of the targets below and uncomment it.
       Other similar extension points exist, see Microsoft.Common.targets.
  <Target Name="BeforeBuild">
  </Target>
  <Target Name="AfterBuild">
  </Target>
  -->
  <ItemGroup>
    <ProjectReference Include="..\Xamarin.Forms.Core\Xamarin.Forms.Core.csproj">
      <Project>{57B8B73D-C3B5-4C42-869E-7B2F17D354AC}</Project>
      <Name>Xamarin.Forms.Core</Name>
    </ProjectReference>
    <ProjectReference Include="..\Xamarin.Forms.Platform.Android.FormsViewGroup\Xamarin.Forms.Platform.Android.FormsViewGroup.csproj">
      <Project>{3b72465b-acae-43ae-9327-10f372fe5f80}</Project>
      <Name>Xamarin.Forms.Platform.Android.FormsViewGroup</Name>
    </ProjectReference>
  </ItemGroup>
  <ItemGroup>
    <PackageReference Include="Xamarin.Android.Support.Design" Version="28.0.0.3" />
    <PackageReference Include="Xamarin.Android.Support.v4" Version="28.0.0.3" />
    <PackageReference Include="Xamarin.Android.Support.v7.CardView" Version="28.0.0.3" />
  </ItemGroup>
  <ItemGroup>
    <AndroidResource Include="Resources\Layout\ShellContent.axml" />
  </ItemGroup>
  <ItemGroup>
    <AndroidResource Include="Resources\Layout\FlyoutContent.axml" />
  </ItemGroup>
  <ItemGroup>
    <AndroidResource Include="Resources\Layout\BottomTabLayout.axml" />
  </ItemGroup>
  <ItemGroup>
    <AndroidResource Include="Resources\anim\EnterFromLeft.xml" />
  </ItemGroup>
  <ItemGroup>
    <AndroidResource Include="Resources\anim\EnterFromRight.xml" />
  </ItemGroup>
  <ItemGroup>
    <AndroidResource Include="Resources\anim\ExitToLeft.xml" />
  </ItemGroup>
  <ItemGroup>
    <AndroidResource Include="Resources\anim\ExitToRight.xml" />
  </ItemGroup>
  <Import Project="$(SolutionDir)\.nuget\NuGet.targets" Condition="Exists('$(SolutionDir)\.nuget\NuGet.targets')" />
  <ItemGroup>
    <ProjectToBuild Include="../Stubs/Xamarin.Forms.Platform.Android/Xamarin.Forms.Platform.Android (Forwarders).csproj">
      <Properties>CreateAllAndroidTargets=false;Configuration=$(Configuration);Platform=$(Platform);AndroidTargetFrameworkVersion=v8.1</Properties>
    </ProjectToBuild>
    <ProjectToBuild Include="Xamarin.Forms.Platform.Android.csproj">
      <Properties>CreateAllAndroidTargets=false;Configuration=$(Configuration);Platform=$(Platform);AndroidTargetFrameworkVersion=v8.1</Properties>
    </ProjectToBuild>
  </ItemGroup>
  <ItemGroup>
    <AndroidResource Include="Resources\values\styles.xml" />
  </ItemGroup>
  <Target Name="BeforeBuild" Condition=" '$(CreateAllAndroidTargets)' == 'true' ">
    <!--  create 8.1 binaries-->
    <MSBuild Targets="Restore" Projects="@(ProjectToBuild)">
    </MSBuild>
    <MSBuild Projects="@(ProjectToBuild)">
    </MSBuild>
    <!-- restore 9.0 binaries-->
    <MSBuild Targets="Restore" Projects="../Stubs/Xamarin.Forms.Platform.Android/Xamarin.Forms.Platform.Android (Forwarders).csproj" Properties="CreateAllAndroidTargets=false;Configuration=$(Configuration);Platform=$(Platform);">
    </MSBuild>
    <MSBuild Targets="Restore" Projects="Xamarin.Forms.Platform.Android.csproj" Properties="CreateAllAndroidTargets=false;Configuration=$(Configuration);Platform=$(Platform);">
    </MSBuild>
  </Target>
</Project><|MERGE_RESOLUTION|>--- conflicted
+++ resolved
@@ -56,16 +56,13 @@
     <Reference Include="System.Net.Http" />
   </ItemGroup>
   <ItemGroup>
-<<<<<<< HEAD
     <Compile Include="Anticipator.cs" />
-=======
     <Compile Include="..\Xamarin.Forms.Core\corefx\FormsQueue.cs">
       <Link>corefx\FormsQueue.cs</Link>
     </Compile>
     <Compile Include="..\Xamarin.Forms.Core\corefx\FormsStack.cs">
       <Link>corefx\FormsStack.cs</Link>
     </Compile>
->>>>>>> 17e6aa88
     <Compile Include="ActivityResultCallbackRegistry.cs" />
     <Compile Include="AndroidApplicationLifecycleState.cs" />
     <Compile Include="AndroidTitleBarVisibility.cs" />
