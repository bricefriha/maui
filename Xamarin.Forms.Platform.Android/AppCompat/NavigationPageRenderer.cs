using System;
using System.Collections.Generic;
using System.ComponentModel;
using System.Linq;
using System.Threading.Tasks;
using Android.Animation;
using Android.App;
using Android.Content;
using Android.Content.Res;
using Android.Graphics;
using Android.Graphics.Drawables;
using Android.OS;
using Android.Runtime;
using Android.Support.V4.Widget;
using Android.Support.V7.Graphics.Drawable;
using Android.Util;
using Android.Views;
using Xamarin.Forms.Internals;
using ActionBarDrawerToggle = Android.Support.V7.App.ActionBarDrawerToggle;
using AView = Android.Views.View;
using AToolbar = Android.Support.V7.Widget.Toolbar;
using Fragment = Android.Support.V4.App.Fragment;
using FragmentManager = Android.Support.V4.App.FragmentManager;
using FragmentTransaction = Android.Support.V4.App.FragmentTransaction;
using Object = Java.Lang.Object;
using static Android.Views.View;

namespace Xamarin.Forms.Platform.Android.AppCompat
{
	public class NavigationPageRenderer : VisualElementRenderer<NavigationPage>, IManageFragments, IOnClickListener
	{
		readonly List<Fragment> _fragmentStack = new List<Fragment>();

		Drawable _backgroundDrawable;
		Page _current;

		bool _disposed;
		ActionBarDrawerToggle _drawerToggle;
		FragmentManager _fragmentManager;
		int _lastActionBarHeight = -1;
		int _statusbarHeight;
		AToolbar _toolbar;
		ToolbarTracker _toolbarTracker;
		DrawerMultiplexedListener _drawerListener;
		DrawerLayout _drawerLayout;
		MasterDetailPage _masterDetailPage;
		bool _toolbarVisible;

		// The following is based on https://android.googlesource.com/platform/frameworks/support.git/+/4a7e12af4ec095c3a53bb8481d8d92f63157c3b7/v4/java/android/support/v4/app/FragmentManager.java#677
		// Must be overriden in a custom renderer to match durations in XML animation resource files
		protected virtual int TransitionDuration { get; set; } = 220;

		public NavigationPageRenderer(Context context) : base(context)
		{
			AutoPackage = false;
			Id = Platform.GenerateViewId();
			Device.Info.PropertyChanged += DeviceInfoPropertyChanged;
		}

		[Obsolete("This constructor is obsolete as of version 2.5. Please use NavigationPageRenderer(Context) instead.")]
		public NavigationPageRenderer()
		{
			AutoPackage = false;
			Id = Platform.GenerateViewId();
			Device.Info.PropertyChanged += DeviceInfoPropertyChanged;
		}

		internal int ContainerPadding { get; set; }

		Page Current
		{
			get { return _current; }
			set
			{
				if (_current == value)
					return;

				if (_current != null)
					_current.PropertyChanged -= CurrentOnPropertyChanged;

				_current = value;

				if (_current != null)
				{
					_current.PropertyChanged += CurrentOnPropertyChanged;
					ToolbarVisible = NavigationPage.GetHasNavigationBar(_current);
				}
			}
		}

		FragmentManager FragmentManager => _fragmentManager ?? (_fragmentManager = ((FormsAppCompatActivity)Context).SupportFragmentManager);

		IPageController PageController => Element;

		bool ToolbarVisible
		{
			get { return _toolbarVisible; }
			set
			{
				if (_toolbarVisible == value)
					return;
				_toolbarVisible = value;
				RequestLayout();
			}
		}

		void IManageFragments.SetFragmentManager(FragmentManager childFragmentManager)
		{
			if (_fragmentManager == null)
				_fragmentManager = childFragmentManager;
		}

		public Task<bool> PopToRootAsync(Page page, bool animated = true)
		{
			return OnPopToRootAsync(page, animated);
		}

		public Task<bool> PopViewAsync(Page page, bool animated = true)
		{
			return OnPopViewAsync(page, animated);
		}

		public Task<bool> PushViewAsync(Page page, bool animated = true)
		{
			return OnPushAsync(page, animated);
		}

		protected override void Dispose(bool disposing)
		{
			if (disposing && !_disposed)
			{
				_disposed = true;


				if (_toolbarTracker != null)
				{
					_toolbarTracker.CollectionChanged -= ToolbarTrackerOnCollectionChanged;
					_toolbarTracker.Target = null;
					_toolbarTracker = null;
				}

				if (_toolbar != null)
				{
					_toolbar.SetNavigationOnClickListener(null);
					_toolbar.Dispose();
					_toolbar = null;
				}

				if (_drawerLayout != null && _drawerListener != null)
				{
					_drawerLayout.RemoveDrawerListener(_drawerListener);
				}

				if (_drawerListener != null)
				{
					_drawerListener.Dispose();
					_drawerListener = null;
				}

				if (_drawerToggle != null)
				{
					_drawerToggle.Dispose();
					_drawerToggle = null;
				}

				if (_backgroundDrawable != null)
				{
					_backgroundDrawable.Dispose();
					_backgroundDrawable = null;
				}

				Current = null;

				// We dispose the child renderers after cleaning up everything related to DrawerLayout in case
				// one of the children is a MasterDetailPage (which may dispose of the DrawerLayout).
				if (Element != null)
				{
					foreach (Element element in PageController.InternalChildren)
					{
						var child = element as VisualElement;
						if (child == null)
							continue;

						IVisualElementRenderer renderer = Android.Platform.GetRenderer(child);
						renderer?.Dispose();
					}

					var navController = (INavigationPageController)Element;

					navController.PushRequested -= OnPushed;
					navController.PopRequested -= OnPopped;
					navController.PopToRootRequested -= OnPoppedToRoot;
					navController.InsertPageBeforeRequested -= OnInsertPageBeforeRequested;
					navController.RemovePageRequested -= OnRemovePageRequested;
				}

				Device.Info.PropertyChanged -= DeviceInfoPropertyChanged;

				// API only exists on newer android YAY
				if ((int)Build.VERSION.SdkInt >= 17)
				{
					FragmentManager fm = FragmentManager;

					if (!fm.IsDestroyed)
					{
						FragmentTransaction trans = fm.BeginTransaction();
						foreach (Fragment fragment in _fragmentStack)
							trans.Remove(fragment);
						trans.CommitAllowingStateLoss();
						fm.ExecutePendingTransactions();
					}
				}
			}

			base.Dispose(disposing);
		}

		protected override void OnAttachedToWindow()
		{
			base.OnAttachedToWindow();
			PageController.SendAppearing();
			RegisterToolbar();
			UpdateToolbar();
		}

		protected override void OnDetachedFromWindow()
		{
			base.OnDetachedFromWindow();
			PageController.SendDisappearing();
		}

		protected override void OnElementChanged(ElementChangedEventArgs<NavigationPage> e)
		{
			base.OnElementChanged(e);

			if (e.OldElement != null)
			{
				var oldNavController = (INavigationPageController)e.OldElement;

				oldNavController.PushRequested -= OnPushed;
				oldNavController.PopRequested -= OnPopped;
				oldNavController.PopToRootRequested -= OnPoppedToRoot;
				oldNavController.InsertPageBeforeRequested -= OnInsertPageBeforeRequested;
				oldNavController.RemovePageRequested -= OnRemovePageRequested;

				RemoveAllViews();
				if (_toolbar != null)
					AddView(_toolbar);
			}

			if (e.NewElement != null)
			{
				if (_toolbarTracker == null)
				{
					SetupToolbar();
					_toolbarTracker = new ToolbarTracker();
					_toolbarTracker.CollectionChanged += ToolbarTrackerOnCollectionChanged;
				}

				var parents = new List<Page>();
				Page root = Element;
				while (!Application.IsApplicationOrNull(root.RealParent))
				{
					root = (Page)root.RealParent;
					parents.Add(root);
				}

				_toolbarTracker.Target = e.NewElement;
				_toolbarTracker.AdditionalTargets = parents;
				UpdateMenu();

				var navController = (INavigationPageController)e.NewElement;

				navController.PushRequested += OnPushed;
				navController.PopRequested += OnPopped;
				navController.PopToRootRequested += OnPoppedToRoot;
				navController.InsertPageBeforeRequested += OnInsertPageBeforeRequested;
				navController.RemovePageRequested += OnRemovePageRequested;

				// If there is already stuff on the stack we need to push it
				foreach (Page page in navController.Pages)
				{
					PushViewAsync(page, false);
				}
			}
		}

		protected override void OnElementPropertyChanged(object sender, PropertyChangedEventArgs e)
		{
			base.OnElementPropertyChanged(sender, e);

			if (e.PropertyName == NavigationPage.BarBackgroundColorProperty.PropertyName)
				UpdateToolbar();
			else if (e.PropertyName == NavigationPage.BarTextColorProperty.PropertyName)
				UpdateToolbar();
		}

		protected override void OnLayout(bool changed, int l, int t, int r, int b)
		{
			AToolbar bar = _toolbar;
			// make sure bar stays on top of everything
			bar.BringToFront();

			base.OnLayout(changed, l, t, r, b);

			int barHeight = ActionBarHeight();

			if (barHeight != _lastActionBarHeight && _lastActionBarHeight > 0)
			{
				ResetToolbar();
				bar = _toolbar;
			}
			_lastActionBarHeight = barHeight;

			bar.Measure(MeasureSpecFactory.MakeMeasureSpec(r - l, MeasureSpecMode.Exactly), MeasureSpecFactory.MakeMeasureSpec(barHeight, MeasureSpecMode.Exactly));

			var barOffset = ToolbarVisible ? barHeight : 0;
			int containerHeight = b - t - ContainerPadding - barOffset;

			PageController.ContainerArea = new Rectangle(0, 0, Context.FromPixels(r - l), Context.FromPixels(containerHeight));

			// Potential for optimization here, the exact conditions by which you don't need to do this are complex
			// and the cost of doing when it's not needed is moderate to low since the layout will short circuit pretty fast
			Element.ForceLayout();

			bool toolbarLayoutCompleted = false;
			for (var i = 0; i < ChildCount; i++)
			{
				AView child = GetChildAt(i);

				Page childPage = (child as PageContainer)?.Child?.Element as Page;

				if (childPage == null)
					return;

				// We need to base the layout of both the child and the bar on the presence of the NavBar on the child Page itself.
				// If we layout the bar based on ToolbarVisible, we get a white bar flashing at the top of the screen.
				// If we layout the child based on ToolbarVisible, we get a white bar flashing at the bottom of the screen.
				bool childHasNavBar = NavigationPage.GetHasNavigationBar(childPage);

				if (childHasNavBar)
				{
					bar.Layout(0, 0, r - l, barHeight);
					child.Layout(0, barHeight + ContainerPadding, r, b);
				}
				else
				{
					bar.Layout(0, -1000, r, barHeight - 1000);
					child.Layout(0, ContainerPadding, r, b);
				}
				toolbarLayoutCompleted = true;
			}

			// Making the layout of the toolbar dependant on having a child Page could potentially mean that the toolbar is not laid out.
			// We'll do one more check to make sure it isn't missed.
			if (!toolbarLayoutCompleted)
			{
				if (ToolbarVisible)
				{
					bar.Layout(0, 0, r - l, barHeight);
				}
				else
				{
					bar.Layout(0, -1000, r, barHeight - 1000);
				}
			}
		}

		protected virtual void SetupPageTransition(FragmentTransaction transaction, bool isPush)
		{
			if (isPush)
				transaction.SetTransition((int)FragmentTransit.FragmentOpen);
			else
				transaction.SetTransition((int)FragmentTransit.FragmentClose);
		}

		internal int GetNavBarHeight()
		{
			if (!ToolbarVisible)
				return 0;

			return ActionBarHeight();
		}

		int ActionBarHeight()
		{
			int attr = Resource.Attribute.actionBarSize;

			int actionBarHeight;
			using (var tv = new TypedValue())
			{
				actionBarHeight = 0;
				if (Context.Theme.ResolveAttribute(attr, tv, true))
					actionBarHeight = TypedValue.ComplexToDimensionPixelSize(tv.Data, Resources.DisplayMetrics);
			}

			if (actionBarHeight <= 0)
				return Device.Info.CurrentOrientation.IsPortrait() ? (int)Context.ToPixels(56) : (int)Context.ToPixels(48);
			
			if (((Activity)Context).Window.Attributes.Flags.HasFlag(WindowManagerFlags.TranslucentStatus) || ((Activity)Context).Window.Attributes.Flags.HasFlag(WindowManagerFlags.TranslucentNavigation))
			{
				if (_toolbar.PaddingTop == 0)
					_toolbar.SetPadding(0, GetStatusBarHeight(), 0, 0);

				return actionBarHeight + GetStatusBarHeight();
			}

			return actionBarHeight;
		}

		void AnimateArrowIn()
		{
			var icon = _toolbar.NavigationIcon as DrawerArrowDrawable;
			if (icon == null)
				return;

			ValueAnimator valueAnim = ValueAnimator.OfFloat(0, 1);
			valueAnim.SetDuration(200);
			valueAnim.Update += (s, a) => icon.Progress = (float)a.Animation.AnimatedValue;
			valueAnim.Start();
		}
		
		int GetStatusBarHeight()
		{
			if (_statusbarHeight > 0)
				return _statusbarHeight;

			int resourceId = Resources.GetIdentifier("status_bar_height", "dimen", "android");
			if (resourceId > 0)
				_statusbarHeight = Resources.GetDimensionPixelSize(resourceId);

			return _statusbarHeight;
		}

		void AnimateArrowOut()
		{
			var icon = _toolbar.NavigationIcon as DrawerArrowDrawable;
			if (icon == null)
				return;

			ValueAnimator valueAnim = ValueAnimator.OfFloat(1, 0);
			valueAnim.SetDuration(200);
			valueAnim.Update += (s, a) => icon.Progress = (float)a.Animation.AnimatedValue;
			valueAnim.Start();
		}

		public void OnClick(AView v)
		{
			Element?.PopAsync();
		}

		void CurrentOnPropertyChanged(object sender, PropertyChangedEventArgs e)
		{
			if (e.PropertyName == NavigationPage.HasNavigationBarProperty.PropertyName)
				ToolbarVisible = NavigationPage.GetHasNavigationBar(Current);
			else if (e.PropertyName == Page.TitleProperty.PropertyName)
				UpdateToolbar();
			else if (e.PropertyName == NavigationPage.HasBackButtonProperty.PropertyName)
				UpdateToolbar();
		}

#pragma warning disable 1998 // considered for removal
		async void DeviceInfoPropertyChanged(object sender, PropertyChangedEventArgs e)
#pragma warning restore 1998
		{
			if (nameof(Device.Info.CurrentOrientation) == e.PropertyName)
				ResetToolbar();
		}

		protected virtual void OnToolbarItemPropertyChanged(object sender, PropertyChangedEventArgs e)
		{
			if (e.PropertyName == MenuItem.IsEnabledProperty.PropertyName || e.PropertyName == MenuItem.TextProperty.PropertyName || e.PropertyName == MenuItem.IconProperty.PropertyName)
				UpdateMenu();
		}

		void InsertPageBefore(Page page, Page before)
		{
			UpdateToolbar();

			int index = PageController.InternalChildren.IndexOf(before);
			if (index == -1)
				throw new InvalidOperationException("This should never happen, please file a bug");

			Fragment fragment = FragmentContainer.CreateInstance(page);
			_fragmentStack.Insert(index, fragment);
		}

		void OnInsertPageBeforeRequested(object sender, NavigationRequestedEventArgs e)
		{
			InsertPageBefore(e.Page, e.BeforePage);
		}

		void OnPopped(object sender, NavigationRequestedEventArgs e)
		{
			e.Task = PopViewAsync(e.Page, e.Animated);
		}

		void OnPoppedToRoot(object sender, NavigationRequestedEventArgs e)
		{
			e.Task = PopToRootAsync(e.Page, e.Animated);
		}

		protected virtual Task<bool> OnPopToRootAsync(Page page, bool animated)
		{
			return SwitchContentAsync(page, animated, true, true);
		}

		protected virtual Task<bool> OnPopViewAsync(Page page, bool animated)
		{
			Page pageToShow = ((INavigationPageController)Element).Peek(1);
			if (pageToShow == null)
				return Task.FromResult(false);

			return SwitchContentAsync(pageToShow, animated, true);
		}

		protected virtual Task<bool> OnPushAsync(Page view, bool animated)
		{
			return SwitchContentAsync(view, animated);
		}

		void OnPushed(object sender, NavigationRequestedEventArgs e)
		{
			e.Task = PushViewAsync(e.Page, e.Animated);
		}

		void OnRemovePageRequested(object sender, NavigationRequestedEventArgs e)
		{
			RemovePage(e.Page);
		}

		void RegisterToolbar()
		{
			Context context = Context;
			AToolbar bar = _toolbar;
			Element page = Element.RealParent;

			_masterDetailPage = null;
			while (page != null)
			{
				if (page is MasterDetailPage)
				{
					_masterDetailPage = page as MasterDetailPage;
					break;
				}
				page = page.RealParent;
			}

			if (_masterDetailPage == null)
			{
				_masterDetailPage = PageController.InternalChildren[0] as MasterDetailPage;
				if (_masterDetailPage == null)
					return;
			}

			if (((IMasterDetailPageController)_masterDetailPage).ShouldShowSplitMode)
				return;

			var renderer = Android.Platform.GetRenderer(_masterDetailPage) as MasterDetailPageRenderer;
			if (renderer == null)
				return;

			_drawerLayout = renderer;
			_drawerToggle = new ActionBarDrawerToggle((Activity)context, _drawerLayout, bar, global::Android.Resource.String.Ok, global::Android.Resource.String.Ok)
			{
				ToolbarNavigationClickListener = new ClickListener(Element)
			};

			if (_drawerListener != null)
			{
				_drawerLayout.RemoveDrawerListener(_drawerListener);
			}

			_drawerListener = new DrawerMultiplexedListener { Listeners = { _drawerToggle, renderer } };
			_drawerLayout.AddDrawerListener(_drawerListener);
		}

		Fragment GetPageFragment(Page page)
		{
			for (int n = 0; n < _fragmentStack.Count; n++)
			{
				if ((_fragmentStack[n] as FragmentContainer)?.Page == page)
				{
					return _fragmentStack[n];
				}
			}

			return null;
		}

		void RemovePage(Page page)
		{
			Fragment fragment = GetPageFragment(page);

			if (fragment == null)
			{
				return;
			}

#if DEBUG
			// Enables logging of moveToState operations to logcat
			FragmentManager.EnableDebugLogging(true);
#endif

			// Go ahead and take care of the fragment bookkeeping for the page being removed
			FragmentTransaction transaction = FragmentManager.BeginTransaction();
			transaction.Remove(fragment);
			transaction.CommitAllowingStateLoss();

			// And remove the fragment from our own stack
			_fragmentStack.Remove(fragment);

			Device.StartTimer(TimeSpan.FromMilliseconds(10), () =>
			{
				UpdateToolbar();
				return false;
			});
		}

		void ResetToolbar()
		{
			AToolbar oldToolbar = _toolbar;

			_toolbar.RemoveFromParent();
			_toolbar.SetNavigationOnClickListener(null);
			_toolbar = null;

			SetupToolbar();
			
			// if the old toolbar had padding from transluscentflags, set it to the new toolbar
			if (oldToolbar.PaddingTop != 0)
				_toolbar.SetPadding(0, oldToolbar.PaddingTop, 0, 0);
			
			RegisterToolbar();
			UpdateToolbar();
			UpdateMenu();

			// Preserve old values that can't be replicated by calling methods above
			if (_toolbar != null)
				_toolbar.Subtitle = oldToolbar.Subtitle;
		}

		void SetupToolbar()
		{
			Context context = Context;
			var activity = (FormsAppCompatActivity)context;

			AToolbar bar;
			if (FormsAppCompatActivity.ToolbarResource != 0)
				bar = activity.LayoutInflater.Inflate(FormsAppCompatActivity.ToolbarResource, null).JavaCast<AToolbar>();
			else
				bar = new AToolbar(context);

			bar.SetNavigationOnClickListener(this);

			AddView(bar);
			_toolbar = bar;
		}

		Task<bool> SwitchContentAsync(Page page, bool animated, bool removed = false, bool popToRoot = false)
		{
			var tcs = new TaskCompletionSource<bool>();
			Fragment fragment = GetFragment(page, removed, popToRoot);

#if DEBUG
			// Enables logging of moveToState operations to logcat
			FragmentManager.EnableDebugLogging(true);
#endif

			Current?.SendDisappearing();
			Current = page;

			((Platform)Element.Platform).NavAnimationInProgress = true;
			FragmentTransaction transaction = FragmentManager.BeginTransaction();

			if (animated)
				SetupPageTransition(transaction, !removed);

			var fragmentsToRemove = new List<Fragment>();

			if (_fragmentStack.Count == 0)
			{
				transaction.Add(Id, fragment);
				_fragmentStack.Add(fragment);
			}
			else
			{
				if (removed)
				{
					// pop only one page, or pop everything to the root
					var popPage = true;
					while (_fragmentStack.Count > 1 && popPage)
					{
						Fragment currentToRemove = _fragmentStack.Last();
						_fragmentStack.RemoveAt(_fragmentStack.Count - 1);
						transaction.Hide(currentToRemove);
						fragmentsToRemove.Add(currentToRemove);
						popPage = popToRoot;
					}

					Fragment toShow = _fragmentStack.Last();
					// Execute pending transactions so that we can be sure the fragment list is accurate.
					FragmentManager.ExecutePendingTransactions();
					if (FragmentManager.Fragments.Contains(toShow))
						transaction.Show(toShow);
					else
						transaction.Add(Id, toShow);
				}
				else
				{
					// push
					Fragment currentToHide = _fragmentStack.Last();
					transaction.Hide(currentToHide);
					transaction.Add(Id, fragment);
					_fragmentStack.Add(fragment);
				}
			}

			// We don't currently support fragment restoration, so we don't need to worry about
			// whether the commit loses state
			transaction.CommitAllowingStateLoss();

			// The fragment transitions don't really SUPPORT telling you when they end
			// There are some hacks you can do, but they actually are worse than just doing this:

			if (animated)
			{
				if (!removed)
				{
					UpdateToolbar();
					if (_drawerToggle != null && ((INavigationPageController)Element).StackDepth == 2)
						AnimateArrowIn();
				}
				else if (_drawerToggle != null && ((INavigationPageController)Element).StackDepth == 2)
					AnimateArrowOut();

<<<<<<< HEAD
				AddTransitionTimer(tcs, fragment, FragmentManager, fragmentsToRemove, TransitionDuration, removed);
			}
			else
				AddTransitionTimer(tcs, fragment, FragmentManager, fragmentsToRemove, 1, true);
=======
				Device.StartTimer(TimeSpan.FromMilliseconds(TransitionDuration), () =>
				{
					tcs.TrySetResult(true);
					Current?.SendAppearing();
					if (removed)
					{
						UpdateToolbar();
					}

					return false;
				});
			}
			else
			{
				Device.StartTimer(TimeSpan.FromMilliseconds(1), () =>
				{
					tcs.TrySetResult(true);
					Current?.SendAppearing();
					UpdateToolbar();

					return false;
				});
			}
>>>>>>> d2f6ffae

			Context.HideKeyboard(this);
			((Platform)Element.Platform).NavAnimationInProgress = false;

			// TransitionDuration is how long the built-in animations are, and they are "reversible" in the sense that starting another one slightly before it's done is fine

			return tcs.Task;
		}

		Fragment GetFragment(Page page, bool removed, bool popToRoot)
		{
			// pop
			if (removed)
				return _fragmentStack[_fragmentStack.Count - 2];

			// pop to root
			if (popToRoot)
				return _fragmentStack[0];

			// push
			return FragmentContainer.CreateInstance(page);
		}

		void ToolbarTrackerOnCollectionChanged(object sender, EventArgs eventArgs)
		{
			UpdateMenu();
		}

		void UpdateMenu()
		{
			if (_disposed)
				return;

			AToolbar bar = _toolbar;
			Context context = Context;
			IMenu menu = bar.Menu;

			foreach (ToolbarItem item in _toolbarTracker.ToolbarItems)
				item.PropertyChanged -= OnToolbarItemPropertyChanged;
			menu.Clear();

			foreach (ToolbarItem item in _toolbarTracker.ToolbarItems)
			{
				IMenuItemController controller = item;
				item.PropertyChanged += OnToolbarItemPropertyChanged;
				if (item.Order == ToolbarItemOrder.Secondary)
				{
					IMenuItem menuItem = menu.Add(item.Text);
					menuItem.SetEnabled(controller.IsEnabled);
					menuItem.SetOnMenuItemClickListener(new GenericMenuClickListener(controller.Activate));
				}
				else
				{
					IMenuItem menuItem = menu.Add(item.Text);
					UpdateMenuItemIcon(context, menuItem, item);
					menuItem.SetEnabled(controller.IsEnabled);
					menuItem.SetShowAsAction(ShowAsAction.Always);
					menuItem.SetOnMenuItemClickListener(new GenericMenuClickListener(controller.Activate));
				}
			}
		}

		protected virtual void UpdateMenuItemIcon(Context context, IMenuItem menuItem, ToolbarItem toolBarItem)
		{
			FileImageSource icon = toolBarItem.Icon;
			if (!string.IsNullOrEmpty(icon))
			{
				Drawable iconDrawable = context.GetFormsDrawable(icon);
				if (iconDrawable != null)
				{
					menuItem.SetIcon(iconDrawable);
					iconDrawable.Dispose();
				}
			}
		}

		void UpdateToolbar()
		{
			if (_disposed)
				return;

			Context context = Context;
			var activity = (FormsAppCompatActivity)context;
			AToolbar bar = _toolbar;
			ActionBarDrawerToggle toggle = _drawerToggle;

			if (bar == null)
				return;

			bool isNavigated = ((INavigationPageController)Element).StackDepth > 1;
			bar.NavigationIcon = null;

			if (isNavigated)
			{
				if (toggle != null)
				{
					toggle.DrawerIndicatorEnabled = false;
					toggle.SyncState();
				}

				if (NavigationPage.GetHasBackButton(Element.CurrentPage))
				{
					var icon = new DrawerArrowDrawable(activity.SupportActionBar.ThemedContext);
					icon.Progress = 1;
					bar.NavigationIcon = icon;
				}
			}
			else
			{
				if (toggle != null && _masterDetailPage != null)
				{
					toggle.DrawerIndicatorEnabled = _masterDetailPage.ShouldShowToolbarButton();
					toggle.SyncState();
				}
			}

			Color tintColor = Element.BarBackgroundColor;

			if (Forms.IsLollipopOrNewer)
			{
				if (tintColor.IsDefault)
					bar.BackgroundTintMode = null;
				else
				{
					bar.BackgroundTintMode = PorterDuff.Mode.Src;
					bar.BackgroundTintList = ColorStateList.ValueOf(tintColor.ToAndroid());
				}
			}
			else
			{
				if (tintColor.IsDefault && _backgroundDrawable != null)
					bar.SetBackground(_backgroundDrawable);
				else if (!tintColor.IsDefault)
				{
					if (_backgroundDrawable == null)
						_backgroundDrawable = bar.Background;
					bar.SetBackgroundColor(tintColor.ToAndroid());
				}
			}

			Color textColor = Element.BarTextColor;
			if (!textColor.IsDefault)
				bar.SetTitleTextColor(textColor.ToAndroid().ToArgb());

			bar.Title = Element.CurrentPage.Title ?? "";
		}

		void AddTransitionTimer(TaskCompletionSource<bool> tcs, Fragment fragment, FragmentManager fragmentManager, IReadOnlyCollection<Fragment> fragmentsToRemove, int duration, bool shouldUpdateToolbar)
		{
			Device.StartTimer(TimeSpan.FromMilliseconds(duration), () =>
			{
				tcs.TrySetResult(true);
				fragment.UserVisibleHint = true;
				if (shouldUpdateToolbar)
					UpdateToolbar();

				FragmentTransaction fragmentTransaction = fragmentManager.BeginTransaction();

				foreach (Fragment frag in fragmentsToRemove)
					fragmentTransaction.Remove(frag);

				fragmentTransaction.CommitAllowingStateLoss();

				return false;
			});
		}

		class ClickListener : Object, IOnClickListener
		{
			readonly NavigationPage _element;

			public ClickListener(NavigationPage element)
			{
				_element = element;
			}

			public void OnClick(AView v)
			{
				_element?.PopAsync();
			}
		}

		class DrawerMultiplexedListener : Object, DrawerLayout.IDrawerListener
		{
			public List<DrawerLayout.IDrawerListener> Listeners { get; } = new List<DrawerLayout.IDrawerListener>(2);

			public void OnDrawerClosed(AView drawerView)
			{
				foreach (DrawerLayout.IDrawerListener listener in Listeners)
					listener.OnDrawerClosed(drawerView);
			}

			public void OnDrawerOpened(AView drawerView)
			{
				foreach (DrawerLayout.IDrawerListener listener in Listeners)
					listener.OnDrawerOpened(drawerView);
			}

			public void OnDrawerSlide(AView drawerView, float slideOffset)
			{
				foreach (DrawerLayout.IDrawerListener listener in Listeners)
					listener.OnDrawerSlide(drawerView, slideOffset);
			}

			public void OnDrawerStateChanged(int newState)
			{
				foreach (DrawerLayout.IDrawerListener listener in Listeners)
					listener.OnDrawerStateChanged(newState);
			}
		}
	}
}<|MERGE_RESOLUTION|>--- conflicted
+++ resolved
@@ -734,36 +734,10 @@
 				else if (_drawerToggle != null && ((INavigationPageController)Element).StackDepth == 2)
 					AnimateArrowOut();
 
-<<<<<<< HEAD
 				AddTransitionTimer(tcs, fragment, FragmentManager, fragmentsToRemove, TransitionDuration, removed);
 			}
 			else
 				AddTransitionTimer(tcs, fragment, FragmentManager, fragmentsToRemove, 1, true);
-=======
-				Device.StartTimer(TimeSpan.FromMilliseconds(TransitionDuration), () =>
-				{
-					tcs.TrySetResult(true);
-					Current?.SendAppearing();
-					if (removed)
-					{
-						UpdateToolbar();
-					}
-
-					return false;
-				});
-			}
-			else
-			{
-				Device.StartTimer(TimeSpan.FromMilliseconds(1), () =>
-				{
-					tcs.TrySetResult(true);
-					Current?.SendAppearing();
-					UpdateToolbar();
-
-					return false;
-				});
-			}
->>>>>>> d2f6ffae
 
 			Context.HideKeyboard(this);
 			((Platform)Element.Platform).NavAnimationInProgress = false;
@@ -916,7 +890,7 @@
 			Device.StartTimer(TimeSpan.FromMilliseconds(duration), () =>
 			{
 				tcs.TrySetResult(true);
-				fragment.UserVisibleHint = true;
+				Current?.SendAppearing();
 				if (shouldUpdateToolbar)
 					UpdateToolbar();
 
