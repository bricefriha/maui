﻿using System;
using Android.Content;
using Android.Runtime;
using Android.Util;
using Android.Views;

namespace Xamarin.Forms.Platform.Android
{
	public class ContainerView : ViewGroup
	{
		IVisualElementRenderer _renderer;
		View _view;

		public ContainerView(Context context, View view) : base(context)
		{
			View = view;
		}

		public ContainerView(Context context, IAttributeSet attribs) : base(context, attribs)
		{
		}

		public ContainerView(Context context, IAttributeSet attribs, int defStyleAttr) : base(context, attribs, defStyleAttr)
		{
		}

		protected ContainerView(IntPtr javaReference, JniHandleOwnership transfer) : base(javaReference, transfer)
		{
		}

		public bool MatchHeight { get; set; }

		public bool MatchWidth { get; set; }

		public View View
		{
			get { return _view; }
			set
			{
				if (_view == value)
					return;

				_view = value;
				OnViewSet(value);
			}
		}

		protected override void Dispose(bool disposing)
		{
			base.Dispose(disposing);

			if (disposing)
			{
				_renderer?.Dispose();
				_renderer = null;
				_view = null;
			}
		}

		protected override void OnLayout(bool changed, int l, int t, int r, int b)
		{
			if (_renderer == null)
				return;

			var width = Context.FromPixels(r - l);
			var height = Context.FromPixels(b - t);

			LayoutView(0, 0, width, height);
			_renderer.UpdateLayout();
		}

		protected virtual void LayoutView(double x, double y, double width, double height)
		{
			View?.Layout(new Rectangle(x, y, width, height));
		}

		protected override void OnMeasure(int widthMeasureSpec, int heightMeasureSpec)
		{
			if (View == null)
			{
				SetMeasuredDimension(0, 0);
				return;
			}

			// chain on down
			_renderer.View.Measure(widthMeasureSpec, heightMeasureSpec);

			var width = MeasureSpecFactory.GetSize(widthMeasureSpec);
			var height = MeasureSpecFactory.GetSize(heightMeasureSpec);

			var measureWidth = width > 0 ? Context.FromPixels(width) : double.PositiveInfinity;
			var measureHeight = height > 0 ? Context.FromPixels(height) : double.PositiveInfinity;

			var sizeReq = View.Measure(measureWidth, measureHeight);

			SetMeasuredDimension((MatchWidth && width != 0) ? width : (int)Context.ToPixels(sizeReq.Request.Width),
								 (MatchHeight && height != 0) ? height : (int)Context.ToPixels(sizeReq.Request.Height));
		}

		protected virtual void OnViewSet(View view)
		{
			if (_renderer != null)
			{
				_renderer.Element.MeasureInvalidated -= ElementMeasureInvalidated;
				_renderer.View.RemoveFromParent();
				_renderer.Dispose();
				_renderer = null;
			}

			if (view != null)
			{
<<<<<<< HEAD
				_renderer = AppCompat.Platform.CreateRenderer(view, Context);
				AppCompat.Platform.SetRenderer(view, _renderer);

=======
				_renderer = Platform.CreateRenderer(view, Context);
				Platform.SetRenderer(view, _renderer);
>>>>>>> 5525491f
				AddView(_renderer.View);
				view.MeasureInvalidated += ElementMeasureInvalidated;
			}
		}

		void ElementMeasureInvalidated(object sender, EventArgs e)
		{
			if (this.IsAlive())
			{
				RequestLayout();
			}
			else if (sender is VisualElement ve)
			{
				ve.MeasureInvalidated -= ElementMeasureInvalidated;
			}
		}
	}
}<|MERGE_RESOLUTION|>--- conflicted
+++ resolved
@@ -109,14 +109,8 @@
 
 			if (view != null)
 			{
-<<<<<<< HEAD
 				_renderer = AppCompat.Platform.CreateRenderer(view, Context);
 				AppCompat.Platform.SetRenderer(view, _renderer);
-
-=======
-				_renderer = Platform.CreateRenderer(view, Context);
-				Platform.SetRenderer(view, _renderer);
->>>>>>> 5525491f
 				AddView(_renderer.View);
 				view.MeasureInvalidated += ElementMeasureInvalidated;
 			}
