﻿using System;
using System.Collections.Generic;
using System.ComponentModel;
using System.Linq;
using Android.Content;
using Android.Graphics.Drawables;
#if __ANDROID_29__
using AndroidX.Core.Widget;
using AndroidX.RecyclerView.Widget;
using AndroidX.AppCompat.Widget;
using AButton = AndroidX.AppCompat.Widget.AppCompatButton;
#else
using Android.Support.V7.Widget;
using AButton = Android.Support.V7.Widget.AppCompatButton;
#endif
using Android.Views;
using Xamarin.Forms.Internals;
using Xamarin.Forms.PlatformConfiguration.AndroidSpecific;
using APointF = Android.Graphics.PointF;
using ATextAlignment = Android.Views.TextAlignment;
using AView = Android.Views.View;
using Specifics = Xamarin.Forms.PlatformConfiguration.AndroidSpecific.SwipeView;

namespace Xamarin.Forms.Platform.Android
{
	public class SwipeViewRenderer : ViewRenderer<SwipeView, AView>
	{
		const int SwipeThreshold = 250;
		const int SwipeItemWidth = 100;
		const long SwipeAnimationDuration = 200;
		const float SwipeMinimumDelta = 10f;

		readonly Context _context;
		View _scrollParent;
		AView _contentView;
		LinearLayoutCompat _actionView;
		SwipeTransitionMode _swipeTransitionMode;
		float _downX;
		float _downY;
		float _density;
		bool _isTouchDown;
		bool _isSwiping;
		APointF _initialPoint;
		SwipeDirection? _swipeDirection;
		float _swipeOffset;
		float _swipeThreshold;
		double _previousScrollX;
		double _previousScrollY;
		bool _isSwipeEnabled;
		bool _isResettingSwipe;
		bool _isOpen;
		bool _isDisposed;

		public SwipeViewRenderer(Context context) : base(context)
		{
			SwipeView.VerifySwipeViewFlagEnabled(nameof(SwipeViewRenderer));

			_context = context;

			this.SetClipToOutline(true);

			AutoPackage = false;
		}

		protected override void OnElementChanged(ElementChangedEventArgs<SwipeView> e)
		{
			if (e.NewElement != null)
			{
				e.NewElement.OpenRequested += OnOpenRequested;
				e.NewElement.CloseRequested += OnCloseRequested;

				if (Control == null)
				{
					_density = Resources.DisplayMetrics.Density;

					SetNativeControl(CreateNativeControl());
				}

				UpdateContent();
				UpdateIsSwipeEnabled();
				UpdateSwipeTransitionMode();
				UpdateBackgroundColor();
			}

			if (e.OldElement != null)
			{
				e.NewElement.OpenRequested -= OnOpenRequested;
				e.OldElement.CloseRequested -= OnCloseRequested;
			}

			base.OnElementChanged(e);
		}

		protected override AView CreateNativeControl()
		{
			return new AView(_context);
		}

		protected override void OnElementPropertyChanged(object sender, PropertyChangedEventArgs e)
		{
			base.OnElementPropertyChanged(sender, e);

			if (e.PropertyName == ContentView.ContentProperty.PropertyName)
				UpdateContent();
			else if (e.PropertyName == VisualElement.BackgroundColorProperty.PropertyName)
				UpdateBackgroundColor();
			else if (e.PropertyName == VisualElement.IsEnabledProperty.PropertyName)
				UpdateIsSwipeEnabled();
			else if (e.PropertyName == Specifics.SwipeTransitionModeProperty.PropertyName)
				UpdateSwipeTransitionMode();
		}

		protected override void OnLayout(bool changed, int l, int t, int r, int b)
		{
			base.OnLayout(changed, l, t, r, b);

			var width = r - l;
			var height = b - t;

			var pixelWidth = _context.FromPixels(width);
			var pixelHeight = _context.FromPixels(height);

			if (changed)
			{
				if (Element.Content != null)
					Element.Content.Layout(new Rectangle(0, 0, pixelWidth, pixelHeight));

				_contentView?.Layout(0, 0, width, height);
			}
		}

		protected override Size MinimumSize()
		{
			return new Size(40, 40);
		}

		protected override void UpdateBackgroundColor()
		{
			if (Element.BackgroundColor != Color.Default)
			{
				var backgroundColor = Element.BackgroundColor.ToAndroid();

				SetBackgroundColor(backgroundColor);

				if (Element.Content == null || (Element.Content != null && Element.Content.BackgroundColor == Color.Default))
					_contentView?.SetBackgroundColor(backgroundColor);
			}
			else
				Control.SetWindowBackground();

			if (_contentView != null && _contentView.Background == null)
				_contentView?.SetWindowBackground();
		}

		protected override void OnAttachedToWindow()
		{
			base.OnAttachedToWindow();

			if (Element != null && _scrollParent == null)
			{
				_scrollParent = Element.FindParentOfType<ScrollView>();

				if (_scrollParent is ScrollView scrollView)
				{
					scrollView.Scrolled += OnParentScrolled;
					return;
				}

				_scrollParent = Element.FindParentOfType<ListView>();

				if (_scrollParent is ListView listView)
				{
					listView.Scrolled += OnParentScrolled;
					return;
				}

				_scrollParent = Element.FindParentOfType<Xamarin.Forms.CollectionView>();

				if (_scrollParent is Xamarin.Forms.CollectionView collectionView)
				{
					collectionView.Scrolled += OnParentScrolled;
				}
			}
		}

		protected override void Dispose(bool disposing)
		{
			if (_isDisposed)
				return;

			if (disposing)
			{
				if (Element != null)
				{
					Element.OpenRequested -= OnOpenRequested;
					Element.CloseRequested -= OnCloseRequested;
				}

				if (_scrollParent != null)
				{
					if (_scrollParent is ScrollView scrollView)
						scrollView.Scrolled -= OnParentScrolled;

					if (_scrollParent is ListView listView)
						listView.Scrolled -= OnParentScrolled;

					if (_scrollParent is Xamarin.Forms.CollectionView collectionView)
						collectionView.Scrolled -= OnParentScrolled;
				}

				if (_contentView != null)
				{
					_contentView.RemoveFromParent();
					_contentView.Dispose();
					_contentView = null;
				}

				if (_actionView != null)
				{
					_actionView.RemoveFromParent();
					_actionView.Dispose();
					_actionView = null;
				}

				if (_initialPoint != null)
				{
					_initialPoint.Dispose();
					_initialPoint = null;
				}
			}

			_isDisposed = true;

			base.Dispose(disposing);
		}

		public override bool OnTouchEvent(MotionEvent e)
		{
			base.OnTouchEvent(e);

			ProcessSwipingInteractions(e);

			return true;
		}

		public override bool OnInterceptTouchEvent(MotionEvent e)
		{
			switch (e.Action)
			{
				case MotionEventActions.Down:
					_downX = e.RawX;
					_downY = e.RawY;
					_initialPoint = new APointF(e.GetX() / _density, e.GetY() / _density);
					break;
				case MotionEventActions.Move:
				case MotionEventActions.Cancel:
				case MotionEventActions.Up:
					ProcessSwipingInteractions(e);
					break;
			}

			return false;
		}

		void UpdateContent()
		{
			if (Element.Content == null)
				_contentView = CreateEmptyContent();
			else
				_contentView = CreateContent();

			AddView(_contentView, new LayoutParams(LayoutParams.MatchParent, LayoutParams.MatchParent));
		}

		AView CreateEmptyContent()
		{
			var emptyContentView = new AView(_context);
			emptyContentView.SetBackgroundColor(Color.Default.ToAndroid());

			return emptyContentView;
		}

		AView CreateContent()
		{
			var renderer = Platform.CreateRenderer(Element.Content, _context);
			Platform.SetRenderer(Element.Content, renderer);

			return renderer?.View;
		}

		SwipeItems GetSwipeItemsByDirection()
		{
			SwipeItems swipeItems = null;

			switch (_swipeDirection)
			{
				case SwipeDirection.Left:
					swipeItems = Element.RightItems;
					break;
				case SwipeDirection.Right:
					swipeItems = Element.LeftItems;
					break;
				case SwipeDirection.Up:
					swipeItems = Element.BottomItems;
					break;
				case SwipeDirection.Down:
					swipeItems = Element.TopItems;
					break;
			}

			return swipeItems;
		}

		bool HasSwipeItems()
		{
			return Element != null && (IsValidSwipeItems(Element.LeftItems) || IsValidSwipeItems(Element.RightItems) || IsValidSwipeItems(Element.TopItems) || IsValidSwipeItems(Element.BottomItems));
		}

		bool IsHorizontalSwipe()
		{
			return _swipeDirection == SwipeDirection.Left || _swipeDirection == SwipeDirection.Right;
		}

		bool IsValidSwipeItems(SwipeItems swipeItems)
		{
			return swipeItems != null && swipeItems.Count > 0;
		}

		bool ProcessSwipingInteractions(MotionEvent e)
		{
			bool? handled = true;
			var point = new APointF(e.GetX() / _density, e.GetY() / _density);

			switch (e.Action)
			{
				case MotionEventActions.Down:
					_downX = e.RawX;
					_downY = e.RawY;

					handled = HandleTouchInteractions(GestureStatus.Started, point);

					if (handled == true)
						Parent.RequestDisallowInterceptTouchEvent(true);

					break;
				case MotionEventActions.Up:
					handled = HandleTouchInteractions(GestureStatus.Completed, point);

					if (Parent == null)
						break;

					Parent.RequestDisallowInterceptTouchEvent(false);
					break;
				case MotionEventActions.Move:
					handled = HandleTouchInteractions(GestureStatus.Running, point);

					if (handled == true || Parent == null)
						break;

					Parent.RequestDisallowInterceptTouchEvent(true);
					break;
				case MotionEventActions.Cancel:
					handled = HandleTouchInteractions(GestureStatus.Canceled, point);

					if (Parent == null)
						break;

					Parent.RequestDisallowInterceptTouchEvent(false);
					break;
			}

			if (handled.HasValue)
				return !handled.Value;

			return false;
		}

		bool HandleTouchInteractions(GestureStatus status, APointF point)
		{
			if (!_isSwipeEnabled)
				return false;

			switch (status)
			{
				case GestureStatus.Started:
					return !ProcessTouchDown(point);
				case GestureStatus.Running:
					return !ProcessTouchMove(point);
				case GestureStatus.Canceled:
				case GestureStatus.Completed:
					ProcessTouchUp(point);
					break;
			}

			_isTouchDown = false;

			return true;
		}

		bool ProcessTouchDown(APointF point)
		{
			if (_isSwiping || _isTouchDown || _contentView == null)
				return false;

			if (TouchInsideContent(point) && _isOpen)
				ResetSwipe();

			_initialPoint = point;
			_isTouchDown = true;

			return true;
		}

		bool ProcessTouchMove(APointF point)
		{
			if (_contentView == null || !TouchInsideContent(point))
				return false;

			var swipeDirection = _swipeDirection;

			if (!_isOpen && !_isResettingSwipe)
				swipeDirection = SwipeDirectionHelper.GetSwipeDirection(new Point(_initialPoint.X, _initialPoint.Y), new Point(point.X, point.Y));

			if (_swipeDirection != swipeDirection)
			{
				_swipeDirection = swipeDirection;

				if (!_isOpen)
				{
					DisposeSwipeItems();
					UpdateSwipeItems();
				}
			}

			if (!_isSwiping)
			{
				RaiseSwipeStarted();
				_isSwiping = true;
			}

			if (!ValidateSwipeDirection() || _isResettingSwipe)
				return false;
			
			_swipeOffset = GetSwipeOffset(_initialPoint, point);
<<<<<<< HEAD

			UpdateSwipeItems();
=======
>>>>>>> 40812f29

			if (Math.Abs(_swipeOffset) > double.Epsilon)
				Swipe();

			RaiseSwipeChanging();

			return true;
		}

		bool ProcessTouchUp(APointF point)
		{
			_isTouchDown = false;

			if (CanProcessTouchSwipeItems(point))
				ProcessTouchSwipeItems(point);

			if (!_isSwiping)
				return false;
			
			_isSwiping = false;

			RaiseSwipeEnded();

			if (_isResettingSwipe || !ValidateSwipeDirection())
				return false;

			ValidateSwipeThreshold();

			return false;
		}

		bool CanProcessTouchSwipeItems(APointF point)
		{
			// We only invoke the SwipeItem command if we tap on the SwipeItems area
			// and the SwipeView is fully open.
			if (TouchInsideContent(point))
				return false;

			if (_swipeOffset == _swipeThreshold)
				return true;

			return false;
		}

		bool TouchInsideContent(APointF point)
		{
			if (_contentView == null)
				return false;

			bool touchContent = TouchInsideContent(_contentView.Left + _contentView.TranslationX, _contentView.Top + _contentView.TranslationY, _contentView.Width, _contentView.Height, _context.ToPixels(point.X), _context.ToPixels(point.Y));

			return touchContent;
		}

		bool TouchInsideContent(double x1, double y1, double x2, double y2, double x, double y)
		{
			if (x > x1 && x < (x1 + x2) && y > y1 && y < (y1 + y2))
				return true;

			return false;
		}

		bool ValidateSwipeDirection()
		{
			if (_swipeDirection == null)
				return false;

			var swipeItems = GetSwipeItemsByDirection();
			return IsValidSwipeItems(swipeItems);
		}

		float GetSwipeOffset(APointF initialPoint, APointF endPoint)
		{
			float swipeOffset = 0;

			switch (_swipeDirection)
			{
				case SwipeDirection.Left:
				case SwipeDirection.Right:
					swipeOffset = endPoint.X - initialPoint.X;
					break;
				case SwipeDirection.Up:
				case SwipeDirection.Down:
					swipeOffset = endPoint.Y - initialPoint.Y;
					break;
			}

			if (swipeOffset == 0)
				swipeOffset = GetSwipeContentOffset();

			return swipeOffset;
		}

		float GetSwipeContentOffset()
		{
			float swipeOffset = 0;

			if (_contentView != null)
			{
				switch (_swipeDirection)
				{
					case SwipeDirection.Left:
					case SwipeDirection.Right:
						swipeOffset = _contentView.TranslationX;
						break;
					case SwipeDirection.Up:
					case SwipeDirection.Down:
						swipeOffset = _contentView.TranslationY;
						break;
				}
			}

			return swipeOffset;
		}

		void UpdateSwipeItems()
		{
			if (_contentView == null || _actionView != null)
				return;

			var items = GetSwipeItemsByDirection();

			if (items == null)
				return;

			_actionView = new LinearLayoutCompat(_context);

			using (var layoutParams = new LayoutParams(LayoutParams.MatchParent, LayoutParams.MatchParent))
				_actionView.LayoutParameters = layoutParams;

			_actionView.Orientation = LinearLayoutCompat.Horizontal;

			var swipeItems = new List<AView>();

			foreach (var item in items)
			{
				AView swipeItem = null;

				if (item is SwipeItem formsSwipeItem)
				{
					swipeItem = CreateSwipeItem(formsSwipeItem);
					_actionView.AddView(swipeItem);
				}

				if (item is SwipeItemView formsSwipeItemView)
				{
					swipeItem = CreateSwipeItemView(formsSwipeItemView);
					_actionView.AddView(swipeItem);
					UpdateSwipeItemViewLayout(formsSwipeItemView);
				}

				swipeItems.Add(swipeItem);
			}

			AddView(_actionView);
			_contentView?.BringToFront();

			_actionView.Layout(0, 0, _contentView.Width, _contentView.Height);
			LayoutSwipeItems(swipeItems);
			swipeItems.Clear();
		}

		void LayoutSwipeItems(List<AView> childs)
		{
			if (_actionView == null || childs == null)
				return;

			var items = GetSwipeItemsByDirection();
			int i = 0;
			int previousWidth = 0;

			foreach (var child in childs)
			{
				var item = items[i];
				var swipeItemSize = GetSwipeItemSize(item);
				var swipeItemHeight = (int)_context.ToPixels(swipeItemSize.Height);
				var swipeItemWidth = (int)_context.ToPixels(swipeItemSize.Width);

				switch (_swipeDirection)
				{
					case SwipeDirection.Left:
						child.Layout(_contentView.Width - (swipeItemWidth + previousWidth), 0, _contentView.Width - previousWidth, swipeItemHeight);
						break;
					case SwipeDirection.Right:
					case SwipeDirection.Up:
					case SwipeDirection.Down:
						child.Layout(previousWidth, 0, (i + 1) * swipeItemWidth, swipeItemHeight);
						break;
				}

				i++;
				previousWidth += swipeItemWidth;
			}
		}

		AView CreateSwipeItem(SwipeItem formsSwipeItem)
		{
			var swipeButton = new AButton(_context)
			{
				Background = new ColorDrawable(formsSwipeItem.BackgroundColor.ToAndroid()),
				Text = formsSwipeItem.Text ?? string.Empty
			};

			var textColor = GetSwipeItemColor(formsSwipeItem.BackgroundColor);
			swipeButton.SetTextColor(textColor.ToAndroid());
			swipeButton.TextAlignment = ATextAlignment.Center;

			int contentHeight = _contentView.Height;
			int contentWidth = (int)_context.ToPixels(SwipeItemWidth);
			int iconSize = formsSwipeItem.IconImageSource != null ? Math.Min(contentHeight, contentWidth) / 2 : 0;

			_ = this.ApplyDrawableAsync(formsSwipeItem, MenuItem.IconImageSourceProperty, Context, drawable =>
			{
				int drawableWidth = drawable.IntrinsicWidth;
				int drawableHeight = drawable.IntrinsicHeight;

				if(drawableWidth > drawableHeight)
				{
					var iconWidth = iconSize;
					var iconHeight = drawableHeight * iconWidth / drawableWidth;
					drawable.SetBounds(0, 0, iconWidth, iconHeight);
				}
				else
				{
					var iconHeight = iconSize;
					var iconWidth = drawableWidth * iconHeight / drawableHeight;
					drawable.SetBounds(0, 0, iconWidth, iconHeight);
				}

				drawable.SetColorFilter(textColor.ToAndroid(), FilterMode.SrcAtop);
				swipeButton.SetCompoundDrawables(null, drawable, null, null);
			});

			var textSize = !string.IsNullOrEmpty(swipeButton.Text) ? (int)swipeButton.TextSize : 0;
			var buttonPadding = (contentHeight - (iconSize + textSize + 6)) / 2;
			swipeButton.SetPadding(0, buttonPadding, 0, buttonPadding);
			swipeButton.SetOnTouchListener(null);

			return swipeButton;
		}

		AView CreateSwipeItemView(SwipeItemView swipeItemView)
		{
			var renderer = Platform.CreateRenderer(swipeItemView, _context);
			Platform.SetRenderer(swipeItemView, renderer);
			var swipeItem = renderer?.View;

			return swipeItem;
		}

		void UpdateSwipeItemViewLayout(SwipeItemView swipeItemView)
		{
			var swipeItemSize = GetSwipeItemSize(swipeItemView);
			var swipeItemHeight = swipeItemSize.Height;
			var swipeItemWidth = swipeItemSize.Width;

			swipeItemView.Layout(new Rectangle(0, 0, swipeItemWidth, swipeItemHeight));
			swipeItemView.Content?.Layout(new Rectangle(0, 0, swipeItemWidth, swipeItemHeight));
		}

		void UpdateIsSwipeEnabled()
		{
			_isSwipeEnabled = Element.IsEnabled;
		}

		void UpdateSwipeTransitionMode()
		{
			if (Element.IsSet(Specifics.SwipeTransitionModeProperty))
				_swipeTransitionMode = Element.OnThisPlatform().GetSwipeTransitionMode();
			else
				_swipeTransitionMode = SwipeTransitionMode.Reveal;
		}

		Color GetSwipeItemColor(Color backgroundColor)
		{
			var luminosity = 0.2126 * backgroundColor.R + 0.7152 * backgroundColor.G + 0.0722 * backgroundColor.B;

			return luminosity < 0.75 ? Color.White : Color.Black;
		}

		void DisposeSwipeItems()
		{
			_isOpen = false;
			_swipeThreshold = 0;

			if (_actionView != null)
			{
				_actionView.RemoveFromParent();
				_actionView.Dispose();
				_actionView = null;
			}
		}

		void Swipe()
		{
			var offset = _context.ToPixels(ValidateSwipeOffset(_swipeOffset));
			_isOpen = offset != 0;

			if (_swipeTransitionMode == SwipeTransitionMode.Reveal)
			{
				switch (_swipeDirection)
				{
					case SwipeDirection.Left:
					case SwipeDirection.Right:
						_contentView.TranslationX = offset;
						break;
					case SwipeDirection.Up:
					case SwipeDirection.Down:
						_contentView.TranslationY = offset;
						break;
				}
			}

			if (_swipeTransitionMode == SwipeTransitionMode.Drag)
			{
				int actionSize;
				switch (_swipeDirection)
				{
					case SwipeDirection.Left:
						_contentView.TranslationX = offset;
						actionSize = (int)_context.ToPixels(Element.RightItems.Count * SwipeItemWidth);
						_actionView.TranslationX = actionSize - Math.Abs(offset);
						break;
					case SwipeDirection.Right:
						_contentView.TranslationX = offset;
						actionSize = (int)_context.ToPixels(Element.LeftItems.Count * SwipeItemWidth);
						_actionView.TranslationX = -actionSize + offset;
						break;
					case SwipeDirection.Up:
						_contentView.TranslationY = offset;
						actionSize = _contentView.Height;
						_actionView.TranslationY = actionSize - Math.Abs(offset);
						break;
					case SwipeDirection.Down:
						_contentView.TranslationY = offset;
						actionSize = _contentView.Height;
						_actionView.TranslationY = -actionSize + Math.Abs(offset);
						break;
				}
			}
		}

		void ResetSwipe(bool animated = true)
		{
			if (_contentView == null)
				return;

			var resetAnimationDuration = animated ? SwipeAnimationDuration : 0;

			_isResettingSwipe = true;
			_isSwiping = false;
			_swipeThreshold = 0;

			switch (_swipeDirection)
			{
				case SwipeDirection.Left:
				case SwipeDirection.Right:
					_swipeDirection = null;

					_contentView.Animate().TranslationX(0).SetDuration(resetAnimationDuration).WithEndAction(new Java.Lang.Runnable(() =>
					{
						if (_swipeDirection == null)
							DisposeSwipeItems();

						_isResettingSwipe = false;
					}));
					break;
				case SwipeDirection.Up:
				case SwipeDirection.Down:

					_swipeDirection = null;

					_contentView.Animate().TranslationY(0).SetDuration(resetAnimationDuration).WithEndAction(new Java.Lang.Runnable(() =>
					{
						if (_swipeDirection == null)
							DisposeSwipeItems();

						_isResettingSwipe = false;
					}));
					break;
				default:
					_isResettingSwipe = false;
					break;
			}
		}

		void CompleteSwipe(bool animated = true)
		{
			var completeAnimationDuration = animated ? SwipeAnimationDuration : 0;
			var swipeItems = GetSwipeItemsByDirection();
			_swipeOffset = GetSwipeThreshold(swipeItems);
			float swipeThreshold = _context.ToPixels(_swipeOffset);

			if (_swipeTransitionMode == SwipeTransitionMode.Reveal)
			{
				switch (_swipeDirection)
				{
					case SwipeDirection.Left:
						_contentView.Animate().TranslationX(-swipeThreshold).SetDuration(completeAnimationDuration).WithEndAction(new Java.Lang.Runnable(() => { _isSwiping = false; }));
						break;
					case SwipeDirection.Right:
						_contentView.Animate().TranslationX(swipeThreshold).SetDuration(completeAnimationDuration).WithEndAction(new Java.Lang.Runnable(() => { _isSwiping = false; }));
						break;
					case SwipeDirection.Up:
						_contentView.Animate().TranslationY(-swipeThreshold).SetDuration(completeAnimationDuration).WithEndAction(new Java.Lang.Runnable(() => { _isSwiping = false; }));
						break;
					case SwipeDirection.Down:
						_contentView.Animate().TranslationY(swipeThreshold).SetDuration(completeAnimationDuration).WithEndAction(new Java.Lang.Runnable(() => { _isSwiping = false; }));
						break;
				}
			}

			if (_swipeTransitionMode == SwipeTransitionMode.Drag)
			{
				int actionSize;
				switch (_swipeDirection)
				{
					case SwipeDirection.Left:
						_contentView.Animate().TranslationX(-swipeThreshold).SetDuration(completeAnimationDuration).WithEndAction(new Java.Lang.Runnable(() => { _isSwiping = false; }));
						actionSize = (int)_context.ToPixels(Element.RightItems.Count * SwipeItemWidth);
						_actionView.Animate().TranslationX(actionSize - swipeThreshold).SetDuration(completeAnimationDuration);
						break;
					case SwipeDirection.Right:
						_contentView.Animate().TranslationX(swipeThreshold).SetDuration(completeAnimationDuration).WithEndAction(new Java.Lang.Runnable(() => { _isSwiping = false; }));
						actionSize = (int)_context.ToPixels(Element.LeftItems.Count * SwipeItemWidth);
						_actionView.Animate().TranslationX(-actionSize + swipeThreshold).SetDuration(completeAnimationDuration);
						break;
					case SwipeDirection.Up:
						_contentView.Animate().TranslationY(-swipeThreshold).SetDuration(completeAnimationDuration).WithEndAction(new Java.Lang.Runnable(() => { _isSwiping = false; }));
						actionSize = _contentView.Height;
						_actionView.Animate().TranslationY(actionSize - Math.Abs(swipeThreshold)).SetDuration(completeAnimationDuration);
						break;
					case SwipeDirection.Down:
						_contentView.Animate().TranslationY(swipeThreshold).SetDuration(completeAnimationDuration).WithEndAction(new Java.Lang.Runnable(() => { _isSwiping = false; }));
						actionSize = _contentView.Height;
						_actionView.Animate().TranslationY(-actionSize + Math.Abs(swipeThreshold)).SetDuration(completeAnimationDuration);
						break;
				}
			}
		}

		float ValidateSwipeOffset(float offset)
		{
			var swipeThreshold = GetSwipeThreshold();

			switch (_swipeDirection)
			{
				case SwipeDirection.Left:
					if (offset > 0)
						offset = 0;

					if (_isResettingSwipe && offset < 0)
						offset = 0;

					if (Math.Abs(offset) > swipeThreshold)
						return -swipeThreshold;
					break;
				case SwipeDirection.Right:
					if (offset < 0)
						offset = 0;

					if (_isResettingSwipe && offset > 0)
						offset = 0;

					if (Math.Abs(offset) > swipeThreshold)
						return swipeThreshold;
					break;
				case SwipeDirection.Up:
					if (offset > 0)
						offset = 0;

					if (_isResettingSwipe && offset < 0)
						offset = 0;

					if (Math.Abs(offset) > swipeThreshold)
						return -swipeThreshold;
					break;
				case SwipeDirection.Down:
					if (offset < 0)
						offset = 0;

					if (_isResettingSwipe && offset > 0)
						offset = 0;

					if (Math.Abs(offset) > swipeThreshold)
						return swipeThreshold;
					break;
			}

			return offset;
		}

		void ValidateSwipeThreshold()
		{
			if (_swipeDirection == null)
				return;

			var swipeThresholdPercent = 0.6 * GetSwipeThreshold();

			if (Math.Abs(_swipeOffset) >= swipeThresholdPercent)
			{
				var swipeItems = GetSwipeItemsByDirection();

				if (swipeItems == null)
					return;

				if (swipeItems.Mode == SwipeMode.Execute)
				{
					foreach (var swipeItem in swipeItems)
					{
						ExecuteSwipeItem(swipeItem);
					}

					if (swipeItems.SwipeBehaviorOnInvoked != SwipeBehaviorOnInvoked.RemainOpen)
						ResetSwipe();
				}
				else
					CompleteSwipe();
			}
			else
			{
				ResetSwipe();
			}
		}

		float GetSwipeThreshold()
		{
			if (Math.Abs(_swipeThreshold) > double.Epsilon)
				return _swipeThreshold;

			var swipeItems = GetSwipeItemsByDirection();

			if (swipeItems == null)
				return 0;

			_swipeThreshold = GetSwipeThreshold(swipeItems);

			return _swipeThreshold;
		}

		float GetSwipeThreshold(SwipeItems swipeItems)
		{
			float swipeThreshold = 0;

			bool isHorizontal = IsHorizontalSwipe();

			if (swipeItems.Mode == SwipeMode.Reveal)
			{
				if (isHorizontal)
				{
					foreach (var swipeItem in swipeItems)
					{
						var swipeItemSize = GetSwipeItemSize(swipeItem);
						swipeThreshold += (float)swipeItemSize.Width;
					}
				}
				else
					swipeThreshold = GetSwipeItemHeight();
			}
			else
			{
				if (isHorizontal)
					swipeThreshold = CalculateSwipeThreshold();
				else
				{
					var contentHeight = (float)_context.FromPixels(_contentView.Height);
					swipeThreshold = (SwipeThreshold > contentHeight) ? contentHeight : SwipeThreshold;
				}
			}

			return ValidateSwipeThreshold(swipeThreshold);
		}

		float CalculateSwipeThreshold()
		{
			if (_contentView != null)
			{
				var swipeThreshold = (float)(_contentView.Width * 0.8);

				return swipeThreshold;
			}

			return SwipeThreshold;
		}

		float ValidateSwipeThreshold(float swipeThreshold)
		{
			var contentHeight = (float)_context.FromPixels(_contentView.Height);
			var contentWidth = (float)_context.FromPixels(_contentView.Width);
			bool isHorizontal = IsHorizontalSwipe();

			if (isHorizontal)
			{
				if (swipeThreshold > contentWidth)
					swipeThreshold = contentWidth;

				return swipeThreshold;
			}

			if (swipeThreshold > contentHeight)
				swipeThreshold = contentHeight;

			return swipeThreshold;
		}

		Size GetSwipeItemSize(ISwipeItem swipeItem)
		{
			bool isHorizontal = IsHorizontalSwipe();
			var items = GetSwipeItemsByDirection();
			var contentHeight = _context.FromPixels(_contentView.Height);
			var contentWidth = _context.FromPixels(_contentView.Width);

			if (isHorizontal)
			{
				if (swipeItem is SwipeItem)
					return new Size(items.Mode == SwipeMode.Execute ? contentWidth / items.Count : SwipeItemWidth, contentHeight);

				if (swipeItem is SwipeItemView horizontalSwipeItemView)
				{
					var swipeItemViewSizeRequest = horizontalSwipeItemView.Measure(double.PositiveInfinity, double.PositiveInfinity, MeasureFlags.IncludeMargins);
					return new Size(swipeItemViewSizeRequest.Request.Width > 0 ? (float)swipeItemViewSizeRequest.Request.Width : SwipeItemWidth, contentHeight);
				}
			}
			else
			{
				if (swipeItem is SwipeItem)
					return new Size(contentWidth / items.Count, GetSwipeItemHeight());

				if (swipeItem is SwipeItemView horizontalSwipeItemView)
				{
					var swipeItemViewSizeRequest = horizontalSwipeItemView.Measure(double.PositiveInfinity, double.PositiveInfinity, MeasureFlags.IncludeMargins);
					return new Size(contentWidth / items.Count, swipeItemViewSizeRequest.Request.Height > 0 ? (float)swipeItemViewSizeRequest.Request.Height : contentHeight);
				}
			}

			return Size.Zero;
		}

		float GetSwipeItemHeight()
		{
			var contentHeight = (float)_context.FromPixels(_contentView.Height);
			var items = GetSwipeItemsByDirection();

			if (items.Any(s => s is SwipeItemView))
			{
				var itemsHeight = new List<float>();

				foreach (var swipeItem in items)
				{
					if (swipeItem is SwipeItemView swipeItemView)
					{
						var swipeItemViewSizeRequest = swipeItemView.Measure(double.PositiveInfinity, double.PositiveInfinity, MeasureFlags.IncludeMargins);
						itemsHeight.Add((float)swipeItemViewSizeRequest.Request.Height);
					}
				}

				return itemsHeight.Max();
			}

			return contentHeight;
		}

		void ProcessTouchSwipeItems(APointF point)
		{
			if (_isResettingSwipe)
				return;
			
			var swipeItems = GetSwipeItemsByDirection();

			if (swipeItems == null || _actionView == null)
				return;

			for (int i = 0; i < _actionView.ChildCount; i++)
			{
				var swipeButton = _actionView.GetChildAt(i);

				var swipeItemX = swipeButton.Left / _density;
				var swipeItemY = swipeButton.Top / _density;
				var swipeItemHeight = swipeButton.Height / _density;
				var swipeItemWidth = swipeButton.Width / _density;


				if (TouchInsideContent(swipeItemX, swipeItemY, swipeItemWidth, swipeItemHeight, point.X, point.Y))
				{
					var swipeItem = swipeItems[i];

					ExecuteSwipeItem(swipeItem);

					if (swipeItems.SwipeBehaviorOnInvoked != SwipeBehaviorOnInvoked.RemainOpen)
						ResetSwipe();

					break;
				}
			}
		}

		void ExecuteSwipeItem(ISwipeItem swipeItem)
		{
			if (swipeItem == null)
				return;

			swipeItem.OnInvoked();
		}

		void OnOpenRequested(object sender, OpenSwipeEventArgs e)
		{
			if (_contentView == null)
				return;

			var openSwipeItem = e.OpenSwipeItem;
			ProgrammaticallyOpenSwipeItem(openSwipeItem);
		}

		void ProgrammaticallyOpenSwipeItem(OpenSwipeItem openSwipeItem)
		{
			switch (openSwipeItem)
			{
				case OpenSwipeItem.BottomItems:
					_swipeDirection = SwipeDirection.Up;
					break;
				case OpenSwipeItem.LeftItems:
					_swipeDirection = SwipeDirection.Right;
					break;
				case OpenSwipeItem.RightItems:
					_swipeDirection = SwipeDirection.Left;
					break;
				case OpenSwipeItem.TopItems:
					_swipeDirection = SwipeDirection.Down;
					break;
			}

			var swipeItems = GetSwipeItemsByDirection();

			if (swipeItems.Count == 0)
				return;

			var swipeThreshold = GetSwipeThreshold();
			_swipeOffset = swipeThreshold;

			UpdateSwipeItems();
			Swipe();
		}

		void OnCloseRequested(object sender, EventArgs e)
		{
			ResetSwipe();
		}

		void OnParentScrolled(object sender, ScrolledEventArgs e)
		{
			var horizontalDelta = e.ScrollX - _previousScrollX;
			var verticalDelta = e.ScrollY - _previousScrollY;

			if (horizontalDelta > SwipeMinimumDelta || verticalDelta > SwipeMinimumDelta)
				ResetSwipe();

			_previousScrollX = e.ScrollX;
			_previousScrollY = e.ScrollY;
		}

		void OnParentScrolled(object sender, ItemsViewScrolledEventArgs e)
		{
			if (e.HorizontalDelta > SwipeMinimumDelta || e.VerticalDelta > SwipeMinimumDelta)
				ResetSwipe();
		}

		void RaiseSwipeStarted()
		{
			if (_swipeDirection == null || !ValidateSwipeDirection())
				return;

			var swipeStartedEventArgs = new SwipeStartedEventArgs(_swipeDirection.Value);
			((ISwipeViewController)Element).SendSwipeStarted(swipeStartedEventArgs);
		}

		void RaiseSwipeChanging()
		{
			if (_swipeDirection == null)
				return;

			var swipeChangingEventArgs = new SwipeChangingEventArgs(_swipeDirection.Value, _swipeOffset);
			((ISwipeViewController)Element).SendSwipeChanging(swipeChangingEventArgs);
		}

		void RaiseSwipeEnded()
		{
			if (_swipeDirection == null || !ValidateSwipeDirection())
				return;

			var swipeEndedEventArgs = new SwipeEndedEventArgs(_swipeDirection.Value);
			((ISwipeViewController)Element).SendSwipeEnded(swipeEndedEventArgs);
		}
	}
}<|MERGE_RESOLUTION|>--- conflicted
+++ resolved
@@ -440,13 +440,10 @@
 
 			if (!ValidateSwipeDirection() || _isResettingSwipe)
 				return false;
-			
+
 			_swipeOffset = GetSwipeOffset(_initialPoint, point);
-<<<<<<< HEAD
 
 			UpdateSwipeItems();
-=======
->>>>>>> 40812f29
 
 			if (Math.Abs(_swipeOffset) > double.Epsilon)
 				Swipe();
@@ -465,7 +462,7 @@
 
 			if (!_isSwiping)
 				return false;
-			
+
 			_isSwiping = false;
 
 			RaiseSwipeEnded();
@@ -1113,7 +1110,7 @@
 		{
 			if (_isResettingSwipe)
 				return;
-			
+
 			var swipeItems = GetSwipeItemsByDirection();
 
 			if (swipeItems == null || _actionView == null)
