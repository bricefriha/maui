using System;
using System.Collections.Generic;
using System.ComponentModel;
using Android.Content;
using Android.Content.Res;
using Android.OS;
using Android.Text;
using Android.Text.Method;
using Android.Util;
using Android.Views;
using Android.Views.InputMethods;
using Android.Widget;
using Java.Lang;
using Xamarin.Forms.PlatformConfiguration.AndroidSpecific;

namespace Xamarin.Forms.Platform.Android
{
	public class EntryRenderer : EntryRendererBase<FormsEditText>
	{
		public EntryRenderer(Context context) : base(context)
		{
		}

		[Obsolete("This constructor is obsolete as of version 2.5. Please use EntryRenderer(Context) instead.")]
		[EditorBrowsable(EditorBrowsableState.Never)]
		public EntryRenderer()
		{
			AutoPackage = false;
		}

		protected override FormsEditText CreateNativeControl()
		{
			return new FormsEditText(Context);
		}

		protected override EditText EditText => Control;
	}

	public abstract class EntryRendererBase<TControl> : ViewRenderer<Entry, TControl>, ITextWatcher, TextView.IOnEditorActionListener
		where TControl : global::Android.Views.View
	{
		TextColorSwitcher _hintColorSwitcher;
		TextColorSwitcher _textColorSwitcher;
		bool _disposed;
		ImeAction _currentInputImeFlag;
		IElementController ElementController => Element as IElementController;

		bool _cursorPositionChangePending;
		bool _selectionLengthChangePending;
		bool _nativeSelectionIsUpdating;


		protected abstract EditText EditText { get; }


		public EntryRendererBase(Context context) : base(context)
		{
			AutoPackage = false;
		}

		[Obsolete("This constructor is obsolete as of version 2.5. Please use EntryRenderer(Context) instead.")]
		[EditorBrowsable(EditorBrowsableState.Never)]
		internal EntryRendererBase()
		{
			AutoPackage = false;
		}

		bool TextView.IOnEditorActionListener.OnEditorAction(TextView v, ImeAction actionId, KeyEvent e)
		{
			// Fire Completed and dismiss keyboard for hardware / physical keyboards
			if (actionId == ImeAction.Done || actionId == _currentInputImeFlag || (actionId == ImeAction.ImeNull && e.KeyCode == Keycode.Enter && e.Action == KeyEventActions.Up))
			{
				Control.ClearFocus();
				v.HideKeyboard();
				((IEntryController)Element).SendCompleted();
			}

			return true;
		}

		void ITextWatcher.AfterTextChanged(IEditable s)
		{
		}

		void ITextWatcher.BeforeTextChanged(ICharSequence s, int start, int count, int after)
		{
		}

		void ITextWatcher.OnTextChanged(ICharSequence s, int start, int before, int count)
		{
			if (string.IsNullOrEmpty(Element.Text) && s.Length() == 0)
				return;

			((IElementController)Element).SetValueFromRenderer(Entry.TextProperty, s.ToString());
		}
<<<<<<< HEAD

		protected override FormsEditText CreateNativeControl()
		{
			return new FormsEditText(Context);
		}

		protected override void OnFocusChangeRequested(object sender, VisualElement.FocusRequestArgs e)
		{
			if (!e.Focus)
			{
				Control.HideKeyboard();
			}

			base.OnFocusChangeRequested(sender, e);

			if (e.Focus)
			{
				// Post this to the main looper queue so it doesn't happen until the other focus stuff has resolved
				// Otherwise, ShowKeyboard will be called before this control is truly focused, and we will potentially
				// be displaying the wrong keyboard
				Control?.PostShowKeyboard();
			}
		}

=======
>>>>>>> 65921315
		protected override void OnElementChanged(ElementChangedEventArgs<Entry> e)
		{
			base.OnElementChanged(e);

			if (e.OldElement == null)
			{
				SetNativeControl(CreateNativeControl());

				EditText.AddTextChangedListener(this);
				EditText.SetOnEditorActionListener(this);

				if (EditText is IFormsEditText formsEditText)
				{
					formsEditText.OnKeyboardBackPressed += OnKeyboardBackPressed;
					formsEditText.SelectionChanged += SelectionChanged;
				}

				var useLegacyColorManagement = e.NewElement.UseLegacyColorManagement();

				_textColorSwitcher = new TextColorSwitcher(EditText.TextColors, useLegacyColorManagement);
				_hintColorSwitcher = new TextColorSwitcher(EditText.HintTextColors, useLegacyColorManagement);
			}

			// When we set the control text, it triggers the SelectionChanged event, which updates CursorPosition and SelectionLength;
			// These one-time-use variables will let us initialize a CursorPosition and SelectionLength via ctor/xaml/etc.
			_cursorPositionChangePending = Element.IsSet(Entry.CursorPositionProperty);
			_selectionLengthChangePending = Element.IsSet(Entry.SelectionLengthProperty);

			UpdatePlaceHolderText();
			EditText.Text = Element.Text;
			UpdateInputType();

			UpdateColor();
			UpdateAlignment();
			UpdateFont();
			UpdatePlaceholderColor();
			UpdateMaxLength();
			UpdateImeOptions();
			UpdateReturnType();
			UpdateIsReadOnly();

			if (_cursorPositionChangePending || _selectionLengthChangePending)
				UpdateCursorSelection();
		}

		protected override void Dispose(bool disposing)
		{
			if (_disposed)
			{
				return;
			}

			_disposed = true;

			if (disposing)
			{
				if (Control != null && Control is IFormsEditText formsEditContext)
				{
					formsEditContext.OnKeyboardBackPressed -= OnKeyboardBackPressed;
					formsEditContext.SelectionChanged -= SelectionChanged;
				}
			}

			base.Dispose(disposing);
		}


		internal protected virtual void UpdatePlaceHolderText() => EditText.Hint = Element.Placeholder;

		protected override void OnElementPropertyChanged(object sender, PropertyChangedEventArgs e)
		{
			if (e.PropertyName == Entry.PlaceholderProperty.PropertyName)
				EditText.Hint = Element.Placeholder;
			else if (e.PropertyName == Entry.IsPasswordProperty.PropertyName)
				UpdateInputType();
			else if (e.PropertyName == Entry.TextProperty.PropertyName)
			{
				if (EditText.Text != Element.Text)
				{
					EditText.Text = Element.Text;
					if (Control.IsFocused)
					{
						EditText.SetSelection(EditText.Text.Length);
						Control.ShowKeyboard();
					}
				}
			}
			else if (e.PropertyName == Entry.TextColorProperty.PropertyName)
				UpdateColor();
			else if (e.PropertyName == InputView.KeyboardProperty.PropertyName)
				UpdateInputType();
			else if (e.PropertyName == InputView.IsSpellCheckEnabledProperty.PropertyName)
				UpdateInputType();
			else if (e.PropertyName == Entry.IsTextPredictionEnabledProperty.PropertyName)
				UpdateInputType();
			else if (e.PropertyName == Entry.HorizontalTextAlignmentProperty.PropertyName)
				UpdateAlignment();
			else if (e.PropertyName == Entry.FontAttributesProperty.PropertyName)
				UpdateFont();
			else if (e.PropertyName == Entry.FontFamilyProperty.PropertyName)
				UpdateFont();
			else if (e.PropertyName == Entry.FontSizeProperty.PropertyName)
				UpdateFont();
			else if (e.PropertyName == Entry.PlaceholderColorProperty.PropertyName)
				UpdatePlaceholderColor();
			else if (e.PropertyName == VisualElement.FlowDirectionProperty.PropertyName)
				UpdateAlignment();
			else if (e.PropertyName == InputView.MaxLengthProperty.PropertyName)
				UpdateMaxLength();
			else if (e.PropertyName == PlatformConfiguration.AndroidSpecific.Entry.ImeOptionsProperty.PropertyName)
				UpdateImeOptions();
			else if (e.PropertyName == Entry.ReturnTypeProperty.PropertyName)
				UpdateReturnType();
			else if (e.PropertyName == Entry.SelectionLengthProperty.PropertyName)
				UpdateCursorSelection();
			else if (e.PropertyName == Entry.CursorPositionProperty.PropertyName)
				UpdateCursorSelection();
			else if (e.PropertyName == InputView.IsReadOnlyProperty.PropertyName)
				UpdateIsReadOnly();

			base.OnElementPropertyChanged(sender, e);
		}

		protected virtual NumberKeyListener GetDigitsKeyListener(InputTypes inputTypes)
		{
			// Override this in a custom renderer to use a different NumberKeyListener
			// or to filter out input types you don't want to allow
			// (e.g., inputTypes &= ~InputTypes.NumberFlagSigned to disallow the sign)
			return LocalizedDigitsKeyListener.Create(inputTypes);
		}

		protected virtual void UpdateImeOptions()
		{
			if (Element == null || Control == null)
				return;
			var imeOptions = Element.OnThisPlatform().ImeOptions();
			_currentInputImeFlag = imeOptions.ToAndroidImeOptions();
			EditText.ImeOptions = _currentInputImeFlag;
		}

		void UpdateAlignment()
		{
			EditText.UpdateHorizontalAlignment(Element.HorizontalTextAlignment, Context.HasRtlSupport());
		}

		internal protected virtual void UpdateColor() => UpdateTextColor(Element.TextColor);

		internal protected void UpdateTextColor(Color color) => _textColorSwitcher.UpdateTextColor(EditText, color);

		protected internal virtual void UpdateFont()
		{
			EditText.Typeface = Element.ToTypeface();
			EditText.SetTextSize(ComplexUnitType.Sp, (float)Element.FontSize);
		}

		void UpdateInputType()
		{
			Entry model = Element;
			var keyboard = model.Keyboard;

			EditText.InputType = keyboard.ToInputType();
			if (!(keyboard is Internals.CustomKeyboard))
			{
				if (model.IsSet(InputView.IsSpellCheckEnabledProperty))
				{
					if ((EditText.InputType & InputTypes.TextFlagNoSuggestions) != InputTypes.TextFlagNoSuggestions)
					{
						if (!model.IsSpellCheckEnabled)
							EditText.InputType = EditText.InputType | InputTypes.TextFlagNoSuggestions;
					}
				}
				if (model.IsSet(Entry.IsTextPredictionEnabledProperty))
				{
					if ((EditText.InputType & InputTypes.TextFlagNoSuggestions) != InputTypes.TextFlagNoSuggestions)
					{
						if (!model.IsTextPredictionEnabled)
							EditText.InputType = EditText.InputType | InputTypes.TextFlagNoSuggestions;
					}
				}
			}

			if (keyboard == Keyboard.Numeric)
			{
				EditText.KeyListener = GetDigitsKeyListener(EditText.InputType);
			}

			if (model.IsPassword && ((EditText.InputType & InputTypes.ClassText) == InputTypes.ClassText))
				EditText.InputType = EditText.InputType | InputTypes.TextVariationPassword;
			if (model.IsPassword && ((EditText.InputType & InputTypes.ClassNumber) == InputTypes.ClassNumber))
				EditText.InputType = EditText.InputType | InputTypes.NumberVariationPassword;

			UpdateFont();
		}

		protected internal virtual void UpdatePlaceholderColor()
		{
			_hintColorSwitcher.UpdateTextColor(EditText, Element.PlaceholderColor, EditText.SetHintTextColor);
		}

		void OnKeyboardBackPressed(object sender, EventArgs eventArgs)
		{
			Control?.ClearFocus();
		}

		void UpdateMaxLength()
		{
			var currentFilters = new List<IInputFilter>(EditText?.GetFilters() ?? new IInputFilter[0]);

			for (var i = 0; i < currentFilters.Count; i++)
			{
				if (currentFilters[i] is InputFilterLengthFilter)
				{
					currentFilters.RemoveAt(i);
					break;
				}
			}

			currentFilters.Add(new InputFilterLengthFilter(Element.MaxLength));

			EditText?.SetFilters(currentFilters.ToArray());

			var currentControlText = EditText?.Text;

			if (currentControlText.Length > Element.MaxLength)
				EditText.Text = currentControlText.Substring(0, Element.MaxLength);
		}

		void UpdateReturnType()
		{
			if (Control == null || Element == null)
				return;

			EditText.ImeOptions = Element.ReturnType.ToAndroidImeAction();
			_currentInputImeFlag = EditText.ImeOptions;
		}

		void SelectionChanged(object sender, SelectionChangedEventArgs e)
		{
			if (_nativeSelectionIsUpdating || Control == null || Element == null)
				return;

			int cursorPosition = Element.CursorPosition;
			int selectionStart = EditText.SelectionStart;

			if (!_cursorPositionChangePending)
			{
				var start = cursorPosition;

				if (selectionStart != start)
					SetCursorPositionFromRenderer(selectionStart);
			}

			if (!_selectionLengthChangePending)
			{
				int elementSelectionLength = System.Math.Min(EditText.Text.Length - cursorPosition, Element.SelectionLength);

				var controlSelectionLength = EditText.SelectionEnd - selectionStart;
				if (controlSelectionLength != elementSelectionLength)
					SetSelectionLengthFromRenderer(controlSelectionLength);
			}
		}

		void UpdateCursorSelection()
		{
			if (_nativeSelectionIsUpdating || Control == null || Element == null)
				return;

			if (!Element.IsReadOnly && Control.RequestFocus())
			{
				try
				{
					int start = GetSelectionStart();
					int end = GetSelectionEnd(start);

					EditText.SetSelection(start, end);
				}
				catch (System.Exception ex)
				{
					Internals.Log.Warning("Entry", $"Failed to set Control.Selection from CursorPosition/SelectionLength: {ex}");
				}
				finally
				{
					_cursorPositionChangePending = _selectionLengthChangePending = false;
				}
			}
		}

		int GetSelectionEnd(int start)
		{
			int end = start;
			int selectionLength = Element.SelectionLength;

			if (Element.IsSet(Entry.SelectionLengthProperty))
				end = System.Math.Max(start, System.Math.Min(EditText.Length(), start + selectionLength));

			int newSelectionLength = System.Math.Max(0, end - start);
			if (newSelectionLength != selectionLength)
				SetSelectionLengthFromRenderer(newSelectionLength);

			return end;
		}

		int GetSelectionStart()
		{
			int start = EditText.Length();
			int cursorPosition = Element.CursorPosition;

			if (Element.IsSet(Entry.CursorPositionProperty))
				start = System.Math.Min(EditText.Text.Length, cursorPosition);

			if (start != cursorPosition)
				SetCursorPositionFromRenderer(start);

			return start;
		}

		void SetCursorPositionFromRenderer(int start)
		{
			try
			{
				_nativeSelectionIsUpdating = true;
				ElementController?.SetValueFromRenderer(Entry.CursorPositionProperty, start);
			}
			catch (System.Exception ex)
			{
				Internals.Log.Warning("Entry", $"Failed to set CursorPosition from renderer: {ex}");
			}
			finally
			{
				_nativeSelectionIsUpdating = false;
			}
		}

		void SetSelectionLengthFromRenderer(int selectionLength)
		{
			try
			{
				_nativeSelectionIsUpdating = true;
				ElementController?.SetValueFromRenderer(Entry.SelectionLengthProperty, selectionLength);
			}
			catch (System.Exception ex)
			{
				Internals.Log.Warning("Entry", $"Failed to set SelectionLength from renderer: {ex}");
			}
			finally
			{
				_nativeSelectionIsUpdating = false;
			}
		}

		void UpdateIsReadOnly()
		{
			bool isReadOnly = !Element.IsReadOnly;

			Control.FocusableInTouchMode = isReadOnly;
			Control.Focusable = isReadOnly;
			Control.SetCursorVisible(isReadOnly);
		}
	}
}<|MERGE_RESOLUTION|>--- conflicted
+++ resolved
@@ -93,7 +93,6 @@
 
 			((IElementController)Element).SetValueFromRenderer(Entry.TextProperty, s.ToString());
 		}
-<<<<<<< HEAD
 
 		protected override FormsEditText CreateNativeControl()
 		{
@@ -118,8 +117,6 @@
 			}
 		}
 
-=======
->>>>>>> 65921315
 		protected override void OnElementChanged(ElementChangedEventArgs<Entry> e)
 		{
 			base.OnElementChanged(e);
