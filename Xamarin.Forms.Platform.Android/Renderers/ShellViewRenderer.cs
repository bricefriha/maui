﻿using System;
using Android.Content;
using Android.Runtime;
using Android.Util;
using Android.Views;
using Google.Android.Material.AppBar;
using AView = Android.Views.View;
using LP = Android.Views.ViewGroup.LayoutParams;

namespace Xamarin.Forms.Platform.Android
{
	// This is used to monitor an xplat View and apply layout changes
	internal class ShellViewRenderer
	{
		public IVisualElementRenderer Renderer { get; private set; }
		View _view;
		WeakReference<Context> _context;
		public double Width { get; private set; }
		public double Height { get; private set; }

		public ShellViewRenderer(Context context, View view)
		{
			_context = new WeakReference<Context>(context);
			View = view;
		}

		public View View
		{
			get { return _view; }
			set
			{
				OnViewSet(value);
			}
		}

		public void TearDown()
		{
			View = null;
			Renderer?.Dispose();
			Renderer = null;
			_view = null;
			_context = null;
		}

		public void LayoutView(double width, double height, double? maxWidth = null, double? maxHeight = null)
		{
			if (width == -1)
				width = double.PositiveInfinity;

			if (height == -1)
				height = double.PositiveInfinity;

			Width = width;
			Height = height;
			Context context;

			if (Renderer == null || !(_context.TryGetTarget(out context)) || !Renderer.View.IsAlive())
				return;

			if (View == null)
			{
				var empty = MeasureSpecFactory.GetSize(0);
				Renderer.View.Measure(empty, empty);
				return;
			}

			var request = View.Measure(width, height, MeasureFlags.None);

			var layoutParams = NativeView.LayoutParameters;
			if (double.IsInfinity(height))
				height = request.Request.Height;

			if (double.IsInfinity(width))
				width = request.Request.Width;

			if (height > maxHeight)
				height = maxHeight.Value;

			if (width > maxWidth)
				width = maxWidth.Value;

			if (layoutParams.Width != LP.MatchParent)
				layoutParams.Width = (int)context.ToPixels(width);

			if (layoutParams.Height != LP.MatchParent)
				layoutParams.Height = (int)context.ToPixels(height);

			NativeView.LayoutParameters = layoutParams;
			View.Layout(new Rectangle(0, 0, width, height));
			Renderer.UpdateLayout();
		}

		public virtual void OnViewSet(View view)
		{
			if (View != null)
				View.SizeChanged -= OnViewSizeChanged;

			if (View is VisualElement oldView)
				oldView.MeasureInvalidated -= OnViewSizeChanged;

			if (Renderer != null)
			{
				Renderer.View.RemoveFromParent();
				Renderer.Dispose();
				Renderer = null;
			}

			_view = view;
			if (view != null)
			{
				Context context;

				if (!(_context.TryGetTarget(out context)))
					return;

<<<<<<< HEAD
				_renderer = AppCompat.Platform.CreateRenderer(view, context);
				Platform.SetRenderer(view, _renderer);
				NativeView = _renderer.View;
=======
				Renderer = Platform.CreateRenderer(view, context);
				Platform.SetRenderer(view, Renderer);
				NativeView = Renderer.View;
>>>>>>> 4048fab8

				if (View is VisualElement ve)
					ve.MeasureInvalidated += OnViewSizeChanged;
				else
					View.SizeChanged += OnViewSizeChanged;
			}
			else
			{
				NativeView = null;
			}
		}

		void OnViewSizeChanged(object sender, EventArgs e) =>
			LayoutView(Width, Height);

		public AView NativeView
		{
			get;
			private set;
		}
	}
}<|MERGE_RESOLUTION|>--- conflicted
+++ resolved
@@ -113,15 +113,9 @@
 				if (!(_context.TryGetTarget(out context)))
 					return;
 
-<<<<<<< HEAD
-				_renderer = AppCompat.Platform.CreateRenderer(view, context);
-				Platform.SetRenderer(view, _renderer);
-				NativeView = _renderer.View;
-=======
-				Renderer = Platform.CreateRenderer(view, context);
+				Renderer = AppCompat.Platform.CreateRenderer(view, context);
 				Platform.SetRenderer(view, Renderer);
 				NativeView = Renderer.View;
->>>>>>> 4048fab8
 
 				if (View is VisualElement ve)
 					ve.MeasureInvalidated += OnViewSizeChanged;
