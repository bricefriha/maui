using System;
using System.ComponentModel;
using Android.Content;
using Android.Graphics;
#if __ANDROID_29__
using AndroidX.Core.View;
using AndroidX.AppCompat.Widget;
#else
using Android.Support.V4.View;
using Android.Support.V7.Widget;
#endif
using Android.Util;
using Android.Views;
using Xamarin.Forms.Internals;
using Xamarin.Forms.PlatformConfiguration.AndroidSpecific;
using AColor = Android.Graphics.Color;
using AView = Android.Views.View;

namespace Xamarin.Forms.Platform.Android.FastRenderers
{
	public class ButtonRenderer : AppCompatButton,
		IBorderVisualElementRenderer, IButtonLayoutRenderer, IVisualElementRenderer, IViewRenderer, ITabStop,
		AView.IOnAttachStateChangeListener, AView.IOnFocusChangeListener, AView.IOnClickListener, AView.IOnTouchListener
	{
		float _defaultFontSize;
		int? _defaultLabelFor;
		Typeface _defaultTypeface;
		bool _isDisposed;
		bool _inputTransparent;
		Lazy<TextColorSwitcher> _textColorSwitcher;
		AutomationPropertiesProvider _automationPropertiesProvider;
		VisualElementTracker _tracker;
		VisualElementRenderer _visualElementRenderer;
		BorderBackgroundManager _backgroundTracker;
		ButtonLayoutManager _buttonLayoutManager;
		IPlatformElementConfiguration<PlatformConfiguration.Android, Button> _platformElementConfiguration;
		Button _button;
		bool _hasLayoutOccurred;

		public event EventHandler<VisualElementChangedEventArgs> ElementChanged;
		public event EventHandler<PropertyChangedEventArgs> ElementPropertyChanged;

		public ButtonRenderer(Context context) : base(context)
		{
			Initialize();
		}

		[Obsolete("This constructor is obsolete as of version 2.5. Please use ButtonRenderer(Context) instead.")]
		[EditorBrowsable(EditorBrowsableState.Never)]
		public ButtonRenderer() : base(Forms.Context)
		{
			Initialize();
		}

		protected Button Element => Button;
		protected AppCompatButton Control => this;

		VisualElement IBorderVisualElementRenderer.Element => Element;

		VisualElement IVisualElementRenderer.Element => Element;
		AView IVisualElementRenderer.View => this;
		ViewGroup IVisualElementRenderer.ViewGroup => null;
		VisualElementTracker IVisualElementRenderer.Tracker => _tracker;

		Button Button
		{
			get => _button;
			set
			{
				_button = value;
				_platformElementConfiguration = null;
			}
		}

		AView ITabStop.TabStop => this;

		void IOnClickListener.OnClick(AView v) => ButtonElementManager.OnClick(Button, Button, v);

		bool IOnTouchListener.OnTouch(AView v, MotionEvent e) => ButtonElementManager.OnTouch(Button, Button, v, e);

		void IOnAttachStateChangeListener.OnViewAttachedToWindow(AView attachedView) =>
			_buttonLayoutManager.OnViewAttachedToWindow(attachedView);

		void IOnAttachStateChangeListener.OnViewDetachedFromWindow(AView detachedView) =>
			_buttonLayoutManager.OnViewDetachedFromWindow(detachedView);

		void IOnFocusChangeListener.OnFocusChange(AView v, bool hasFocus)
		{
			((IElementController)Button).SetValueFromRenderer(VisualElement.IsFocusedPropertyKey, hasFocus);
		}

		SizeRequest IVisualElementRenderer.GetDesiredSize(int widthConstraint, int heightConstraint)
		{
			if (_isDisposed)
			{
				return new SizeRequest();
			}

			var hint = Control.Hint;
			bool setHint = Control.LayoutParameters != null;

			if (!string.IsNullOrWhiteSpace(hint) && setHint)
			{
				Control.Hint = string.Empty;
			}

			var result  = _buttonLayoutManager.GetDesiredSize(widthConstraint, heightConstraint);

			if(setHint)
				Control.Hint = hint;

			return result;
		}

		void IVisualElementRenderer.SetElement(VisualElement element)
		{
			if (element == null)
			{
				throw new ArgumentNullException(nameof(element));
			}

			if (!(element is Button))
			{
				throw new ArgumentException($"{nameof(element)} must be of type {nameof(Button)}");
			}

			VisualElement oldElement = Button;
			Button = (Button)element;

			Performance.Start(out string reference);

			OnElementChanged(new ElementChangedEventArgs<Button>(oldElement as Button, Button));

			SendVisualElementInitialized(element, this);

			Performance.Stop(reference);
		}

		void IVisualElementRenderer.SetLabelFor(int? id)
		{
			if (_defaultLabelFor == null)
			{
				_defaultLabelFor = ViewCompat.GetLabelFor(this);
			}

			ViewCompat.SetLabelFor(this, (int)(id ?? _defaultLabelFor));
		}

		void IVisualElementRenderer.UpdateLayout() => _tracker?.UpdateLayout();

		void IViewRenderer.MeasureExactly()
		{
			ViewRenderer.MeasureExactly(this, Element, Context);
		}

		public override void Draw(Canvas canvas)
		{
			if (_backgroundTracker?.BackgroundDrawable != null)
				_backgroundTracker.BackgroundDrawable.DrawCircle(canvas, canvas.Width, canvas.Height, base.Draw);
			else
				base.Draw(canvas);
		}

		protected override void Dispose(bool disposing)
		{
			if (_isDisposed)
			{
				return;
			}

			_isDisposed = true;

			if (disposing)
			{
				SetOnClickListener(null);
				SetOnTouchListener(null);
				RemoveOnAttachStateChangeListener(this);
				OnFocusChangeListener = null;

				if (Element != null)
				{
					Element.PropertyChanged -= OnElementPropertyChanged;
				}

				_automationPropertiesProvider?.Dispose();
				_tracker?.Dispose();
				_visualElementRenderer?.Dispose();
				_backgroundTracker?.Dispose();
				_backgroundTracker = null;
				_buttonLayoutManager?.Dispose();
				_buttonLayoutManager = null;

				if (Element != null)
				{
					if (Platform.GetRenderer(Element) == this)
						Element.ClearValue(Platform.RendererProperty);
				}
			}

			base.Dispose(disposing);
		}

		public override bool OnTouchEvent(MotionEvent e)
		{
			if (!Enabled || (_inputTransparent && Enabled))
				return false;

			return base.OnTouchEvent(e);
		}

		protected virtual void OnElementChanged(ElementChangedEventArgs<Button> e)
		{
			ElementChanged?.Invoke(this, new VisualElementChangedEventArgs(e.OldElement, e.NewElement));

			if (e.OldElement != null)
			{
				e.OldElement.PropertyChanged -= OnElementPropertyChanged;
			}

			if (e.NewElement != null && !_isDisposed)
			{
				this.EnsureId();

				if (_tracker == null)
				{
					// Can't set up the tracker in the constructor because it access the Element (for now)
					SetTracker(new VisualElementTracker(this));
				}

				e.NewElement.PropertyChanged += OnElementPropertyChanged;

				_textColorSwitcher = new Lazy<TextColorSwitcher>(
					() => new TextColorSwitcher(TextColors, e.NewElement.UseLegacyColorManagement()));

				UpdateFont();
				UpdateTextColor();
				UpdateInputTransparent();
				UpdateBackgroundColor();
				UpdateCharacterSpacing();
				_buttonLayoutManager?.Update();

				ElevationHelper.SetElevation(this, e.NewElement);
			}
		}

		protected virtual void OnElementPropertyChanged(object sender, PropertyChangedEventArgs e)
		{
<<<<<<< HEAD
			if (this.IsDisposed())
			{
				return;
			}	

			if(Control?.LayoutParameters == null)
=======
			if(Control?.LayoutParameters == null && _hasLayoutOccurred)
>>>>>>> 8d47e7dd
			{
				ElementPropertyChanged?.Invoke(this, e);
				return;
			}

			if (e.PropertyName == Button.TextColorProperty.PropertyName)
			{
				UpdateTextColor();
			}
			else if (e.PropertyName == Button.FontProperty.PropertyName)
			{
				UpdateFont();
			}
			else if (e.PropertyName == Button.CharacterSpacingProperty.PropertyName)
			{
				UpdateCharacterSpacing();
			}
			else if (e.PropertyName == VisualElement.InputTransparentProperty.PropertyName)
			{
				UpdateInputTransparent();
			}

			ElementPropertyChanged?.Invoke(this, e);
		}

		protected override void OnLayout(bool changed, int l, int t, int r, int b)
		{
			_buttonLayoutManager?.OnLayout(changed, l, t, r, b);
			base.OnLayout(changed, l, t, r, b);
			_hasLayoutOccurred = true;
		}

		void SetTracker(VisualElementTracker tracker)
		{
			_tracker = tracker;
		}

		void UpdateBackgroundColor()
		{
			_backgroundTracker?.UpdateDrawable();
		}

		internal void OnNativeFocusChanged(bool hasFocus)
		{
		}

		internal void SendVisualElementInitialized(VisualElement element, AView nativeView)
		{
			element.SendViewInitialized(nativeView);
		}

		void Initialize()
		{
			_automationPropertiesProvider = new AutomationPropertiesProvider(this);
			_buttonLayoutManager = new ButtonLayoutManager(this);
			_backgroundTracker = new BorderBackgroundManager(this);
			_visualElementRenderer = new VisualElementRenderer(this);

			SoundEffectsEnabled = false;
			SetOnClickListener(this);
			SetOnTouchListener(this);
			AddOnAttachStateChangeListener(this);
			OnFocusChangeListener = this;

			Tag = this;
		}

		void UpdateFont()
		{
			if (Element == null || _isDisposed)
			{
				return;
			}

			Font font = Button.Font;

			if (font == Font.Default && _defaultFontSize == 0f)
			{
				return;
			}

			if (_defaultFontSize == 0f)
			{
				_defaultTypeface = Typeface;
				_defaultFontSize = TextSize;
			}

			if (font == Font.Default)
			{
				Typeface = _defaultTypeface;
				SetTextSize(ComplexUnitType.Px, _defaultFontSize);
			}
			else
			{
				Typeface = font.ToTypeface();
				SetTextSize(ComplexUnitType.Sp, font.ToScaledPixel());
			}
		}

		void UpdateInputTransparent()
		{
			if (Element == null || _isDisposed)
			{
				return;
			}

			_inputTransparent = Element.InputTransparent;
		}

		void UpdateTextColor()
		{
			if (Element == null || _isDisposed || _textColorSwitcher == null)
			{
				return;
			}

			_textColorSwitcher.Value.UpdateTextColor(this, Button.TextColor);
		}

		void UpdateCharacterSpacing()
		{
			if (Forms.IsLollipopOrNewer)
			{
				LetterSpacing = Button.CharacterSpacing.ToEm();
			}
		}

		float IBorderVisualElementRenderer.ShadowRadius => ShadowRadius;
		float IBorderVisualElementRenderer.ShadowDx => ShadowDx;
		float IBorderVisualElementRenderer.ShadowDy => ShadowDy;
		AColor IBorderVisualElementRenderer.ShadowColor => ShadowColor;
		bool IBorderVisualElementRenderer.UseDefaultPadding() => OnThisPlatform().UseDefaultPadding();
		bool IBorderVisualElementRenderer.UseDefaultShadow() => OnThisPlatform().UseDefaultShadow();
		bool IBorderVisualElementRenderer.IsShadowEnabled() => true;
		AView IBorderVisualElementRenderer.View => this;

		IPlatformElementConfiguration<PlatformConfiguration.Android, Button> OnThisPlatform()
		{
			if (_platformElementConfiguration == null)
				_platformElementConfiguration = Button.OnThisPlatform();

			return _platformElementConfiguration;
		}

		AppCompatButton IButtonLayoutRenderer.View => this;

		Button IButtonLayoutRenderer.Element => this.Element;
	}
}<|MERGE_RESOLUTION|>--- conflicted
+++ resolved
@@ -245,16 +245,12 @@
 
 		protected virtual void OnElementPropertyChanged(object sender, PropertyChangedEventArgs e)
 		{
-<<<<<<< HEAD
 			if (this.IsDisposed())
 			{
 				return;
 			}	
 
-			if(Control?.LayoutParameters == null)
-=======
 			if(Control?.LayoutParameters == null && _hasLayoutOccurred)
->>>>>>> 8d47e7dd
 			{
 				ElementPropertyChanged?.Invoke(this, e);
 				return;
