--- conflicted
+++ resolved
@@ -94,7 +94,6 @@
 			view.ClipToOutline = value;
 		}
 
-<<<<<<< HEAD
 		public static bool SetElevation(this AView view, float value)
 		{
 			if (view.IsDisposed() || !Forms.IsLollipopOrNewer)
@@ -102,7 +101,8 @@
 
 			view.Elevation = value;
 			return true;
-=======
+		}
+		
 		internal static void MaybeRequestLayout(this AView view)
 		{
 			var isInLayout = false;
@@ -111,7 +111,6 @@
 
 			if (!isInLayout && !view.IsLayoutRequested)
 				view.RequestLayout();
->>>>>>> f97439af
 		}
 	}
 }