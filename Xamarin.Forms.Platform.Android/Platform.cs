﻿using System;
using System.Collections.Generic;
using System.Collections.Specialized;
using System.ComponentModel;
using System.Linq;
using System.Threading.Tasks;
using Android.App;
using Android.Content;
using Android.Content.Res;
using Android.Graphics;
using Android.Graphics.Drawables;
using Android.OS;
using Android.Util;
using Android.Views;
using Android.Widget;
using AndroidX.DrawerLayout.Widget;
using AndroidX.Legacy.App;
using Xamarin.Forms.Internals;
using Xamarin.Forms.Platform.Android.AppCompat;
using AView = Android.Views.View;
using FragmentManager = AndroidX.Fragment.App.FragmentManager;

namespace Xamarin.Forms.Platform.Android
{
	public class Platform
	{
		public static void ClearRenderer(AView renderedView)
		{
			AppCompat.Platform.ClearRenderer(renderedView);
		}

		public static IVisualElementRenderer CreateRendererWithContext(VisualElement element, Context context)
		{
			// This is an interim method to allow public access to CreateRenderer(element, context), which we 
			// can't make public yet because it will break the previewer
			return AppCompat.Platform.CreateRendererWithContext(element, context);
		}

		public static IVisualElementRenderer GetRenderer(VisualElement bindable)
		{
			return AppCompat.Platform.GetRenderer(bindable);
		}

		public static void SetRenderer(VisualElement bindable, IVisualElementRenderer value)
		{
<<<<<<< HEAD
			AppCompat.Platform.SetRenderer(bindable, value);
=======
			bindable.SetValue(RendererProperty, value);
		}

		public void UpdateActionBarTextColor()
		{
			if (_embedded)
			{
				return;
			}

			SetActionBarTextColor();
			UpdateActionBarUpImageColor();
		}

		protected override void OnBindingContextChanged()
		{
			SetInheritedBindingContext(Page, BindingContext);

			base.OnBindingContextChanged();
		}

		internal static IVisualElementRenderer CreateRenderer(VisualElement element, FragmentManager fragmentManager, Context context)
		{
			IVisualElementRenderer renderer = Registrar.Registered.GetHandlerForObject<IVisualElementRenderer>(element, context) ?? new DefaultRenderer(context);

			var managesFragments = renderer as IManageFragments;
			managesFragments?.SetFragmentManager(fragmentManager);

			renderer.SetElement(element);

			return renderer;
		}

		internal ViewGroup GetViewGroup()
		{
			return _renderer;
		}

		internal void PrepareMenu(IMenu menu)
		{
			if (_embedded)
			{
				return;
			}

			var toolbarItems = _toolbarTracker.ToolbarItems;
			foreach (ToolbarItem item in toolbarItems)
				item.PropertyChanged -= HandleToolbarItemPropertyChanged;
			menu.Clear();

			if (!ShouldShowActionBarTitleArea())
				return;

			foreach (ToolbarItem item in toolbarItems)
			{
				IMenuItemController controller = item;
				item.PropertyChanged += HandleToolbarItemPropertyChanged;
				if (item.Order == ToolbarItemOrder.Secondary)
				{
					IMenuItem menuItem = menu.Add(item.Text);
					menuItem.SetEnabled(controller.IsEnabled);
					menuItem.SetOnMenuItemClickListener(new GenericMenuClickListener(controller.Activate));
					menuItem.SetTitleOrContentDescription(item);
				}
				else
				{
					IMenuItem menuItem = menu.Add(item.Text);
					_ = _context.ApplyDrawableAsync(item, MenuItem.IconImageSourceProperty, iconDrawable =>
					{
						if (iconDrawable != null)
							menuItem.SetIcon(iconDrawable);
					});
					menuItem.SetEnabled(controller.IsEnabled);
					menuItem.SetShowAsAction(ShowAsAction.Always);
					menuItem.SetOnMenuItemClickListener(new GenericMenuClickListener(controller.Activate));
					menuItem.SetTitleOrContentDescription(item);
				}
			}
		}

		internal async void SendHomeClicked()
		{
			if (UpButtonShouldNavigate())
			{
				if (NavAnimationInProgress)
					return;
				NavAnimationInProgress = true;
				await CurrentNavigationPage.PopAsync();
				NavAnimationInProgress = false;
			}
			else if (CurrentFlyoutPage != null)
			{
				if (FlyoutPageController.ShouldShowSplitMode && CurrentFlyoutPage.IsPresented)
					return;
				CurrentFlyoutPage.IsPresented = !CurrentFlyoutPage.IsPresented;
			}
		}

		internal void SetPage(Page newRoot)
		{
			if (Page == newRoot)
			{
				return;
			}

			var layout = false;
			List<IVisualElementRenderer> toDispose = null;

			if (Page != null)
			{
				_renderer.RemoveAllViews();

				toDispose = _navModel.Roots.Select(Android.Platform.GetRenderer).ToList();

				_navModel = new NavigationModel();

				layout = true;
			}

			if (newRoot == null)
				return;

			_navModel.Push(newRoot, null);

			Page = newRoot;

#pragma warning disable CS0618 // Type or member is obsolete
			// The Platform property is no longer necessary, but we have to set it because some third-party
			// library might still be retrieving it and using it
			Page.Platform = this;
#pragma warning restore CS0618 // Type or member is obsolete

			AddChild(Page, layout);

			Application.Current.NavigationProxy.Inner = this;

			_toolbarTracker.Target = newRoot;

			UpdateActionBar();

			if (toDispose?.Count > 0)
			{
				// Queue up disposal of the previous renderers after the current layout updates have finished
				new Handler(Looper.MainLooper).Post(() =>
				{
					foreach (IVisualElementRenderer rootRenderer in toDispose)
					{
						rootRenderer.Dispose();
					}
				});
			}
		}

		internal void UpdateActionBar()
		{
			if (ActionBar == null || _embedded) //Fullscreen theme doesn't have action bar
				return;

			List<Page> relevantAncestors = AncestorPagesOfPage(_navModel.CurrentPage);

			IEnumerable<NavigationPage> navPages = relevantAncestors.OfType<NavigationPage>();
			if (navPages.Count() > 1)
				throw new Exception("Android only allows one navigation page on screen at a time");
			NavigationPage navPage = navPages.FirstOrDefault();

			IEnumerable<TabbedPage> tabbedPages = relevantAncestors.OfType<TabbedPage>();
			if (tabbedPages.Count() > 1)
				throw new Exception("Android only allows one tabbed page on screen at a time");
			TabbedPage tabbedPage = tabbedPages.FirstOrDefault();

			CurrentFlyoutPage = relevantAncestors.OfType<FlyoutPage>().FirstOrDefault();
			CurrentNavigationPage = navPage;
			CurrentTabbedPage = tabbedPage;

			if (navPage != null && navPage.CurrentPage == null)
			{
				throw new InvalidOperationException("NavigationPage must have a root Page before being used. Either call PushAsync with a valid Page, or pass a Page to the constructor before usage.");
			}

			if (ShouldShowActionBarTitleArea() || CurrentTabbedPage != null)
				ShowActionBar();
			else
				HideActionBar();

			UpdateFlyoutPageToggle();
		}

		internal void UpdateActionBarBackgroundColor()
		{
			if (ActionBar == null)
			{
				return;
			}

			if (!ShouldShowActionBarTitleArea())
				return;

			Color colorToUse = Color.Default;
			if (CurrentNavigationPage != null)
			{
#pragma warning disable 618 // Make sure Tint still works 
				if (CurrentNavigationPage.Tint != Color.Default)
					colorToUse = CurrentNavigationPage.Tint;
#pragma warning restore 618
				else if (CurrentNavigationPage.BarBackgroundColor != Color.Default)
					colorToUse = CurrentNavigationPage.BarBackgroundColor;
			}
			using (Drawable drawable = colorToUse == Color.Default ? GetActionBarBackgroundDrawable() : new ColorDrawable(colorToUse.ToAndroid()))
				ActionBar.SetBackgroundDrawable(drawable);
		}

		internal void UpdateFlyoutPageToggle(bool update = false)
		{
			if (CurrentFlyoutPage == null)
			{
				if (FlyoutPageToggle == null)
					return;
				// clear out the icon
				ClearFlyoutPageToggle();
				return;
			}
			if (!CurrentFlyoutPage.ShouldShowToolbarButton() || (CurrentFlyoutPage.Flyout.IconImageSource?.IsEmpty ?? true) ||
				(FlyoutPageController.ShouldShowSplitMode && CurrentFlyoutPage.IsPresented))
			{
				//clear out existing icon;
				ClearFlyoutPageToggle();
				return;
			}

			if (FlyoutPageToggle == null || update)
			{
				ClearFlyoutPageToggle();
				GetNewFlyoutPageToggle();
			}

			bool state;
			if (CurrentNavigationPage == null)
				state = true;
			else
				state = !UpButtonShouldNavigate();
			if (state == FlyoutPageToggle.DrawerIndicatorEnabled)
				return;
			FlyoutPageToggle.DrawerIndicatorEnabled = state;
			FlyoutPageToggle.SyncState();
		}

		void AddChild(VisualElement view, bool layout = false)
		{
			if (GetRenderer(view) != null)
				return;

			IVisualElementRenderer renderView = CreateRenderer(view, _context);
			SetRenderer(view, renderView);

			if (layout)
				view.Layout(new Rectangle(0, 0, _context.FromPixels(_renderer.Width), _context.FromPixels(_renderer.Height)));

			_renderer.AddView(renderView.View);
		}

#pragma warning disable 618 // This may need to be updated to work with TabLayout/AppCompat
		ActionBar.Tab AddTab(Page page, int index)
#pragma warning restore 618
		{
			ActionBar actionBar = ActionBar;

			if (actionBar == null)
			{
				return null;
			}

			TabbedPage currentTabs = CurrentTabbedPage;

			var atab = actionBar.NewTab();

			atab.SetText(new Java.Lang.String(page.Title));
			atab.TabSelected += (sender, e) =>
			{
				if (!_ignoreAndroidSelection)
					currentTabs.CurrentPage = page;
			};
			actionBar.AddTab(atab, index);

			page.PropertyChanged += PagePropertyChanged;
			return atab;
		}

		List<Page> AncestorPagesOfPage(Page root)
		{
			var result = new List<Page>();
			if (root == null)
				return result;

			if (root is IPageContainer<Page>)
			{
				var navPage = (IPageContainer<Page>)root;
				result.AddRange(AncestorPagesOfPage(navPage.CurrentPage));
			}
			else if (root is FlyoutPage)
				result.AddRange(AncestorPagesOfPage(((FlyoutPage)root).Detail));
			else
			{
				foreach (Page page in ((IPageController)root).InternalChildren.OfType<Page>())
					result.AddRange(AncestorPagesOfPage(page));
			}

			result.Add(root);
			return result;
		}

		void ClearFlyoutPageToggle()
		{
			if (FlyoutPageToggle == null)
				return;

			FlyoutPageToggle.DrawerIndicatorEnabled = false;
			FlyoutPageToggle.SyncState();
			FlyoutPageToggle.Dispose();
			FlyoutPageToggle = null;
		}

		void CurrentNavigationPageOnPopped(object sender, NavigationEventArgs eventArg)
		{
			UpdateActionBar();
		}

		void CurrentNavigationPageOnPoppedToRoot(object sender, EventArgs eventArgs)
		{
			UpdateActionBar();
		}

		void CurrentNavigationPageOnPropertyChanged(object sender, PropertyChangedEventArgs e)
		{
#pragma warning disable 618 // Make sure Tint still works
			if (e.PropertyName == NavigationPage.TintProperty.PropertyName)
#pragma warning restore 618
				UpdateActionBarBackgroundColor();
			else if (e.PropertyName == NavigationPage.BarBackgroundColorProperty.PropertyName)
				UpdateActionBarBackgroundColor();
			else if (e.PropertyName == NavigationPage.BarTextColorProperty.PropertyName)
				UpdateActionBarTextColor();
			else if (e.PropertyName == NavigationPage.CurrentPageProperty.PropertyName)
				RegisterNavPageCurrent(CurrentNavigationPage.CurrentPage);
		}

		void CurrentNavigationPageOnPushed(object sender, NavigationEventArgs eventArg)
		{
			UpdateActionBar();
		}

		void CurrentTabbedPageChildrenChanged(object sender, NotifyCollectionChangedEventArgs e)
		{
			if (CurrentTabbedPage == null)
				return;

			_ignoreAndroidSelection = true;

			e.Apply((o, index, create) => AddTab((Page)o, index), (o, index) => RemoveTab((Page)o, index), Reset);

			if (CurrentTabbedPage.CurrentPage != null)
			{
				Page page = CurrentTabbedPage.CurrentPage;
				int index = TabbedPage.GetIndex(page);
				if (index >= 0 && index < CurrentTabbedPage.Children.Count)
					ActionBar.GetTabAt(index).Select();
			}

			_ignoreAndroidSelection = false;
		}

		void CurrentTabbedPageOnPropertyChanged(object sender, PropertyChangedEventArgs e)
		{
			if (e.PropertyName != "CurrentPage")
				return;

			UpdateActionBar();

			// If we switch tabs while pushing a new page, UpdateActionBar() can set currentTabbedPage to null
			if (_currentTabbedPage == null)
				return;

			NavAnimationInProgress = true;

			SelectTab();

			NavAnimationInProgress = false;
		}

		void SelectTab()
		{
			Page page = _currentTabbedPage.CurrentPage;
			if (page == null)
			{
				ActionBar.SelectTab(null);
				return;
			}

			int index = TabbedPage.GetIndex(page);
			if (ActionBar.SelectedNavigationIndex == index || index >= ActionBar.NavigationItemCount)
			{
				return;
			}

			ActionBar.SelectTab(ActionBar.GetTabAt(index));
		}

		Drawable GetActionBarBackgroundDrawable()
		{
			int[] backgroundDataArray = { global::Android.Resource.Attribute.Background };

			using (var outVal = new TypedValue())
			{
				_context.Theme.ResolveAttribute(global::Android.Resource.Attribute.ActionBarStyle, outVal, true);
				TypedArray actionBarStyle = _context.Theme.ObtainStyledAttributes(outVal.ResourceId, backgroundDataArray);

				Drawable result = actionBarStyle.GetDrawable(0);
				actionBarStyle.Recycle();
				return result;
			}
		}

		void GetNewFlyoutPageToggle()
		{
			var drawer = GetRenderer(CurrentFlyoutPage) as DrawerLayout;
			if (drawer == null)
				return;

			if (_activity == null)
			{
				return;
			}

			// TODO: this must be changed to support the other image source types
			var fileImageSource = CurrentFlyoutPage.Flyout.IconImageSource as FileImageSource;
			if (fileImageSource == null)
				throw new InvalidOperationException("Icon property must be a FileImageSource on Flyout page");

			int icon = ResourceManager.GetDrawableByName(fileImageSource);

			FastRenderers.AutomationPropertiesProvider.GetDrawerAccessibilityResources(_activity, CurrentFlyoutPage, out int resourceIdOpen, out int resourceIdClose);
#pragma warning disable 618 // Eventually we will need to determine how to handle the v7 ActionBarDrawerToggle for AppCompat
			FlyoutPageToggle = new ActionBarDrawerToggle(_activity, drawer, icon,
															   resourceIdOpen == 0 ? global::Android.Resource.String.Ok : resourceIdOpen,
																 resourceIdClose == 0 ? global::Android.Resource.String.Ok : resourceIdClose);
#pragma warning restore 618
			FlyoutPageToggle.SyncState();
		}


		bool HandleBackPressed(object sender, EventArgs e)
		{
			if (NavAnimationInProgress)
				return true;

			Page root = _navModel.Roots.LastOrDefault();
			bool handled = root?.SendBackButtonPressed() ?? false;

			return handled;
		}

		void HandleToolbarItemPropertyChanged(object sender, PropertyChangedEventArgs e)
		{
			if (_activity == null)
			{
				return;
			}

			if (e.PropertyName == MenuItem.IsEnabledProperty.PropertyName)
				_activity.InvalidateOptionsMenu();
			else if (e.PropertyName == MenuItem.TextProperty.PropertyName)
				_activity.InvalidateOptionsMenu();
			else if (e.PropertyName == MenuItem.IconImageSourceProperty.PropertyName)
				_activity.InvalidateOptionsMenu();
		}

		void HideActionBar()
		{
			ReloadToolbarItems();
			UpdateActionBarHomeAsUp(ActionBar);
			ActionBar.Hide();
		}

		void NavigationPageCurrentPageOnPropertyChanged(object sender, PropertyChangedEventArgs e)
		{
			if (e.PropertyName == NavigationPage.HasNavigationBarProperty.PropertyName)
				UpdateActionBar();
			else if (e.PropertyName == Page.TitleProperty.PropertyName)
				UpdateActionBarTitle();
		}

		void PagePropertyChanged(object sender, PropertyChangedEventArgs args)
		{
			if (args.PropertyName == Page.TitleProperty.PropertyName)
			{
				ActionBar actionBar = ActionBar;
				TabbedPage currentTabs = CurrentTabbedPage;

				if (actionBar == null || currentTabs == null || actionBar.TabCount == 0)
					return;

				var page = sender as Page;
				var atab = actionBar.GetTabAt(currentTabs.Children.IndexOf(page));
				atab.SetText(new Java.Lang.String(page.Title));
			}
		}

		Task PresentModal(Page modal, bool animated)
		{
			IVisualElementRenderer modalRenderer = GetRenderer(modal);
			if (modalRenderer == null)
			{
				modalRenderer = CreateRenderer(modal, _context);
				SetRenderer(modal, modalRenderer);

				if (modal.BackgroundColor == Color.Default && modal.BackgroundImageSource == null)
					modalRenderer.View.SetWindowBackground();
			}
			modalRenderer.Element.Layout(new Rectangle(0, 0, _context.FromPixels(_renderer.Width), _context.FromPixels(_renderer.Height)));
			_renderer.AddView(modalRenderer.View);

			var source = new TaskCompletionSource<bool>();

			NavAnimationInProgress = true;
			if (animated)
			{
				modalRenderer.View.Alpha = 0;
				modalRenderer.View.ScaleX = 0.8f;
				modalRenderer.View.ScaleY = 0.8f;
				modalRenderer.View.Animate().Alpha(1).ScaleX(1).ScaleY(1).SetDuration(250).SetListener(new GenericAnimatorListener
				{
					OnEnd = a =>
					{
						source.TrySetResult(false);
					},
					OnCancel = a =>
					{
						source.TrySetResult(true);
					}
				});
			}
			else
			{
				source.TrySetResult(true);
			}

			return source.Task.ContinueWith(task => NavAnimationInProgress = false);
		}

		void RegisterNavPageCurrent(Page page)
		{
			if (_navigationPageCurrentPage != null)
				_navigationPageCurrentPage.PropertyChanged -= NavigationPageCurrentPageOnPropertyChanged;

			_navigationPageCurrentPage = page;

			if (_navigationPageCurrentPage != null)
				_navigationPageCurrentPage.PropertyChanged += NavigationPageCurrentPageOnPropertyChanged;
		}

		void ReloadToolbarItems()
		{
			_activity?.InvalidateOptionsMenu();
		}

		void RemoveTab(Page page, int index)
		{
			page.PropertyChanged -= PagePropertyChanged;
			ActionBar?.RemoveTabAt(index);
		}

		void Reset()
		{
			ActionBar.RemoveAllTabs();

			if (CurrentTabbedPage == null)
				return;

			var i = 0;
			foreach (Page tab in CurrentTabbedPage.Children.OfType<Page>())
			{
				var realTab = AddTab(tab, i++);
				if (tab == CurrentTabbedPage.CurrentPage)
					realTab.Select();
			}
		}

		void SetActionBarTextColor()
		{
			Color navigationBarTextColor = CurrentNavigationPage == null ? Color.Default : CurrentNavigationPage.BarTextColor;
			TextView actionBarTitleTextView = null;

			if (Forms.IsLollipopOrNewer && _activity != null)
			{
				int actionbarId = _activity.Resources.GetIdentifier("action_bar", "id", "android");
				if (actionbarId > 0)
				{
					var toolbar = _activity.FindViewById(actionbarId) as ViewGroup;
					if (toolbar != null)
					{
						for (int i = 0; i < toolbar.ChildCount; i++)
						{
							var textView = toolbar.GetChildAt(i) as TextView;
							if (textView != null)
							{
								actionBarTitleTextView = textView;
								break;
							}
						}
					}
				}
			}

			if (actionBarTitleTextView == null && _activity != null)
			{
				int actionBarTitleId = _activity.Resources.GetIdentifier("action_bar_title", "id", "android");
				if (actionBarTitleId > 0)
					actionBarTitleTextView = _activity.FindViewById<TextView>(actionBarTitleId);
			}

			if (actionBarTitleTextView != null && navigationBarTextColor != Color.Default)
				actionBarTitleTextView.SetTextColor(navigationBarTextColor.ToAndroid());
			else if (actionBarTitleTextView != null && navigationBarTextColor == Color.Default)
				actionBarTitleTextView.SetTextColor(_defaultActionBarTitleTextColor.ToAndroid());
		}

		Color SetDefaultActionBarTitleTextColor()
		{
			var defaultTitleTextColor = new Color();

			if (_activity == null)
			{
				return defaultTitleTextColor;
			}

			TextView actionBarTitleTextView = null;

			int actionBarTitleId = _activity.Resources.GetIdentifier("action_bar_title", "id", "android");
			if (actionBarTitleId > 0)
				actionBarTitleTextView = _activity.FindViewById<TextView>(actionBarTitleId);

			if (actionBarTitleTextView != null)
			{
				ColorStateList defaultTitleColorList = actionBarTitleTextView.TextColors;
				string defaultColorHex = defaultTitleColorList.DefaultColor.ToString("X");
				defaultTitleTextColor = Color.FromHex(defaultColorHex);
			}

			return defaultTitleTextColor;
		}

		bool ShouldShowActionBarTitleArea()
		{
			if (_activity == null)
				return false;

			if (_activity.Window.Attributes.Flags.HasFlag(WindowManagerFlags.Fullscreen))
				return false;

			bool hasFlyoutPage = CurrentFlyoutPage != null;
			bool navigated = CurrentNavigationPage != null && ((INavigationPageController)CurrentNavigationPage).StackDepth > 1;
			bool navigationPageHasNavigationBar = CurrentNavigationPage != null && NavigationPage.GetHasNavigationBar(CurrentNavigationPage.CurrentPage);
			//if we have FP and Navigation , we let navigation choose
			if (CurrentNavigationPage != null && hasFlyoutPage)
			{
				return NavigationPage.GetHasNavigationBar(CurrentNavigationPage.CurrentPage);
			}
			return navigationPageHasNavigationBar || (hasFlyoutPage && !navigated);
		}

		bool ShouldUpdateActionBarUpColor()
		{
			bool hasFlyoutPage = CurrentFlyoutPage != null;
			bool navigated = CurrentNavigationPage != null && ((INavigationPageController)CurrentNavigationPage).StackDepth > 1;
			return (hasFlyoutPage && navigated) || !hasFlyoutPage;
		}

		void ShowActionBar()
		{
			ReloadToolbarItems();
			UpdateActionBarTitle();
			UpdateActionBarBackgroundColor();
			UpdateActionBarTextColor();
			ActionBar.Show();
		}

		void ToolbarTrackerOnCollectionChanged(object sender, EventArgs eventArgs)
		{
			ReloadToolbarItems();
		}

		bool UpButtonShouldNavigate()
		{
			if (CurrentNavigationPage == null)
				return false;

			bool pagePushed = ((INavigationPageController)CurrentNavigationPage).StackDepth > 1;
			bool pushedPageHasBackButton = NavigationPage.GetHasBackButton(CurrentNavigationPage.CurrentPage);

			return pagePushed && pushedPageHasBackButton;
		}

		void UpdateActionBarHomeAsUp(ActionBar actionBar)
		{
			bool showHomeAsUp = ShouldShowActionBarTitleArea() && (CurrentFlyoutPage != null || UpButtonShouldNavigate());
			actionBar.SetDisplayHomeAsUpEnabled(showHomeAsUp);
		}

		void UpdateActionBarTitle()
		{
			Page view = null;
			if (CurrentNavigationPage != null)
				view = CurrentNavigationPage.CurrentPage;
			else if (CurrentTabbedPage != null)
				view = CurrentTabbedPage.CurrentPage;

			if (view == null || _activity == null)
				return;

			ActionBar actionBar = _activity.ActionBar;

			var useLogo = false;
			var showHome = false;
			var showTitle = false;

			if (ShouldShowActionBarTitleArea())
			{
				actionBar.Title = view.Title;
				_ = _context.ApplyDrawableAsync(view, NavigationPage.TitleIconImageSourceProperty, icon =>
				{
					if (icon != null)
						actionBar.SetLogo(icon);
				});
				var titleIcon = NavigationPage.GetTitleIconImageSource(view);
				useLogo = titleIcon != null && !titleIcon.IsEmpty;
				showHome = true;
				showTitle = true;
			}

			ActionBarDisplayOptions options = 0;
			if (useLogo)
				options = options | ActionBarDisplayOptions.UseLogo;
			if (showHome)
				options = options | ActionBarDisplayOptions.ShowHome;
			if (showTitle)
				options = options | ActionBarDisplayOptions.ShowTitle;
			actionBar.SetDisplayOptions(options, ActionBarDisplayOptions.UseLogo | ActionBarDisplayOptions.ShowTitle | ActionBarDisplayOptions.ShowHome);

			UpdateActionBarHomeAsUp(actionBar);
		}

		void UpdateActionBarUpImageColor()
		{
			if (_activity == null)
			{
				return;
			}

			Color navigationBarTextColor = CurrentNavigationPage == null ? Color.Default : CurrentNavigationPage.BarTextColor;
			ImageView actionBarUpImageView = null;

			int actionBarUpId = _activity.Resources.GetIdentifier("up", "id", "android");
			if (actionBarUpId > 0)
				actionBarUpImageView = _activity.FindViewById<ImageView>(actionBarUpId);

			if (actionBarUpImageView != null && navigationBarTextColor != Color.Default)
			{
				if (ShouldUpdateActionBarUpColor())
					actionBarUpImageView.SetColorFilter(navigationBarTextColor.ToAndroid(), PorterDuff.Mode.SrcIn);
				else
					actionBarUpImageView.SetColorFilter(null);
			}
			else if (actionBarUpImageView != null && navigationBarTextColor == Color.Default)
				actionBarUpImageView.SetColorFilter(null);
		}

		internal static int GenerateViewId()
		{
			// getting unique Id's is an art, and I consider myself the Jackson Pollock of the field
			if ((int)Forms.SdkInt >= 17)
				return global::Android.Views.View.GenerateViewId();

			// Numbers higher than this range reserved for xml
			// If we roll over, it can be exceptionally problematic for the user if they are still retaining things, android's internal implementation is
			// basically identical to this except they do a lot of locking we don't have to because we know we only do this
			// from the UI thread
			if (s_id >= 0x00ffffff)
				s_id = 0x00000400;
			return s_id++;
		}

		static int s_id = 0x00000400;

		#region Previewer Stuff

		internal static readonly BindableProperty PageContextProperty =
			BindableProperty.CreateAttached("PageContext", typeof(Context), typeof(Platform), null);

		internal Platform(Context context) : this(context, false)
		{
			// we have this overload instead of using a default value for 
			// the 'embedded' bool parameter so the previewer can find it via reflection
		}

		internal static void SetPageContext(BindableObject bindable, Context context)
		{
			// Set a context for this page and its child controls
			bindable.SetValue(PageContextProperty, context);
		}

		static Context GetPreviewerContext(Element element)
		{
			// Walk up the tree and find the Page this element is hosted in
			Element parent = element;
			while (!Application.IsApplicationOrNull(parent.RealParent))
			{
				parent = parent.RealParent;
			}

			// If a page is found, return the PageContext set by the previewer for that page (if any)
			return (parent as Page)?.GetValue(PageContextProperty) as Context;
		}

		#endregion

		#region Obsolete 

		SizeRequest IPlatform.GetNativeSize(VisualElement view, double widthConstraint, double heightConstraint)
		{
			return GetNativeSize(view, widthConstraint, heightConstraint);
		}

		#endregion

		internal class DefaultRenderer : VisualElementRenderer<View>, ILayoutChanges
		{
			public bool NotReallyHandled { get; private set; }

			IOnTouchListener _touchListener;
			bool _disposed;
			bool _hasLayoutOccurred;

			[Obsolete("This constructor is obsolete as of version 2.5. Please use DefaultRenderer(Context) instead.")]
			[EditorBrowsable(EditorBrowsableState.Never)]
			public DefaultRenderer()
			{
			}

			readonly MotionEventHelper _motionEventHelper = new MotionEventHelper();

			public DefaultRenderer(Context context) : base(context)
			{
				ChildrenDrawingOrderEnabled = true;
			}

			internal void NotifyFakeHandling()
			{
				NotReallyHandled = true;
			}

			public override bool OnTouchEvent(MotionEvent e)
			{
				if (base.OnTouchEvent(e))
					return true;

				return _motionEventHelper.HandleMotionEvent(Parent, e);
			}

			protected override void OnElementChanged(ElementChangedEventArgs<View> e)
			{
				base.OnElementChanged(e);

				_motionEventHelper.UpdateElement(e.NewElement);
			}

			public override bool DispatchTouchEvent(MotionEvent e)
			{
				#region Excessive explanation
				// Normally dispatchTouchEvent feeds the touch events to its children one at a time, top child first,
				// (and only to the children in the hit-test area of the event) stopping as soon as one of them has handled
				// the event. 

				// But to be consistent across the platforms, we don't want this behavior; if an element is not input transparent
				// we don't want an event to "pass through it" and be handled by an element "behind/under" it. We just want the processing
				// to end after the first non-transparent child, regardless of whether the event has been handled.

				// This is only an issue for a couple of controls; the interactive controls (switch, button, slider, etc) already "handle" their touches 
				// and the events don't propagate to other child controls. But for image, label, and box that doesn't happen. We can't have those controls 
				// lie about their events being handled because then the events won't propagate to *parent* controls (e.g., a frame with a label in it would
				// never get a tap gesture from the label). In other words, we *want* parent propagation, but *do not want* sibling propagation. So we need to short-circuit 
				// base.DispatchTouchEvent here, but still return "false".

				// Duplicating the logic of ViewGroup.dispatchTouchEvent and modifying it slightly for our purposes is a non-starter; the method is too
				// complex and does a lot of micro-optimization. Instead, we provide a signalling mechanism for the controls which don't already "handle" touch
				// events to tell us that they will be lying about handling their event; they then return "true" to short-circuit base.DispatchTouchEvent.

				// The container gets this message and after it gets the "handled" result from dispatchTouchEvent, 
				// it then knows to ignore that result and return false/unhandled. This allows the event to propagate up the tree.
				#endregion

				NotReallyHandled = false;

				var result = base.DispatchTouchEvent(e);

				if (result && NotReallyHandled)
				{
					// If the child control returned true from its touch event handler but signalled that it was a fake "true", then we
					// don't consider the event truly "handled" yet. 
					// Since a child control short-circuited the normal dispatchTouchEvent stuff, this layout never got the chance for
					// IOnTouchListener.OnTouch and the OnTouchEvent override to try handling the touches; we'll do that now
					// Any associated Touch Listeners are called from DispatchTouchEvents if all children of this view return false
					// So here we are simulating both calls that would have typically been called from inside DispatchTouchEvent
					// but were not called due to the fake "true"
					result = _touchListener?.OnTouch(this, e) ?? false;
					return result || OnTouchEvent(e);
				}

				return result;
			}

			public override void SetOnTouchListener(IOnTouchListener l)
			{
				_touchListener = l;
				base.SetOnTouchListener(l);
			}

			protected override void Dispose(bool disposing)
			{
				if (_disposed)
				{
					return;
				}

				_disposed = true;

				if (disposing)
					SetOnTouchListener(null);

				base.Dispose(disposing);
			}

			bool ILayoutChanges.HasLayoutOccurred => _hasLayoutOccurred;

			protected override void OnMeasure(int widthMeasureSpec, int heightMeasureSpec)
			{
				if (Element is Layout layout)
				{
					layout.ResolveLayoutChanges();
				}

				base.OnMeasure(widthMeasureSpec, heightMeasureSpec);
			}

			protected override void OnLayout(bool changed, int left, int top, int right, int bottom)
			{
				base.OnLayout(changed, left, top, right, bottom);
				_hasLayoutOccurred = true;
			}
		}

		#region IPlatformEngine implementation

		void IPlatformLayout.OnLayout(bool changed, int l, int t, int r, int b)
		{
			if (changed)
			{
				// ActionBar title text color resets on rotation, make sure to update
				UpdateActionBarTextColor();
				foreach (Page modal in _navModel.Roots.ToList())
					modal.Layout(new Rectangle(0, 0, _context.FromPixels(r - l), _context.FromPixels(b - t)));
			}

			foreach (IVisualElementRenderer view in _navModel.Roots.Select(GetRenderer))
				view?.UpdateLayout();
>>>>>>> 5525491f
		}

		public static SizeRequest GetNativeSize(VisualElement view, double widthConstraint, double heightConstraint)
		{
			return AppCompat.Platform.GetNativeSize(view, widthConstraint, heightConstraint);
		}
	}
}<|MERGE_RESOLUTION|>--- conflicted
+++ resolved
@@ -43,983 +43,7 @@
 
 		public static void SetRenderer(VisualElement bindable, IVisualElementRenderer value)
 		{
-<<<<<<< HEAD
 			AppCompat.Platform.SetRenderer(bindable, value);
-=======
-			bindable.SetValue(RendererProperty, value);
-		}
-
-		public void UpdateActionBarTextColor()
-		{
-			if (_embedded)
-			{
-				return;
-			}
-
-			SetActionBarTextColor();
-			UpdateActionBarUpImageColor();
-		}
-
-		protected override void OnBindingContextChanged()
-		{
-			SetInheritedBindingContext(Page, BindingContext);
-
-			base.OnBindingContextChanged();
-		}
-
-		internal static IVisualElementRenderer CreateRenderer(VisualElement element, FragmentManager fragmentManager, Context context)
-		{
-			IVisualElementRenderer renderer = Registrar.Registered.GetHandlerForObject<IVisualElementRenderer>(element, context) ?? new DefaultRenderer(context);
-
-			var managesFragments = renderer as IManageFragments;
-			managesFragments?.SetFragmentManager(fragmentManager);
-
-			renderer.SetElement(element);
-
-			return renderer;
-		}
-
-		internal ViewGroup GetViewGroup()
-		{
-			return _renderer;
-		}
-
-		internal void PrepareMenu(IMenu menu)
-		{
-			if (_embedded)
-			{
-				return;
-			}
-
-			var toolbarItems = _toolbarTracker.ToolbarItems;
-			foreach (ToolbarItem item in toolbarItems)
-				item.PropertyChanged -= HandleToolbarItemPropertyChanged;
-			menu.Clear();
-
-			if (!ShouldShowActionBarTitleArea())
-				return;
-
-			foreach (ToolbarItem item in toolbarItems)
-			{
-				IMenuItemController controller = item;
-				item.PropertyChanged += HandleToolbarItemPropertyChanged;
-				if (item.Order == ToolbarItemOrder.Secondary)
-				{
-					IMenuItem menuItem = menu.Add(item.Text);
-					menuItem.SetEnabled(controller.IsEnabled);
-					menuItem.SetOnMenuItemClickListener(new GenericMenuClickListener(controller.Activate));
-					menuItem.SetTitleOrContentDescription(item);
-				}
-				else
-				{
-					IMenuItem menuItem = menu.Add(item.Text);
-					_ = _context.ApplyDrawableAsync(item, MenuItem.IconImageSourceProperty, iconDrawable =>
-					{
-						if (iconDrawable != null)
-							menuItem.SetIcon(iconDrawable);
-					});
-					menuItem.SetEnabled(controller.IsEnabled);
-					menuItem.SetShowAsAction(ShowAsAction.Always);
-					menuItem.SetOnMenuItemClickListener(new GenericMenuClickListener(controller.Activate));
-					menuItem.SetTitleOrContentDescription(item);
-				}
-			}
-		}
-
-		internal async void SendHomeClicked()
-		{
-			if (UpButtonShouldNavigate())
-			{
-				if (NavAnimationInProgress)
-					return;
-				NavAnimationInProgress = true;
-				await CurrentNavigationPage.PopAsync();
-				NavAnimationInProgress = false;
-			}
-			else if (CurrentFlyoutPage != null)
-			{
-				if (FlyoutPageController.ShouldShowSplitMode && CurrentFlyoutPage.IsPresented)
-					return;
-				CurrentFlyoutPage.IsPresented = !CurrentFlyoutPage.IsPresented;
-			}
-		}
-
-		internal void SetPage(Page newRoot)
-		{
-			if (Page == newRoot)
-			{
-				return;
-			}
-
-			var layout = false;
-			List<IVisualElementRenderer> toDispose = null;
-
-			if (Page != null)
-			{
-				_renderer.RemoveAllViews();
-
-				toDispose = _navModel.Roots.Select(Android.Platform.GetRenderer).ToList();
-
-				_navModel = new NavigationModel();
-
-				layout = true;
-			}
-
-			if (newRoot == null)
-				return;
-
-			_navModel.Push(newRoot, null);
-
-			Page = newRoot;
-
-#pragma warning disable CS0618 // Type or member is obsolete
-			// The Platform property is no longer necessary, but we have to set it because some third-party
-			// library might still be retrieving it and using it
-			Page.Platform = this;
-#pragma warning restore CS0618 // Type or member is obsolete
-
-			AddChild(Page, layout);
-
-			Application.Current.NavigationProxy.Inner = this;
-
-			_toolbarTracker.Target = newRoot;
-
-			UpdateActionBar();
-
-			if (toDispose?.Count > 0)
-			{
-				// Queue up disposal of the previous renderers after the current layout updates have finished
-				new Handler(Looper.MainLooper).Post(() =>
-				{
-					foreach (IVisualElementRenderer rootRenderer in toDispose)
-					{
-						rootRenderer.Dispose();
-					}
-				});
-			}
-		}
-
-		internal void UpdateActionBar()
-		{
-			if (ActionBar == null || _embedded) //Fullscreen theme doesn't have action bar
-				return;
-
-			List<Page> relevantAncestors = AncestorPagesOfPage(_navModel.CurrentPage);
-
-			IEnumerable<NavigationPage> navPages = relevantAncestors.OfType<NavigationPage>();
-			if (navPages.Count() > 1)
-				throw new Exception("Android only allows one navigation page on screen at a time");
-			NavigationPage navPage = navPages.FirstOrDefault();
-
-			IEnumerable<TabbedPage> tabbedPages = relevantAncestors.OfType<TabbedPage>();
-			if (tabbedPages.Count() > 1)
-				throw new Exception("Android only allows one tabbed page on screen at a time");
-			TabbedPage tabbedPage = tabbedPages.FirstOrDefault();
-
-			CurrentFlyoutPage = relevantAncestors.OfType<FlyoutPage>().FirstOrDefault();
-			CurrentNavigationPage = navPage;
-			CurrentTabbedPage = tabbedPage;
-
-			if (navPage != null && navPage.CurrentPage == null)
-			{
-				throw new InvalidOperationException("NavigationPage must have a root Page before being used. Either call PushAsync with a valid Page, or pass a Page to the constructor before usage.");
-			}
-
-			if (ShouldShowActionBarTitleArea() || CurrentTabbedPage != null)
-				ShowActionBar();
-			else
-				HideActionBar();
-
-			UpdateFlyoutPageToggle();
-		}
-
-		internal void UpdateActionBarBackgroundColor()
-		{
-			if (ActionBar == null)
-			{
-				return;
-			}
-
-			if (!ShouldShowActionBarTitleArea())
-				return;
-
-			Color colorToUse = Color.Default;
-			if (CurrentNavigationPage != null)
-			{
-#pragma warning disable 618 // Make sure Tint still works 
-				if (CurrentNavigationPage.Tint != Color.Default)
-					colorToUse = CurrentNavigationPage.Tint;
-#pragma warning restore 618
-				else if (CurrentNavigationPage.BarBackgroundColor != Color.Default)
-					colorToUse = CurrentNavigationPage.BarBackgroundColor;
-			}
-			using (Drawable drawable = colorToUse == Color.Default ? GetActionBarBackgroundDrawable() : new ColorDrawable(colorToUse.ToAndroid()))
-				ActionBar.SetBackgroundDrawable(drawable);
-		}
-
-		internal void UpdateFlyoutPageToggle(bool update = false)
-		{
-			if (CurrentFlyoutPage == null)
-			{
-				if (FlyoutPageToggle == null)
-					return;
-				// clear out the icon
-				ClearFlyoutPageToggle();
-				return;
-			}
-			if (!CurrentFlyoutPage.ShouldShowToolbarButton() || (CurrentFlyoutPage.Flyout.IconImageSource?.IsEmpty ?? true) ||
-				(FlyoutPageController.ShouldShowSplitMode && CurrentFlyoutPage.IsPresented))
-			{
-				//clear out existing icon;
-				ClearFlyoutPageToggle();
-				return;
-			}
-
-			if (FlyoutPageToggle == null || update)
-			{
-				ClearFlyoutPageToggle();
-				GetNewFlyoutPageToggle();
-			}
-
-			bool state;
-			if (CurrentNavigationPage == null)
-				state = true;
-			else
-				state = !UpButtonShouldNavigate();
-			if (state == FlyoutPageToggle.DrawerIndicatorEnabled)
-				return;
-			FlyoutPageToggle.DrawerIndicatorEnabled = state;
-			FlyoutPageToggle.SyncState();
-		}
-
-		void AddChild(VisualElement view, bool layout = false)
-		{
-			if (GetRenderer(view) != null)
-				return;
-
-			IVisualElementRenderer renderView = CreateRenderer(view, _context);
-			SetRenderer(view, renderView);
-
-			if (layout)
-				view.Layout(new Rectangle(0, 0, _context.FromPixels(_renderer.Width), _context.FromPixels(_renderer.Height)));
-
-			_renderer.AddView(renderView.View);
-		}
-
-#pragma warning disable 618 // This may need to be updated to work with TabLayout/AppCompat
-		ActionBar.Tab AddTab(Page page, int index)
-#pragma warning restore 618
-		{
-			ActionBar actionBar = ActionBar;
-
-			if (actionBar == null)
-			{
-				return null;
-			}
-
-			TabbedPage currentTabs = CurrentTabbedPage;
-
-			var atab = actionBar.NewTab();
-
-			atab.SetText(new Java.Lang.String(page.Title));
-			atab.TabSelected += (sender, e) =>
-			{
-				if (!_ignoreAndroidSelection)
-					currentTabs.CurrentPage = page;
-			};
-			actionBar.AddTab(atab, index);
-
-			page.PropertyChanged += PagePropertyChanged;
-			return atab;
-		}
-
-		List<Page> AncestorPagesOfPage(Page root)
-		{
-			var result = new List<Page>();
-			if (root == null)
-				return result;
-
-			if (root is IPageContainer<Page>)
-			{
-				var navPage = (IPageContainer<Page>)root;
-				result.AddRange(AncestorPagesOfPage(navPage.CurrentPage));
-			}
-			else if (root is FlyoutPage)
-				result.AddRange(AncestorPagesOfPage(((FlyoutPage)root).Detail));
-			else
-			{
-				foreach (Page page in ((IPageController)root).InternalChildren.OfType<Page>())
-					result.AddRange(AncestorPagesOfPage(page));
-			}
-
-			result.Add(root);
-			return result;
-		}
-
-		void ClearFlyoutPageToggle()
-		{
-			if (FlyoutPageToggle == null)
-				return;
-
-			FlyoutPageToggle.DrawerIndicatorEnabled = false;
-			FlyoutPageToggle.SyncState();
-			FlyoutPageToggle.Dispose();
-			FlyoutPageToggle = null;
-		}
-
-		void CurrentNavigationPageOnPopped(object sender, NavigationEventArgs eventArg)
-		{
-			UpdateActionBar();
-		}
-
-		void CurrentNavigationPageOnPoppedToRoot(object sender, EventArgs eventArgs)
-		{
-			UpdateActionBar();
-		}
-
-		void CurrentNavigationPageOnPropertyChanged(object sender, PropertyChangedEventArgs e)
-		{
-#pragma warning disable 618 // Make sure Tint still works
-			if (e.PropertyName == NavigationPage.TintProperty.PropertyName)
-#pragma warning restore 618
-				UpdateActionBarBackgroundColor();
-			else if (e.PropertyName == NavigationPage.BarBackgroundColorProperty.PropertyName)
-				UpdateActionBarBackgroundColor();
-			else if (e.PropertyName == NavigationPage.BarTextColorProperty.PropertyName)
-				UpdateActionBarTextColor();
-			else if (e.PropertyName == NavigationPage.CurrentPageProperty.PropertyName)
-				RegisterNavPageCurrent(CurrentNavigationPage.CurrentPage);
-		}
-
-		void CurrentNavigationPageOnPushed(object sender, NavigationEventArgs eventArg)
-		{
-			UpdateActionBar();
-		}
-
-		void CurrentTabbedPageChildrenChanged(object sender, NotifyCollectionChangedEventArgs e)
-		{
-			if (CurrentTabbedPage == null)
-				return;
-
-			_ignoreAndroidSelection = true;
-
-			e.Apply((o, index, create) => AddTab((Page)o, index), (o, index) => RemoveTab((Page)o, index), Reset);
-
-			if (CurrentTabbedPage.CurrentPage != null)
-			{
-				Page page = CurrentTabbedPage.CurrentPage;
-				int index = TabbedPage.GetIndex(page);
-				if (index >= 0 && index < CurrentTabbedPage.Children.Count)
-					ActionBar.GetTabAt(index).Select();
-			}
-
-			_ignoreAndroidSelection = false;
-		}
-
-		void CurrentTabbedPageOnPropertyChanged(object sender, PropertyChangedEventArgs e)
-		{
-			if (e.PropertyName != "CurrentPage")
-				return;
-
-			UpdateActionBar();
-
-			// If we switch tabs while pushing a new page, UpdateActionBar() can set currentTabbedPage to null
-			if (_currentTabbedPage == null)
-				return;
-
-			NavAnimationInProgress = true;
-
-			SelectTab();
-
-			NavAnimationInProgress = false;
-		}
-
-		void SelectTab()
-		{
-			Page page = _currentTabbedPage.CurrentPage;
-			if (page == null)
-			{
-				ActionBar.SelectTab(null);
-				return;
-			}
-
-			int index = TabbedPage.GetIndex(page);
-			if (ActionBar.SelectedNavigationIndex == index || index >= ActionBar.NavigationItemCount)
-			{
-				return;
-			}
-
-			ActionBar.SelectTab(ActionBar.GetTabAt(index));
-		}
-
-		Drawable GetActionBarBackgroundDrawable()
-		{
-			int[] backgroundDataArray = { global::Android.Resource.Attribute.Background };
-
-			using (var outVal = new TypedValue())
-			{
-				_context.Theme.ResolveAttribute(global::Android.Resource.Attribute.ActionBarStyle, outVal, true);
-				TypedArray actionBarStyle = _context.Theme.ObtainStyledAttributes(outVal.ResourceId, backgroundDataArray);
-
-				Drawable result = actionBarStyle.GetDrawable(0);
-				actionBarStyle.Recycle();
-				return result;
-			}
-		}
-
-		void GetNewFlyoutPageToggle()
-		{
-			var drawer = GetRenderer(CurrentFlyoutPage) as DrawerLayout;
-			if (drawer == null)
-				return;
-
-			if (_activity == null)
-			{
-				return;
-			}
-
-			// TODO: this must be changed to support the other image source types
-			var fileImageSource = CurrentFlyoutPage.Flyout.IconImageSource as FileImageSource;
-			if (fileImageSource == null)
-				throw new InvalidOperationException("Icon property must be a FileImageSource on Flyout page");
-
-			int icon = ResourceManager.GetDrawableByName(fileImageSource);
-
-			FastRenderers.AutomationPropertiesProvider.GetDrawerAccessibilityResources(_activity, CurrentFlyoutPage, out int resourceIdOpen, out int resourceIdClose);
-#pragma warning disable 618 // Eventually we will need to determine how to handle the v7 ActionBarDrawerToggle for AppCompat
-			FlyoutPageToggle = new ActionBarDrawerToggle(_activity, drawer, icon,
-															   resourceIdOpen == 0 ? global::Android.Resource.String.Ok : resourceIdOpen,
-																 resourceIdClose == 0 ? global::Android.Resource.String.Ok : resourceIdClose);
-#pragma warning restore 618
-			FlyoutPageToggle.SyncState();
-		}
-
-
-		bool HandleBackPressed(object sender, EventArgs e)
-		{
-			if (NavAnimationInProgress)
-				return true;
-
-			Page root = _navModel.Roots.LastOrDefault();
-			bool handled = root?.SendBackButtonPressed() ?? false;
-
-			return handled;
-		}
-
-		void HandleToolbarItemPropertyChanged(object sender, PropertyChangedEventArgs e)
-		{
-			if (_activity == null)
-			{
-				return;
-			}
-
-			if (e.PropertyName == MenuItem.IsEnabledProperty.PropertyName)
-				_activity.InvalidateOptionsMenu();
-			else if (e.PropertyName == MenuItem.TextProperty.PropertyName)
-				_activity.InvalidateOptionsMenu();
-			else if (e.PropertyName == MenuItem.IconImageSourceProperty.PropertyName)
-				_activity.InvalidateOptionsMenu();
-		}
-
-		void HideActionBar()
-		{
-			ReloadToolbarItems();
-			UpdateActionBarHomeAsUp(ActionBar);
-			ActionBar.Hide();
-		}
-
-		void NavigationPageCurrentPageOnPropertyChanged(object sender, PropertyChangedEventArgs e)
-		{
-			if (e.PropertyName == NavigationPage.HasNavigationBarProperty.PropertyName)
-				UpdateActionBar();
-			else if (e.PropertyName == Page.TitleProperty.PropertyName)
-				UpdateActionBarTitle();
-		}
-
-		void PagePropertyChanged(object sender, PropertyChangedEventArgs args)
-		{
-			if (args.PropertyName == Page.TitleProperty.PropertyName)
-			{
-				ActionBar actionBar = ActionBar;
-				TabbedPage currentTabs = CurrentTabbedPage;
-
-				if (actionBar == null || currentTabs == null || actionBar.TabCount == 0)
-					return;
-
-				var page = sender as Page;
-				var atab = actionBar.GetTabAt(currentTabs.Children.IndexOf(page));
-				atab.SetText(new Java.Lang.String(page.Title));
-			}
-		}
-
-		Task PresentModal(Page modal, bool animated)
-		{
-			IVisualElementRenderer modalRenderer = GetRenderer(modal);
-			if (modalRenderer == null)
-			{
-				modalRenderer = CreateRenderer(modal, _context);
-				SetRenderer(modal, modalRenderer);
-
-				if (modal.BackgroundColor == Color.Default && modal.BackgroundImageSource == null)
-					modalRenderer.View.SetWindowBackground();
-			}
-			modalRenderer.Element.Layout(new Rectangle(0, 0, _context.FromPixels(_renderer.Width), _context.FromPixels(_renderer.Height)));
-			_renderer.AddView(modalRenderer.View);
-
-			var source = new TaskCompletionSource<bool>();
-
-			NavAnimationInProgress = true;
-			if (animated)
-			{
-				modalRenderer.View.Alpha = 0;
-				modalRenderer.View.ScaleX = 0.8f;
-				modalRenderer.View.ScaleY = 0.8f;
-				modalRenderer.View.Animate().Alpha(1).ScaleX(1).ScaleY(1).SetDuration(250).SetListener(new GenericAnimatorListener
-				{
-					OnEnd = a =>
-					{
-						source.TrySetResult(false);
-					},
-					OnCancel = a =>
-					{
-						source.TrySetResult(true);
-					}
-				});
-			}
-			else
-			{
-				source.TrySetResult(true);
-			}
-
-			return source.Task.ContinueWith(task => NavAnimationInProgress = false);
-		}
-
-		void RegisterNavPageCurrent(Page page)
-		{
-			if (_navigationPageCurrentPage != null)
-				_navigationPageCurrentPage.PropertyChanged -= NavigationPageCurrentPageOnPropertyChanged;
-
-			_navigationPageCurrentPage = page;
-
-			if (_navigationPageCurrentPage != null)
-				_navigationPageCurrentPage.PropertyChanged += NavigationPageCurrentPageOnPropertyChanged;
-		}
-
-		void ReloadToolbarItems()
-		{
-			_activity?.InvalidateOptionsMenu();
-		}
-
-		void RemoveTab(Page page, int index)
-		{
-			page.PropertyChanged -= PagePropertyChanged;
-			ActionBar?.RemoveTabAt(index);
-		}
-
-		void Reset()
-		{
-			ActionBar.RemoveAllTabs();
-
-			if (CurrentTabbedPage == null)
-				return;
-
-			var i = 0;
-			foreach (Page tab in CurrentTabbedPage.Children.OfType<Page>())
-			{
-				var realTab = AddTab(tab, i++);
-				if (tab == CurrentTabbedPage.CurrentPage)
-					realTab.Select();
-			}
-		}
-
-		void SetActionBarTextColor()
-		{
-			Color navigationBarTextColor = CurrentNavigationPage == null ? Color.Default : CurrentNavigationPage.BarTextColor;
-			TextView actionBarTitleTextView = null;
-
-			if (Forms.IsLollipopOrNewer && _activity != null)
-			{
-				int actionbarId = _activity.Resources.GetIdentifier("action_bar", "id", "android");
-				if (actionbarId > 0)
-				{
-					var toolbar = _activity.FindViewById(actionbarId) as ViewGroup;
-					if (toolbar != null)
-					{
-						for (int i = 0; i < toolbar.ChildCount; i++)
-						{
-							var textView = toolbar.GetChildAt(i) as TextView;
-							if (textView != null)
-							{
-								actionBarTitleTextView = textView;
-								break;
-							}
-						}
-					}
-				}
-			}
-
-			if (actionBarTitleTextView == null && _activity != null)
-			{
-				int actionBarTitleId = _activity.Resources.GetIdentifier("action_bar_title", "id", "android");
-				if (actionBarTitleId > 0)
-					actionBarTitleTextView = _activity.FindViewById<TextView>(actionBarTitleId);
-			}
-
-			if (actionBarTitleTextView != null && navigationBarTextColor != Color.Default)
-				actionBarTitleTextView.SetTextColor(navigationBarTextColor.ToAndroid());
-			else if (actionBarTitleTextView != null && navigationBarTextColor == Color.Default)
-				actionBarTitleTextView.SetTextColor(_defaultActionBarTitleTextColor.ToAndroid());
-		}
-
-		Color SetDefaultActionBarTitleTextColor()
-		{
-			var defaultTitleTextColor = new Color();
-
-			if (_activity == null)
-			{
-				return defaultTitleTextColor;
-			}
-
-			TextView actionBarTitleTextView = null;
-
-			int actionBarTitleId = _activity.Resources.GetIdentifier("action_bar_title", "id", "android");
-			if (actionBarTitleId > 0)
-				actionBarTitleTextView = _activity.FindViewById<TextView>(actionBarTitleId);
-
-			if (actionBarTitleTextView != null)
-			{
-				ColorStateList defaultTitleColorList = actionBarTitleTextView.TextColors;
-				string defaultColorHex = defaultTitleColorList.DefaultColor.ToString("X");
-				defaultTitleTextColor = Color.FromHex(defaultColorHex);
-			}
-
-			return defaultTitleTextColor;
-		}
-
-		bool ShouldShowActionBarTitleArea()
-		{
-			if (_activity == null)
-				return false;
-
-			if (_activity.Window.Attributes.Flags.HasFlag(WindowManagerFlags.Fullscreen))
-				return false;
-
-			bool hasFlyoutPage = CurrentFlyoutPage != null;
-			bool navigated = CurrentNavigationPage != null && ((INavigationPageController)CurrentNavigationPage).StackDepth > 1;
-			bool navigationPageHasNavigationBar = CurrentNavigationPage != null && NavigationPage.GetHasNavigationBar(CurrentNavigationPage.CurrentPage);
-			//if we have FP and Navigation , we let navigation choose
-			if (CurrentNavigationPage != null && hasFlyoutPage)
-			{
-				return NavigationPage.GetHasNavigationBar(CurrentNavigationPage.CurrentPage);
-			}
-			return navigationPageHasNavigationBar || (hasFlyoutPage && !navigated);
-		}
-
-		bool ShouldUpdateActionBarUpColor()
-		{
-			bool hasFlyoutPage = CurrentFlyoutPage != null;
-			bool navigated = CurrentNavigationPage != null && ((INavigationPageController)CurrentNavigationPage).StackDepth > 1;
-			return (hasFlyoutPage && navigated) || !hasFlyoutPage;
-		}
-
-		void ShowActionBar()
-		{
-			ReloadToolbarItems();
-			UpdateActionBarTitle();
-			UpdateActionBarBackgroundColor();
-			UpdateActionBarTextColor();
-			ActionBar.Show();
-		}
-
-		void ToolbarTrackerOnCollectionChanged(object sender, EventArgs eventArgs)
-		{
-			ReloadToolbarItems();
-		}
-
-		bool UpButtonShouldNavigate()
-		{
-			if (CurrentNavigationPage == null)
-				return false;
-
-			bool pagePushed = ((INavigationPageController)CurrentNavigationPage).StackDepth > 1;
-			bool pushedPageHasBackButton = NavigationPage.GetHasBackButton(CurrentNavigationPage.CurrentPage);
-
-			return pagePushed && pushedPageHasBackButton;
-		}
-
-		void UpdateActionBarHomeAsUp(ActionBar actionBar)
-		{
-			bool showHomeAsUp = ShouldShowActionBarTitleArea() && (CurrentFlyoutPage != null || UpButtonShouldNavigate());
-			actionBar.SetDisplayHomeAsUpEnabled(showHomeAsUp);
-		}
-
-		void UpdateActionBarTitle()
-		{
-			Page view = null;
-			if (CurrentNavigationPage != null)
-				view = CurrentNavigationPage.CurrentPage;
-			else if (CurrentTabbedPage != null)
-				view = CurrentTabbedPage.CurrentPage;
-
-			if (view == null || _activity == null)
-				return;
-
-			ActionBar actionBar = _activity.ActionBar;
-
-			var useLogo = false;
-			var showHome = false;
-			var showTitle = false;
-
-			if (ShouldShowActionBarTitleArea())
-			{
-				actionBar.Title = view.Title;
-				_ = _context.ApplyDrawableAsync(view, NavigationPage.TitleIconImageSourceProperty, icon =>
-				{
-					if (icon != null)
-						actionBar.SetLogo(icon);
-				});
-				var titleIcon = NavigationPage.GetTitleIconImageSource(view);
-				useLogo = titleIcon != null && !titleIcon.IsEmpty;
-				showHome = true;
-				showTitle = true;
-			}
-
-			ActionBarDisplayOptions options = 0;
-			if (useLogo)
-				options = options | ActionBarDisplayOptions.UseLogo;
-			if (showHome)
-				options = options | ActionBarDisplayOptions.ShowHome;
-			if (showTitle)
-				options = options | ActionBarDisplayOptions.ShowTitle;
-			actionBar.SetDisplayOptions(options, ActionBarDisplayOptions.UseLogo | ActionBarDisplayOptions.ShowTitle | ActionBarDisplayOptions.ShowHome);
-
-			UpdateActionBarHomeAsUp(actionBar);
-		}
-
-		void UpdateActionBarUpImageColor()
-		{
-			if (_activity == null)
-			{
-				return;
-			}
-
-			Color navigationBarTextColor = CurrentNavigationPage == null ? Color.Default : CurrentNavigationPage.BarTextColor;
-			ImageView actionBarUpImageView = null;
-
-			int actionBarUpId = _activity.Resources.GetIdentifier("up", "id", "android");
-			if (actionBarUpId > 0)
-				actionBarUpImageView = _activity.FindViewById<ImageView>(actionBarUpId);
-
-			if (actionBarUpImageView != null && navigationBarTextColor != Color.Default)
-			{
-				if (ShouldUpdateActionBarUpColor())
-					actionBarUpImageView.SetColorFilter(navigationBarTextColor.ToAndroid(), PorterDuff.Mode.SrcIn);
-				else
-					actionBarUpImageView.SetColorFilter(null);
-			}
-			else if (actionBarUpImageView != null && navigationBarTextColor == Color.Default)
-				actionBarUpImageView.SetColorFilter(null);
-		}
-
-		internal static int GenerateViewId()
-		{
-			// getting unique Id's is an art, and I consider myself the Jackson Pollock of the field
-			if ((int)Forms.SdkInt >= 17)
-				return global::Android.Views.View.GenerateViewId();
-
-			// Numbers higher than this range reserved for xml
-			// If we roll over, it can be exceptionally problematic for the user if they are still retaining things, android's internal implementation is
-			// basically identical to this except they do a lot of locking we don't have to because we know we only do this
-			// from the UI thread
-			if (s_id >= 0x00ffffff)
-				s_id = 0x00000400;
-			return s_id++;
-		}
-
-		static int s_id = 0x00000400;
-
-		#region Previewer Stuff
-
-		internal static readonly BindableProperty PageContextProperty =
-			BindableProperty.CreateAttached("PageContext", typeof(Context), typeof(Platform), null);
-
-		internal Platform(Context context) : this(context, false)
-		{
-			// we have this overload instead of using a default value for 
-			// the 'embedded' bool parameter so the previewer can find it via reflection
-		}
-
-		internal static void SetPageContext(BindableObject bindable, Context context)
-		{
-			// Set a context for this page and its child controls
-			bindable.SetValue(PageContextProperty, context);
-		}
-
-		static Context GetPreviewerContext(Element element)
-		{
-			// Walk up the tree and find the Page this element is hosted in
-			Element parent = element;
-			while (!Application.IsApplicationOrNull(parent.RealParent))
-			{
-				parent = parent.RealParent;
-			}
-
-			// If a page is found, return the PageContext set by the previewer for that page (if any)
-			return (parent as Page)?.GetValue(PageContextProperty) as Context;
-		}
-
-		#endregion
-
-		#region Obsolete 
-
-		SizeRequest IPlatform.GetNativeSize(VisualElement view, double widthConstraint, double heightConstraint)
-		{
-			return GetNativeSize(view, widthConstraint, heightConstraint);
-		}
-
-		#endregion
-
-		internal class DefaultRenderer : VisualElementRenderer<View>, ILayoutChanges
-		{
-			public bool NotReallyHandled { get; private set; }
-
-			IOnTouchListener _touchListener;
-			bool _disposed;
-			bool _hasLayoutOccurred;
-
-			[Obsolete("This constructor is obsolete as of version 2.5. Please use DefaultRenderer(Context) instead.")]
-			[EditorBrowsable(EditorBrowsableState.Never)]
-			public DefaultRenderer()
-			{
-			}
-
-			readonly MotionEventHelper _motionEventHelper = new MotionEventHelper();
-
-			public DefaultRenderer(Context context) : base(context)
-			{
-				ChildrenDrawingOrderEnabled = true;
-			}
-
-			internal void NotifyFakeHandling()
-			{
-				NotReallyHandled = true;
-			}
-
-			public override bool OnTouchEvent(MotionEvent e)
-			{
-				if (base.OnTouchEvent(e))
-					return true;
-
-				return _motionEventHelper.HandleMotionEvent(Parent, e);
-			}
-
-			protected override void OnElementChanged(ElementChangedEventArgs<View> e)
-			{
-				base.OnElementChanged(e);
-
-				_motionEventHelper.UpdateElement(e.NewElement);
-			}
-
-			public override bool DispatchTouchEvent(MotionEvent e)
-			{
-				#region Excessive explanation
-				// Normally dispatchTouchEvent feeds the touch events to its children one at a time, top child first,
-				// (and only to the children in the hit-test area of the event) stopping as soon as one of them has handled
-				// the event. 
-
-				// But to be consistent across the platforms, we don't want this behavior; if an element is not input transparent
-				// we don't want an event to "pass through it" and be handled by an element "behind/under" it. We just want the processing
-				// to end after the first non-transparent child, regardless of whether the event has been handled.
-
-				// This is only an issue for a couple of controls; the interactive controls (switch, button, slider, etc) already "handle" their touches 
-				// and the events don't propagate to other child controls. But for image, label, and box that doesn't happen. We can't have those controls 
-				// lie about their events being handled because then the events won't propagate to *parent* controls (e.g., a frame with a label in it would
-				// never get a tap gesture from the label). In other words, we *want* parent propagation, but *do not want* sibling propagation. So we need to short-circuit 
-				// base.DispatchTouchEvent here, but still return "false".
-
-				// Duplicating the logic of ViewGroup.dispatchTouchEvent and modifying it slightly for our purposes is a non-starter; the method is too
-				// complex and does a lot of micro-optimization. Instead, we provide a signalling mechanism for the controls which don't already "handle" touch
-				// events to tell us that they will be lying about handling their event; they then return "true" to short-circuit base.DispatchTouchEvent.
-
-				// The container gets this message and after it gets the "handled" result from dispatchTouchEvent, 
-				// it then knows to ignore that result and return false/unhandled. This allows the event to propagate up the tree.
-				#endregion
-
-				NotReallyHandled = false;
-
-				var result = base.DispatchTouchEvent(e);
-
-				if (result && NotReallyHandled)
-				{
-					// If the child control returned true from its touch event handler but signalled that it was a fake "true", then we
-					// don't consider the event truly "handled" yet. 
-					// Since a child control short-circuited the normal dispatchTouchEvent stuff, this layout never got the chance for
-					// IOnTouchListener.OnTouch and the OnTouchEvent override to try handling the touches; we'll do that now
-					// Any associated Touch Listeners are called from DispatchTouchEvents if all children of this view return false
-					// So here we are simulating both calls that would have typically been called from inside DispatchTouchEvent
-					// but were not called due to the fake "true"
-					result = _touchListener?.OnTouch(this, e) ?? false;
-					return result || OnTouchEvent(e);
-				}
-
-				return result;
-			}
-
-			public override void SetOnTouchListener(IOnTouchListener l)
-			{
-				_touchListener = l;
-				base.SetOnTouchListener(l);
-			}
-
-			protected override void Dispose(bool disposing)
-			{
-				if (_disposed)
-				{
-					return;
-				}
-
-				_disposed = true;
-
-				if (disposing)
-					SetOnTouchListener(null);
-
-				base.Dispose(disposing);
-			}
-
-			bool ILayoutChanges.HasLayoutOccurred => _hasLayoutOccurred;
-
-			protected override void OnMeasure(int widthMeasureSpec, int heightMeasureSpec)
-			{
-				if (Element is Layout layout)
-				{
-					layout.ResolveLayoutChanges();
-				}
-
-				base.OnMeasure(widthMeasureSpec, heightMeasureSpec);
-			}
-
-			protected override void OnLayout(bool changed, int left, int top, int right, int bottom)
-			{
-				base.OnLayout(changed, left, top, right, bottom);
-				_hasLayoutOccurred = true;
-			}
-		}
-
-		#region IPlatformEngine implementation
-
-		void IPlatformLayout.OnLayout(bool changed, int l, int t, int r, int b)
-		{
-			if (changed)
-			{
-				// ActionBar title text color resets on rotation, make sure to update
-				UpdateActionBarTextColor();
-				foreach (Page modal in _navModel.Roots.ToList())
-					modal.Layout(new Rectangle(0, 0, _context.FromPixels(r - l), _context.FromPixels(b - t)));
-			}
-
-			foreach (IVisualElementRenderer view in _navModel.Roots.Select(GetRenderer))
-				view?.UpdateLayout();
->>>>>>> 5525491f
 		}
 
 		public static SizeRequest GetNativeSize(VisualElement view, double widthConstraint, double heightConstraint)
